# gRPC Bazel BUILD file.
#
# Copyright 2016 gRPC authors.
#
# Licensed under the Apache License, Version 2.0 (the "License");
# you may not use this file except in compliance with the License.
# You may obtain a copy of the License at
#
#     http://www.apache.org/licenses/LICENSE-2.0
#
# Unless required by applicable law or agreed to in writing, software
# distributed under the License is distributed on an "AS IS" BASIS,
# WITHOUT WARRANTIES OR CONDITIONS OF ANY KIND, either express or implied.
# See the License for the specific language governing permissions and
# limitations under the License.

load(
    "//bazel:grpc_build_system.bzl",
    "grpc_cc_library",
    "grpc_generate_one_off_targets",
    "grpc_upb_proto_library",
    "grpc_upb_proto_reflection_library",
    "python_config_settings",
)
load("@bazel_skylib//lib:selects.bzl", "selects")

licenses(["reciprocal"])

package(
    default_visibility = ["//visibility:public"],
    features = [
        "layering_check",
        "-parse_headers",
    ],
)

exports_files([
    "LICENSE",
    "etc/roots.pem",
])

config_setting(
    name = "grpc_no_ares",
    values = {"define": "grpc_no_ares=true"},
)

config_setting(
    name = "grpc_no_xds_define",
    values = {"define": "grpc_no_xds=true"},
)

# When gRPC is build as shared library, binder transport code might still
# get included even when user's code does not depend on it. In that case
# --define=grpc_no_binder=true can be used to disable binder transport
# related code to reduce binary size.
# For users using build system other than bazel, they can define
# GRPC_NO_BINDER to achieve the same effect.
config_setting(
    name = "grpc_no_binder_define",
    values = {"define": "grpc_no_binder=true"},
)

config_setting(
    name = "android",
    values = {"crosstool_top": "//external:android/crosstool"},
)

config_setting(
    name = "ios",
    values = {"apple_platform_type": "ios"},
)

selects.config_setting_group(
    name = "grpc_no_xds",
    match_any = [
        ":grpc_no_xds_define",
        # In addition to disabling XDS support when --define=grpc_no_xds=true is
        # specified, we also disable it on mobile platforms where it is not
        # likely to be needed and where reducing the binary size is more
        # important.
        ":android",
        ":ios",
    ],
)

selects.config_setting_group(
    name = "grpc_no_binder",
    match_any = [
        ":grpc_no_binder_define",
        # We do not need binder on ios.
        ":ios",
    ],
)

selects.config_setting_group(
    name = "grpc_no_rls",
    match_any = [
        # Disable RLS support on mobile platforms where it is not likely to be
        # needed and where reducing the binary size is more important.
        ":android",
        ":ios",
    ],
)

# Fuzzers can be built as fuzzers or as tests
config_setting(
    name = "grpc_build_fuzzers",
    values = {"define": "grpc_build_fuzzers=true"},
)

config_setting(
    name = "grpc_allow_exceptions",
    values = {"define": "GRPC_ALLOW_EXCEPTIONS=1"},
)

config_setting(
    name = "grpc_disallow_exceptions",
    values = {"define": "GRPC_ALLOW_EXCEPTIONS=0"},
)

config_setting(
    name = "remote_execution",
    values = {"define": "GRPC_PORT_ISOLATED_RUNTIME=1"},
)

config_setting(
    name = "windows",
    values = {"cpu": "x64_windows"},
)

config_setting(
    name = "windows_msvc",
    values = {"cpu": "x64_windows_msvc"},
)

config_setting(
    name = "mac_x86_64",
    values = {"cpu": "darwin"},
)

config_setting(
    name = "use_strict_warning",
    values = {"define": "use_strict_warning=true"},
)

config_setting(
    name = "disable_use_abseil_status",
    values = {"define": "use_abseil_status=false"},
)

python_config_settings()

# This should be updated along with build_handwritten.yaml
g_stands_for = "gamma"  # @unused

core_version = "26.0.0"  # @unused

version = "1.49.0-dev"  # @unused

GPR_PUBLIC_HDRS = [
    "include/grpc/support/alloc.h",
    "include/grpc/support/atm.h",
    "include/grpc/support/atm_gcc_atomic.h",
    "include/grpc/support/atm_gcc_sync.h",
    "include/grpc/support/atm_windows.h",
    "include/grpc/support/cpu.h",
    "include/grpc/support/log.h",
    "include/grpc/support/log_windows.h",
    "include/grpc/support/port_platform.h",
    "include/grpc/support/string_util.h",
    "include/grpc/support/sync.h",
    "include/grpc/support/sync_abseil.h",
    "include/grpc/support/sync_custom.h",
    "include/grpc/support/sync_generic.h",
    "include/grpc/support/sync_posix.h",
    "include/grpc/support/sync_windows.h",
    "include/grpc/support/thd_id.h",
    "include/grpc/support/time.h",
]

GRPC_PUBLIC_HDRS = [
    "include/grpc/byte_buffer.h",
    "include/grpc/byte_buffer_reader.h",
    "include/grpc/compression.h",
    "include/grpc/fork.h",
    "include/grpc/grpc.h",
    "include/grpc/grpc_posix.h",
    "include/grpc/grpc_security.h",
    "include/grpc/grpc_security_constants.h",
    "include/grpc/slice.h",
    "include/grpc/slice_buffer.h",
    "include/grpc/status.h",
    "include/grpc/load_reporting.h",
    "include/grpc/support/workaround_list.h",
]

GRPC_PUBLIC_EVENT_ENGINE_HDRS = [
    "include/grpc/event_engine/endpoint_config.h",
    "include/grpc/event_engine/event_engine.h",
    "include/grpc/event_engine/port.h",
    "include/grpc/event_engine/memory_allocator.h",
    "include/grpc/event_engine/memory_request.h",
    "include/grpc/event_engine/internal/memory_allocator_impl.h",
    "include/grpc/event_engine/slice.h",
    "include/grpc/event_engine/slice_buffer.h",
]

GRPCXX_SRCS = [
    "src/cpp/client/channel_cc.cc",
    "src/cpp/client/client_callback.cc",
    "src/cpp/client/client_context.cc",
    "src/cpp/client/client_interceptor.cc",
    "src/cpp/client/create_channel.cc",
    "src/cpp/client/create_channel_internal.cc",
    "src/cpp/client/create_channel_posix.cc",
    "src/cpp/client/credentials_cc.cc",
    "src/cpp/common/alarm.cc",
    "src/cpp/common/channel_arguments.cc",
    "src/cpp/common/channel_filter.cc",
    "src/cpp/common/completion_queue_cc.cc",
    "src/cpp/common/core_codegen.cc",
    "src/cpp/common/resource_quota_cc.cc",
    "src/cpp/common/rpc_method.cc",
    "src/cpp/common/version_cc.cc",
    "src/cpp/common/validate_service_config.cc",
    "src/cpp/server/async_generic_service.cc",
    "src/cpp/server/channel_argument_option.cc",
    "src/cpp/server/create_default_thread_pool.cc",
    "src/cpp/server/dynamic_thread_pool.cc",
    "src/cpp/server/external_connection_acceptor_impl.cc",
    "src/cpp/server/health/default_health_check_service.cc",
    "src/cpp/server/health/health_check_service.cc",
    "src/cpp/server/health/health_check_service_server_builder_option.cc",
    "src/cpp/server/server_builder.cc",
    "src/cpp/server/server_callback.cc",
    "src/cpp/server/server_cc.cc",
    "src/cpp/server/server_context.cc",
    "src/cpp/server/server_credentials.cc",
    "src/cpp/server/server_posix.cc",
    "src/cpp/thread_manager/thread_manager.cc",
    "src/cpp/util/byte_buffer_cc.cc",
    "src/cpp/util/status.cc",
    "src/cpp/util/string_ref.cc",
    "src/cpp/util/time_cc.cc",
]

GRPCXX_HDRS = [
    "src/cpp/client/create_channel_internal.h",
    "src/cpp/common/channel_filter.h",
    "src/cpp/server/dynamic_thread_pool.h",
    "src/cpp/server/external_connection_acceptor_impl.h",
    "src/cpp/server/health/default_health_check_service.h",
    "src/cpp/server/thread_pool_interface.h",
    "src/cpp/thread_manager/thread_manager.h",
]

GRPCXX_PUBLIC_HDRS = [
    "include/grpc++/alarm.h",
    "include/grpc++/channel.h",
    "include/grpc++/client_context.h",
    "include/grpc++/completion_queue.h",
    "include/grpc++/create_channel.h",
    "include/grpc++/create_channel_posix.h",
    "include/grpc++/ext/health_check_service_server_builder_option.h",
    "include/grpc++/generic/async_generic_service.h",
    "include/grpc++/generic/generic_stub.h",
    "include/grpc++/grpc++.h",
    "include/grpc++/health_check_service_interface.h",
    "include/grpc++/impl/call.h",
    "include/grpc++/impl/channel_argument_option.h",
    "include/grpc++/impl/client_unary_call.h",
    "include/grpc++/impl/codegen/core_codegen.h",
    "include/grpc++/impl/grpc_library.h",
    "include/grpc++/impl/method_handler_impl.h",
    "include/grpc++/impl/rpc_method.h",
    "include/grpc++/impl/rpc_service_method.h",
    "include/grpc++/impl/serialization_traits.h",
    "include/grpc++/impl/server_builder_option.h",
    "include/grpc++/impl/server_builder_plugin.h",
    "include/grpc++/impl/server_initializer.h",
    "include/grpc++/impl/service_type.h",
    "include/grpc++/security/auth_context.h",
    "include/grpc++/resource_quota.h",
    "include/grpc++/security/auth_metadata_processor.h",
    "include/grpc++/security/credentials.h",
    "include/grpc++/security/server_credentials.h",
    "include/grpc++/server.h",
    "include/grpc++/server_builder.h",
    "include/grpc++/server_context.h",
    "include/grpc++/server_posix.h",
    "include/grpc++/support/async_stream.h",
    "include/grpc++/support/async_unary_call.h",
    "include/grpc++/support/byte_buffer.h",
    "include/grpc++/support/channel_arguments.h",
    "include/grpc++/support/config.h",
    "include/grpc++/support/slice.h",
    "include/grpc++/support/status.h",
    "include/grpc++/support/status_code_enum.h",
    "include/grpc++/support/string_ref.h",
    "include/grpc++/support/stub_options.h",
    "include/grpc++/support/sync_stream.h",
    "include/grpc++/support/time.h",
    "include/grpcpp/alarm.h",
    "include/grpcpp/channel.h",
    "include/grpcpp/client_context.h",
    "include/grpcpp/completion_queue.h",
    "include/grpcpp/create_channel.h",
    "include/grpcpp/create_channel_posix.h",
    "include/grpcpp/ext/health_check_service_server_builder_option.h",
    "include/grpcpp/generic/async_generic_service.h",
    "include/grpcpp/generic/generic_stub.h",
    "include/grpcpp/grpcpp.h",
    "include/grpcpp/health_check_service_interface.h",
    "include/grpcpp/impl/call.h",
    "include/grpcpp/impl/channel_argument_option.h",
    "include/grpcpp/impl/client_unary_call.h",
    "include/grpcpp/impl/codegen/core_codegen.h",
    "include/grpcpp/impl/grpc_library.h",
    "include/grpcpp/impl/method_handler_impl.h",
    "include/grpcpp/impl/rpc_method.h",
    "include/grpcpp/impl/rpc_service_method.h",
    "include/grpcpp/impl/serialization_traits.h",
    "include/grpcpp/impl/server_builder_option.h",
    "include/grpcpp/impl/server_builder_plugin.h",
    "include/grpcpp/impl/server_initializer.h",
    "include/grpcpp/impl/service_type.h",
    "include/grpcpp/resource_quota.h",
    "include/grpcpp/security/auth_context.h",
    "include/grpcpp/security/auth_metadata_processor.h",
    "include/grpcpp/security/credentials.h",
    "include/grpcpp/security/server_credentials.h",
    "include/grpcpp/security/tls_certificate_provider.h",
    "include/grpcpp/security/authorization_policy_provider.h",
    "include/grpcpp/security/tls_certificate_verifier.h",
    "include/grpcpp/security/tls_credentials_options.h",
    "include/grpcpp/server.h",
    "include/grpcpp/server_builder.h",
    "include/grpcpp/server_context.h",
    "include/grpcpp/server_posix.h",
    "include/grpcpp/support/async_stream.h",
    "include/grpcpp/support/async_unary_call.h",
    "include/grpcpp/support/byte_buffer.h",
    "include/grpcpp/support/channel_arguments.h",
    "include/grpcpp/support/client_callback.h",
    "include/grpcpp/support/client_interceptor.h",
    "include/grpcpp/support/config.h",
    "include/grpcpp/support/interceptor.h",
    "include/grpcpp/support/message_allocator.h",
    "include/grpcpp/support/method_handler.h",
    "include/grpcpp/support/proto_buffer_reader.h",
    "include/grpcpp/support/proto_buffer_writer.h",
    "include/grpcpp/support/server_callback.h",
    "include/grpcpp/support/server_interceptor.h",
    "include/grpcpp/support/slice.h",
    "include/grpcpp/support/status.h",
    "include/grpcpp/support/status_code_enum.h",
    "include/grpcpp/support/string_ref.h",
    "include/grpcpp/support/stub_options.h",
    "include/grpcpp/support/sync_stream.h",
    "include/grpcpp/support/time.h",
    "include/grpcpp/support/validate_service_config.h",
]

grpc_cc_library(
    name = "gpr",
    language = "c++",
    public_hdrs = GPR_PUBLIC_HDRS,
    standalone = True,
    tags = ["avoid_dep"],
    visibility = ["@grpc:public"],
    deps = [
        "gpr_base",
    ],
)

grpc_cc_library(
    name = "channel_fwd",
    hdrs = [
        "src/core/lib/channel/channel_fwd.h",
    ],
    language = "c++",
    tags = ["grpc-autodeps"],
)

grpc_cc_library(
    name = "transport_fwd",
    hdrs = [
        "src/core/lib/transport/transport_fwd.h",
    ],
    language = "c++",
    tags = ["grpc-autodeps"],
)

grpc_cc_library(
    name = "atomic_utils",
    language = "c++",
    public_hdrs = ["src/core/lib/gprpp/atomic_utils.h"],
    tags = ["grpc-autodeps"],
    deps = ["gpr_platform"],
)

grpc_cc_library(
    name = "grpc_unsecure",
    srcs = [
        "src/core/lib/surface/init.cc",
        "src/core/plugin_registry/grpc_plugin_registry.cc",
        "src/core/plugin_registry/grpc_plugin_registry_noextra.cc",
    ],
    external_deps = [
        "absl/base:core_headers",
    ],
    language = "c++",
    public_hdrs = GRPC_PUBLIC_HDRS,
    standalone = True,
    tags = ["avoid_dep"],
    visibility = ["@grpc:public"],
    deps = [
        "channel_init",
        "channel_stack_type",
        "config",
        "default_event_engine_factory_hdrs",
        "gpr_base",
        "grpc_authorization_base",
        "grpc_base",
        "grpc_codegen",
        "grpc_common",
        "grpc_security_base",
        "grpc_trace",
        "http_connect_handshaker",
        "iomgr_timer",
        "slice",
        "tcp_connect_handshaker",
    ],
)

GRPC_XDS_TARGETS = [
    "grpc_lb_policy_cds",
    "grpc_lb_policy_xds_cluster_impl",
    "grpc_lb_policy_xds_cluster_manager",
    "grpc_lb_policy_xds_cluster_resolver",
    "grpc_resolver_xds",
    "grpc_resolver_c2p",
    "grpc_xds_server_config_fetcher",

    # Not xDS-specific but currently only used by xDS.
    "channel_creds_registry_init",
]

grpc_cc_library(
    name = "grpc",
    srcs = [
        "src/core/lib/surface/init.cc",
        "src/core/plugin_registry/grpc_plugin_registry.cc",
        "src/core/plugin_registry/grpc_plugin_registry_extra.cc",
    ],
    defines = select({
        "grpc_no_xds": ["GRPC_NO_XDS"],
        "//conditions:default": [],
    }),
    external_deps = [
        "absl/base:core_headers",
    ],
    language = "c++",
    public_hdrs = GRPC_PUBLIC_HDRS,
    select_deps = [
        {
            "grpc_no_xds": [],
            "//conditions:default": GRPC_XDS_TARGETS,
        },
    ],
    standalone = True,
    tags = ["grpc_avoid_dep"],
    visibility = [
        "@grpc:public",
    ],
    deps = [
        "channel_init",
        "channel_stack_type",
        "config",
        "default_event_engine_factory_hdrs",
        "gpr_base",
        "grpc_authorization_base",
        "grpc_base",
        "grpc_codegen",
        "grpc_common",
        "grpc_secure",
        "grpc_security_base",
        "grpc_trace",
        "http_connect_handshaker",
        "iomgr_timer",
        "slice",
        "tcp_connect_handshaker",
    ],
)

grpc_cc_library(
    name = "gpr_public_hdrs",
    hdrs = GPR_PUBLIC_HDRS,
    tags = ["avoid_dep"],
)

grpc_cc_library(
    name = "grpc_public_hdrs",
    hdrs = GRPC_PUBLIC_HDRS,
    tags = ["avoid_dep"],
    deps = ["gpr_public_hdrs"],
)

grpc_cc_library(
    name = "grpc++_public_hdrs",
    hdrs = GRPCXX_PUBLIC_HDRS,
    external_deps = [
        "absl/synchronization",
        "protobuf_headers",
    ],
    tags = ["avoid_dep"],
    visibility = ["@grpc:public"],
    deps = ["grpc_public_hdrs"],
)

grpc_cc_library(
    name = "grpc++",
    hdrs = [
        "src/cpp/client/secure_credentials.h",
        "src/cpp/common/secure_auth_context.h",
        "src/cpp/server/secure_server_credentials.h",
    ],
    language = "c++",
    public_hdrs = GRPCXX_PUBLIC_HDRS,
    select_deps = [
        {
            "grpc_no_xds": [],
            "//conditions:default": [
                "grpc++_xds_client",
                "grpc++_xds_server",
            ],
        },
        {
            "grpc_no_binder": [],
            "//conditions:default": [
                "grpc++_binder",
            ],
        },
    ],
    standalone = True,
    visibility = [
        "@grpc:public",
    ],
    deps = [
        "grpc++_internals",
        "slice",
    ],
)

grpc_cc_library(
    name = "grpc++_internals",
    srcs = [
        "src/cpp/client/insecure_credentials.cc",
        "src/cpp/client/secure_credentials.cc",
        "src/cpp/common/auth_property_iterator.cc",
        "src/cpp/common/secure_auth_context.cc",
        "src/cpp/common/secure_channel_arguments.cc",
        "src/cpp/common/secure_create_auth_context.cc",
        "src/cpp/common/tls_certificate_provider.cc",
        "src/cpp/common/tls_certificate_verifier.cc",
        "src/cpp/common/tls_credentials_options.cc",
        "src/cpp/server/insecure_server_credentials.cc",
        "src/cpp/server/secure_server_credentials.cc",
    ],
    hdrs = [
        "src/cpp/client/secure_credentials.h",
        "src/cpp/common/secure_auth_context.h",
        "src/cpp/server/secure_server_credentials.h",
    ],
    external_deps = [
        "absl/status",
        "absl/synchronization",
        "absl/container:inlined_vector",
        "absl/strings",
        "protobuf_headers",
    ],
    language = "c++",
    public_hdrs = GRPCXX_PUBLIC_HDRS,
    deps = [
        "error",
        "gpr_base",
        "gpr_codegen",
        "grpc",
        "grpc++_base",
        "grpc++_codegen_base",
        "grpc++_codegen_base_src",
        "grpc++_codegen_proto",
        "grpc++_internal_hdrs_only",
        "grpc_base",
        "grpc_codegen",
        "grpc_credentials_util",
        "grpc_secure",
        "grpc_security_base",
        "json",
        "ref_counted_ptr",
        "slice",
        "slice_refcount",
    ],
)

grpc_cc_library(
    name = "grpc++_binder",
    srcs = [
        "src/core/ext/transport/binder/client/binder_connector.cc",
        "src/core/ext/transport/binder/client/channel_create.cc",
        "src/core/ext/transport/binder/client/channel_create_impl.cc",
        "src/core/ext/transport/binder/client/connection_id_generator.cc",
        "src/core/ext/transport/binder/client/endpoint_binder_pool.cc",
        "src/core/ext/transport/binder/client/jni_utils.cc",
        "src/core/ext/transport/binder/client/security_policy_setting.cc",
        "src/core/ext/transport/binder/security_policy/binder_security_policy.cc",
        "src/core/ext/transport/binder/server/binder_server.cc",
        "src/core/ext/transport/binder/server/binder_server_credentials.cc",
        "src/core/ext/transport/binder/transport/binder_transport.cc",
        "src/core/ext/transport/binder/utils/ndk_binder.cc",
        "src/core/ext/transport/binder/utils/transport_stream_receiver_impl.cc",
        "src/core/ext/transport/binder/wire_format/binder_android.cc",
        "src/core/ext/transport/binder/wire_format/binder_constants.cc",
        "src/core/ext/transport/binder/wire_format/transaction.cc",
        "src/core/ext/transport/binder/wire_format/wire_reader_impl.cc",
        "src/core/ext/transport/binder/wire_format/wire_writer.cc",
    ],
    hdrs = [
        "src/core/ext/transport/binder/client/binder_connector.h",
        "src/core/ext/transport/binder/client/channel_create_impl.h",
        "src/core/ext/transport/binder/client/connection_id_generator.h",
        "src/core/ext/transport/binder/client/endpoint_binder_pool.h",
        "src/core/ext/transport/binder/client/jni_utils.h",
        "src/core/ext/transport/binder/client/security_policy_setting.h",
        "src/core/ext/transport/binder/server/binder_server.h",
        "src/core/ext/transport/binder/transport/binder_stream.h",
        "src/core/ext/transport/binder/transport/binder_transport.h",
        "src/core/ext/transport/binder/utils/binder_auto_utils.h",
        "src/core/ext/transport/binder/utils/ndk_binder.h",
        "src/core/ext/transport/binder/utils/transport_stream_receiver.h",
        "src/core/ext/transport/binder/utils/transport_stream_receiver_impl.h",
        "src/core/ext/transport/binder/wire_format/binder.h",
        "src/core/ext/transport/binder/wire_format/binder_android.h",
        "src/core/ext/transport/binder/wire_format/binder_constants.h",
        "src/core/ext/transport/binder/wire_format/transaction.h",
        "src/core/ext/transport/binder/wire_format/wire_reader.h",
        "src/core/ext/transport/binder/wire_format/wire_reader_impl.h",
        "src/core/ext/transport/binder/wire_format/wire_writer.h",
    ],
    defines = select({
        "grpc_no_binder": ["GRPC_NO_BINDER"],
        "//conditions:default": [],
    }),
    external_deps = [
        "absl/base:core_headers",
        "absl/cleanup",
        "absl/container:flat_hash_map",
        "absl/hash",
        "absl/memory",
        "absl/meta:type_traits",
        "absl/status",
        "absl/status:statusor",
        "absl/strings",
        "absl/synchronization",
        "absl/time",
        "absl/types:variant",
    ],
    language = "c++",
    public_hdrs = [
        "include/grpcpp/security/binder_security_policy.h",
        "include/grpcpp/create_channel_binder.h",
        "include/grpcpp/security/binder_credentials.h",
    ],
    deps = [
        "arena",
        "channel_args_preconditioning",
        "channel_stack_type",
        "config",
        "debug_location",
        "gpr",
        "gpr_base",
        "gpr_platform",
        "grpc",
        "grpc++_base",
        "grpc_base",
        "grpc_client_channel",
        "grpc_codegen",
        "iomgr_fwd",
        "iomgr_port",
        "orphanable",
        "ref_counted_ptr",
        "slice",
        "slice_refcount",
        "transport_fwd",
    ],
)

grpc_cc_library(
    name = "grpc++_xds_client",
    srcs = [
        "src/cpp/client/xds_credentials.cc",
    ],
    hdrs = [
        "src/cpp/client/secure_credentials.h",
    ],
    external_deps = [
        "absl/container:inlined_vector",
    ],
    language = "c++",
    deps = [
        "gpr",
        "grpc",
        "grpc++_internals",
    ],
)

grpc_cc_library(
    name = "grpc++_xds_server",
    srcs = [
        "src/cpp/server/xds_server_credentials.cc",
    ],
    hdrs = [
        "src/cpp/server/secure_server_credentials.h",
    ],
    language = "c++",
    public_hdrs = [
        "include/grpcpp/xds_server_builder.h",
    ],
    visibility = ["@grpc:xds"],
    deps = [
        "gpr",
        "grpc",
        "grpc++_internals",
    ],
)

grpc_cc_library(
    name = "grpc++_unsecure",
    srcs = [
        "src/cpp/client/insecure_credentials.cc",
        "src/cpp/common/insecure_create_auth_context.cc",
        "src/cpp/server/insecure_server_credentials.cc",
    ],
    language = "c++",
    standalone = True,
    tags = ["avoid_dep"],
    visibility = ["@grpc:public"],
    deps = [
        "gpr",
        "grpc++_base_unsecure",
        "grpc++_codegen_base",
        "grpc++_codegen_base_src",
        "grpc++_codegen_proto",
        "grpc_codegen",
        "grpc_insecure_credentials",
        "grpc_unsecure",
    ],
)

grpc_cc_library(
    name = "grpc++_error_details",
    srcs = [
        "src/cpp/util/error_details.cc",
    ],
    hdrs = [
        "include/grpc++/support/error_details.h",
        "include/grpcpp/support/error_details.h",
    ],
    language = "c++",
    standalone = True,
    visibility = ["@grpc:public"],
    deps = [
        "grpc++",
    ],
)

grpc_cc_library(
    name = "grpc++_alts",
    srcs = [
        "src/cpp/common/alts_context.cc",
        "src/cpp/common/alts_util.cc",
    ],
    hdrs = [
        "include/grpcpp/security/alts_context.h",
        "include/grpcpp/security/alts_util.h",
    ],
    external_deps = [
        "absl/memory",
        "upb_lib",
    ],
    language = "c++",
    standalone = True,
    visibility = ["@grpc:tsi"],
    deps = [
        "alts_upb",
        "alts_util",
        "gpr_base",
        "grpc++",
        "grpc_base",
        "tsi_alts_credentials",
    ],
)

grpc_cc_library(
    name = "census",
    srcs = [
        "src/core/ext/filters/census/grpc_context.cc",
    ],
    language = "c++",
    public_hdrs = [
        "include/grpc/census.h",
    ],
    visibility = ["@grpc:public"],
    deps = [
        "gpr_base",
        "grpc_base",
        "grpc_codegen",
        "grpc_trace",
    ],
)

grpc_cc_library(
    name = "grpc++_internal_hdrs_only",
    hdrs = [
        "include/grpcpp/impl/codegen/sync.h",
    ],
    external_deps = [
        "absl/synchronization",
    ],
    deps = [
        "gpr_codegen",
    ],
)

grpc_cc_library(
    name = "useful",
    hdrs = ["src/core/lib/gpr/useful.h"],
    language = "c++",
    tags = ["grpc-autodeps"],
    deps = ["gpr_platform"],
)

grpc_cc_library(
    name = "examine_stack",
    srcs = [
        "src/core/lib/gprpp/examine_stack.cc",
    ],
    hdrs = [
        "src/core/lib/gprpp/examine_stack.h",
    ],
    external_deps = ["absl/types:optional"],
    tags = ["grpc-autodeps"],
    deps = ["gpr_platform"],
)

grpc_cc_library(
    name = "gpr_base",
    srcs = [
        "src/core/lib/gpr/alloc.cc",
        "src/core/lib/gpr/atm.cc",
        "src/core/lib/gpr/cpu_iphone.cc",
        "src/core/lib/gpr/cpu_linux.cc",
        "src/core/lib/gpr/cpu_posix.cc",
        "src/core/lib/gpr/cpu_windows.cc",
        "src/core/lib/gpr/env_linux.cc",
        "src/core/lib/gpr/env_posix.cc",
        "src/core/lib/gpr/env_windows.cc",
        "src/core/lib/gpr/log.cc",
        "src/core/lib/gpr/log_android.cc",
        "src/core/lib/gpr/log_linux.cc",
        "src/core/lib/gpr/log_posix.cc",
        "src/core/lib/gpr/log_windows.cc",
        "src/core/lib/gpr/murmur_hash.cc",
        "src/core/lib/gpr/string.cc",
        "src/core/lib/gpr/string_posix.cc",
        "src/core/lib/gpr/string_util_windows.cc",
        "src/core/lib/gpr/string_windows.cc",
        "src/core/lib/gpr/sync.cc",
        "src/core/lib/gpr/sync_abseil.cc",
        "src/core/lib/gpr/sync_posix.cc",
        "src/core/lib/gpr/sync_windows.cc",
        "src/core/lib/gpr/time.cc",
        "src/core/lib/gpr/time_posix.cc",
        "src/core/lib/gpr/time_precise.cc",
        "src/core/lib/gpr/time_windows.cc",
        "src/core/lib/gpr/tmpfile_msys.cc",
        "src/core/lib/gpr/tmpfile_posix.cc",
        "src/core/lib/gpr/tmpfile_windows.cc",
        "src/core/lib/gpr/wrap_memcpy.cc",
        "src/core/lib/gprpp/fork.cc",
        "src/core/lib/gprpp/global_config_env.cc",
        "src/core/lib/gprpp/host_port.cc",
        "src/core/lib/gprpp/mpscq.cc",
        "src/core/lib/gprpp/stat_posix.cc",
        "src/core/lib/gprpp/stat_windows.cc",
        "src/core/lib/gprpp/thd_posix.cc",
        "src/core/lib/gprpp/thd_windows.cc",
        "src/core/lib/gprpp/time_util.cc",
        "src/core/lib/profiling/basic_timers.cc",
        "src/core/lib/profiling/stap_timers.cc",
    ],
    hdrs = [
        "src/core/lib/gpr/alloc.h",
        "src/core/lib/gpr/env.h",
        "src/core/lib/gpr/murmur_hash.h",
        "src/core/lib/gpr/spinlock.h",
        "src/core/lib/gpr/string.h",
        "src/core/lib/gpr/string_windows.h",
        "src/core/lib/gpr/time_precise.h",
        "src/core/lib/gpr/tmpfile.h",
        "src/core/lib/gprpp/fork.h",
        "src/core/lib/gprpp/global_config.h",
        "src/core/lib/gprpp/global_config_custom.h",
        "src/core/lib/gprpp/global_config_env.h",
        "src/core/lib/gprpp/global_config_generic.h",
        "src/core/lib/gprpp/host_port.h",
        "src/core/lib/gprpp/manual_constructor.h",
        "src/core/lib/gprpp/memory.h",
        "src/core/lib/gprpp/mpscq.h",
        "src/core/lib/gprpp/stat.h",
        "src/core/lib/gprpp/sync.h",
        "src/core/lib/gprpp/thd.h",
        "src/core/lib/gprpp/time_util.h",
        "src/core/lib/profiling/timers.h",
    ],
    external_deps = [
        "absl/base",
        "absl/base:core_headers",
        "absl/memory",
        "absl/random",
        "absl/status",
        "absl/strings",
        "absl/strings:cord",
        "absl/strings:str_format",
        "absl/synchronization",
        "absl/time:time",
        "absl/types:optional",
    ],
    language = "c++",
    public_hdrs = GPR_PUBLIC_HDRS,
    visibility = ["@grpc:alt_gpr_base_legacy"],
    deps = [
        "construct_destruct",
        "debug_location",
        "examine_stack",
        "gpr_codegen",
        "gpr_tls",
        "grpc_codegen",
        "useful",
    ],
)

grpc_cc_library(
    name = "gpr_tls",
    hdrs = ["src/core/lib/gpr/tls.h"],
    tags = ["grpc-autodeps"],
    deps = ["gpr_platform"],
)

grpc_cc_library(
    name = "chunked_vector",
    hdrs = ["src/core/lib/gprpp/chunked_vector.h"],
    tags = ["grpc-autodeps"],
    deps = [
        "arena",
        "gpr_base",
        "gpr_platform",
    ],
)

grpc_cc_library(
    name = "construct_destruct",
    language = "c++",
    public_hdrs = ["src/core/lib/gprpp/construct_destruct.h"],
    tags = ["grpc-autodeps"],
    deps = ["gpr_platform"],
)

grpc_cc_library(
    name = "cpp_impl_of",
    hdrs = ["src/core/lib/gprpp/cpp_impl_of.h"],
    language = "c++",
    tags = ["grpc-autodeps"],
)

grpc_cc_library(
    name = "status_helper",
    srcs = [
        "src/core/lib/gprpp/status_helper.cc",
    ],
    hdrs = [
        "src/core/lib/gprpp/status_helper.h",
    ],
    external_deps = [
        "absl/status",
        "absl/strings",
        "absl/strings:cord",
        "absl/time",
        "absl/types:optional",
        "upb_lib",
    ],
    language = "c++",
    tags = ["grpc-autodeps"],
    deps = [
        "debug_location",
        "google_rpc_status_upb",
        "gpr_base",
        "gpr_platform",
        "percent_encoding",
        "protobuf_any_upb",
        "slice",
    ],
)

grpc_cc_library(
    name = "unique_type_name",
    hdrs = ["src/core/lib/gprpp/unique_type_name.h"],
    external_deps = [
        "absl/strings",
    ],
    language = "c++",
    deps = ["useful"],
)

grpc_cc_library(
    name = "gpr_codegen",
    language = "c++",
    public_hdrs = [
        "include/grpc/impl/codegen/atm.h",
        "include/grpc/impl/codegen/atm_gcc_atomic.h",
        "include/grpc/impl/codegen/atm_gcc_sync.h",
        "include/grpc/impl/codegen/atm_windows.h",
        "include/grpc/impl/codegen/fork.h",
        "include/grpc/impl/codegen/gpr_slice.h",
        "include/grpc/impl/codegen/gpr_types.h",
        "include/grpc/impl/codegen/log.h",
        "include/grpc/impl/codegen/port_platform.h",
        "include/grpc/impl/codegen/sync.h",
        "include/grpc/impl/codegen/sync_abseil.h",
        "include/grpc/impl/codegen/sync_custom.h",
        "include/grpc/impl/codegen/sync_generic.h",
        "include/grpc/impl/codegen/sync_posix.h",
        "include/grpc/impl/codegen/sync_windows.h",
    ],
    visibility = ["@grpc:public"],
)

# A library that vends only port_platform, so that libraries that don't need
# anything else from gpr can still be portable!
grpc_cc_library(
    name = "gpr_platform",
    language = "c++",
    public_hdrs = [
        "include/grpc/impl/codegen/port_platform.h",
        "include/grpc/support/port_platform.h",
    ],
)

grpc_cc_library(
    name = "grpc_trace",
    srcs = ["src/core/lib/debug/trace.cc"],
    hdrs = ["src/core/lib/debug/trace.h"],
    language = "c++",
    public_hdrs = GRPC_PUBLIC_HDRS,
    tags = ["grpc-autodeps"],
    visibility = ["@grpc:trace"],
    deps = [
        "gpr_base",
        "gpr_codegen",
        "gpr_platform",
        "grpc_codegen",
        "grpc_public_hdrs",
    ],
)

grpc_cc_library(
    name = "config",
    srcs = [
        "src/core/lib/config/core_configuration.cc",
    ],
    language = "c++",
    public_hdrs = [
        "src/core/lib/config/core_configuration.h",
    ],
    visibility = ["@grpc:client_channel"],
    deps = [
        "channel_args_preconditioning",
        "channel_creds_registry",
        "channel_init",
        "gpr_base",
        "grpc_resolver",
        "handshaker_registry",
        "service_config_parser",
    ],
)

grpc_cc_library(
    name = "debug_location",
    language = "c++",
    public_hdrs = ["src/core/lib/gprpp/debug_location.h"],
    tags = ["grpc-autodeps"],
    visibility = ["@grpc:debug_location"],
)

grpc_cc_library(
    name = "overload",
    language = "c++",
    public_hdrs = ["src/core/lib/gprpp/overload.h"],
    tags = ["grpc-autodeps"],
    deps = ["gpr_platform"],
)

grpc_cc_library(
    name = "match",
    external_deps = ["absl/types:variant"],
    language = "c++",
    public_hdrs = ["src/core/lib/gprpp/match.h"],
    tags = ["grpc-autodeps"],
    deps = [
        "gpr_platform",
        "overload",
    ],
)

grpc_cc_library(
    name = "table",
    external_deps = [
        "absl/meta:type_traits",
        "absl/utility",
    ],
    language = "c++",
    public_hdrs = ["src/core/lib/gprpp/table.h"],
    tags = ["grpc-autodeps"],
    deps = [
        "bitset",
        "gpr_platform",
    ],
)

grpc_cc_library(
    name = "bitset",
    language = "c++",
    public_hdrs = ["src/core/lib/gprpp/bitset.h"],
    tags = ["grpc-autodeps"],
    deps = [
        "gpr_platform",
        "useful",
    ],
)

grpc_cc_library(
    name = "orphanable",
    language = "c++",
    public_hdrs = ["src/core/lib/gprpp/orphanable.h"],
    tags = ["grpc-autodeps"],
    visibility = ["@grpc:client_channel"],
    deps = [
        "debug_location",
        "gpr_platform",
        "ref_counted",
        "ref_counted_ptr",
    ],
)

grpc_cc_library(
    name = "poll",
    external_deps = ["absl/types:variant"],
    language = "c++",
    public_hdrs = [
        "src/core/lib/promise/poll.h",
    ],
    tags = ["grpc-autodeps"],
    deps = ["gpr_platform"],
)

grpc_cc_library(
    name = "call_push_pull",
    hdrs = ["src/core/lib/promise/call_push_pull.h"],
    external_deps = ["absl/types:variant"],
    language = "c++",
    tags = ["grpc-autodeps"],
    deps = [
        "bitset",
        "construct_destruct",
        "gpr_platform",
        "poll",
        "promise_like",
        "promise_status",
    ],
)

grpc_cc_library(
    name = "context",
    language = "c++",
    public_hdrs = [
        "src/core/lib/promise/context.h",
    ],
    tags = ["grpc-autodeps"],
    deps = [
        "gpr_platform",
        "gpr_tls",
    ],
)

grpc_cc_library(
    name = "map",
    external_deps = ["absl/types:variant"],
    language = "c++",
    public_hdrs = ["src/core/lib/promise/map.h"],
    tags = ["grpc-autodeps"],
    deps = [
        "gpr_platform",
        "poll",
        "promise_like",
    ],
)

grpc_cc_library(
    name = "sleep",
    srcs = [
        "src/core/lib/promise/sleep.cc",
    ],
    hdrs = [
        "src/core/lib/promise/sleep.h",
    ],
    external_deps = [
        "absl/base:core_headers",
        "absl/status",
    ],
    tags = ["grpc-autodeps"],
    deps = [
        "activity",
        "default_event_engine_factory_hdrs",
        "event_engine_base_hdrs",
        "exec_ctx",
        "gpr_base",
        "gpr_platform",
        "poll",
        "time",
    ],
)

grpc_cc_library(
    name = "promise",
    external_deps = [
        "absl/status",
        "absl/types:optional",
        "absl/types:variant",
    ],
    language = "c++",
    public_hdrs = [
        "src/core/lib/promise/promise.h",
    ],
    tags = ["grpc-autodeps"],
    visibility = ["@grpc:alt_grpc_base_legacy"],
    deps = [
        "gpr_platform",
        "poll",
        "promise_like",
    ],
)

grpc_cc_library(
    name = "arena_promise",
    external_deps = ["absl/meta:type_traits"],
    language = "c++",
    public_hdrs = [
        "src/core/lib/promise/arena_promise.h",
    ],
    tags = ["grpc-autodeps"],
    deps = [
        "arena",
        "context",
        "gpr_platform",
        "poll",
    ],
)

grpc_cc_library(
    name = "promise_like",
    external_deps = ["absl/meta:type_traits"],
    language = "c++",
    public_hdrs = [
        "src/core/lib/promise/detail/promise_like.h",
    ],
    tags = ["grpc-autodeps"],
    deps = [
        "gpr_platform",
        "poll",
    ],
)

grpc_cc_library(
    name = "promise_factory",
    external_deps = ["absl/meta:type_traits"],
    language = "c++",
    public_hdrs = [
        "src/core/lib/promise/detail/promise_factory.h",
    ],
    tags = ["grpc-autodeps"],
    deps = [
        "gpr_platform",
        "promise_like",
    ],
)

grpc_cc_library(
    name = "if",
    external_deps = [
        "absl/status:statusor",
        "absl/types:variant",
    ],
    language = "c++",
    public_hdrs = ["src/core/lib/promise/if.h"],
    tags = ["grpc-autodeps"],
    deps = [
        "gpr_platform",
        "poll",
        "promise_factory",
        "promise_like",
    ],
)

grpc_cc_library(
    name = "promise_status",
    external_deps = [
        "absl/status",
        "absl/status:statusor",
    ],
    language = "c++",
    public_hdrs = [
        "src/core/lib/promise/detail/status.h",
    ],
    tags = ["grpc-autodeps"],
    deps = ["gpr_platform"],
)

grpc_cc_library(
    name = "race",
    external_deps = ["absl/types:variant"],
    language = "c++",
    public_hdrs = ["src/core/lib/promise/race.h"],
    tags = ["grpc-autodeps"],
    deps = [
        "gpr_platform",
        "poll",
    ],
)

grpc_cc_library(
    name = "loop",
    external_deps = [
        "absl/status",
        "absl/status:statusor",
        "absl/types:variant",
    ],
    language = "c++",
    public_hdrs = [
        "src/core/lib/promise/loop.h",
    ],
    tags = ["grpc-autodeps"],
    deps = [
        "gpr_platform",
        "poll",
        "promise_factory",
    ],
)

grpc_cc_library(
    name = "switch",
    language = "c++",
    public_hdrs = [
        "src/core/lib/promise/detail/switch.h",
    ],
    tags = ["grpc-autodeps"],
    deps = ["gpr_platform"],
)

grpc_cc_library(
    name = "basic_join",
    external_deps = [
        "absl/types:variant",
        "absl/utility",
    ],
    language = "c++",
    public_hdrs = [
        "src/core/lib/promise/detail/basic_join.h",
    ],
    tags = ["grpc-autodeps"],
    deps = [
        "bitset",
        "construct_destruct",
        "gpr_platform",
        "poll",
        "promise_like",
    ],
)

grpc_cc_library(
    name = "join",
    external_deps = ["absl/meta:type_traits"],
    language = "c++",
    public_hdrs = [
        "src/core/lib/promise/join.h",
    ],
    tags = ["grpc-autodeps"],
    deps = [
        "basic_join",
        "gpr_platform",
    ],
)

grpc_cc_library(
    name = "try_join",
    external_deps = [
        "absl/meta:type_traits",
        "absl/status",
        "absl/status:statusor",
    ],
    language = "c++",
    public_hdrs = [
        "src/core/lib/promise/try_join.h",
    ],
    tags = ["grpc-autodeps"],
    deps = [
        "basic_join",
        "gpr_platform",
        "poll",
        "promise_status",
    ],
)

grpc_cc_library(
    name = "basic_seq",
    external_deps = [
        "absl/meta:type_traits",
        "absl/types:variant",
        "absl/utility",
    ],
    language = "c++",
    public_hdrs = [
        "src/core/lib/promise/detail/basic_seq.h",
    ],
    tags = ["grpc-autodeps"],
    deps = [
        "construct_destruct",
        "gpr_platform",
        "poll",
        "promise_factory",
        "promise_like",
        "switch",
    ],
)

grpc_cc_library(
    name = "seq",
    language = "c++",
    public_hdrs = [
        "src/core/lib/promise/seq.h",
    ],
    tags = ["grpc-autodeps"],
    deps = [
        "basic_seq",
        "gpr_platform",
        "poll",
    ],
)

grpc_cc_library(
    name = "try_seq",
    external_deps = [
        "absl/meta:type_traits",
        "absl/status",
        "absl/status:statusor",
    ],
    language = "c++",
    public_hdrs = [
        "src/core/lib/promise/try_seq.h",
    ],
    tags = ["grpc-autodeps"],
    deps = [
        "basic_seq",
        "gpr_platform",
        "poll",
        "promise_status",
    ],
)

grpc_cc_library(
    name = "activity",
    srcs = [
        "src/core/lib/promise/activity.cc",
    ],
    external_deps = [
        "absl/base:core_headers",
        "absl/status",
        "absl/types:optional",
        "absl/types:variant",
        "absl/utility",
    ],
    language = "c++",
    public_hdrs = [
        "src/core/lib/promise/activity.h",
    ],
    tags = ["grpc-autodeps"],
    deps = [
        "atomic_utils",
        "construct_destruct",
        "context",
        "gpr_base",
        "gpr_platform",
        "gpr_tls",
        "orphanable",
        "poll",
        "promise_factory",
        "promise_status",
    ],
)

grpc_cc_library(
    name = "exec_ctx_wakeup_scheduler",
    hdrs = [
        "src/core/lib/promise/exec_ctx_wakeup_scheduler.h",
    ],
    language = "c++",
    tags = ["grpc-autodeps"],
    deps = [
        "closure",
        "debug_location",
        "error",
        "exec_ctx",
        "gpr_platform",
    ],
)

grpc_cc_library(
    name = "wait_set",
    external_deps = [
        "absl/container:flat_hash_set",
        "absl/hash",
    ],
    language = "c++",
    public_hdrs = [
        "src/core/lib/promise/wait_set.h",
    ],
    tags = ["grpc-autodeps"],
    deps = [
        "activity",
        "gpr_platform",
        "poll",
    ],
)

grpc_cc_library(
    name = "intra_activity_waiter",
    language = "c++",
    public_hdrs = [
        "src/core/lib/promise/intra_activity_waiter.h",
    ],
    tags = ["grpc-autodeps"],
    deps = [
        "activity",
        "gpr_platform",
        "poll",
    ],
)

grpc_cc_library(
    name = "latch",
    language = "c++",
    public_hdrs = [
        "src/core/lib/promise/latch.h",
    ],
    tags = ["grpc-autodeps"],
    deps = [
        "gpr_base",
        "gpr_platform",
        "intra_activity_waiter",
        "poll",
    ],
)

grpc_cc_library(
    name = "observable",
    external_deps = [
        "absl/base:core_headers",
        "absl/types:optional",
        "absl/types:variant",
    ],
    language = "c++",
    public_hdrs = [
        "src/core/lib/promise/observable.h",
    ],
    tags = ["grpc-autodeps"],
    deps = [
        "activity",
        "gpr_base",
        "gpr_platform",
        "poll",
        "promise_like",
        "wait_set",
    ],
)

grpc_cc_library(
    name = "pipe",
    external_deps = ["absl/types:optional"],
    language = "c++",
    public_hdrs = [
        "src/core/lib/promise/pipe.h",
    ],
    tags = ["grpc-autodeps"],
    deps = [
        "arena",
        "context",
        "gpr_base",
        "gpr_platform",
        "intra_activity_waiter",
        "poll",
    ],
)

grpc_cc_library(
    name = "for_each",
    external_deps = [
        "absl/status",
        "absl/types:variant",
    ],
    language = "c++",
    public_hdrs = ["src/core/lib/promise/for_each.h"],
    tags = ["grpc-autodeps"],
    deps = [
        "gpr_platform",
        "poll",
        "promise_factory",
    ],
)

grpc_cc_library(
    name = "ref_counted",
    language = "c++",
    public_hdrs = ["src/core/lib/gprpp/ref_counted.h"],
    tags = ["grpc-autodeps"],
    deps = [
        "atomic_utils",
        "debug_location",
        "gpr_base",
        "gpr_platform",
        "ref_counted_ptr",
    ],
)

grpc_cc_library(
    name = "dual_ref_counted",
    language = "c++",
    public_hdrs = ["src/core/lib/gprpp/dual_ref_counted.h"],
    tags = ["grpc-autodeps"],
    deps = [
        "debug_location",
        "gpr_base",
        "gpr_platform",
        "orphanable",
        "ref_counted_ptr",
    ],
)

grpc_cc_library(
    name = "ref_counted_ptr",
    language = "c++",
    public_hdrs = ["src/core/lib/gprpp/ref_counted_ptr.h"],
    tags = ["grpc-autodeps"],
    visibility = ["@grpc:ref_counted_ptr"],
    deps = [
        "debug_location",
        "gpr_platform",
    ],
)

grpc_cc_library(
    name = "handshaker",
    srcs = [
        "src/core/lib/transport/handshaker.cc",
    ],
    external_deps = [
        "absl/container:inlined_vector",
        "absl/strings:str_format",
    ],
    language = "c++",
    public_hdrs = [
        "src/core/lib/transport/handshaker.h",
    ],
    tags = ["grpc-autodeps"],
    visibility = ["@grpc:alt_grpc_base_legacy"],
    deps = [
        "channel_args",
        "closure",
        "debug_location",
        "error",
        "exec_ctx",
        "gpr_base",
        "gpr_platform",
        "grpc_base",
        "grpc_codegen",
        "grpc_trace",
        "iomgr_timer",
        "ref_counted",
        "ref_counted_ptr",
        "slice",
        "slice_buffer",
        "slice_refcount",
        "time",
    ],
)

grpc_cc_library(
    name = "handshaker_factory",
    language = "c++",
    public_hdrs = [
        "src/core/lib/transport/handshaker_factory.h",
    ],
    tags = ["grpc-autodeps"],
    deps = [
        "channel_args",
        "gpr_platform",
        "iomgr_fwd",
    ],
)

grpc_cc_library(
    name = "handshaker_registry",
    srcs = [
        "src/core/lib/transport/handshaker_registry.cc",
    ],
    language = "c++",
    public_hdrs = [
        "src/core/lib/transport/handshaker_registry.h",
    ],
    tags = ["grpc-autodeps"],
    deps = [
        "channel_args",
        "gpr_platform",
        "handshaker_factory",
        "iomgr_fwd",
    ],
)

grpc_cc_library(
    name = "http_connect_handshaker",
    srcs = [
        "src/core/lib/transport/http_connect_handshaker.cc",
    ],
    external_deps = [
        "absl/base:core_headers",
        "absl/memory",
        "absl/strings",
        "absl/types:optional",
    ],
    language = "c++",
    public_hdrs = [
        "src/core/lib/transport/http_connect_handshaker.h",
    ],
    tags = ["grpc-autodeps"],
    visibility = ["@grpc:alt_grpc_base_legacy"],
    deps = [
        "channel_args",
        "closure",
        "config",
        "debug_location",
        "error",
        "exec_ctx",
        "gpr_base",
        "gpr_platform",
        "grpc_base",
        "handshaker",
        "handshaker_factory",
        "handshaker_registry",
        "httpcli",
        "iomgr_fwd",
        "ref_counted_ptr",
        "slice",
        "slice_buffer",
        "slice_refcount",
    ],
)

grpc_cc_library(
    name = "tcp_connect_handshaker",
    srcs = [
        "src/core/lib/transport/tcp_connect_handshaker.cc",
    ],
    external_deps = [
        "absl/base:core_headers",
        "absl/memory",
        "absl/status:statusor",
        "absl/strings",
        "absl/types:optional",
    ],
    language = "c++",
    public_hdrs = [
        "src/core/lib/transport/tcp_connect_handshaker.h",
    ],
    tags = ["grpc-autodeps"],
    deps = [
        "channel_args",
        "closure",
        "config",
        "debug_location",
        "error",
        "exec_ctx",
        "gpr_base",
        "gpr_platform",
        "grpc_base",
        "handshaker",
        "handshaker_factory",
        "handshaker_registry",
        "iomgr_fwd",
        "ref_counted_ptr",
        "resolved_address",
        "slice",
        "slice_refcount",
        "uri_parser",
    ],
)

grpc_cc_library(
    name = "channel_creds_registry",
    hdrs = [
        "src/core/lib/security/credentials/channel_creds_registry.h",
    ],
    external_deps = ["absl/strings"],
    language = "c++",
    tags = ["grpc-autodeps"],
    deps = [
        "gpr_platform",
        "json",
        "ref_counted_ptr",
    ],
)

grpc_cc_library(
    name = "event_engine_memory_allocator",
    srcs = [
        "src/core/lib/event_engine/memory_allocator.cc",
    ],
    hdrs = [
        "include/grpc/event_engine/internal/memory_allocator_impl.h",
        "include/grpc/event_engine/memory_allocator.h",
        "include/grpc/event_engine/memory_request.h",
    ],
    language = "c++",
    deps = [
        "gpr_platform",
        "ref_counted",
        "slice",
        "slice_refcount",
    ],
)

grpc_cc_library(
    name = "memory_quota",
    srcs = [
        "src/core/lib/resource_quota/memory_quota.cc",
    ],
    hdrs = [
        "src/core/lib/resource_quota/memory_quota.h",
    ],
    external_deps = [
        "absl/base:core_headers",
        "absl/status",
        "absl/strings",
        "absl/types:optional",
        "absl/utility",
    ],
    tags = ["grpc-autodeps"],
    deps = [
        "activity",
        "event_engine_memory_allocator",
        "exec_ctx_wakeup_scheduler",
        "gpr_base",
        "gpr_platform",
        "grpc_trace",
        "loop",
        "map",
        "orphanable",
        "poll",
        "race",
        "ref_counted_ptr",
        "resource_quota_trace",
        "seq",
        "useful",
    ],
)

grpc_cc_library(
    name = "periodic_update",
    srcs = [
        "src/core/lib/resource_quota/periodic_update.cc",
    ],
    hdrs = [
        "src/core/lib/resource_quota/periodic_update.h",
    ],
    tags = ["grpc-autodeps"],
    deps = [
        "exec_ctx",
        "gpr_platform",
        "time",
        "useful",
    ],
)

grpc_cc_library(
    name = "arena",
    srcs = [
        "src/core/lib/resource_quota/arena.cc",
    ],
    hdrs = [
        "src/core/lib/resource_quota/arena.h",
    ],
    external_deps = ["absl/utility"],
    tags = ["grpc-autodeps"],
    deps = [
        "construct_destruct",
        "context",
        "event_engine_memory_allocator",
        "gpr_base",
        "gpr_platform",
        "memory_quota",
    ],
)

grpc_cc_library(
    name = "thread_quota",
    srcs = [
        "src/core/lib/resource_quota/thread_quota.cc",
    ],
    hdrs = [
        "src/core/lib/resource_quota/thread_quota.h",
    ],
    external_deps = ["absl/base:core_headers"],
    tags = ["grpc-autodeps"],
    deps = [
        "gpr_base",
        "gpr_platform",
        "ref_counted",
        "ref_counted_ptr",
    ],
)

grpc_cc_library(
    name = "resource_quota_trace",
    srcs = [
        "src/core/lib/resource_quota/trace.cc",
    ],
    hdrs = [
        "src/core/lib/resource_quota/trace.h",
    ],
    deps = [
        "gpr_platform",
        "grpc_trace",
    ],
)

grpc_cc_library(
    name = "resource_quota",
    srcs = [
        "src/core/lib/resource_quota/resource_quota.cc",
    ],
    hdrs = [
        "src/core/lib/resource_quota/resource_quota.h",
    ],
    external_deps = ["absl/strings"],
    tags = ["grpc-autodeps"],
    deps = [
        "cpp_impl_of",
        "gpr_platform",
        "grpc_codegen",
        "memory_quota",
        "ref_counted",
        "ref_counted_ptr",
        "thread_quota",
        "useful",
    ],
)

grpc_cc_library(
    name = "slice_refcount",
    srcs = [
        "src/core/lib/slice/slice_refcount.cc",
    ],
    hdrs = [
        "src/core/lib/slice/slice_refcount.h",
        "src/core/lib/slice/slice_refcount_base.h",
    ],
    public_hdrs = [
        "include/grpc/slice.h",
    ],
    tags = ["grpc-autodeps"],
    deps = [
        "gpr_base",
        "gpr_platform",
        "grpc_codegen",
    ],
)

grpc_cc_library(
    name = "slice",
    srcs = [
        "src/core/lib/slice/slice.cc",
        "src/core/lib/slice/slice_string_helpers.cc",
    ],
    hdrs = [
        "include/grpc/slice.h",
        "src/core/lib/slice/slice.h",
        "src/core/lib/slice/slice_internal.h",
        "src/core/lib/slice/slice_string_helpers.h",
    ],
    external_deps = ["absl/strings"],
    tags = ["grpc-autodeps"],
    deps = [
        "gpr_base",
        "gpr_platform",
        "grpc_codegen",
        "slice_refcount",
    ],
)

grpc_cc_library(
    name = "slice_buffer",
    srcs = [
        "src/core/lib/slice/slice_buffer.cc",
    ],
    hdrs = [
        "include/grpc/slice_buffer.h",
        "src/core/lib/slice/slice_buffer.h",
    ],
    tags = ["grpc-autodeps"],
    deps = [
        "gpr_base",
        "gpr_platform",
        "slice",
        "slice_refcount",
    ],
)

grpc_cc_library(
    name = "error",
    srcs = [
        "src/core/lib/iomgr/error.cc",
    ],
    hdrs = [
        "src/core/lib/iomgr/error.h",
        "src/core/lib/iomgr/error_internal.h",
    ],
    deps = [
        "gpr",
        "grpc_codegen",
        "grpc_trace",
        "slice",
        "slice_refcount",
        "status_helper",
        "useful",
    ],
)

grpc_cc_library(
    name = "closure",
    hdrs = [
        "src/core/lib/iomgr/closure.h",
    ],
    tags = ["grpc-autodeps"],
    deps = [
        "debug_location",
        "error",
        "gpr_base",
        "gpr_platform",
    ],
)

grpc_cc_library(
    name = "time",
    srcs = [
        "src/core/lib/gprpp/time.cc",
    ],
    hdrs = [
        "src/core/lib/gprpp/time.h",
    ],
    external_deps = ["absl/strings:str_format"],
    tags = ["grpc-autodeps"],
    deps = [
        "event_engine_base_hdrs",
        "gpr_base",
        "gpr_codegen",
        "gpr_platform",
        "useful",
    ],
)

grpc_cc_library(
    name = "exec_ctx",
    srcs = [
        "src/core/lib/iomgr/combiner.cc",
        "src/core/lib/iomgr/exec_ctx.cc",
        "src/core/lib/iomgr/executor.cc",
        "src/core/lib/iomgr/iomgr_internal.cc",
    ],
    hdrs = [
        "src/core/lib/iomgr/combiner.h",
        "src/core/lib/iomgr/exec_ctx.h",
        "src/core/lib/iomgr/executor.h",
        "src/core/lib/iomgr/iomgr_internal.h",
    ],
    tags = ["grpc-autodeps"],
    deps = [
        "closure",
        "debug_location",
        "error",
        "gpr_base",
        "gpr_codegen",
        "gpr_platform",
        "gpr_tls",
        "grpc_codegen",
        "grpc_trace",
        "time",
        "useful",
    ],
)

grpc_cc_library(
    name = "sockaddr_utils",
    srcs = [
        "src/core/lib/address_utils/sockaddr_utils.cc",
    ],
    hdrs = [
        "src/core/lib/address_utils/sockaddr_utils.h",
    ],
    external_deps = [
        "absl/status",
        "absl/status:statusor",
        "absl/strings",
        "absl/strings:str_format",
    ],
    tags = ["grpc-autodeps"],
    visibility = ["@grpc:alt_grpc_base_legacy"],
    deps = [
        "gpr_base",
        "gpr_platform",
        "grpc_sockaddr",
        "iomgr_port",
        "resolved_address",
        "uri_parser",
    ],
)

grpc_cc_library(
    name = "iomgr_port",
    hdrs = [
        "src/core/lib/iomgr/port.h",
    ],
    tags = ["grpc-autodeps"],
    deps = ["gpr_platform"],
)

grpc_cc_library(
    name = "iomgr_timer",
    srcs = [
        "src/core/lib/iomgr/time_averaged_stats.cc",
        "src/core/lib/iomgr/timer.cc",
        "src/core/lib/iomgr/timer_generic.cc",
        "src/core/lib/iomgr/timer_heap.cc",
        "src/core/lib/iomgr/timer_manager.cc",
    ],
    hdrs = [
        "src/core/lib/iomgr/timer.h",
        "src/core/lib/iomgr/timer_generic.h",
        "src/core/lib/iomgr/timer_heap.h",
        "src/core/lib/iomgr/timer_manager.h",
        "src/core/lib/iomgr/time_averaged_stats.h",
    ] + [
        # TODO(hork): deduplicate
        "src/core/lib/iomgr/iomgr.h",
    ],
    external_deps = [
        "absl/strings",
    ],
    visibility = ["@grpc:iomgr_timer"],
    deps = [
        "event_engine_base_hdrs",
        "exec_ctx",
        "gpr_base",
        "gpr_platform",
        "gpr_tls",
        "grpc_trace",
        "iomgr_port",
        "time",
        "useful",
    ],
)

grpc_cc_library(
    name = "iomgr_fwd",
    hdrs = [
        "src/core/lib/iomgr/iomgr_fwd.h",
    ],
    tags = ["grpc-autodeps"],
    deps = ["gpr_platform"],
)

grpc_cc_library(
    name = "grpc_sockaddr",
    srcs = [
        "src/core/lib/iomgr/sockaddr_utils_posix.cc",
        "src/core/lib/iomgr/socket_utils_windows.cc",
    ],
    hdrs = [
        "src/core/lib/iomgr/sockaddr.h",
        "src/core/lib/iomgr/sockaddr_posix.h",
        "src/core/lib/iomgr/sockaddr_windows.h",
        "src/core/lib/iomgr/socket_utils.h",
    ],
    tags = ["grpc-autodeps"],
    deps = [
        "gpr_base",
        "gpr_platform",
        "iomgr_port",
    ],
)

grpc_cc_library(
    name = "avl",
    hdrs = [
        "src/core/lib/avl/avl.h",
    ],
    tags = ["grpc-autodeps"],
    deps = ["gpr_platform"],
)

grpc_cc_library(
    name = "event_engine_base_hdrs",
    hdrs = GRPC_PUBLIC_EVENT_ENGINE_HDRS + GRPC_PUBLIC_HDRS,
    external_deps = [
        "absl/status",
        "absl/status:statusor",
        "absl/time",
    ],
    deps = [
        "gpr_base",
    ],
)

grpc_cc_library(
    name = "default_event_engine_factory_hdrs",
    hdrs = [
        "src/core/lib/event_engine/event_engine_factory.h",
    ],
    deps = [
        "event_engine_base_hdrs",
        "gpr_base",
    ],
)

grpc_cc_library(
    name = "default_event_engine_factory",
    srcs = [
        "src/core/lib/event_engine/default_event_engine_factory.cc",
    ],
    external_deps = ["absl/memory"],
    deps = [
        "default_event_engine_factory_hdrs",
        "event_engine_base_hdrs",
        "gpr_base",
        "iomgr_event_engine",
        "iomgr_port",
    ],
)

grpc_cc_library(
    name = "iomgr_ee_time_averaged_stats",
    srcs = ["src/core/lib/event_engine/iomgr_engine/time_averaged_stats.cc"],
    hdrs = [
        "src/core/lib/event_engine/iomgr_engine/time_averaged_stats.h",
    ],
    tags = ["grpc-autodeps"],
    deps = ["gpr_base"],
)

grpc_cc_library(
    name = "iomgr_ee_timer",
    srcs = [
        "src/core/lib/event_engine/iomgr_engine/timer.cc",
        "src/core/lib/event_engine/iomgr_engine/timer_heap.cc",
    ],
    hdrs = [
        "src/core/lib/event_engine/iomgr_engine/timer.h",
        "src/core/lib/event_engine/iomgr_engine/timer_heap.h",
    ],
    external_deps = [
        "absl/base:core_headers",
        "absl/types:optional",
    ],
    tags = ["grpc-autodeps"],
    deps = [
        "event_engine_base_hdrs",
        "gpr_base",
        "iomgr_ee_time_averaged_stats",
        "time",
        "useful",
    ],
)

grpc_cc_library(
    name = "iomgr_ee_thread_pool",
    srcs = ["src/core/lib/event_engine/iomgr_engine/thread_pool.cc"],
    hdrs = [
        "src/core/lib/event_engine/iomgr_engine/thread_pool.h",
    ],
    tags = ["grpc-autodeps"],
    deps = ["gpr_base"],
)

grpc_cc_library(
    name = "iomgr_ee_timer_manager",
    srcs = ["src/core/lib/event_engine/iomgr_engine/timer_manager.cc"],
    hdrs = [
        "src/core/lib/event_engine/iomgr_engine/timer_manager.h",
    ],
    external_deps = [
        "absl/base:core_headers",
        "absl/memory",
        "absl/time",
        "absl/types:optional",
    ],
    tags = ["grpc-autodeps"],
    deps = [
        "event_engine_base_hdrs",
        "gpr_base",
        "gpr_codegen",
        "iomgr_ee_timer",
        "time",
    ],
)

grpc_cc_library(
    name = "iomgr_event_engine",
    srcs = ["src/core/lib/event_engine/iomgr_engine/iomgr_engine.cc"],
    hdrs = ["src/core/lib/event_engine/iomgr_engine/iomgr_engine.h"],
    external_deps = [
        "absl/base:core_headers",
        "absl/container:flat_hash_set",
        "absl/status",
        "absl/status:statusor",
        "absl/strings",
    ],
    tags = ["grpc-autodeps"],
    deps = [
        "event_engine_base_hdrs",
        "event_engine_common",
        "event_engine_trace",
        "gpr_base",
        "gpr_platform",
        "grpc_trace",
        "iomgr_ee_thread_pool",
        "iomgr_ee_timer",
        "iomgr_ee_timer_manager",
        "time",
    ],
)

grpc_cc_library(
    name = "event_engine_common",
    srcs = [
        "src/core/lib/event_engine/resolved_address.cc",
        "src/core/lib/event_engine/slice.cc",
        "src/core/lib/event_engine/slice_buffer.cc",
    ],
    hdrs = [
        "src/core/lib/event_engine/handle_containers.h",
    ],
    external_deps = [
        "absl/container:flat_hash_set",
    ],
    deps = [
        "event_engine_base_hdrs",
        "event_engine_trace",
        "gpr_base",
        "gpr_platform",
        "ref_counted",
        "slice",
        "slice_refcount",
    ],
)

grpc_cc_library(
    name = "event_engine_trace",
    srcs = [
        "src/core/lib/event_engine/trace.cc",
    ],
    hdrs = [
        "src/core/lib/event_engine/trace.h",
    ],
    deps = [
        "gpr_platform",
        "grpc_trace",
    ],
)

grpc_cc_library(
    name = "event_engine_base",
    srcs = [
        "src/core/lib/event_engine/event_engine.cc",
    ],
    deps = [
        "default_event_engine_factory",
        "default_event_engine_factory_hdrs",
        "event_engine_base_hdrs",
        "event_engine_trace",
        "gpr_base",
        "grpc_trace",
    ],
)

grpc_cc_library(
    name = "uri_parser",
    srcs = [
        "src/core/lib/uri/uri_parser.cc",
    ],
    hdrs = [
        "src/core/lib/uri/uri_parser.h",
    ],
    external_deps = [
        "absl/status",
        "absl/status:statusor",
        "absl/strings",
        "absl/strings:str_format",
    ],
    tags = ["grpc-autodeps"],
    visibility = ["@grpc:alt_grpc_base_legacy"],
    deps = [
        "gpr_base",
        "gpr_platform",
    ],
)

grpc_cc_library(
    name = "channel_args_preconditioning",
    srcs = [
        "src/core/lib/channel/channel_args_preconditioning.cc",
    ],
    hdrs = [
        "src/core/lib/channel/channel_args_preconditioning.h",
    ],
    tags = ["grpc-autodeps"],
    deps = [
        "channel_args",
        "gpr_platform",
        "grpc_codegen",
    ],
)

grpc_cc_library(
    name = "pid_controller",
    srcs = [
        "src/core/lib/transport/pid_controller.cc",
    ],
    hdrs = [
        "src/core/lib/transport/pid_controller.h",
    ],
    tags = ["grpc-autodeps"],
    deps = [
        "gpr_platform",
        "useful",
    ],
)

grpc_cc_library(
    name = "bdp_estimator",
    srcs = [
        "src/core/lib/transport/bdp_estimator.cc",
    ],
    hdrs = ["src/core/lib/transport/bdp_estimator.h"],
    tags = ["grpc-autodeps"],
    deps = [
        "exec_ctx",
        "gpr_base",
        "gpr_codegen",
        "gpr_platform",
        "grpc_trace",
        "time",
    ],
)

grpc_cc_library(
    name = "percent_encoding",
    srcs = [
        "src/core/lib/slice/percent_encoding.cc",
    ],
    hdrs = [
        "src/core/lib/slice/percent_encoding.h",
    ],
    tags = ["grpc-autodeps"],
    deps = [
        "bitset",
        "gpr_base",
        "gpr_platform",
        "slice",
    ],
)

grpc_cc_library(
    name = "grpc_base",
    srcs = [
        "src/core/lib/address_utils/parse_address.cc",
        "src/core/lib/backoff/backoff.cc",
        "src/core/lib/channel/channel_stack.cc",
        "src/core/lib/channel/channel_stack_builder_impl.cc",
        "src/core/lib/channel/channel_trace.cc",
        "src/core/lib/channel/channelz.cc",
        "src/core/lib/channel/channelz_registry.cc",
        "src/core/lib/channel/connected_channel.cc",
        "src/core/lib/channel/promise_based_filter.cc",
        "src/core/lib/channel/status_util.cc",
        "src/core/lib/compression/compression.cc",
        "src/core/lib/compression/compression_internal.cc",
        "src/core/lib/compression/message_compress.cc",
        "src/core/lib/debug/stats.cc",
        "src/core/lib/debug/stats_data.cc",
        "src/core/lib/event_engine/channel_args_endpoint_config.cc",
        "src/core/lib/iomgr/buffer_list.cc",
        "src/core/lib/iomgr/call_combiner.cc",
        "src/core/lib/iomgr/cfstream_handle.cc",
        "src/core/lib/iomgr/dualstack_socket_posix.cc",
        "src/core/lib/iomgr/endpoint.cc",
        "src/core/lib/iomgr/endpoint_cfstream.cc",
        "src/core/lib/iomgr/endpoint_pair_posix.cc",
        "src/core/lib/iomgr/endpoint_pair_windows.cc",
        "src/core/lib/iomgr/error_cfstream.cc",
        "src/core/lib/iomgr/ev_apple.cc",
        "src/core/lib/iomgr/ev_epoll1_linux.cc",
        "src/core/lib/iomgr/ev_poll_posix.cc",
        "src/core/lib/iomgr/ev_posix.cc",
        "src/core/lib/iomgr/ev_windows.cc",
        "src/core/lib/iomgr/executor/mpmcqueue.cc",
        "src/core/lib/iomgr/executor/threadpool.cc",
        "src/core/lib/iomgr/fork_posix.cc",
        "src/core/lib/iomgr/fork_windows.cc",
        "src/core/lib/iomgr/gethostname_fallback.cc",
        "src/core/lib/iomgr/gethostname_host_name_max.cc",
        "src/core/lib/iomgr/gethostname_sysconf.cc",
        "src/core/lib/iomgr/grpc_if_nametoindex_posix.cc",
        "src/core/lib/iomgr/grpc_if_nametoindex_unsupported.cc",
        "src/core/lib/iomgr/internal_errqueue.cc",
        "src/core/lib/iomgr/iocp_windows.cc",
        "src/core/lib/iomgr/iomgr.cc",
        "src/core/lib/iomgr/iomgr_posix.cc",
        "src/core/lib/iomgr/iomgr_posix_cfstream.cc",
        "src/core/lib/iomgr/iomgr_windows.cc",
        "src/core/lib/iomgr/load_file.cc",
        "src/core/lib/iomgr/lockfree_event.cc",
        "src/core/lib/iomgr/polling_entity.cc",
        "src/core/lib/iomgr/pollset.cc",
        "src/core/lib/iomgr/pollset_set.cc",
        "src/core/lib/iomgr/pollset_set_windows.cc",
        "src/core/lib/iomgr/pollset_windows.cc",
        "src/core/lib/iomgr/resolve_address.cc",
        "src/core/lib/iomgr/resolve_address_posix.cc",
        "src/core/lib/iomgr/resolve_address_windows.cc",
        "src/core/lib/iomgr/socket_factory_posix.cc",
        "src/core/lib/iomgr/socket_mutator.cc",
        "src/core/lib/iomgr/socket_utils_common_posix.cc",
        "src/core/lib/iomgr/socket_utils_linux.cc",
        "src/core/lib/iomgr/socket_utils_posix.cc",
        "src/core/lib/iomgr/socket_windows.cc",
        "src/core/lib/iomgr/tcp_client.cc",
        "src/core/lib/iomgr/tcp_client_cfstream.cc",
        "src/core/lib/iomgr/tcp_client_posix.cc",
        "src/core/lib/iomgr/tcp_client_windows.cc",
        "src/core/lib/iomgr/tcp_posix.cc",
        "src/core/lib/iomgr/tcp_server.cc",
        "src/core/lib/iomgr/tcp_server_posix.cc",
        "src/core/lib/iomgr/tcp_server_utils_posix_common.cc",
        "src/core/lib/iomgr/tcp_server_utils_posix_ifaddrs.cc",
        "src/core/lib/iomgr/tcp_server_utils_posix_noifaddrs.cc",
        "src/core/lib/iomgr/tcp_server_windows.cc",
        "src/core/lib/iomgr/tcp_windows.cc",
        "src/core/lib/iomgr/unix_sockets_posix.cc",
        "src/core/lib/iomgr/unix_sockets_posix_noop.cc",
        "src/core/lib/iomgr/wakeup_fd_eventfd.cc",
        "src/core/lib/iomgr/wakeup_fd_nospecial.cc",
        "src/core/lib/iomgr/wakeup_fd_pipe.cc",
        "src/core/lib/iomgr/wakeup_fd_posix.cc",
        "src/core/lib/iomgr/work_serializer.cc",
        "src/core/lib/resource_quota/api.cc",
        "src/core/lib/slice/b64.cc",
        "src/core/lib/slice/slice_api.cc",
        "src/core/lib/slice/slice_buffer_api.cc",
        "src/core/lib/surface/api_trace.cc",
        "src/core/lib/surface/builtins.cc",
        "src/core/lib/surface/byte_buffer.cc",
        "src/core/lib/surface/byte_buffer_reader.cc",
        "src/core/lib/surface/call.cc",
        "src/core/lib/surface/call_details.cc",
        "src/core/lib/surface/call_log_batch.cc",
        "src/core/lib/surface/channel.cc",
        "src/core/lib/surface/channel_ping.cc",
        "src/core/lib/surface/completion_queue.cc",
        "src/core/lib/surface/completion_queue_factory.cc",
        "src/core/lib/surface/event_string.cc",
        "src/core/lib/surface/lame_client.cc",
        "src/core/lib/surface/metadata_array.cc",
        "src/core/lib/surface/server.cc",
        "src/core/lib/surface/validate_metadata.cc",
        "src/core/lib/surface/version.cc",
        "src/core/lib/transport/connectivity_state.cc",
        "src/core/lib/transport/error_utils.cc",
        "src/core/lib/transport/metadata_batch.cc",
        "src/core/lib/transport/parsed_metadata.cc",
        "src/core/lib/transport/status_conversion.cc",
        "src/core/lib/transport/timeout_encoding.cc",
        "src/core/lib/transport/transport.cc",
        "src/core/lib/transport/transport_op_string.cc",
    ],
    hdrs = [
        "src/core/lib/transport/error_utils.h",
        "src/core/lib/transport/http2_errors.h",
        "src/core/lib/address_utils/parse_address.h",
        "src/core/lib/backoff/backoff.h",
        "src/core/lib/channel/call_finalization.h",
        "src/core/lib/channel/call_tracer.h",
        "src/core/lib/channel/channel_stack.h",
        "src/core/lib/channel/promise_based_filter.h",
        "src/core/lib/channel/channel_stack_builder_impl.h",
        "src/core/lib/channel/channel_trace.h",
        "src/core/lib/channel/channelz.h",
        "src/core/lib/channel/channelz_registry.h",
        "src/core/lib/channel/connected_channel.h",
        "src/core/lib/channel/context.h",
        "src/core/lib/channel/status_util.h",
        "src/core/lib/compression/compression_internal.h",
        "src/core/lib/resource_quota/api.h",
        "src/core/lib/compression/message_compress.h",
        "src/core/lib/debug/stats.h",
        "src/core/lib/debug/stats_data.h",
        "src/core/lib/event_engine/channel_args_endpoint_config.h",
        "src/core/lib/event_engine/promise.h",
        "src/core/lib/iomgr/block_annotate.h",
        "src/core/lib/iomgr/buffer_list.h",
        "src/core/lib/iomgr/call_combiner.h",
        "src/core/lib/iomgr/cfstream_handle.h",
        "src/core/lib/iomgr/dynamic_annotations.h",
        "src/core/lib/iomgr/endpoint.h",
        "src/core/lib/iomgr/endpoint_cfstream.h",
        "src/core/lib/iomgr/endpoint_pair.h",
        "src/core/lib/iomgr/error_cfstream.h",
        "src/core/lib/iomgr/ev_apple.h",
        "src/core/lib/iomgr/ev_epoll1_linux.h",
        "src/core/lib/iomgr/ev_poll_posix.h",
        "src/core/lib/iomgr/ev_posix.h",
        "src/core/lib/iomgr/executor/mpmcqueue.h",
        "src/core/lib/iomgr/executor/threadpool.h",
        "src/core/lib/iomgr/gethostname.h",
        "src/core/lib/iomgr/grpc_if_nametoindex.h",
        "src/core/lib/iomgr/internal_errqueue.h",
        "src/core/lib/iomgr/iocp_windows.h",
        "src/core/lib/iomgr/iomgr.h",
        "src/core/lib/iomgr/load_file.h",
        "src/core/lib/iomgr/lockfree_event.h",
        "src/core/lib/iomgr/nameser.h",
        "src/core/lib/iomgr/polling_entity.h",
        "src/core/lib/iomgr/pollset.h",
        "src/core/lib/iomgr/pollset_set.h",
        "src/core/lib/iomgr/pollset_set_windows.h",
        "src/core/lib/iomgr/pollset_windows.h",
        "src/core/lib/iomgr/python_util.h",
        "src/core/lib/iomgr/resolve_address.h",
        "src/core/lib/iomgr/resolve_address_impl.h",
        "src/core/lib/iomgr/resolve_address_posix.h",
        "src/core/lib/iomgr/resolve_address_windows.h",
        "src/core/lib/iomgr/sockaddr.h",
        "src/core/lib/iomgr/sockaddr_posix.h",
        "src/core/lib/iomgr/sockaddr_windows.h",
        "src/core/lib/iomgr/socket_factory_posix.h",
        "src/core/lib/iomgr/socket_mutator.h",
        "src/core/lib/iomgr/socket_utils_posix.h",
        "src/core/lib/iomgr/socket_windows.h",
        "src/core/lib/iomgr/tcp_client.h",
        "src/core/lib/iomgr/tcp_client_posix.h",
        "src/core/lib/iomgr/tcp_posix.h",
        "src/core/lib/iomgr/tcp_server.h",
        "src/core/lib/iomgr/tcp_server_utils_posix.h",
        "src/core/lib/iomgr/tcp_windows.h",
        "src/core/lib/iomgr/unix_sockets_posix.h",
        "src/core/lib/iomgr/wakeup_fd_pipe.h",
        "src/core/lib/iomgr/wakeup_fd_posix.h",
        "src/core/lib/iomgr/work_serializer.h",
        "src/core/lib/slice/b64.h",
        "src/core/lib/surface/api_trace.h",
        "src/core/lib/surface/builtins.h",
        "src/core/lib/surface/call.h",
        "src/core/lib/surface/call_test_only.h",
        "src/core/lib/surface/channel.h",
        "src/core/lib/surface/completion_queue.h",
        "src/core/lib/surface/completion_queue_factory.h",
        "src/core/lib/surface/event_string.h",
        "src/core/lib/surface/init.h",
        "src/core/lib/surface/lame_client.h",
        "src/core/lib/surface/server.h",
        "src/core/lib/surface/validate_metadata.h",
        "src/core/lib/transport/connectivity_state.h",
        "src/core/lib/transport/metadata_batch.h",
        "src/core/lib/transport/parsed_metadata.h",
        "src/core/lib/transport/status_conversion.h",
        "src/core/lib/transport/timeout_encoding.h",
        "src/core/lib/transport/transport.h",
        "src/core/lib/transport/transport_impl.h",
    ] +
    # TODO(ctiller): remove these
    # These headers used to be vended by this target, but they have been split
    # out into separate targets now. In order to transition downstream code, we
    # re-export these headers from here for now, and when LSC's have completed
    # to clean this up, we'll remove these.
    [
        "src/core/lib/iomgr/closure.h",
        "src/core/lib/iomgr/error.h",
        "src/core/lib/iomgr/error_internal.h",
        "src/core/lib/slice/slice_internal.h",
        "src/core/lib/slice/slice_string_helpers.h",
        "src/core/lib/iomgr/exec_ctx.h",
        "src/core/lib/iomgr/executor.h",
        "src/core/lib/iomgr/combiner.h",
        "src/core/lib/iomgr/iomgr_internal.h",
        "src/core/lib/channel/channel_args.h",
        "src/core/lib/channel/channel_stack_builder.h",
    ],
    external_deps = [
        "absl/base:core_headers",
        "absl/container:flat_hash_map",
        "absl/container:inlined_vector",
        "absl/functional:bind_front",
        "absl/memory",
        "absl/meta:type_traits",
        "absl/status:statusor",
        "absl/status",
        "absl/strings:str_format",
        "absl/strings",
        "absl/types:optional",
        "absl/types:variant",
        "absl/utility",
        "madler_zlib",
    ],
    language = "c++",
    public_hdrs = GRPC_PUBLIC_HDRS + GRPC_PUBLIC_EVENT_ENGINE_HDRS,
    visibility = ["@grpc:alt_grpc_base_legacy"],
    deps = [
        "arena",
        "arena_promise",
        "atomic_utils",
        "avl",
        "bitset",
        "channel_args",
        "channel_args_preconditioning",
        "channel_fwd",
        "channel_init",
        "channel_stack_builder",
        "channel_stack_type",
        "chunked_vector",
        "closure",
        "config",
        "cpp_impl_of",
        "debug_location",
        "default_event_engine_factory",
        "default_event_engine_factory_hdrs",
        "dual_ref_counted",
        "error",
        "event_engine_base",
        "event_engine_common",
        "exec_ctx",
        "gpr_base",
        "gpr_codegen",
        "gpr_tls",
        "grpc_codegen",
        "grpc_sockaddr",
        "grpc_trace",
        "handshaker_registry",
        "iomgr_port",
        "iomgr_timer",
        "json",
        "latch",
        "memory_quota",
        "orphanable",
        "percent_encoding",
        "poll",
        "promise",
        "ref_counted",
        "ref_counted_ptr",
        "resolved_address",
        "resource_quota",
        "resource_quota_trace",
        "slice",
        "slice_buffer",
        "slice_refcount",
        "sockaddr_utils",
        "status_helper",
        "table",
        "thread_quota",
        "time",
        "transport_fwd",
        "uri_parser",
        "useful",
    ],
)

grpc_cc_library(
    name = "channel_stack_type",
    srcs = [
        "src/core/lib/surface/channel_stack_type.cc",
    ],
    hdrs = [
        "src/core/lib/surface/channel_stack_type.h",
    ],
    language = "c++",
    tags = ["grpc-autodeps"],
    deps = ["gpr_platform"],
)

grpc_cc_library(
    name = "channel_init",
    srcs = [
        "src/core/lib/surface/channel_init.cc",
    ],
    hdrs = [
        "src/core/lib/surface/channel_init.h",
    ],
    language = "c++",
    tags = ["grpc-autodeps"],
    deps = [
        "channel_stack_builder",
        "channel_stack_type",
        "gpr_platform",
    ],
)

grpc_cc_library(
    name = "single_set_ptr",
    hdrs = [
        "src/core/lib/gprpp/single_set_ptr.h",
    ],
    language = "c++",
    tags = ["grpc-autodeps"],
    deps = [
        "gpr_base",
        "gpr_platform",
    ],
)

grpc_cc_library(
    name = "channel_stack_builder",
    srcs = [
        "src/core/lib/channel/channel_stack_builder.cc",
    ],
    hdrs = [
        "src/core/lib/channel/channel_stack_builder.h",
    ],
    external_deps = [
        "absl/status:statusor",
        "absl/strings",
    ],
    language = "c++",
    tags = ["grpc-autodeps"],
    visibility = ["@grpc:alt_grpc_base_legacy"],
    deps = [
        "channel_args",
        "channel_fwd",
        "channel_stack_type",
        "gpr_base",
        "gpr_platform",
        "ref_counted_ptr",
        "transport_fwd",
    ],
)

grpc_cc_library(
    name = "grpc_common",
    defines = select({
        "grpc_no_rls": ["GRPC_NO_RLS"],
        "//conditions:default": [],
    }),
    language = "c++",
    select_deps = [
        {
            "grpc_no_rls": [],
            "//conditions:default": ["grpc_lb_policy_rls"],
        },
    ],
    deps = [
        "grpc_base",
        # standard plugins
        "census",
        "grpc_deadline_filter",
        "grpc_client_authority_filter",
        "grpc_lb_policy_grpclb",
        "grpc_lb_policy_outlier_detection",
        "grpc_lb_policy_pick_first",
        "grpc_lb_policy_priority",
        "grpc_lb_policy_ring_hash",
        "grpc_lb_policy_round_robin",
        "grpc_lb_policy_weighted_target",
        "grpc_channel_idle_filter",
        "grpc_message_size_filter",
        "grpc_resolver_binder",
        "grpc_resolver_dns_ares",
        "grpc_resolver_fake",
        "grpc_resolver_dns_native",
        "grpc_resolver_sockaddr",
        "grpc_transport_chttp2_client_connector",
        "grpc_transport_chttp2_server",
        "grpc_transport_inproc",
        "grpc_fault_injection_filter",
    ],
)

grpc_cc_library(
    name = "grpc_service_config",
    hdrs = [
        "src/core/lib/service_config/service_config.h",
        "src/core/lib/service_config/service_config_call_data.h",
    ],
    external_deps = ["absl/strings"],
    language = "c++",
    tags = ["grpc-autodeps"],
    deps = [
        "gpr_platform",
        "ref_counted",
        "ref_counted_ptr",
        "service_config_parser",
        "slice_refcount",
        "unique_type_name",
        "useful",
    ],
)

grpc_cc_library(
    name = "grpc_service_config_impl",
    srcs = [
        "src/core/lib/service_config/service_config_impl.cc",
    ],
    hdrs = [
        "src/core/lib/service_config/service_config_impl.h",
    ],
    external_deps = [
        "absl/memory",
        "absl/strings",
    ],
    language = "c++",
    tags = ["grpc-autodeps"],
    visibility = ["@grpc:client_channel"],
    deps = [
        "channel_args",
        "config",
        "error",
        "gpr_base",
        "gpr_platform",
        "grpc_service_config",
        "json",
        "ref_counted_ptr",
        "service_config_parser",
        "slice",
        "slice_refcount",
    ],
)

grpc_cc_library(
    name = "service_config_parser",
    srcs = [
        "src/core/lib/service_config/service_config_parser.cc",
    ],
    hdrs = [
        "src/core/lib/service_config/service_config_parser.h",
    ],
    external_deps = ["absl/strings"],
    language = "c++",
    tags = ["grpc-autodeps"],
    deps = [
        "channel_args",
        "error",
        "gpr_base",
        "gpr_platform",
        "json",
    ],
)

grpc_cc_library(
    name = "server_address",
    srcs = [
        "src/core/lib/resolver/server_address.cc",
    ],
    hdrs = [
        "src/core/lib/resolver/server_address.h",
    ],
    external_deps = [
        "absl/memory",
        "absl/status",
        "absl/status:statusor",
        "absl/strings",
        "absl/strings:str_format",
    ],
    language = "c++",
    tags = ["grpc-autodeps"],
    visibility = ["@grpc:client_channel"],
    deps = [
        "channel_args",
        "gpr_platform",
        "resolved_address",
        "sockaddr_utils",
        "useful",
    ],
)

grpc_cc_library(
    name = "grpc_resolver",
    srcs = [
        "src/core/lib/resolver/resolver.cc",
        "src/core/lib/resolver/resolver_registry.cc",
    ],
    hdrs = [
        "src/core/lib/resolver/resolver.h",
        "src/core/lib/resolver/resolver_factory.h",
        "src/core/lib/resolver/resolver_registry.h",
    ],
    external_deps = [
        "absl/status",
        "absl/status:statusor",
        "absl/strings",
        "absl/strings:str_format",
    ],
    language = "c++",
    tags = ["grpc-autodeps"],
    visibility = ["@grpc:client_channel"],
    deps = [
        "channel_args",
        "gpr_base",
        "gpr_platform",
        "grpc_service_config",
        "grpc_trace",
        "iomgr_fwd",
        "orphanable",
        "ref_counted_ptr",
        "server_address",
        "uri_parser",
    ],
)

grpc_cc_library(
    name = "channel_args",
    srcs = [
        "src/core/lib/channel/channel_args.cc",
    ],
    hdrs = [
        "src/core/lib/channel/channel_args.h",
    ],
    external_deps = [
        "absl/meta:type_traits",
        "absl/strings",
        "absl/strings:str_format",
        "absl/types:optional",
        "absl/types:variant",
    ],
    language = "c++",
    tags = ["grpc-autodeps"],
    deps = [
        "avl",
        "channel_stack_type",
        "dual_ref_counted",
        "gpr_base",
        "gpr_platform",
        "grpc_codegen",
        "match",
        "ref_counted",
        "ref_counted_ptr",
        "time",
        "useful",
    ],
)

grpc_cc_library(
    name = "resolved_address",
    hdrs = ["src/core/lib/iomgr/resolved_address.h"],
    language = "c++",
    tags = ["grpc-autodeps"],
    deps = [
        "gpr_platform",
        "iomgr_port",
    ],
)

grpc_cc_library(
    name = "grpc_client_channel",
    srcs = [
        "src/core/ext/filters/client_channel/backend_metric.cc",
        "src/core/ext/filters/client_channel/backup_poller.cc",
        "src/core/ext/filters/client_channel/channel_connectivity.cc",
        "src/core/ext/filters/client_channel/client_channel.cc",
        "src/core/ext/filters/client_channel/client_channel_channelz.cc",
        "src/core/ext/filters/client_channel/client_channel_factory.cc",
        "src/core/ext/filters/client_channel/client_channel_plugin.cc",
        "src/core/ext/filters/client_channel/config_selector.cc",
        "src/core/ext/filters/client_channel/dynamic_filters.cc",
        "src/core/ext/filters/client_channel/global_subchannel_pool.cc",
        "src/core/ext/filters/client_channel/health/health_check_client.cc",
        "src/core/ext/filters/client_channel/http_proxy.cc",
        "src/core/ext/filters/client_channel/lb_policy.cc",
        "src/core/ext/filters/client_channel/lb_policy/child_policy_handler.cc",
        "src/core/ext/filters/client_channel/lb_policy/oob_backend_metric.cc",
        "src/core/ext/filters/client_channel/lb_policy_registry.cc",
        "src/core/ext/filters/client_channel/local_subchannel_pool.cc",
        "src/core/ext/filters/client_channel/proxy_mapper_registry.cc",
        "src/core/ext/filters/client_channel/resolver_result_parsing.cc",
        "src/core/ext/filters/client_channel/retry_filter.cc",
        "src/core/ext/filters/client_channel/retry_service_config.cc",
        "src/core/ext/filters/client_channel/retry_throttle.cc",
        "src/core/ext/filters/client_channel/service_config_channel_arg_filter.cc",
        "src/core/ext/filters/client_channel/subchannel.cc",
        "src/core/ext/filters/client_channel/subchannel_pool_interface.cc",
        "src/core/ext/filters/client_channel/subchannel_stream_client.cc",
    ],
    hdrs = [
        "src/core/ext/filters/client_channel/backend_metric.h",
        "src/core/ext/filters/client_channel/backup_poller.h",
        "src/core/ext/filters/client_channel/client_channel.h",
        "src/core/ext/filters/client_channel/client_channel_channelz.h",
        "src/core/ext/filters/client_channel/client_channel_factory.h",
        "src/core/ext/filters/client_channel/config_selector.h",
        "src/core/ext/filters/client_channel/connector.h",
        "src/core/ext/filters/client_channel/dynamic_filters.h",
        "src/core/ext/filters/client_channel/global_subchannel_pool.h",
        "src/core/ext/filters/client_channel/health/health_check_client.h",
        "src/core/ext/filters/client_channel/http_proxy.h",
        "src/core/ext/filters/client_channel/lb_policy.h",
        "src/core/ext/filters/client_channel/lb_policy/child_policy_handler.h",
        "src/core/ext/filters/client_channel/lb_policy/oob_backend_metric.h",
        "src/core/ext/filters/client_channel/lb_policy_factory.h",
        "src/core/ext/filters/client_channel/lb_policy_registry.h",
        "src/core/ext/filters/client_channel/local_subchannel_pool.h",
        "src/core/ext/filters/client_channel/proxy_mapper.h",
        "src/core/ext/filters/client_channel/proxy_mapper_registry.h",
        "src/core/ext/filters/client_channel/resolver_result_parsing.h",
        "src/core/ext/filters/client_channel/retry_filter.h",
        "src/core/ext/filters/client_channel/retry_service_config.h",
        "src/core/ext/filters/client_channel/retry_throttle.h",
        "src/core/ext/filters/client_channel/subchannel.h",
        "src/core/ext/filters/client_channel/subchannel_interface.h",
        "src/core/ext/filters/client_channel/subchannel_interface_internal.h",
        "src/core/ext/filters/client_channel/subchannel_pool_interface.h",
        "src/core/ext/filters/client_channel/subchannel_stream_client.h",
    ],
    external_deps = [
        "absl/base:core_headers",
        "absl/container:inlined_vector",
        "absl/memory",
        "absl/strings",
        "absl/strings:cord",
        "absl/strings:str_format",
        "absl/time",
        "absl/types:optional",
        "absl/types:variant",
        "absl/status",
        "absl/status:statusor",
        "absl/utility",
        "upb_lib",
    ],
    language = "c++",
    visibility = ["@grpc:client_channel"],
    deps = [
        "arena",
        "channel_fwd",
        "channel_init",
        "channel_stack_type",
        "chunked_vector",
        "config",
        "construct_destruct",
        "debug_location",
        "default_event_engine_factory_hdrs",
        "dual_ref_counted",
        "error",
        "gpr_base",
        "gpr_codegen",
        "grpc_backend_metric_data",
        "grpc_base",
        "grpc_client_authority_filter",
        "grpc_codegen",
        "grpc_deadline_filter",
        "grpc_health_upb",
        "grpc_resolver",
        "grpc_service_config",
        "grpc_service_config_impl",
        "grpc_trace",
        "handshaker_factory",
        "handshaker_registry",
        "http_connect_handshaker",
        "httpcli",
        "iomgr_fwd",
        "iomgr_timer",
        "json",
        "json_util",
        "orphanable",
        "protobuf_duration_upb",
        "ref_counted",
        "ref_counted_ptr",
        "resource_quota",
        "server_address",
        "service_config_parser",
        "slice",
        "slice_buffer",
        "slice_refcount",
        "sockaddr_utils",
        "time",
        "unique_type_name",
        "uri_parser",
        "useful",
        "xds_orca_service_upb",
        "xds_orca_upb",
    ],
)

grpc_cc_library(
    name = "grpc_server_config_selector",
    srcs = [
        "src/core/ext/filters/server_config_selector/server_config_selector.cc",
    ],
    hdrs = [
        "src/core/ext/filters/server_config_selector/server_config_selector.h",
    ],
    external_deps = [
        "absl/status:statusor",
        "absl/strings",
    ],
    language = "c++",
    tags = ["grpc-autodeps"],
    deps = [
        "channel_args",
        "dual_ref_counted",
        "error",
        "gpr_platform",
        "grpc_base",
        "grpc_codegen",
        "grpc_service_config",
        "ref_counted",
        "ref_counted_ptr",
        "service_config_parser",
        "useful",
    ],
)

grpc_cc_library(
    name = "grpc_server_config_selector_filter",
    srcs = [
        "src/core/ext/filters/server_config_selector/server_config_selector_filter.cc",
    ],
    hdrs = [
        "src/core/ext/filters/server_config_selector/server_config_selector_filter.h",
    ],
    external_deps = [
        "absl/base:core_headers",
        "absl/memory",
        "absl/status",
        "absl/status:statusor",
        "absl/types:optional",
    ],
    language = "c++",
    tags = ["grpc-autodeps"],
    deps = [
        "arena",
        "arena_promise",
        "channel_args",
        "channel_fwd",
        "context",
        "error",
        "gpr_base",
        "gpr_platform",
        "grpc_base",
        "grpc_server_config_selector",
        "grpc_service_config",
        "poll",
        "promise",
        "ref_counted_ptr",
    ],
)

grpc_cc_library(
    name = "idle_filter_state",
    srcs = [
        "src/core/ext/filters/channel_idle/idle_filter_state.cc",
    ],
    hdrs = [
        "src/core/ext/filters/channel_idle/idle_filter_state.h",
    ],
    language = "c++",
    tags = ["grpc-autodeps"],
    deps = ["gpr_platform"],
)

grpc_cc_library(
    name = "grpc_channel_idle_filter",
    srcs = [
        "src/core/ext/filters/channel_idle/channel_idle_filter.cc",
    ],
    hdrs = [
        "src/core/ext/filters/channel_idle/channel_idle_filter.h",
    ],
    external_deps = [
        "absl/status",
        "absl/status:statusor",
        "absl/types:optional",
    ],
    tags = ["grpc-autodeps"],
    deps = [
        "activity",
        "arena_promise",
        "channel_args",
        "channel_fwd",
        "channel_init",
        "channel_stack_builder",
        "channel_stack_type",
        "closure",
        "config",
        "debug_location",
        "error",
        "exec_ctx",
        "exec_ctx_wakeup_scheduler",
        "gpr_base",
        "gpr_platform",
        "grpc_base",
        "grpc_codegen",
        "grpc_trace",
        "idle_filter_state",
        "loop",
        "orphanable",
        "poll",
        "promise",
        "ref_counted_ptr",
        "single_set_ptr",
        "sleep",
        "time",
        "try_seq",
    ],
)

grpc_cc_library(
    name = "grpc_deadline_filter",
    srcs = [
        "src/core/ext/filters/deadline/deadline_filter.cc",
    ],
    hdrs = [
        "src/core/ext/filters/deadline/deadline_filter.h",
    ],
    external_deps = [
        "absl/status",
        "absl/types:optional",
    ],
    language = "c++",
    tags = ["grpc-autodeps"],
    deps = [
        "arena",
        "channel_args",
        "channel_fwd",
        "channel_init",
        "channel_stack_builder",
        "channel_stack_type",
        "closure",
        "config",
        "debug_location",
        "error",
        "exec_ctx",
        "gpr_base",
        "gpr_platform",
        "grpc_base",
        "grpc_codegen",
        "grpc_public_hdrs",
        "iomgr_timer",
        "time",
    ],
)

grpc_cc_library(
    name = "grpc_client_authority_filter",
    srcs = [
        "src/core/ext/filters/http/client_authority_filter.cc",
    ],
    hdrs = [
        "src/core/ext/filters/http/client_authority_filter.h",
    ],
    external_deps = [
        "absl/status",
        "absl/status:statusor",
        "absl/strings",
        "absl/types:optional",
    ],
    language = "c++",
    tags = ["grpc-autodeps"],
    deps = [
        "arena_promise",
        "channel_args",
        "channel_fwd",
        "channel_init",
        "channel_stack_builder",
        "channel_stack_type",
        "config",
        "gpr_platform",
        "grpc_base",
        "grpc_codegen",
        "poll",
        "slice",
    ],
)

grpc_cc_library(
    name = "grpc_message_size_filter",
    srcs = [
        "src/core/ext/filters/message_size/message_size_filter.cc",
    ],
    hdrs = [
        "src/core/ext/filters/message_size/message_size_filter.h",
    ],
    external_deps = [
        "absl/memory",
        "absl/strings",
        "absl/strings:str_format",
        "absl/types:optional",
    ],
    language = "c++",
    tags = ["grpc-autodeps"],
    deps = [
        "channel_args",
        "channel_fwd",
        "channel_init",
        "channel_stack_builder",
        "channel_stack_type",
        "closure",
        "config",
        "debug_location",
        "error",
        "gpr_base",
        "gpr_platform",
        "grpc_base",
        "grpc_codegen",
        "grpc_public_hdrs",
        "grpc_service_config",
        "json",
        "service_config_parser",
        "slice_buffer",
    ],
)

grpc_cc_library(
    name = "grpc_fault_injection_filter",
    srcs = [
        "src/core/ext/filters/fault_injection/fault_injection_filter.cc",
        "src/core/ext/filters/fault_injection/service_config_parser.cc",
    ],
    hdrs = [
        "src/core/ext/filters/fault_injection/fault_injection_filter.h",
        "src/core/ext/filters/fault_injection/service_config_parser.h",
    ],
    external_deps = [
        "absl/memory",
        "absl/status",
        "absl/strings",
        "absl/types:optional",
        "absl/utility",
    ],
    language = "c++",
    deps = [
        "config",
        "context",
        "gpr_base",
        "grpc_base",
        "grpc_service_config",
        "grpc_trace",
        "json_util",
        "poll",
        "sleep",
        "time",
        "try_seq",
    ],
)

grpc_cc_library(
    name = "grpc_rbac_filter",
    srcs = [
        "src/core/ext/filters/rbac/rbac_filter.cc",
        "src/core/ext/filters/rbac/rbac_service_config_parser.cc",
    ],
    hdrs = [
        "src/core/ext/filters/rbac/rbac_filter.h",
        "src/core/ext/filters/rbac/rbac_service_config_parser.h",
    ],
    external_deps = [
        "absl/memory",
        "absl/status",
        "absl/status:statusor",
        "absl/strings",
        "absl/strings:str_format",
        "absl/types:optional",
    ],
    language = "c++",
    tags = ["grpc-autodeps"],
    deps = [
        "channel_args",
        "channel_fwd",
        "closure",
        "config",
        "debug_location",
        "error",
        "gpr_base",
        "gpr_platform",
        "grpc_authorization_base",
        "grpc_base",
        "grpc_matchers",
        "grpc_public_hdrs",
        "grpc_rbac_engine",
        "grpc_security_base",
        "grpc_service_config",
        "json",
        "json_util",
        "service_config_parser",
        "transport_fwd",
    ],
)

grpc_cc_library(
    name = "grpc_http_filters",
    srcs = [
        "src/core/ext/filters/http/client/http_client_filter.cc",
        "src/core/ext/filters/http/http_filters_plugin.cc",
        "src/core/ext/filters/http/message_compress/message_compress_filter.cc",
        "src/core/ext/filters/http/message_compress/message_decompress_filter.cc",
        "src/core/ext/filters/http/server/http_server_filter.cc",
    ],
    hdrs = [
        "src/core/ext/filters/http/client/http_client_filter.h",
        "src/core/ext/filters/http/message_compress/message_compress_filter.h",
        "src/core/ext/filters/http/message_compress/message_decompress_filter.h",
        "src/core/ext/filters/http/server/http_server_filter.h",
    ],
    external_deps = [
        "absl/base:core_headers",
        "absl/meta:type_traits",
        "absl/status",
        "absl/strings:str_format",
        "absl/strings",
        "absl/types:optional",
        "absl/utility",
    ],
    language = "c++",
    visibility = ["@grpc:http"],
    deps = [
        "arena",
        "basic_seq",
        "call_push_pull",
        "channel_fwd",
        "channel_init",
        "channel_stack_type",
        "config",
        "context",
        "debug_location",
        "gpr_base",
        "grpc_base",
        "grpc_codegen",
        "grpc_message_size_filter",
        "grpc_trace",
        "latch",
        "orphanable",
        "percent_encoding",
        "poll",
        "promise",
        "seq",
        "slice",
        "slice_buffer",
        "transport_fwd",
    ],
)

grpc_cc_library(
    name = "grpc_codegen",
    language = "c++",
    public_hdrs = [
        "include/grpc/impl/codegen/byte_buffer.h",
        "include/grpc/impl/codegen/byte_buffer_reader.h",
        "include/grpc/impl/codegen/compression_types.h",
        "include/grpc/impl/codegen/connectivity_state.h",
        "include/grpc/impl/codegen/grpc_types.h",
        "include/grpc/impl/codegen/propagation_bits.h",
        "include/grpc/impl/codegen/status.h",
        "include/grpc/impl/codegen/slice.h",
    ],
    tags = ["grpc-autodeps"],
    visibility = ["@grpc:public"],
    deps = [
        "gpr_codegen",
        "gpr_platform",
    ],
)

grpc_cc_library(
    name = "grpc_grpclb_balancer_addresses",
    srcs = [
        "src/core/ext/filters/client_channel/lb_policy/grpclb/grpclb_balancer_addresses.cc",
    ],
    hdrs = [
        "src/core/ext/filters/client_channel/lb_policy/grpclb/grpclb_balancer_addresses.h",
    ],
    language = "c++",
    tags = ["grpc-autodeps"],
    visibility = ["@grpc:grpclb"],
    deps = [
        "channel_args",
        "gpr_platform",
        "grpc_codegen",
        "server_address",
        "useful",
    ],
)

grpc_cc_library(
    name = "grpc_lb_policy_grpclb",
    srcs = [
        "src/core/ext/filters/client_channel/lb_policy/grpclb/client_load_reporting_filter.cc",
        "src/core/ext/filters/client_channel/lb_policy/grpclb/grpclb.cc",
        "src/core/ext/filters/client_channel/lb_policy/grpclb/grpclb_client_stats.cc",
        "src/core/ext/filters/client_channel/lb_policy/grpclb/load_balancer_api.cc",
    ],
    hdrs = [
        "src/core/ext/filters/client_channel/lb_policy/grpclb/client_load_reporting_filter.h",
        "src/core/ext/filters/client_channel/lb_policy/grpclb/grpclb.h",
        "src/core/ext/filters/client_channel/lb_policy/grpclb/grpclb_client_stats.h",
        "src/core/ext/filters/client_channel/lb_policy/grpclb/load_balancer_api.h",
    ],
    external_deps = [
        "absl/container:inlined_vector",
        "absl/memory",
        "absl/status",
        "absl/status:statusor",
        "absl/strings",
        "absl/strings:str_format",
        "absl/time",
        "absl/types:optional",
        "absl/types:variant",
        "upb_lib",
    ],
    language = "c++",
    deps = [
        "channel_init",
        "channel_stack_type",
        "config",
        "debug_location",
        "default_event_engine_factory_hdrs",
        "error",
        "gpr_base",
        "gpr_codegen",
        "grpc_base",
        "grpc_client_channel",
        "grpc_codegen",
        "grpc_grpclb_balancer_addresses",
        "grpc_lb_upb",
        "grpc_resolver",
        "grpc_resolver_fake",
        "grpc_security_base",
        "grpc_sockaddr",
        "grpc_trace",
        "grpc_transport_chttp2_client_connector",
        "iomgr_timer",
        "json",
        "orphanable",
        "protobuf_duration_upb",
        "protobuf_timestamp_upb",
        "ref_counted",
        "ref_counted_ptr",
        "resolved_address",
        "server_address",
        "slice",
        "slice_refcount",
        "sockaddr_utils",
        "time",
        "uri_parser",
        "useful",
    ],
)

grpc_cc_library(
    name = "grpc_backend_metric_data",
    hdrs = [
        "src/core/ext/filters/client_channel/lb_policy/backend_metric_data.h",
    ],
    external_deps = ["absl/strings"],
    language = "c++",
    tags = ["grpc-autodeps"],
    deps = ["gpr_platform"],
)

grpc_cc_library(
    name = "grpc_lb_policy_rls",
    srcs = [
        "src/core/ext/filters/client_channel/lb_policy/rls/rls.cc",
    ],
    external_deps = [
        "absl/base:core_headers",
        "absl/container:inlined_vector",
        "absl/hash",
        "absl/memory",
        "absl/status",
        "absl/status:statusor",
        "absl/strings",
        "absl/strings:str_format",
        "absl/types:optional",
        "upb_lib",
    ],
    language = "c++",
    deps = [
        "config",
        "debug_location",
        "dual_ref_counted",
        "gpr_base",
        "gpr_codegen",
        "grpc_base",
        "grpc_client_channel",
        "grpc_codegen",
        "grpc_fake_credentials",
        "grpc_resolver",
        "grpc_security_base",
        "grpc_service_config_impl",
        "grpc_trace",
        "iomgr_timer",
        "json",
        "json_util",
        "orphanable",
        "ref_counted",
        "ref_counted_ptr",
        "rls_upb",
        "server_address",
        "slice_refcount",
        "time",
        "uri_parser",
    ],
)

grpc_cc_library(
    name = "grpc_xds_client",
    srcs = [
        "src/core/ext/xds/certificate_provider_registry.cc",
        "src/core/ext/xds/certificate_provider_store.cc",
        "src/core/ext/xds/file_watcher_certificate_provider_factory.cc",
        "src/core/ext/xds/xds_api.cc",
        "src/core/ext/xds/xds_bootstrap.cc",
        "src/core/ext/xds/xds_certificate_provider.cc",
        "src/core/ext/xds/xds_client.cc",
        "src/core/ext/xds/xds_client_grpc.cc",
        "src/core/ext/xds/xds_client_stats.cc",
        "src/core/ext/xds/xds_cluster.cc",
        "src/core/ext/xds/xds_cluster_specifier_plugin.cc",
        "src/core/ext/xds/xds_common_types.cc",
        "src/core/ext/xds/xds_endpoint.cc",
        "src/core/ext/xds/xds_http_fault_filter.cc",
        "src/core/ext/xds/xds_http_filters.cc",
        "src/core/ext/xds/xds_http_rbac_filter.cc",
        "src/core/ext/xds/xds_lb_policy_registry.cc",
        "src/core/ext/xds/xds_listener.cc",
        "src/core/ext/xds/xds_resource_type.cc",
        "src/core/ext/xds/xds_route_config.cc",
        "src/core/ext/xds/xds_routing.cc",
        "src/core/ext/xds/xds_transport_grpc.cc",
        "src/core/lib/security/credentials/xds/xds_credentials.cc",
    ],
    hdrs = [
        "src/core/ext/xds/certificate_provider_factory.h",
        "src/core/ext/xds/certificate_provider_registry.h",
        "src/core/ext/xds/certificate_provider_store.h",
        "src/core/ext/xds/file_watcher_certificate_provider_factory.h",
        "src/core/ext/xds/upb_utils.h",
        "src/core/ext/xds/xds_api.h",
        "src/core/ext/xds/xds_bootstrap.h",
        "src/core/ext/xds/xds_certificate_provider.h",
        "src/core/ext/xds/xds_channel_args.h",
        "src/core/ext/xds/xds_client.h",
        "src/core/ext/xds/xds_client_grpc.h",
        "src/core/ext/xds/xds_client_stats.h",
        "src/core/ext/xds/xds_cluster.h",
        "src/core/ext/xds/xds_cluster_specifier_plugin.h",
        "src/core/ext/xds/xds_common_types.h",
        "src/core/ext/xds/xds_endpoint.h",
        "src/core/ext/xds/xds_http_fault_filter.h",
        "src/core/ext/xds/xds_http_filters.h",
        "src/core/ext/xds/xds_http_rbac_filter.h",
        "src/core/ext/xds/xds_lb_policy_registry.h",
        "src/core/ext/xds/xds_listener.h",
        "src/core/ext/xds/xds_resource_type.h",
        "src/core/ext/xds/xds_resource_type_impl.h",
        "src/core/ext/xds/xds_route_config.h",
        "src/core/ext/xds/xds_routing.h",
        "src/core/ext/xds/xds_transport.h",
        "src/core/ext/xds/xds_transport_grpc.h",
        "src/core/lib/security/credentials/xds/xds_credentials.h",
    ],
    external_deps = [
        "absl/base:core_headers",
        "absl/container:inlined_vector",
        "absl/functional:bind_front",
        "absl/memory",
        "absl/status",
        "absl/status:statusor",
        "absl/strings",
        "absl/strings:str_format",
        "absl/types:optional",
        "absl/types:variant",
        "upb_lib",
        "upb_textformat_lib",
        "upb_json_lib",
        "re2",
        "upb_reflection",
    ],
    language = "c++",
    deps = [
        "channel_creds_registry",
        "channel_fwd",
        "config",
        "debug_location",
        "envoy_admin_upb",
        "envoy_config_cluster_upb",
        "envoy_config_cluster_upbdefs",
        "envoy_config_core_upb",
        "envoy_config_endpoint_upb",
        "envoy_config_endpoint_upbdefs",
        "envoy_config_listener_upb",
        "envoy_config_listener_upbdefs",
        "envoy_config_rbac_upb",
        "envoy_config_route_upb",
        "envoy_config_route_upbdefs",
        "envoy_extensions_clusters_aggregate_upb",
        "envoy_extensions_clusters_aggregate_upbdefs",
        "envoy_extensions_filters_common_fault_upb",
        "envoy_extensions_filters_http_fault_upb",
        "envoy_extensions_filters_http_fault_upbdefs",
        "envoy_extensions_filters_http_rbac_upb",
        "envoy_extensions_filters_http_rbac_upbdefs",
        "envoy_extensions_filters_http_router_upb",
        "envoy_extensions_filters_http_router_upbdefs",
        "envoy_extensions_filters_network_http_connection_manager_upb",
        "envoy_extensions_filters_network_http_connection_manager_upbdefs",
        "envoy_extensions_load_balancing_policies_ring_hash_upb",
        "envoy_extensions_load_balancing_policies_wrr_locality_upb",
        "envoy_extensions_transport_sockets_tls_upb",
        "envoy_extensions_transport_sockets_tls_upbdefs",
        "envoy_service_discovery_upb",
        "envoy_service_discovery_upbdefs",
        "envoy_service_load_stats_upb",
        "envoy_service_load_stats_upbdefs",
        "envoy_service_status_upb",
        "envoy_service_status_upbdefs",
        "envoy_type_matcher_upb",
        "envoy_type_upb",
        "error",
        "google_rpc_status_upb",
        "gpr_base",
        "gpr_codegen",
        "grpc_base",
        "grpc_client_channel",
        "grpc_codegen",
        "grpc_credentials_util",
        "grpc_fake_credentials",
        "grpc_fault_injection_filter",
        "grpc_lb_xds_channel_args",
        "grpc_matchers",
        "grpc_outlier_detection_header",
        "grpc_rbac_filter",
        "grpc_secure",
        "grpc_security_base",
        "grpc_sockaddr",
        "grpc_tls_credentials",
        "grpc_trace",
        "grpc_transport_chttp2_client_connector",
        "iomgr_timer",
        "json",
        "json_util",
        "orphanable",
        "protobuf_any_upb",
        "protobuf_duration_upb",
        "protobuf_struct_upb",
        "protobuf_struct_upbdefs",
        "protobuf_timestamp_upb",
        "protobuf_wrappers_upb",
        "ref_counted_ptr",
        "resolved_address",
        "rls_config_upb",
        "rls_config_upbdefs",
        "slice",
        "slice_refcount",
        "sockaddr_utils",
        "status_helper",
        "time",
        "tsi_ssl_credentials",
        "uri_parser",
        "useful",
        "xds_type_upb",
        "xds_type_upbdefs",
    ],
)

grpc_cc_library(
    name = "grpc_xds_channel_stack_modifier",
    srcs = [
        "src/core/ext/xds/xds_channel_stack_modifier.cc",
    ],
    hdrs = [
        "src/core/ext/xds/xds_channel_stack_modifier.h",
    ],
    external_deps = ["absl/strings"],
    language = "c++",
    tags = ["grpc-autodeps"],
    deps = [
        "channel_args",
        "channel_fwd",
        "channel_init",
        "channel_stack_builder",
        "channel_stack_type",
        "config",
        "gpr_platform",
        "grpc_base",
        "grpc_codegen",
        "ref_counted",
        "ref_counted_ptr",
        "useful",
    ],
)

grpc_cc_library(
    name = "grpc_xds_server_config_fetcher",
    srcs = [
        "src/core/ext/xds/xds_server_config_fetcher.cc",
    ],
    external_deps = [
        "absl/base:core_headers",
        "absl/status",
        "absl/status:statusor",
        "absl/strings",
        "absl/types:optional",
        "absl/types:variant",
    ],
    language = "c++",
    tags = ["grpc-autodeps"],
    deps = [
        "channel_args",
        "channel_args_preconditioning",
        "channel_fwd",
        "config",
        "error",
        "exec_ctx",
        "gpr_base",
        "gpr_platform",
        "grpc_base",
        "grpc_codegen",
        "grpc_public_hdrs",
        "grpc_secure",
        "grpc_security_base",
        "grpc_server_config_selector",
        "grpc_server_config_selector_filter",
        "grpc_service_config",
        "grpc_service_config_impl",
        "grpc_sockaddr",
        "grpc_tls_credentials",
        "grpc_trace",
        "grpc_xds_channel_stack_modifier",
        "grpc_xds_client",
        "iomgr_fwd",
        "ref_counted_ptr",
        "resolved_address",
        "slice_refcount",
        "sockaddr_utils",
        "unique_type_name",
        "uri_parser",
    ],
)

grpc_cc_library(
    name = "channel_creds_registry_init",
    srcs = [
        "src/core/lib/security/credentials/channel_creds_registry_init.cc",
    ],
    external_deps = [
        "absl/memory",
        "absl/strings",
    ],
    language = "c++",
    deps = [
        "channel_creds_registry",
        "config",
        "gpr_platform",
        "grpc_fake_credentials",
        "grpc_google_default_credentials",
        "grpc_security_base",
        "json",
        "ref_counted_ptr",
    ],
)

grpc_cc_library(
    name = "grpc_google_mesh_ca_certificate_provider_factory",
    srcs = [
        "src/core/ext/xds/google_mesh_ca_certificate_provider_factory.cc",
    ],
    hdrs = [
        "src/core/ext/xds/google_mesh_ca_certificate_provider_factory.h",
    ],
    language = "c++",
    tags = ["grpc-autodeps"],
    deps = [
        "error",
        "gpr_platform",
        "grpc_secure",
        "grpc_tls_credentials",
        "grpc_xds_client",
        "json",
        "json_util",
        "ref_counted_ptr",
        "time",
    ],
)

grpc_cc_library(
    name = "grpc_lb_policy_cds",
    srcs = [
        "src/core/ext/filters/client_channel/lb_policy/xds/cds.cc",
    ],
    external_deps = [
        "absl/memory",
        "absl/status",
        "absl/status:statusor",
        "absl/strings",
        "absl/types:optional",
    ],
    language = "c++",
    deps = [
        "debug_location",
        "gpr_base",
        "grpc_base",
        "grpc_client_channel",
        "grpc_codegen",
        "grpc_matchers",
        "grpc_outlier_detection_header",
        "grpc_security_base",
        "grpc_tls_credentials",
        "grpc_trace",
        "grpc_xds_client",
        "json",
        "orphanable",
        "ref_counted_ptr",
        "server_address",
        "time",
        "unique_type_name",
    ],
)

grpc_cc_library(
    name = "grpc_lb_xds_channel_args",
    hdrs = [
        "src/core/ext/filters/client_channel/lb_policy/xds/xds_channel_args.h",
    ],
    language = "c++",
    tags = ["grpc-autodeps"],
)

grpc_cc_library(
    name = "grpc_lb_xds_common",
    hdrs = [
        "src/core/ext/filters/client_channel/lb_policy/xds/xds.h",
    ],
    external_deps = ["absl/memory"],
    language = "c++",
    tags = ["grpc-autodeps"],
    deps = [
        "gpr_platform",
        "grpc_xds_client",
        "ref_counted_ptr",
        "server_address",
    ],
)

grpc_cc_library(
    name = "grpc_lb_policy_xds_cluster_resolver",
    srcs = [
        "src/core/ext/filters/client_channel/lb_policy/xds/xds_cluster_resolver.cc",
    ],
    external_deps = [
        "absl/memory",
        "absl/status",
        "absl/status:statusor",
        "absl/strings",
        "absl/types:optional",
    ],
    language = "c++",
    tags = ["grpc-autodeps"],
    deps = [
        "channel_args",
        "config",
        "debug_location",
        "error",
        "gpr_base",
        "gpr_platform",
        "grpc_base",
        "grpc_client_channel",
        "grpc_codegen",
        "grpc_lb_address_filtering",
        "grpc_lb_policy_ring_hash",
        "grpc_lb_xds_channel_args",
        "grpc_lb_xds_common",
        "grpc_outlier_detection_header",
        "grpc_resolver",
        "grpc_resolver_fake",
        "grpc_trace",
        "grpc_xds_client",
        "json",
        "orphanable",
        "ref_counted_ptr",
        "server_address",
        "time",
    ],
)

grpc_cc_library(
    name = "grpc_lb_policy_xds_cluster_impl",
    srcs = [
        "src/core/ext/filters/client_channel/lb_policy/xds/xds_cluster_impl.cc",
    ],
    external_deps = [
        "absl/base:core_headers",
        "absl/memory",
        "absl/status",
        "absl/status:statusor",
        "absl/strings",
        "absl/types:optional",
        "absl/types:variant",
    ],
    language = "c++",
    tags = ["grpc-autodeps"],
    deps = [
        "channel_args",
        "debug_location",
        "error",
        "gpr_base",
        "gpr_platform",
        "grpc_base",
        "grpc_client_channel",
        "grpc_codegen",
        "grpc_lb_xds_channel_args",
        "grpc_lb_xds_common",
        "grpc_trace",
        "grpc_xds_client",
        "json",
        "orphanable",
        "ref_counted",
        "ref_counted_ptr",
        "server_address",
    ],
)

grpc_cc_library(
    name = "grpc_lb_policy_xds_cluster_manager",
    srcs = [
        "src/core/ext/filters/client_channel/lb_policy/xds/xds_cluster_manager.cc",
    ],
    external_deps = [
        "absl/memory",
        "absl/status",
        "absl/status:statusor",
        "absl/strings",
    ],
    language = "c++",
    tags = ["grpc-autodeps"],
    deps = [
        "channel_args",
        "closure",
        "debug_location",
        "error",
        "exec_ctx",
        "gpr_base",
        "gpr_platform",
        "grpc_base",
        "grpc_client_channel",
        "grpc_codegen",
        "grpc_resolver_xds_header",
        "grpc_trace",
        "iomgr_timer",
        "json",
        "orphanable",
        "ref_counted",
        "ref_counted_ptr",
        "server_address",
        "time",
    ],
)

grpc_cc_library(
    name = "grpc_lb_address_filtering",
    srcs = [
        "src/core/ext/filters/client_channel/lb_policy/address_filtering.cc",
    ],
    hdrs = [
        "src/core/ext/filters/client_channel/lb_policy/address_filtering.h",
    ],
    external_deps = [
        "absl/memory",
        "absl/status:statusor",
        "absl/strings",
    ],
    language = "c++",
    tags = ["grpc-autodeps"],
    deps = [
        "gpr_platform",
        "server_address",
    ],
)

grpc_cc_library(
    name = "grpc_lb_subchannel_list",
    hdrs = [
        "src/core/ext/filters/client_channel/lb_policy/subchannel_list.h",
    ],
    external_deps = [
        "absl/status",
        "absl/types:optional",
    ],
    language = "c++",
    tags = ["grpc-autodeps"],
    deps = [
        "debug_location",
        "gpr_base",
        "gpr_platform",
        "grpc_base",
        "grpc_client_channel",
        "grpc_codegen",
        "iomgr_fwd",
        "orphanable",
        "ref_counted_ptr",
        "server_address",
    ],
)

grpc_cc_library(
    name = "grpc_lb_policy_pick_first",
    srcs = [
        "src/core/ext/filters/client_channel/lb_policy/pick_first/pick_first.cc",
    ],
    external_deps = [
        "absl/memory",
        "absl/status",
        "absl/status:statusor",
        "absl/strings",
        "absl/types:optional",
    ],
    language = "c++",
    tags = ["grpc-autodeps"],
    deps = [
        "channel_args",
        "debug_location",
        "error",
        "gpr_base",
        "gpr_platform",
        "grpc_base",
        "grpc_client_channel",
        "grpc_codegen",
        "grpc_lb_subchannel_list",
        "grpc_trace",
        "json",
        "orphanable",
        "ref_counted_ptr",
        "server_address",
    ],
)

grpc_cc_library(
    name = "grpc_lb_policy_ring_hash",
    srcs = [
        "src/core/ext/filters/client_channel/lb_policy/ring_hash/ring_hash.cc",
    ],
    hdrs = [
        "src/core/ext/filters/client_channel/lb_policy/ring_hash/ring_hash.h",
    ],
    external_deps = [
        "absl/base:core_headers",
        "absl/container:inlined_vector",
        "absl/memory",
        "absl/status",
        "absl/status:statusor",
        "absl/strings",
        "absl/types:optional",
        "xxhash",
    ],
    language = "c++",
    tags = ["grpc-autodeps"],
    deps = [
        "closure",
        "debug_location",
        "error",
        "exec_ctx",
        "gpr_base",
        "gpr_platform",
        "grpc_base",
        "grpc_client_channel",
        "grpc_codegen",
        "grpc_lb_subchannel_list",
        "grpc_trace",
        "json",
        "orphanable",
        "ref_counted",
        "ref_counted_ptr",
        "server_address",
        "sockaddr_utils",
        "unique_type_name",
    ],
)

grpc_cc_library(
    name = "grpc_lb_policy_round_robin",
    srcs = [
        "src/core/ext/filters/client_channel/lb_policy/round_robin/round_robin.cc",
    ],
    external_deps = [
        "absl/memory",
        "absl/status",
        "absl/status:statusor",
        "absl/strings",
        "absl/types:optional",
    ],
    language = "c++",
    tags = ["grpc-autodeps"],
    deps = [
        "debug_location",
        "error",
        "gpr_base",
        "gpr_platform",
        "grpc_base",
        "grpc_client_channel",
        "grpc_codegen",
        "grpc_lb_subchannel_list",
        "grpc_trace",
        "json",
        "orphanable",
        "ref_counted_ptr",
        "server_address",
    ],
)

grpc_cc_library(
    name = "grpc_outlier_detection_header",
    hdrs = [
        "src/core/ext/filters/client_channel/lb_policy/outlier_detection/outlier_detection.h",
    ],
    external_deps = ["absl/types:optional"],
    language = "c++",
    tags = ["grpc-autodeps"],
    deps = [
        "gpr_platform",
        "time",
    ],
)

grpc_cc_library(
    name = "grpc_lb_policy_outlier_detection",
    srcs = [
        "src/core/ext/filters/client_channel/lb_policy/outlier_detection/outlier_detection.cc",
    ],
    external_deps = [
        "absl/memory",
        "absl/random",
        "absl/status",
        "absl/status:statusor",
        "absl/strings",
        "absl/types:variant",
    ],
    language = "c++",
    tags = ["grpc-autodeps"],
    deps = [
        "channel_args",
        "closure",
        "debug_location",
        "error",
        "exec_ctx",
        "gpr_base",
        "gpr_platform",
        "grpc_base",
        "grpc_client_channel",
        "grpc_codegen",
        "grpc_outlier_detection_header",
        "grpc_trace",
        "iomgr_fwd",
        "iomgr_timer",
        "json",
        "json_util",
        "orphanable",
        "ref_counted",
        "ref_counted_ptr",
        "server_address",
        "sockaddr_utils",
    ],
)

grpc_cc_library(
    name = "grpc_lb_policy_priority",
    srcs = [
        "src/core/ext/filters/client_channel/lb_policy/priority/priority.cc",
    ],
    external_deps = [
        "absl/memory",
        "absl/status",
        "absl/status:statusor",
        "absl/strings",
        "absl/types:optional",
    ],
    language = "c++",
    tags = ["grpc-autodeps"],
    deps = [
        "channel_args",
        "closure",
        "debug_location",
        "error",
        "exec_ctx",
        "gpr_base",
        "gpr_platform",
        "grpc_base",
        "grpc_client_channel",
        "grpc_codegen",
        "grpc_lb_address_filtering",
        "grpc_trace",
        "iomgr_timer",
        "json",
        "orphanable",
        "ref_counted",
        "ref_counted_ptr",
        "server_address",
        "time",
    ],
)

grpc_cc_library(
    name = "grpc_lb_policy_weighted_target",
    srcs = [
        "src/core/ext/filters/client_channel/lb_policy/weighted_target/weighted_target.cc",
    ],
    external_deps = [
        "absl/memory",
        "absl/status",
        "absl/status:statusor",
        "absl/strings",
        "absl/types:optional",
    ],
    language = "c++",
    tags = ["grpc-autodeps"],
    deps = [
        "channel_args",
        "debug_location",
        "default_event_engine_factory_hdrs",
        "error",
        "gpr_base",
        "gpr_platform",
        "grpc_base",
        "grpc_client_channel",
        "grpc_codegen",
        "grpc_lb_address_filtering",
        "grpc_trace",
        "json",
        "orphanable",
        "ref_counted",
        "ref_counted_ptr",
        "server_address",
        "time",
    ],
)

grpc_cc_library(
    name = "lb_server_load_reporting_filter",
    srcs = [
        "src/core/ext/filters/load_reporting/server_load_reporting_filter.cc",
    ],
    hdrs = [
        "src/core/ext/filters/load_reporting/registered_opencensus_objects.h",
        "src/core/ext/filters/load_reporting/server_load_reporting_filter.h",
        "src/cpp/server/load_reporter/constants.h",
    ],
    external_deps = [
        "absl/container:inlined_vector",
        "absl/meta:type_traits",
        "absl/status",
        "absl/strings",
        "absl/strings:str_format",
        "absl/types:optional",
        "opencensus-stats",
        "opencensus-tags",
    ],
    language = "c++",
    deps = [
        "channel_fwd",
        "channel_init",
        "channel_stack_type",
        "config",
        "context",
        "error",
        "gpr",
        "grpc++_base",
        "grpc_base",
        "grpc_codegen",
        "grpc_lb_policy_grpclb",
        "grpc_security_base",
        "grpc_sockaddr",
        "poll",
        "promise",
        "resolved_address",
        "seq",
        "slice",
        "uri_parser",
    ],
    alwayslink = 1,
)

grpc_cc_library(
    name = "lb_load_data_store",
    srcs = [
        "src/cpp/server/load_reporter/load_data_store.cc",
    ],
    hdrs = [
        "src/cpp/server/load_reporter/constants.h",
        "src/cpp/server/load_reporter/load_data_store.h",
    ],
    language = "c++",
    tags = ["grpc-autodeps"],
    deps = [
        "gpr_base",
        "gpr_platform",
        "grpc++",
        "grpc_sockaddr",
    ],
)

grpc_cc_library(
    name = "lb_server_load_reporting_service_server_builder_plugin",
    srcs = [
        "src/cpp/server/load_reporter/load_reporting_service_server_builder_plugin.cc",
    ],
    hdrs = [
        "src/cpp/server/load_reporter/load_reporting_service_server_builder_plugin.h",
    ],
    language = "c++",
    tags = ["grpc-autodeps"],
    deps = [
        "gpr_platform",
        "grpc++",
        "lb_load_reporter_service",
    ],
)

grpc_cc_library(
    name = "grpcpp_server_load_reporting",
    srcs = [
        "src/cpp/server/load_reporter/load_reporting_service_server_builder_option.cc",
        "src/cpp/server/load_reporter/util.cc",
    ],
    language = "c++",
    public_hdrs = [
        "include/grpcpp/ext/server_load_reporting.h",
    ],
    deps = [
        "gpr_base",
        "gpr_platform",
        "grpc",
        "grpc++",
        "grpc++_codegen_base",
        "grpc_codegen",
        "lb_server_load_reporting_filter",
        "lb_server_load_reporting_service_server_builder_plugin",
    ],
)

grpc_cc_library(
    name = "lb_load_reporter_service",
    srcs = [
        "src/cpp/server/load_reporter/load_reporter_async_service_impl.cc",
    ],
    hdrs = [
        "src/cpp/server/load_reporter/load_reporter_async_service_impl.h",
    ],
    external_deps = [
        "absl/memory",
        "protobuf_headers",
    ],
    language = "c++",
    deps = [
        "gpr",
        "gpr_codegen",
        "grpc++",
        "lb_load_reporter",
    ],
)

grpc_cc_library(
    name = "lb_get_cpu_stats",
    srcs = [
        "src/cpp/server/load_reporter/get_cpu_stats_linux.cc",
        "src/cpp/server/load_reporter/get_cpu_stats_macos.cc",
        "src/cpp/server/load_reporter/get_cpu_stats_unsupported.cc",
        "src/cpp/server/load_reporter/get_cpu_stats_windows.cc",
    ],
    hdrs = [
        "src/cpp/server/load_reporter/get_cpu_stats.h",
    ],
    language = "c++",
    deps = [
        "gpr_base",
        "grpc++",
    ],
)

grpc_cc_library(
    name = "lb_load_reporter",
    srcs = [
        "src/cpp/server/load_reporter/load_reporter.cc",
    ],
    hdrs = [
        "src/cpp/server/load_reporter/constants.h",
        "src/cpp/server/load_reporter/load_reporter.h",
    ],
    external_deps = [
        "opencensus-stats",
        "opencensus-tags",
        "protobuf_headers",
    ],
    language = "c++",
    deps = [
        "gpr",
        "gpr_codegen",
        "lb_get_cpu_stats",
        "lb_load_data_store",
        "//src/proto/grpc/lb/v1:load_reporter_proto",
    ],
)

grpc_cc_library(
    name = "polling_resolver",
    srcs = [
        "src/core/ext/filters/client_channel/resolver/polling_resolver.cc",
    ],
    hdrs = [
        "src/core/ext/filters/client_channel/resolver/polling_resolver.h",
    ],
    external_deps = [
        "absl/status",
        "absl/status:statusor",
        "absl/strings",
    ],
    language = "c++",
    deps = [
        "debug_location",
        "gpr_base",
        "grpc_base",
        "grpc_resolver",
        "iomgr_timer",
        "orphanable",
        "ref_counted_ptr",
        "uri_parser",
    ],
)

grpc_cc_library(
    name = "grpc_resolver_dns_selection",
    srcs = [
        "src/core/ext/filters/client_channel/resolver/dns/dns_resolver_selection.cc",
    ],
    hdrs = [
        "src/core/ext/filters/client_channel/resolver/dns/dns_resolver_selection.h",
    ],
    language = "c++",
    deps = [
        "gpr_base",
        "grpc_base",
    ],
)

grpc_cc_library(
    name = "grpc_resolver_dns_native",
    srcs = [
        "src/core/ext/filters/client_channel/resolver/dns/native/dns_resolver.cc",
    ],
    external_deps = [
        "absl/container:inlined_vector",
        "absl/memory",
        "absl/status",
        "absl/status:statusor",
        "absl/strings",
        "absl/functional:bind_front",
        "absl/types:optional",
    ],
    language = "c++",
    deps = [
        "config",
        "debug_location",
        "gpr_base",
        "grpc_base",
        "grpc_client_channel",
        "grpc_codegen",
        "grpc_resolver",
        "grpc_resolver_dns_selection",
        "grpc_trace",
        "iomgr_timer",
        "orphanable",
        "polling_resolver",
        "ref_counted_ptr",
        "resolved_address",
        "server_address",
        "time",
        "uri_parser",
    ],
)

grpc_cc_library(
    name = "grpc_resolver_dns_ares",
    srcs = [
        "src/core/ext/filters/client_channel/resolver/dns/c_ares/dns_resolver_ares.cc",
        "src/core/ext/filters/client_channel/resolver/dns/c_ares/grpc_ares_ev_driver_posix.cc",
        "src/core/ext/filters/client_channel/resolver/dns/c_ares/grpc_ares_ev_driver_windows.cc",
        "src/core/ext/filters/client_channel/resolver/dns/c_ares/grpc_ares_wrapper.cc",
        "src/core/ext/filters/client_channel/resolver/dns/c_ares/grpc_ares_wrapper_posix.cc",
        "src/core/ext/filters/client_channel/resolver/dns/c_ares/grpc_ares_wrapper_windows.cc",
    ],
    hdrs = [
        "src/core/ext/filters/client_channel/resolver/dns/c_ares/grpc_ares_ev_driver.h",
        "src/core/ext/filters/client_channel/resolver/dns/c_ares/grpc_ares_wrapper.h",
    ],
    external_deps = [
        "absl/base:core_headers",
        "absl/container:flat_hash_set",
        "absl/container:inlined_vector",
        "absl/memory",
        "absl/status",
        "absl/status:statusor",
        "absl/strings",
        "absl/strings:str_format",
<<<<<<< HEAD
        "absl/types:optional",
        "absl/time",
=======
        "absl/time",
        "absl/types:optional",
>>>>>>> 38284a07
        "address_sorting",
        "cares",
    ],
    language = "c++",
    deps = [
        "config",
        "debug_location",
        "error",
        "event_engine_common",
        "gpr_base",
        "grpc_base",
        "grpc_client_channel",
        "grpc_codegen",
        "grpc_grpclb_balancer_addresses",
        "grpc_resolver",
        "grpc_resolver_dns_selection",
        "grpc_service_config",
        "grpc_service_config_impl",
        "grpc_sockaddr",
        "grpc_trace",
        "iomgr_fwd",
        "iomgr_port",
        "iomgr_timer",
        "json",
        "orphanable",
        "polling_resolver",
        "ref_counted_ptr",
        "resolved_address",
        "server_address",
        "sockaddr_utils",
        "time",
        "uri_parser",
    ],
)

grpc_cc_library(
    name = "grpc_resolver_sockaddr",
    srcs = [
        "src/core/ext/filters/client_channel/resolver/sockaddr/sockaddr_resolver.cc",
    ],
    external_deps = [
        "absl/memory",
        "absl/status:statusor",
        "absl/strings",
    ],
    language = "c++",
    deps = [
        "config",
        "gpr_base",
        "grpc_base",
        "grpc_client_channel",
        "grpc_codegen",
        "grpc_resolver",
        "iomgr_port",
        "orphanable",
        "resolved_address",
        "server_address",
        "slice",
        "uri_parser",
    ],
)

grpc_cc_library(
    name = "grpc_resolver_binder",
    srcs = [
        "src/core/ext/filters/client_channel/resolver/binder/binder_resolver.cc",
    ],
    external_deps = [
        "absl/memory",
        "absl/status",
        "absl/status:statusor",
        "absl/strings",
    ],
    language = "c++",
    deps = [
        "config",
        "gpr_base",
        "grpc_base",
        "grpc_client_channel",
        "grpc_codegen",
        "grpc_resolver",
        "iomgr_port",
        "orphanable",
        "resolved_address",
        "server_address",
        "slice",
        "uri_parser",
    ],
)

grpc_cc_library(
    name = "grpc_resolver_fake",
    srcs = ["src/core/ext/filters/client_channel/resolver/fake/fake_resolver.cc"],
    hdrs = ["src/core/ext/filters/client_channel/resolver/fake/fake_resolver.h"],
    external_deps = [
        "absl/memory",
        "absl/status",
        "absl/status:statusor",
        "absl/strings",
    ],
    language = "c++",
    visibility = [
        "//test:__subpackages__",
        "@grpc:grpc_resolver_fake",
    ],
    deps = [
        "config",
        "debug_location",
        "gpr_base",
        "grpc_base",
        "grpc_client_channel",
        "grpc_resolver",
        "grpc_service_config",
        "orphanable",
        "server_address",
        "slice",
        "uri_parser",
        "useful",
    ],
)

grpc_cc_library(
    name = "grpc_resolver_xds_header",
    hdrs = [
        "src/core/ext/filters/client_channel/resolver/xds/xds_resolver.h",
    ],
    external_deps = [
        "absl/strings",
    ],
    language = "c++",
)

grpc_cc_library(
    name = "grpc_resolver_xds",
    srcs = [
        "src/core/ext/filters/client_channel/resolver/xds/xds_resolver.cc",
    ],
    external_deps = [
        "xxhash",
        "re2",
        "absl/container:inlined_vector",
        "absl/memory",
        "absl/meta:type_traits",
        "absl/random",
        "absl/status",
        "absl/status:statusor",
        "absl/strings",
        "absl/strings:str_format",
        "absl/types:optional",
        "absl/types:variant",
    ],
    language = "c++",
    deps = [
        "arena",
        "channel_fwd",
        "config",
        "debug_location",
        "dual_ref_counted",
        "gpr_base",
        "grpc_base",
        "grpc_client_channel",
        "grpc_codegen",
        "grpc_lb_policy_ring_hash",
        "grpc_resolver",
        "grpc_service_config",
        "grpc_service_config_impl",
        "grpc_trace",
        "grpc_xds_client",
        "handshaker_factory",
        "iomgr_fwd",
        "orphanable",
        "ref_counted_ptr",
        "server_address",
        "time",
        "unique_type_name",
        "uri_parser",
        "useful",
    ],
)

grpc_cc_library(
    name = "grpc_resolver_c2p",
    srcs = [
        "src/core/ext/filters/client_channel/resolver/google_c2p/google_c2p_resolver.cc",
    ],
    external_deps = [
        "absl/memory",
        "absl/status",
        "absl/status:statusor",
        "absl/strings",
        "absl/strings:str_format",
        "absl/types:optional",
    ],
    language = "c++",
    deps = [
        "alts_util",
        "config",
        "debug_location",
        "gpr_base",
        "grpc_base",
        "grpc_client_channel",
        "grpc_codegen",
        "grpc_resolver",
        "grpc_security_base",
        "grpc_xds_client",
        "httpcli",
        "json",
        "orphanable",
        "ref_counted_ptr",
        "resource_quota",
        "time",
        "uri_parser",
    ],
)

grpc_cc_library(
    name = "httpcli",
    srcs = [
        "src/core/lib/http/format_request.cc",
        "src/core/lib/http/httpcli.cc",
        "src/core/lib/http/parser.cc",
    ],
    hdrs = [
        "src/core/lib/http/format_request.h",
        "src/core/lib/http/httpcli.h",
        "src/core/lib/http/parser.h",
    ],
    external_deps = [
        "absl/base:core_headers",
        "absl/functional:bind_front",
        "absl/status",
        "absl/status:statusor",
        "absl/strings",
        "absl/strings:str_format",
        "absl/types:optional",
    ],
    language = "c++",
    tags = ["grpc-autodeps"],
    visibility = ["@grpc:httpcli"],
    deps = [
        "channel_args_preconditioning",
        "config",
        "debug_location",
        "gpr_base",
        "grpc_base",
        "grpc_codegen",
        "grpc_security_base",
        "grpc_trace",
        "handshaker",
        "handshaker_registry",
        "iomgr_fwd",
        "orphanable",
        "ref_counted_ptr",
        "resolved_address",
        "resource_quota",
        "slice_refcount",
        "sockaddr_utils",
        "tcp_connect_handshaker",
        "time",
        "uri_parser",
    ],
)

grpc_cc_library(
    name = "grpc_authorization_base",
    srcs = [
        "src/core/lib/security/authorization/authorization_policy_provider_vtable.cc",
        "src/core/lib/security/authorization/evaluate_args.cc",
        "src/core/lib/security/authorization/grpc_server_authz_filter.cc",
    ],
    hdrs = [
        "src/core/lib/security/authorization/authorization_engine.h",
        "src/core/lib/security/authorization/authorization_policy_provider.h",
        "src/core/lib/security/authorization/evaluate_args.h",
        "src/core/lib/security/authorization/grpc_server_authz_filter.h",
    ],
    external_deps = [
        "absl/status",
        "absl/status:statusor",
        "absl/strings",
        "absl/types:optional",
    ],
    language = "c++",
    tags = ["grpc-autodeps"],
    deps = [
        "arena_promise",
        "channel_args",
        "channel_fwd",
        "dual_ref_counted",
        "error",
        "gpr_base",
        "gpr_platform",
        "grpc_base",
        "grpc_codegen",
        "grpc_credentials_util",
        "grpc_security_base",
        "grpc_trace",
        "poll",
        "promise",
        "ref_counted",
        "ref_counted_ptr",
        "resolved_address",
        "slice",
        "uri_parser",
        "useful",
    ],
)

grpc_cc_library(
    name = "tsi_fake_credentials",
    srcs = [
        "src/core/tsi/fake_transport_security.cc",
    ],
    hdrs = [
        "src/core/tsi/fake_transport_security.h",
    ],
    external_deps = [
        "absl/strings",
        "absl/strings:str_format",
    ],
    language = "c++",
    visibility = [
        "@grpc:public",
    ],
    deps = [
        "gpr_base",
        "grpc_base",
        "tsi_base",
        "useful",
    ],
)

grpc_cc_library(
    name = "grpc_fake_credentials",
    srcs = [
        "src/core/lib/security/credentials/fake/fake_credentials.cc",
        "src/core/lib/security/security_connector/fake/fake_security_connector.cc",
    ],
    hdrs = [
        "src/core/ext/filters/client_channel/lb_policy/grpclb/grpclb.h",
        "src/core/lib/security/credentials/fake/fake_credentials.h",
        "src/core/lib/security/security_connector/fake/fake_security_connector.h",
    ],
    external_deps = [
        "absl/status",
        "absl/status:statusor",
        "absl/strings",
        "absl/types:optional",
    ],
    language = "c++",
    tags = ["grpc-autodeps"],
    deps = [
        "arena_promise",
        "debug_location",
        "gpr_base",
        "grpc_base",
        "grpc_codegen",
        "grpc_security_base",
        "handshaker",
        "iomgr_fwd",
        "poll",
        "promise",
        "ref_counted_ptr",
        "slice",
        "tsi_base",
        "tsi_fake_credentials",
        "unique_type_name",
        "useful",
    ],
)

grpc_cc_library(
    name = "grpc_insecure_credentials",
    srcs = [
        "src/core/lib/security/credentials/insecure/insecure_credentials.cc",
        "src/core/lib/security/security_connector/insecure/insecure_security_connector.cc",
    ],
    hdrs = [
        "src/core/lib/security/credentials/insecure/insecure_credentials.h",
        "src/core/lib/security/security_connector/insecure/insecure_security_connector.h",
    ],
    external_deps = [
        "absl/status",
        "absl/strings",
    ],
    language = "c++",
    tags = ["grpc-autodeps"],
    deps = [
        "arena_promise",
        "debug_location",
        "gpr_base",
        "grpc_base",
        "grpc_security_base",
        "handshaker",
        "iomgr_fwd",
        "poll",
        "promise",
        "ref_counted_ptr",
        "tsi_base",
        "tsi_local_credentials",
        "unique_type_name",
    ],
)

grpc_cc_library(
    name = "tsi_local_credentials",
    srcs = [
        "src/core/tsi/local_transport_security.cc",
    ],
    hdrs = [
        "src/core/tsi/local_transport_security.h",
    ],
    language = "c++",
    deps = [
        "gpr",
        "grpc_base",
        "tsi_base",
    ],
)

grpc_cc_library(
    name = "grpc_local_credentials",
    srcs = [
        "src/core/lib/security/credentials/local/local_credentials.cc",
        "src/core/lib/security/security_connector/local/local_security_connector.cc",
    ],
    hdrs = [
        "src/core/lib/security/credentials/local/local_credentials.h",
        "src/core/lib/security/security_connector/local/local_security_connector.h",
    ],
    external_deps = [
        "absl/status",
        "absl/status:statusor",
        "absl/strings",
        "absl/types:optional",
    ],
    language = "c++",
    tags = ["grpc-autodeps"],
    deps = [
        "arena_promise",
        "debug_location",
        "gpr_base",
        "grpc_base",
        "grpc_client_channel",
        "grpc_security_base",
        "grpc_sockaddr",
        "handshaker",
        "iomgr_fwd",
        "poll",
        "promise",
        "ref_counted_ptr",
        "resolved_address",
        "sockaddr_utils",
        "tsi_base",
        "tsi_local_credentials",
        "unique_type_name",
        "uri_parser",
        "useful",
    ],
)

grpc_cc_library(
    name = "grpc_alts_credentials",
    srcs = [
        "src/core/lib/security/credentials/alts/alts_credentials.cc",
        "src/core/lib/security/security_connector/alts/alts_security_connector.cc",
    ],
    hdrs = [
        "src/core/lib/security/credentials/alts/alts_credentials.h",
        "src/core/lib/security/security_connector/alts/alts_security_connector.h",
    ],
    external_deps = [
        "absl/status",
        "absl/strings",
        "absl/types:optional",
    ],
    language = "c++",
    tags = ["grpc-autodeps"],
    visibility = ["@grpc:public"],
    deps = [
        "alts_util",
        "arena_promise",
        "debug_location",
        "gpr_base",
        "grpc_base",
        "grpc_codegen",
        "grpc_security_base",
        "handshaker",
        "iomgr_fwd",
        "poll",
        "promise",
        "ref_counted_ptr",
        "slice_refcount",
        "tsi_alts_credentials",
        "tsi_base",
        "unique_type_name",
        "useful",
    ],
)

grpc_cc_library(
    name = "grpc_ssl_credentials",
    srcs = [
        "src/core/lib/security/credentials/ssl/ssl_credentials.cc",
        "src/core/lib/security/security_connector/ssl/ssl_security_connector.cc",
    ],
    hdrs = [
        "src/core/lib/security/credentials/ssl/ssl_credentials.h",
        "src/core/lib/security/security_connector/ssl/ssl_security_connector.h",
    ],
    external_deps = [
        "absl/status",
        "absl/strings",
        "absl/strings:str_format",
        "absl/types:optional",
    ],
    language = "c++",
    tags = ["grpc-autodeps"],
    deps = [
        "arena_promise",
        "debug_location",
        "gpr_base",
        "grpc_base",
        "grpc_codegen",
        "grpc_security_base",
        "grpc_trace",
        "handshaker",
        "iomgr_fwd",
        "poll",
        "promise",
        "ref_counted_ptr",
        "tsi_base",
        "tsi_ssl_credentials",
        "tsi_ssl_session_cache",
        "unique_type_name",
        "useful",
    ],
)

grpc_cc_library(
    name = "grpc_google_default_credentials",
    srcs = [
        "src/core/lib/security/credentials/google_default/credentials_generic.cc",
        "src/core/lib/security/credentials/google_default/google_default_credentials.cc",
    ],
    hdrs = [
        "src/core/ext/filters/client_channel/lb_policy/grpclb/grpclb.h",
        "src/core/lib/security/credentials/google_default/google_default_credentials.h",
    ],
    external_deps = [
        "absl/status:statusor",
        "absl/strings",
        "absl/types:optional",
    ],
    language = "c++",
    deps = [
        "alts_util",
        "gpr_base",
        "grpc_alts_credentials",
        "grpc_base",
        "grpc_codegen",
        "grpc_external_account_credentials",
        "grpc_jwt_credentials",
        "grpc_lb_xds_channel_args",
        "grpc_oauth2_credentials",
        "grpc_security_base",
        "grpc_ssl_credentials",
        "grpc_trace",
        "httpcli",
        "json",
        "ref_counted_ptr",
        "slice_refcount",
        "time",
        "unique_type_name",
        "uri_parser",
        "useful",
    ],
)

grpc_cc_library(
    name = "grpc_tls_credentials",
    srcs = [
        "src/core/lib/security/credentials/tls/grpc_tls_certificate_distributor.cc",
        "src/core/lib/security/credentials/tls/grpc_tls_certificate_provider.cc",
        "src/core/lib/security/credentials/tls/grpc_tls_certificate_verifier.cc",
        "src/core/lib/security/credentials/tls/grpc_tls_credentials_options.cc",
        "src/core/lib/security/credentials/tls/tls_credentials.cc",
        "src/core/lib/security/security_connector/tls/tls_security_connector.cc",
    ],
    hdrs = [
        "src/core/lib/security/credentials/tls/grpc_tls_certificate_distributor.h",
        "src/core/lib/security/credentials/tls/grpc_tls_certificate_provider.h",
        "src/core/lib/security/credentials/tls/grpc_tls_certificate_verifier.h",
        "src/core/lib/security/credentials/tls/grpc_tls_credentials_options.h",
        "src/core/lib/security/credentials/tls/tls_credentials.h",
        "src/core/lib/security/security_connector/tls/tls_security_connector.h",
    ],
    external_deps = [
        "absl/base:core_headers",
        "absl/container:inlined_vector",
        "absl/functional:bind_front",
        "absl/memory",
        "absl/status",
        "absl/status:statusor",
        "absl/strings",
        "absl/types:optional",
        "libcrypto",
        "libssl",
    ],
    language = "c++",
    tags = ["grpc-autodeps"],
    deps = [
        "arena_promise",
        "debug_location",
        "gpr_base",
        "gpr_codegen",
        "grpc_base",
        "grpc_codegen",
        "grpc_credentials_util",
        "grpc_public_hdrs",
        "grpc_security_base",
        "grpc_trace",
        "handshaker",
        "iomgr_fwd",
        "poll",
        "promise",
        "ref_counted",
        "ref_counted_ptr",
        "slice_refcount",
        "tsi_base",
        "tsi_ssl_credentials",
        "tsi_ssl_session_cache",
        "unique_type_name",
        "useful",
    ],
)

grpc_cc_library(
    name = "grpc_iam_credentials",
    srcs = [
        "src/core/lib/security/credentials/iam/iam_credentials.cc",
    ],
    hdrs = [
        "src/core/lib/security/credentials/iam/iam_credentials.h",
    ],
    external_deps = [
        "absl/status:statusor",
        "absl/strings",
        "absl/strings:str_format",
        "absl/types:optional",
    ],
    language = "c++",
    tags = ["grpc-autodeps"],
    deps = [
        "arena_promise",
        "gpr_base",
        "grpc_base",
        "grpc_security_base",
        "grpc_trace",
        "poll",
        "promise",
        "ref_counted_ptr",
        "slice",
        "unique_type_name",
        "useful",
    ],
)

grpc_cc_library(
    name = "grpc_jwt_credentials",
    srcs = [
        "src/core/lib/security/credentials/jwt/json_token.cc",
        "src/core/lib/security/credentials/jwt/jwt_credentials.cc",
        "src/core/lib/security/credentials/jwt/jwt_verifier.cc",
    ],
    hdrs = [
        "src/core/lib/security/credentials/jwt/json_token.h",
        "src/core/lib/security/credentials/jwt/jwt_credentials.h",
        "src/core/lib/security/credentials/jwt/jwt_verifier.h",
    ],
    external_deps = [
        "absl/status",
        "absl/status:statusor",
        "absl/strings",
        "absl/strings:str_format",
        "absl/time",
        "absl/types:optional",
        "libcrypto",
        "libssl",
    ],
    language = "c++",
    tags = ["grpc-autodeps"],
    visibility = ["@grpc:public"],
    deps = [
        "arena_promise",
        "gpr_base",
        "gpr_codegen",
        "grpc_base",
        "grpc_credentials_util",
        "grpc_security_base",
        "grpc_trace",
        "httpcli",
        "httpcli_ssl_credentials",
        "json",
        "orphanable",
        "poll",
        "promise",
        "ref_counted_ptr",
        "slice",
        "slice_refcount",
        "time",
        "tsi_ssl_types",
        "unique_type_name",
        "uri_parser",
        "useful",
    ],
)

grpc_cc_library(
    name = "grpc_oauth2_credentials",
    srcs = [
        "src/core/lib/security/credentials/oauth2/oauth2_credentials.cc",
    ],
    hdrs = [
        "src/core/lib/security/credentials/oauth2/oauth2_credentials.h",
    ],
    external_deps = [
        "absl/status",
        "absl/status:statusor",
        "absl/strings",
        "absl/strings:str_format",
        "absl/types:optional",
    ],
    language = "c++",
    tags = ["grpc-autodeps"],
    deps = [
        "activity",
        "arena_promise",
        "context",
        "gpr_base",
        "gpr_codegen",
        "grpc_base",
        "grpc_credentials_util",
        "grpc_security_base",
        "grpc_trace",
        "httpcli",
        "httpcli_ssl_credentials",
        "json",
        "orphanable",
        "poll",
        "promise",
        "ref_counted",
        "ref_counted_ptr",
        "slice",
        "slice_refcount",
        "time",
        "unique_type_name",
        "uri_parser",
        "useful",
    ],
)

grpc_cc_library(
    name = "grpc_external_account_credentials",
    srcs = [
        "src/core/lib/security/credentials/external/aws_external_account_credentials.cc",
        "src/core/lib/security/credentials/external/aws_request_signer.cc",
        "src/core/lib/security/credentials/external/external_account_credentials.cc",
        "src/core/lib/security/credentials/external/file_external_account_credentials.cc",
        "src/core/lib/security/credentials/external/url_external_account_credentials.cc",
    ],
    hdrs = [
        "src/core/lib/security/credentials/external/aws_external_account_credentials.h",
        "src/core/lib/security/credentials/external/aws_request_signer.h",
        "src/core/lib/security/credentials/external/external_account_credentials.h",
        "src/core/lib/security/credentials/external/file_external_account_credentials.h",
        "src/core/lib/security/credentials/external/url_external_account_credentials.h",
    ],
    external_deps = [
        "absl/memory",
        "absl/status",
        "absl/status:statusor",
        "absl/strings",
        "absl/strings:str_format",
        "absl/time",
        "libcrypto",
    ],
    language = "c++",
    tags = ["grpc-autodeps"],
    deps = [
        "gpr_base",
        "grpc_base",
        "grpc_credentials_util",
        "grpc_oauth2_credentials",
        "grpc_security_base",
        "httpcli",
        "httpcli_ssl_credentials",
        "json",
        "orphanable",
        "ref_counted_ptr",
        "slice_refcount",
        "time",
        "uri_parser",
    ],
)

grpc_cc_library(
    name = "httpcli_ssl_credentials",
    srcs = [
        "src/core/lib/http/httpcli_security_connector.cc",
    ],
    hdrs = [
        "src/core/lib/http/httpcli_ssl_credentials.h",
    ],
    external_deps = [
        "absl/status",
        "absl/strings",
        "absl/types:optional",
    ],
    language = "c++",
    tags = ["grpc-autodeps"],
    deps = [
        "arena_promise",
        "debug_location",
        "gpr_base",
        "grpc_base",
        "grpc_codegen",
        "grpc_security_base",
        "handshaker",
        "iomgr_fwd",
        "poll",
        "promise",
        "ref_counted_ptr",
        "tsi_base",
        "tsi_ssl_credentials",
        "unique_type_name",
    ],
)

grpc_cc_library(
    name = "grpc_secure",
    language = "c++",
    public_hdrs = GRPC_PUBLIC_HDRS,
    visibility = ["@grpc:public"],
    deps = [
        "config",
        "gpr_base",
        "grpc_alts_credentials",
        "grpc_authorization_base",
        "grpc_base",
        "grpc_client_channel",
        "grpc_codegen",
        "grpc_credentials_util",
        "grpc_external_account_credentials",
        "grpc_fake_credentials",
        "grpc_google_default_credentials",
        "grpc_iam_credentials",
        "grpc_insecure_credentials",
        "grpc_jwt_credentials",
        "grpc_local_credentials",
        "grpc_oauth2_credentials",
        "grpc_security_base",
        "grpc_ssl_credentials",
        "grpc_tls_credentials",
        "grpc_trace",
        "grpc_transport_chttp2_alpn",
        "httpcli",
        "httpcli_ssl_credentials",
        "json",
        "promise",
        "ref_counted",
        "ref_counted_ptr",
        "slice",
        "slice_refcount",
        "sockaddr_utils",
        "tsi_base",
        "uri_parser",
        "useful",
    ],
)

grpc_cc_library(
    name = "tsi_ssl_types",
    hdrs = [
        "src/core/tsi/ssl_types.h",
    ],
    external_deps = ["libssl"],
    language = "c++",
    tags = ["grpc-autodeps"],
    deps = ["gpr_platform"],
)

grpc_cc_library(
    name = "grpc_security_base",
    srcs = [
        "src/core/lib/security/context/security_context.cc",
        "src/core/lib/security/credentials/call_creds_util.cc",
        "src/core/lib/security/credentials/composite/composite_credentials.cc",
        "src/core/lib/security/credentials/credentials.cc",
        "src/core/lib/security/credentials/plugin/plugin_credentials.cc",
        "src/core/lib/security/security_connector/security_connector.cc",
        "src/core/lib/security/transport/client_auth_filter.cc",
        "src/core/lib/security/transport/secure_endpoint.cc",
        "src/core/lib/security/transport/security_handshaker.cc",
        "src/core/lib/security/transport/server_auth_filter.cc",
        "src/core/lib/security/transport/tsi_error.cc",
    ],
    hdrs = [
        "src/core/lib/security/context/security_context.h",
        "src/core/lib/security/credentials/call_creds_util.h",
        "src/core/lib/security/credentials/composite/composite_credentials.h",
        "src/core/lib/security/credentials/credentials.h",
        "src/core/lib/security/credentials/plugin/plugin_credentials.h",
        "src/core/lib/security/security_connector/security_connector.h",
        "src/core/lib/security/transport/auth_filters.h",
        "src/core/lib/security/transport/secure_endpoint.h",
        "src/core/lib/security/transport/security_handshaker.h",
        "src/core/lib/security/transport/tsi_error.h",
    ],
    external_deps = [
        "absl/base:core_headers",
        "absl/container:inlined_vector",
        "absl/memory",
        "absl/status",
        "absl/status:statusor",
        "absl/strings",
        "absl/types:optional",
    ],
    language = "c++",
    public_hdrs = GRPC_PUBLIC_HDRS,
    tags = ["grpc-autodeps"],
    visibility = ["@grpc:public"],
    deps = [
        "activity",
        "arena",
        "arena_promise",
        "basic_seq",
        "channel_args",
        "channel_fwd",
        "closure",
        "config",
        "context",
        "debug_location",
        "error",
        "event_engine_memory_allocator",
        "exec_ctx",
        "gpr_base",
        "gpr_codegen",
        "gpr_platform",
        "grpc_base",
        "grpc_codegen",
        "grpc_public_hdrs",
        "grpc_trace",
        "handshaker",
        "handshaker_factory",
        "handshaker_registry",
        "iomgr_fwd",
        "memory_quota",
        "poll",
        "promise",
        "ref_counted",
        "ref_counted_ptr",
        "resource_quota",
        "resource_quota_trace",
        "slice",
        "slice_refcount",
        "try_seq",
        "tsi_base",
        "unique_type_name",
        "useful",
    ],
)

grpc_cc_library(
    name = "grpc_credentials_util",
    srcs = [
        "src/core/lib/security/credentials/tls/tls_utils.cc",
        "src/core/lib/security/security_connector/load_system_roots_fallback.cc",
        "src/core/lib/security/security_connector/load_system_roots_supported.cc",
        "src/core/lib/security/util/json_util.cc",
    ],
    hdrs = [
        "src/core/lib/security/credentials/tls/tls_utils.h",
        "src/core/lib/security/security_connector/load_system_roots.h",
        "src/core/lib/security/security_connector/load_system_roots_supported.h",
        "src/core/lib/security/util/json_util.h",
    ],
    external_deps = ["absl/strings"],
    language = "c++",
    tags = ["grpc-autodeps"],
    visibility = ["@grpc:public"],
    deps = [
        "gpr_base",
        "grpc_base",
        "grpc_security_base",
        "json",
        "useful",
    ],
)

grpc_cc_library(
    name = "tsi_alts_credentials",
    srcs = [
        "src/core/tsi/alts/crypt/aes_gcm.cc",
        "src/core/tsi/alts/crypt/gsec.cc",
        "src/core/tsi/alts/frame_protector/alts_counter.cc",
        "src/core/tsi/alts/frame_protector/alts_crypter.cc",
        "src/core/tsi/alts/frame_protector/alts_frame_protector.cc",
        "src/core/tsi/alts/frame_protector/alts_record_protocol_crypter_common.cc",
        "src/core/tsi/alts/frame_protector/alts_seal_privacy_integrity_crypter.cc",
        "src/core/tsi/alts/frame_protector/alts_unseal_privacy_integrity_crypter.cc",
        "src/core/tsi/alts/frame_protector/frame_handler.cc",
        "src/core/tsi/alts/handshaker/alts_handshaker_client.cc",
        "src/core/tsi/alts/handshaker/alts_shared_resource.cc",
        "src/core/tsi/alts/handshaker/alts_tsi_handshaker.cc",
        "src/core/tsi/alts/handshaker/alts_tsi_utils.cc",
        "src/core/tsi/alts/zero_copy_frame_protector/alts_grpc_integrity_only_record_protocol.cc",
        "src/core/tsi/alts/zero_copy_frame_protector/alts_grpc_privacy_integrity_record_protocol.cc",
        "src/core/tsi/alts/zero_copy_frame_protector/alts_grpc_record_protocol_common.cc",
        "src/core/tsi/alts/zero_copy_frame_protector/alts_iovec_record_protocol.cc",
        "src/core/tsi/alts/zero_copy_frame_protector/alts_zero_copy_grpc_protector.cc",
    ],
    hdrs = [
        "src/core/tsi/alts/crypt/gsec.h",
        "src/core/tsi/alts/frame_protector/alts_counter.h",
        "src/core/tsi/alts/frame_protector/alts_crypter.h",
        "src/core/tsi/alts/frame_protector/alts_frame_protector.h",
        "src/core/tsi/alts/frame_protector/alts_record_protocol_crypter_common.h",
        "src/core/tsi/alts/frame_protector/frame_handler.h",
        "src/core/tsi/alts/handshaker/alts_handshaker_client.h",
        "src/core/tsi/alts/handshaker/alts_shared_resource.h",
        "src/core/tsi/alts/handshaker/alts_tsi_handshaker.h",
        "src/core/tsi/alts/handshaker/alts_tsi_handshaker_private.h",
        "src/core/tsi/alts/handshaker/alts_tsi_utils.h",
        "src/core/tsi/alts/zero_copy_frame_protector/alts_grpc_integrity_only_record_protocol.h",
        "src/core/tsi/alts/zero_copy_frame_protector/alts_grpc_privacy_integrity_record_protocol.h",
        "src/core/tsi/alts/zero_copy_frame_protector/alts_grpc_record_protocol.h",
        "src/core/tsi/alts/zero_copy_frame_protector/alts_grpc_record_protocol_common.h",
        "src/core/tsi/alts/zero_copy_frame_protector/alts_iovec_record_protocol.h",
        "src/core/tsi/alts/zero_copy_frame_protector/alts_zero_copy_grpc_protector.h",
    ],
    external_deps = [
        "libssl",
        "libcrypto",
        "upb_lib",
    ],
    language = "c++",
    visibility = ["@grpc:public"],
    deps = [
        "alts_util",
        "arena",
        "config",
        "error",
        "gpr_base",
        "grpc_base",
        "tsi_base",
        "useful",
    ],
)

grpc_cc_library(
    name = "tsi_ssl_session_cache",
    srcs = [
        "src/core/tsi/ssl/session_cache/ssl_session_boringssl.cc",
        "src/core/tsi/ssl/session_cache/ssl_session_cache.cc",
        "src/core/tsi/ssl/session_cache/ssl_session_openssl.cc",
    ],
    hdrs = [
        "src/core/tsi/ssl/session_cache/ssl_session.h",
        "src/core/tsi/ssl/session_cache/ssl_session_cache.h",
    ],
    external_deps = [
        "absl/strings",
        "absl/memory",
        "libssl",
        "libcrypto",
    ],
    language = "c++",
    visibility = ["@grpc:public"],
    deps = [
        "gpr_base",
        "grpc_base",
    ],
)

grpc_cc_library(
    name = "tsi_ssl_credentials",
    srcs = [
        "src/core/lib/security/security_connector/ssl_utils.cc",
        "src/core/lib/security/security_connector/ssl_utils_config.cc",
        "src/core/tsi/ssl/key_logging/ssl_key_logging.cc",
        "src/core/tsi/ssl_transport_security.cc",
    ],
    hdrs = [
        "src/core/lib/security/security_connector/ssl_utils.h",
        "src/core/lib/security/security_connector/ssl_utils_config.h",
        "src/core/tsi/ssl/key_logging/ssl_key_logging.h",
        "src/core/tsi/ssl_transport_security.h",
    ],
    external_deps = [
        "absl/base:core_headers",
        "absl/status",
        "absl/strings",
        "libcrypto",
        "libssl",
    ],
    language = "c++",
    tags = ["grpc-autodeps"],
    visibility = ["@grpc:public"],
    deps = [
        "gpr_base",
        "grpc_base",
        "grpc_codegen",
        "grpc_credentials_util",
        "grpc_security_base",
        "grpc_transport_chttp2_alpn",
        "ref_counted",
        "ref_counted_ptr",
        "tsi_base",
        "tsi_ssl_session_cache",
        "tsi_ssl_types",
        "useful",
    ],
)

grpc_cc_library(
    name = "grpc_mock_cel",
    hdrs = [
        "src/core/lib/security/authorization/mock_cel/activation.h",
        "src/core/lib/security/authorization/mock_cel/cel_expr_builder_factory.h",
        "src/core/lib/security/authorization/mock_cel/cel_expression.h",
        "src/core/lib/security/authorization/mock_cel/cel_value.h",
        "src/core/lib/security/authorization/mock_cel/evaluator_core.h",
        "src/core/lib/security/authorization/mock_cel/flat_expr_builder.h",
    ],
    external_deps = [
        "absl/memory",
        "absl/status",
        "absl/status:statusor",
        "absl/strings",
        "absl/types:span",
    ],
    language = "c++",
    tags = ["grpc-autodeps"],
    deps = [
        "google_type_expr_upb",
        "gpr_platform",
    ],
)

# This target depends on RE2 and should not be linked into grpc by default for binary-size reasons.
grpc_cc_library(
    name = "grpc_matchers",
    srcs = [
        "src/core/lib/matchers/matchers.cc",
    ],
    hdrs = [
        "src/core/lib/matchers/matchers.h",
    ],
    external_deps = [
        "absl/memory",
        "absl/status",
        "absl/status:statusor",
        "absl/strings",
        "absl/strings:str_format",
        "absl/types:optional",
        "re2",
    ],
    language = "c++",
    tags = ["grpc-autodeps"],
    deps = ["gpr_base"],
)

# This target pulls in a dependency on RE2 and should not be linked into grpc by default for binary-size reasons.
grpc_cc_library(
    name = "grpc_rbac_engine",
    srcs = [
        "src/core/lib/security/authorization/grpc_authorization_engine.cc",
        "src/core/lib/security/authorization/matchers.cc",
        "src/core/lib/security/authorization/rbac_policy.cc",
    ],
    hdrs = [
        "src/core/lib/security/authorization/grpc_authorization_engine.h",
        "src/core/lib/security/authorization/matchers.h",
        "src/core/lib/security/authorization/rbac_policy.h",
    ],
    external_deps = [
        "absl/memory",
        "absl/strings",
        "absl/strings:str_format",
        "absl/types:optional",
    ],
    language = "c++",
    tags = ["grpc-autodeps"],
    deps = [
        "gpr_base",
        "grpc_authorization_base",
        "grpc_base",
        "grpc_matchers",
        "resolved_address",
        "sockaddr_utils",
    ],
)

# This target pulls in a dependency on RE2 and should not be linked into grpc by default for binary-size reasons.
grpc_cc_library(
    name = "grpc_authorization_provider",
    srcs = [
        "src/core/lib/security/authorization/grpc_authorization_policy_provider.cc",
        "src/core/lib/security/authorization/rbac_translator.cc",
    ],
    hdrs = [
        "src/core/lib/security/authorization/grpc_authorization_policy_provider.h",
        "src/core/lib/security/authorization/rbac_translator.h",
    ],
    external_deps = [
        "absl/base:core_headers",
        "absl/memory",
        "absl/status",
        "absl/status:statusor",
        "absl/strings",
        "absl/strings:str_format",
    ],
    language = "c++",
    public_hdrs = GRPC_PUBLIC_HDRS,
    tags = ["grpc-autodeps"],
    deps = [
        "gpr_base",
        "gpr_codegen",
        "grpc_authorization_base",
        "grpc_base",
        "grpc_codegen",
        "grpc_matchers",
        "grpc_public_hdrs",
        "grpc_rbac_engine",
        "grpc_trace",
        "json",
        "ref_counted_ptr",
        "slice_refcount",
        "useful",
    ],
)

# This target pulls in a dependency on RE2 and should not be linked into grpc by default for binary-size reasons.
grpc_cc_library(
    name = "grpc++_authorization_provider",
    srcs = [
        "src/cpp/server/authorization_policy_provider.cc",
    ],
    hdrs = [
        "include/grpcpp/security/authorization_policy_provider.h",
    ],
    external_deps = [
        "absl/synchronization",
        "protobuf_headers",
    ],
    language = "c++",
    deps = [
        "gpr_base",
        "grpc++",
        "grpc++_codegen_base",
        "grpc_authorization_provider",
    ],
)

# This target pulls in a dependency on RE2 and should not be linked into grpc by default for binary-size reasons.
grpc_cc_library(
    name = "grpc_cel_engine",
    srcs = [
        "src/core/lib/security/authorization/cel_authorization_engine.cc",
    ],
    hdrs = [
        "src/core/lib/security/authorization/cel_authorization_engine.h",
    ],
    external_deps = [
        "absl/container:flat_hash_set",
        "absl/memory",
        "absl/strings",
        "absl/types:optional",
        "absl/types:span",
        "upb_lib",
    ],
    language = "c++",
    tags = ["grpc-autodeps"],
    deps = [
        "envoy_config_rbac_upb",
        "google_type_expr_upb",
        "gpr_base",
        "grpc_authorization_base",
        "grpc_mock_cel",
    ],
)

grpc_cc_library(
    name = "hpack_constants",
    hdrs = [
        "src/core/ext/transport/chttp2/transport/hpack_constants.h",
    ],
    language = "c++",
    tags = ["grpc-autodeps"],
    deps = ["gpr_platform"],
)

grpc_cc_library(
    name = "hpack_encoder_table",
    srcs = [
        "src/core/ext/transport/chttp2/transport/hpack_encoder_table.cc",
    ],
    hdrs = [
        "src/core/ext/transport/chttp2/transport/hpack_encoder_table.h",
    ],
    external_deps = ["absl/container:inlined_vector"],
    language = "c++",
    tags = ["grpc-autodeps"],
    deps = [
        "gpr_base",
        "hpack_constants",
    ],
)

grpc_cc_library(
    name = "chttp2_flow_control",
    srcs = [
        "src/core/ext/transport/chttp2/transport/flow_control.cc",
    ],
    hdrs = [
        "src/core/ext/transport/chttp2/transport/flow_control.h",
    ],
    external_deps = [
        "absl/functional:function_ref",
        "absl/status",
        "absl/strings",
        "absl/strings:str_format",
        "absl/types:optional",
        "absl/utility",
    ],
    tags = ["grpc-autodeps"],
    deps = [
        "bdp_estimator",
        "exec_ctx",
        "gpr_base",
        "gpr_platform",
        "grpc_trace",
        "memory_quota",
        "pid_controller",
        "time",
        "useful",
    ],
)

grpc_cc_library(
    name = "grpc_transport_chttp2",
    srcs = [
        "src/core/ext/transport/chttp2/transport/bin_decoder.cc",
        "src/core/ext/transport/chttp2/transport/bin_encoder.cc",
        "src/core/ext/transport/chttp2/transport/chttp2_transport.cc",
        "src/core/ext/transport/chttp2/transport/context_list.cc",
        "src/core/ext/transport/chttp2/transport/frame_data.cc",
        "src/core/ext/transport/chttp2/transport/frame_goaway.cc",
        "src/core/ext/transport/chttp2/transport/frame_ping.cc",
        "src/core/ext/transport/chttp2/transport/frame_rst_stream.cc",
        "src/core/ext/transport/chttp2/transport/frame_settings.cc",
        "src/core/ext/transport/chttp2/transport/frame_window_update.cc",
        "src/core/ext/transport/chttp2/transport/hpack_encoder.cc",
        "src/core/ext/transport/chttp2/transport/hpack_parser.cc",
        "src/core/ext/transport/chttp2/transport/hpack_parser_table.cc",
        "src/core/ext/transport/chttp2/transport/http2_settings.cc",
        "src/core/ext/transport/chttp2/transport/huffsyms.cc",
        "src/core/ext/transport/chttp2/transport/parsing.cc",
        "src/core/ext/transport/chttp2/transport/stream_lists.cc",
        "src/core/ext/transport/chttp2/transport/stream_map.cc",
        "src/core/ext/transport/chttp2/transport/varint.cc",
        "src/core/ext/transport/chttp2/transport/writing.cc",
    ],
    hdrs = [
        "src/core/ext/transport/chttp2/transport/bin_decoder.h",
        "src/core/ext/transport/chttp2/transport/bin_encoder.h",
        "src/core/ext/transport/chttp2/transport/chttp2_transport.h",
        "src/core/ext/transport/chttp2/transport/context_list.h",
        "src/core/ext/transport/chttp2/transport/frame.h",
        "src/core/ext/transport/chttp2/transport/frame_data.h",
        "src/core/ext/transport/chttp2/transport/frame_goaway.h",
        "src/core/ext/transport/chttp2/transport/frame_ping.h",
        "src/core/ext/transport/chttp2/transport/frame_rst_stream.h",
        "src/core/ext/transport/chttp2/transport/frame_settings.h",
        "src/core/ext/transport/chttp2/transport/frame_window_update.h",
        "src/core/ext/transport/chttp2/transport/hpack_encoder.h",
        "src/core/ext/transport/chttp2/transport/hpack_parser.h",
        "src/core/ext/transport/chttp2/transport/hpack_parser_table.h",
        "src/core/ext/transport/chttp2/transport/http2_settings.h",
        "src/core/ext/transport/chttp2/transport/huffsyms.h",
        "src/core/ext/transport/chttp2/transport/internal.h",
        "src/core/ext/transport/chttp2/transport/stream_map.h",
        "src/core/ext/transport/chttp2/transport/varint.h",
    ],
    external_deps = [
        "absl/base:core_headers",
        "absl/memory",
        "absl/status",
        "absl/strings",
        "absl/strings:cord",
        "absl/strings:str_format",
        "absl/types:optional",
        "absl/types:span",
        "absl/types:variant",
        "absl/utility",
    ],
    language = "c++",
    visibility = ["@grpc:grpclb"],
    deps = [
        "arena",
        "bdp_estimator",
        "bitset",
        "chttp2_flow_control",
        "chunked_vector",
        "debug_location",
        "gpr_base",
        "grpc_base",
        "grpc_codegen",
        "grpc_http_filters",
        "grpc_resolver",
        "grpc_trace",
        "grpc_transport_chttp2_alpn",
        "hpack_constants",
        "hpack_encoder_table",
        "httpcli",
        "iomgr_fwd",
        "iomgr_timer",
        "memory_quota",
        "orphanable",
        "pid_controller",
        "poll",
        "ref_counted",
        "ref_counted_ptr",
        "resource_quota",
        "resource_quota_trace",
        "slice",
        "slice_buffer",
        "slice_refcount",
        "status_helper",
        "time",
        "uri_parser",
        "useful",
    ],
)

grpc_cc_library(
    name = "grpc_transport_chttp2_alpn",
    srcs = [
        "src/core/ext/transport/chttp2/alpn/alpn.cc",
    ],
    hdrs = [
        "src/core/ext/transport/chttp2/alpn/alpn.h",
    ],
    language = "c++",
    deps = [
        "gpr_base",
        "useful",
    ],
)

grpc_cc_library(
    name = "grpc_transport_chttp2_client_connector",
    srcs = [
        "src/core/ext/transport/chttp2/client/chttp2_connector.cc",
    ],
    hdrs = [
        "src/core/ext/transport/chttp2/client/chttp2_connector.h",
    ],
    external_deps = [
        "absl/container:inlined_vector",
        "absl/status",
        "absl/strings",
        "absl/strings:str_format",
        "absl/status:statusor",
    ],
    language = "c++",
    deps = [
        "channel_args_preconditioning",
        "channel_stack_type",
        "config",
        "debug_location",
        "gpr_base",
        "grpc_base",
        "grpc_client_channel",
        "grpc_codegen",
        "grpc_insecure_credentials",
        "grpc_resolver",
        "grpc_security_base",
        "grpc_trace",
        "grpc_transport_chttp2",
        "handshaker",
        "handshaker_registry",
        "orphanable",
        "resolved_address",
        "slice",
        "sockaddr_utils",
        "tcp_connect_handshaker",
        "transport_fwd",
        "unique_type_name",
        "uri_parser",
    ],
)

grpc_cc_library(
    name = "grpc_transport_chttp2_server",
    srcs = [
        "src/core/ext/transport/chttp2/server/chttp2_server.cc",
    ],
    hdrs = [
        "src/core/ext/transport/chttp2/server/chttp2_server.h",
    ],
    external_deps = [
        "absl/base:core_headers",
        "absl/memory",
        "absl/status",
        "absl/status:statusor",
        "absl/strings",
        "absl/strings:str_format",
        "absl/types:optional",
    ],
    language = "c++",
    deps = [
        "config",
        "debug_location",
        "gpr_base",
        "grpc_base",
        "grpc_codegen",
        "grpc_http_filters",
        "grpc_insecure_credentials",
        "grpc_resolver",
        "grpc_security_base",
        "grpc_trace",
        "grpc_transport_chttp2",
        "handshaker",
        "handshaker_registry",
        "iomgr_fwd",
        "iomgr_timer",
        "memory_quota",
        "orphanable",
        "ref_counted",
        "ref_counted_ptr",
        "resolved_address",
        "resource_quota",
        "slice",
        "sockaddr_utils",
        "time",
        "transport_fwd",
        "unique_type_name",
        "uri_parser",
        "useful",
    ],
)

grpc_cc_library(
    name = "grpc_transport_inproc",
    srcs = [
        "src/core/ext/transport/inproc/inproc_plugin.cc",
        "src/core/ext/transport/inproc/inproc_transport.cc",
    ],
    hdrs = [
        "src/core/ext/transport/inproc/inproc_transport.h",
    ],
    external_deps = [
        "absl/status",
        "absl/status:statusor",
        "absl/strings",
        "absl/types:optional",
        "absl/utility",
    ],
    language = "c++",
    tags = ["grpc-autodeps"],
    deps = [
        "arena",
        "channel_args_preconditioning",
        "channel_stack_type",
        "config",
        "debug_location",
        "gpr_base",
        "grpc_base",
        "grpc_codegen",
        "grpc_public_hdrs",
        "grpc_trace",
        "iomgr_fwd",
        "ref_counted_ptr",
        "slice",
        "slice_buffer",
        "time",
        "transport_fwd",
    ],
)

grpc_cc_library(
    name = "tsi_base",
    srcs = [
        "src/core/tsi/transport_security.cc",
        "src/core/tsi/transport_security_grpc.cc",
    ],
    hdrs = [
        "src/core/tsi/transport_security.h",
        "src/core/tsi/transport_security_grpc.h",
        "src/core/tsi/transport_security_interface.h",
    ],
    language = "c++",
    visibility = ["@grpc:tsi_interface"],
    deps = [
        "gpr",
        "grpc_trace",
    ],
)

grpc_cc_library(
    name = "alts_util",
    srcs = [
        "src/core/lib/security/credentials/alts/check_gcp_environment.cc",
        "src/core/lib/security/credentials/alts/check_gcp_environment_linux.cc",
        "src/core/lib/security/credentials/alts/check_gcp_environment_no_op.cc",
        "src/core/lib/security/credentials/alts/check_gcp_environment_windows.cc",
        "src/core/lib/security/credentials/alts/grpc_alts_credentials_client_options.cc",
        "src/core/lib/security/credentials/alts/grpc_alts_credentials_options.cc",
        "src/core/lib/security/credentials/alts/grpc_alts_credentials_server_options.cc",
        "src/core/tsi/alts/handshaker/transport_security_common_api.cc",
    ],
    hdrs = [
        "src/core/lib/security/credentials/alts/check_gcp_environment.h",
        "src/core/lib/security/credentials/alts/grpc_alts_credentials_options.h",
        "src/core/tsi/alts/handshaker/transport_security_common_api.h",
    ],
    external_deps = [
        "upb_lib",
    ],
    language = "c++",
    visibility = ["@grpc:tsi"],
    deps = [
        "alts_upb",
        "gpr",
        "grpc_base",
    ],
)

grpc_cc_library(
    name = "tsi",
    external_deps = [
        "libssl",
        "libcrypto",
        "absl/strings",
        "upb_lib",
    ],
    language = "c++",
    visibility = ["@grpc:tsi"],
    deps = [
        "gpr",
        "grpc_base",
        "tsi_alts_credentials",
        "tsi_base",
        "tsi_fake_credentials",
        "tsi_local_credentials",
        "tsi_ssl_credentials",
        "useful",
    ],
)

grpc_cc_library(
    name = "grpc++_base",
    srcs = GRPCXX_SRCS,
    hdrs = GRPCXX_HDRS,
    external_deps = [
        "absl/base:core_headers",
        "absl/strings",
        "absl/synchronization",
        "absl/memory",
        "upb_lib",
        "protobuf_headers",
    ],
    language = "c++",
    public_hdrs = GRPCXX_PUBLIC_HDRS,
    visibility = ["@grpc:alt_grpc++_base_legacy"],
    deps = [
        "arena",
        "channel_init",
        "config",
        "gpr_base",
        "gpr_codegen",
        "grpc",
        "grpc++_codegen_base",
        "grpc++_codegen_base_src",
        "grpc++_internal_hdrs_only",
        "grpc_base",
        "grpc_codegen",
        "grpc_health_upb",
        "grpc_service_config",
        "grpc_service_config_impl",
        "grpc_trace",
        "grpc_transport_inproc",
        "grpcpp_call_metric_recorder",
        "iomgr_timer",
        "ref_counted",
        "ref_counted_ptr",
        "resource_quota",
        "slice",
        "time",
        "useful",
    ],
)

grpc_cc_library(
    name = "grpc++_base_unsecure",
    srcs = GRPCXX_SRCS,
    hdrs = GRPCXX_HDRS,
    external_deps = [
        "absl/base:core_headers",
        "absl/strings",
        "absl/synchronization",
        "absl/memory",
        "upb_lib",
        "protobuf_headers",
    ],
    language = "c++",
    public_hdrs = GRPCXX_PUBLIC_HDRS,
    tags = ["avoid_dep"],
    visibility = ["@grpc:alt_grpc++_base_unsecure_legacy"],
    deps = [
        "arena",
        "channel_init",
        "config",
        "gpr_base",
        "gpr_codegen",
        "grpc++_codegen_base",
        "grpc++_codegen_base_src",
        "grpc++_internal_hdrs_only",
        "grpc_base",
        "grpc_codegen",
        "grpc_health_upb",
        "grpc_insecure_credentials",
        "grpc_service_config",
        "grpc_service_config_impl",
        "grpc_trace",
        "grpc_transport_inproc",
        "grpc_unsecure",
        "grpcpp_call_metric_recorder",
        "iomgr_timer",
        "ref_counted",
        "ref_counted_ptr",
        "resource_quota",
        "slice",
        "time",
        "useful",
    ],
)

grpc_cc_library(
    name = "grpc++_codegen_base",
    language = "c++",
    public_hdrs = [
        "include/grpc++/impl/codegen/async_stream.h",
        "include/grpc++/impl/codegen/async_unary_call.h",
        "include/grpc++/impl/codegen/byte_buffer.h",
        "include/grpc++/impl/codegen/call_hook.h",
        "include/grpc++/impl/codegen/call.h",
        "include/grpc++/impl/codegen/channel_interface.h",
        "include/grpc++/impl/codegen/client_context.h",
        "include/grpc++/impl/codegen/client_unary_call.h",
        "include/grpc++/impl/codegen/completion_queue_tag.h",
        "include/grpc++/impl/codegen/completion_queue.h",
        "include/grpc++/impl/codegen/config.h",
        "include/grpc++/impl/codegen/core_codegen_interface.h",
        "include/grpc++/impl/codegen/create_auth_context.h",
        "include/grpc++/impl/codegen/grpc_library.h",
        "include/grpc++/impl/codegen/metadata_map.h",
        "include/grpc++/impl/codegen/method_handler_impl.h",
        "include/grpc++/impl/codegen/rpc_method.h",
        "include/grpc++/impl/codegen/rpc_service_method.h",
        "include/grpc++/impl/codegen/security/auth_context.h",
        "include/grpc++/impl/codegen/serialization_traits.h",
        "include/grpc++/impl/codegen/server_context.h",
        "include/grpc++/impl/codegen/server_interface.h",
        "include/grpc++/impl/codegen/service_type.h",
        "include/grpc++/impl/codegen/slice.h",
        "include/grpc++/impl/codegen/status_code_enum.h",
        "include/grpc++/impl/codegen/status.h",
        "include/grpc++/impl/codegen/string_ref.h",
        "include/grpc++/impl/codegen/stub_options.h",
        "include/grpc++/impl/codegen/sync_stream.h",
        "include/grpc++/impl/codegen/time.h",
        "include/grpcpp/impl/codegen/async_generic_service.h",
        "include/grpcpp/impl/codegen/async_stream.h",
        "include/grpcpp/impl/codegen/async_unary_call.h",
        "include/grpcpp/impl/codegen/byte_buffer.h",
        "include/grpcpp/impl/codegen/call_hook.h",
        "include/grpcpp/impl/codegen/call_op_set_interface.h",
        "include/grpcpp/impl/codegen/call_op_set.h",
        "include/grpcpp/impl/codegen/call.h",
        "include/grpcpp/impl/codegen/callback_common.h",
        "include/grpcpp/impl/codegen/channel_interface.h",
        "include/grpcpp/impl/codegen/client_callback.h",
        "include/grpcpp/impl/codegen/client_context.h",
        "include/grpcpp/impl/codegen/client_interceptor.h",
        "include/grpcpp/impl/codegen/client_unary_call.h",
        "include/grpcpp/impl/codegen/completion_queue_tag.h",
        "include/grpcpp/impl/codegen/completion_queue.h",
        "include/grpcpp/impl/codegen/config.h",
        "include/grpcpp/impl/codegen/core_codegen_interface.h",
        "include/grpcpp/impl/codegen/create_auth_context.h",
        "include/grpcpp/impl/codegen/delegating_channel.h",
        "include/grpcpp/impl/codegen/grpc_library.h",
        "include/grpcpp/impl/codegen/intercepted_channel.h",
        "include/grpcpp/impl/codegen/interceptor_common.h",
        "include/grpcpp/impl/codegen/interceptor.h",
        "include/grpcpp/impl/codegen/message_allocator.h",
        "include/grpcpp/impl/codegen/metadata_map.h",
        "include/grpcpp/impl/codegen/method_handler_impl.h",
        "include/grpcpp/impl/codegen/method_handler.h",
        "include/grpcpp/impl/codegen/rpc_method.h",
        "include/grpcpp/impl/codegen/rpc_service_method.h",
        "include/grpcpp/impl/codegen/security/auth_context.h",
        "include/grpcpp/impl/codegen/serialization_traits.h",
        "include/grpcpp/impl/codegen/server_callback_handlers.h",
        "include/grpcpp/impl/codegen/server_callback.h",
        "include/grpcpp/impl/codegen/server_context.h",
        "include/grpcpp/impl/codegen/server_interceptor.h",
        "include/grpcpp/impl/codegen/server_interface.h",
        "include/grpcpp/impl/codegen/service_type.h",
        "include/grpcpp/impl/codegen/slice.h",
        "include/grpcpp/impl/codegen/status_code_enum.h",
        "include/grpcpp/impl/codegen/status.h",
        "include/grpcpp/impl/codegen/string_ref.h",
        "include/grpcpp/impl/codegen/stub_options.h",
        "include/grpcpp/impl/codegen/sync_stream.h",
        "include/grpcpp/impl/codegen/time.h",
    ],
    visibility = ["@grpc:public"],
    deps = [
        "grpc++_internal_hdrs_only",
        "grpc_codegen",
    ],
)

grpc_cc_library(
    name = "grpc++_codegen_base_src",
    srcs = [
        "src/cpp/codegen/codegen_init.cc",
    ],
    language = "c++",
    deps = [
        "grpc++_codegen_base",
        "grpc++_public_hdrs",
    ],
)

grpc_cc_library(
    name = "grpc++_codegen_proto",
    external_deps = [
        "protobuf_headers",
    ],
    language = "c++",
    public_hdrs = [
        "include/grpc++/impl/codegen/proto_utils.h",
        "include/grpcpp/impl/codegen/proto_buffer_reader.h",
        "include/grpcpp/impl/codegen/proto_buffer_writer.h",
        "include/grpcpp/impl/codegen/proto_utils.h",
    ],
    visibility = ["@grpc:public"],
    deps = [
        "grpc++_codegen_base",
        "grpc++_config_proto",
    ],
)

grpc_cc_library(
    name = "grpc++_config_proto",
    external_deps = [
        "protobuf_headers",
    ],
    language = "c++",
    public_hdrs = [
        "include/grpc++/impl/codegen/config_protobuf.h",
        "include/grpcpp/impl/codegen/config_protobuf.h",
    ],
    visibility = ["@grpc:public"],
)

grpc_cc_library(
    name = "grpc++_reflection",
    srcs = [
        "src/cpp/ext/proto_server_reflection.cc",
        "src/cpp/ext/proto_server_reflection_plugin.cc",
    ],
    hdrs = [
        "src/cpp/ext/proto_server_reflection.h",
    ],
    external_deps = [
        "protobuf_headers",
    ],
    language = "c++",
    public_hdrs = [
        "include/grpc++/ext/proto_server_reflection_plugin.h",
        "include/grpcpp/ext/proto_server_reflection_plugin.h",
    ],
    visibility = ["@grpc:public"],
    deps = [
        "grpc++",
        "//src/proto/grpc/reflection/v1alpha:reflection_proto",
    ],
    alwayslink = 1,
)

grpc_cc_library(
    name = "grpcpp_call_metric_recorder",
    srcs = [
        "src/cpp/server/orca/call_metric_recorder.cc",
    ],
    external_deps = [
        "upb_lib",
        "absl/memory",
        "absl/strings",
        "absl/types:optional",
    ],
    language = "c++",
    public_hdrs = [
        "include/grpcpp/ext/call_metric_recorder.h",
    ],
    visibility = ["@grpc:public"],
    deps = [
        "arena",
        "grpc++_codegen_base",
        "grpc++_internal_hdrs_only",
        "grpc++_public_hdrs",
        "grpc_backend_metric_data",
        "xds_orca_upb",
    ],
)

grpc_cc_library(
    name = "grpcpp_orca_interceptor",
    srcs = [
        "src/cpp/server/orca/orca_interceptor.cc",
    ],
    hdrs = [
        "src/cpp/server/orca/orca_interceptor.h",
    ],
    external_deps = [
        "upb_lib",
        "absl/memory",
        "absl/strings",
        "absl/types:optional",
    ],
    language = "c++",
    visibility = ["@grpc:public"],
    deps = [
        "grpc++",
        "grpc++_codegen_base",
        "grpc_base",
        "grpcpp_call_metric_recorder",
        "protobuf_duration_upb",
        "ref_counted",
        "time",
        "xds_orca_service_upb",
        "xds_orca_upb",
    ],
)

grpc_cc_library(
    name = "grpcpp_orca_service",
    srcs = [
        "src/cpp/server/orca/orca_service.cc",
    ],
    external_deps = [
        "absl/base:core_headers",
        "absl/status",
        "absl/time",
        "absl/types:optional",
        "upb_lib",
        "absl/memory",
    ],
    language = "c++",
    public_hdrs = [
        "include/grpcpp/ext/orca_service.h",
    ],
    visibility = ["@grpc:public"],
    deps = [
        "debug_location",
        "default_event_engine_factory_hdrs",
        "gpr",
        "grpc++",
        "grpc++_codegen_base",
        "grpc++_internal_hdrs_only",
        "grpc_base",
        "iomgr_timer",
        "protobuf_duration_upb",
        "ref_counted",
        "ref_counted_ptr",
        "time",
        "xds_orca_service_upb",
        "xds_orca_upb",
    ],
    alwayslink = 1,
)

grpc_cc_library(
    name = "grpcpp_channelz",
    srcs = [
        "src/cpp/server/channelz/channelz_service.cc",
        "src/cpp/server/channelz/channelz_service_plugin.cc",
    ],
    hdrs = [
        "src/cpp/server/channelz/channelz_service.h",
    ],
    external_deps = [
        "protobuf_headers",
    ],
    language = "c++",
    public_hdrs = [
        "include/grpcpp/ext/channelz_service_plugin.h",
    ],
    visibility = ["@grpc:channelz"],
    deps = [
        "gpr",
        "grpc",
        "grpc++",
        "grpc++_config_proto",
        "//src/proto/grpc/channelz:channelz_proto",
    ],
    alwayslink = 1,
)

grpc_cc_library(
    name = "grpcpp_csds",
    srcs = [
        "src/cpp/server/csds/csds.cc",
    ],
    hdrs = [
        "src/cpp/server/csds/csds.h",
    ],
    external_deps = [
        "absl/status",
        "absl/status:statusor",
    ],
    language = "c++",
    deps = [
        "gpr",
        "grpc",
        "grpc++_codegen_base",
        "grpc++_internals",
        "//src/proto/grpc/testing/xds/v3:csds_proto",
    ],
    alwayslink = 1,
)

grpc_cc_library(
    name = "grpcpp_admin",
    srcs = [
        "src/cpp/server/admin/admin_services.cc",
    ],
    hdrs = [],
    defines = select({
        "grpc_no_xds": ["GRPC_NO_XDS"],
        "//conditions:default": [],
    }),
    external_deps = [
        "absl/memory",
    ],
    language = "c++",
    public_hdrs = [
        "include/grpcpp/ext/admin_services.h",
    ],
    select_deps = [{
        "grpc_no_xds": [],
        "//conditions:default": ["//:grpcpp_csds"],
    }],
    deps = [
        "gpr",
        "grpc++",
        "grpcpp_channelz",
    ],
    alwayslink = 1,
)

grpc_cc_library(
    name = "grpc++_test",
    testonly = True,
    srcs = [
        "src/cpp/client/channel_test_peer.cc",
    ],
    external_deps = [
        "gtest",
    ],
    public_hdrs = [
        "include/grpc++/test/mock_stream.h",
        "include/grpc++/test/server_context_test_spouse.h",
        "include/grpcpp/test/channel_test_peer.h",
        "include/grpcpp/test/client_context_test_peer.h",
        "include/grpcpp/test/default_reactor_test_peer.h",
        "include/grpcpp/test/mock_stream.h",
        "include/grpcpp/test/server_context_test_spouse.h",
    ],
    visibility = ["@grpc:grpc++_test"],
    deps = [
        "gpr_base",
        "grpc++",
        "grpc_base",
    ],
)

grpc_cc_library(
    name = "grpc++_core_stats",
    srcs = [
        "src/cpp/util/core_stats.cc",
    ],
    hdrs = [
        "src/cpp/util/core_stats.h",
    ],
    language = "c++",
    tags = ["grpc-autodeps"],
    deps = [
        "gpr_base",
        "grpc_base",
        "//src/proto/grpc/core:stats_proto",
    ],
)

grpc_cc_library(
    name = "grpc_opencensus_plugin",
    srcs = [
        "src/cpp/ext/filters/census/channel_filter.cc",
        "src/cpp/ext/filters/census/client_filter.cc",
        "src/cpp/ext/filters/census/context.cc",
        "src/cpp/ext/filters/census/grpc_plugin.cc",
        "src/cpp/ext/filters/census/measures.cc",
        "src/cpp/ext/filters/census/rpc_encoding.cc",
        "src/cpp/ext/filters/census/server_filter.cc",
        "src/cpp/ext/filters/census/views.cc",
    ],
    hdrs = [
        "include/grpcpp/opencensus.h",
        "src/cpp/ext/filters/census/channel_filter.h",
        "src/cpp/ext/filters/census/client_filter.h",
        "src/cpp/ext/filters/census/context.h",
        "src/cpp/ext/filters/census/grpc_plugin.h",
        "src/cpp/ext/filters/census/measures.h",
        "src/cpp/ext/filters/census/open_census_call_tracer.h",
        "src/cpp/ext/filters/census/rpc_encoding.h",
        "src/cpp/ext/filters/census/server_filter.h",
    ],
    external_deps = [
        "absl-base",
        "absl-time",
        "absl/base:core_headers",
        "absl/status",
        "absl/types:optional",
        "absl/strings",
        "opencensus-trace",
        "opencensus-trace-context_util",
        "opencensus-trace-propagation",
        "opencensus-trace-span_context",
        "opencensus-tags",
        "opencensus-tags-context_util",
        "opencensus-stats",
        "opencensus-context",
    ],
    language = "c++",
    visibility = ["@grpc:grpc_opencensus_plugin"],
    deps = [
        "arena",
        "census",
        "channel_stack_type",
        "debug_location",
        "gpr",
        "gpr_base",
        "gpr_codegen",
        "grpc++",
        "grpc++_base",
        "grpc_base",
        "slice",
        "slice_buffer",
        "slice_refcount",
    ],
)

grpc_cc_library(
    name = "json",
    srcs = [
        "src/core/lib/json/json_reader.cc",
        "src/core/lib/json/json_writer.cc",
    ],
    hdrs = [
        "src/core/lib/json/json.h",
    ],
    external_deps = [
        "absl/base:core_headers",
        "absl/strings",
        "absl/strings:str_format",
    ],
    tags = ["grpc-autodeps"],
    deps = [
        "error",
        "gpr_base",
        "gpr_platform",
    ],
)

grpc_cc_library(
    name = "json_util",
    srcs = ["src/core/lib/json/json_util.cc"],
    hdrs = ["src/core/lib/json/json_util.h"],
    external_deps = ["absl/strings"],
    tags = ["grpc-autodeps"],
    deps = [
        "error",
        "gpr_base",
        "gpr_platform",
        "json",
        "time",
    ],
)

### UPB Targets

grpc_upb_proto_library(
    name = "envoy_admin_upb",
    deps = ["@envoy_api//envoy/admin/v3:pkg"],
)

grpc_upb_proto_library(
    name = "envoy_config_cluster_upb",
    deps = ["@envoy_api//envoy/config/cluster/v3:pkg"],
)

grpc_upb_proto_reflection_library(
    name = "envoy_config_cluster_upbdefs",
    deps = ["@envoy_api//envoy/config/cluster/v3:pkg"],
)

grpc_upb_proto_library(
    name = "envoy_config_core_upb",
    deps = ["@envoy_api//envoy/config/core/v3:pkg"],
)

grpc_upb_proto_library(
    name = "envoy_config_endpoint_upb",
    deps = ["@envoy_api//envoy/config/endpoint/v3:pkg"],
)

grpc_upb_proto_reflection_library(
    name = "envoy_config_endpoint_upbdefs",
    deps = ["@envoy_api//envoy/config/endpoint/v3:pkg"],
)

grpc_upb_proto_library(
    name = "envoy_config_listener_upb",
    deps = ["@envoy_api//envoy/config/listener/v3:pkg"],
)

grpc_upb_proto_reflection_library(
    name = "envoy_config_listener_upbdefs",
    deps = ["@envoy_api//envoy/config/listener/v3:pkg"],
)

grpc_upb_proto_library(
    name = "envoy_config_rbac_upb",
    deps = ["@envoy_api//envoy/config/rbac/v3:pkg"],
)

grpc_upb_proto_library(
    name = "envoy_config_route_upb",
    deps = ["@envoy_api//envoy/config/route/v3:pkg"],
)

grpc_upb_proto_reflection_library(
    name = "envoy_config_route_upbdefs",
    deps = ["@envoy_api//envoy/config/route/v3:pkg"],
)

grpc_upb_proto_library(
    name = "envoy_extensions_clusters_aggregate_upb",
    deps = ["@envoy_api//envoy/extensions/clusters/aggregate/v3:pkg"],
)

grpc_upb_proto_reflection_library(
    name = "envoy_extensions_clusters_aggregate_upbdefs",
    deps = ["@envoy_api//envoy/extensions/clusters/aggregate/v3:pkg"],
)

grpc_upb_proto_library(
    name = "envoy_extensions_filters_common_fault_upb",
    deps = ["@envoy_api//envoy/extensions/filters/common/fault/v3:pkg"],
)

grpc_upb_proto_library(
    name = "envoy_extensions_filters_http_fault_upb",
    deps = ["@envoy_api//envoy/extensions/filters/http/fault/v3:pkg"],
)

grpc_upb_proto_reflection_library(
    name = "envoy_extensions_filters_http_fault_upbdefs",
    deps = ["@envoy_api//envoy/extensions/filters/http/fault/v3:pkg"],
)

grpc_upb_proto_library(
    name = "envoy_extensions_filters_http_rbac_upb",
    deps = ["@envoy_api//envoy/extensions/filters/http/rbac/v3:pkg"],
)

grpc_upb_proto_reflection_library(
    name = "envoy_extensions_filters_http_rbac_upbdefs",
    deps = ["@envoy_api//envoy/extensions/filters/http/rbac/v3:pkg"],
)

grpc_upb_proto_library(
    name = "envoy_extensions_filters_http_router_upb",
    deps = ["@envoy_api//envoy/extensions/filters/http/router/v3:pkg"],
)

grpc_upb_proto_reflection_library(
    name = "envoy_extensions_filters_http_router_upbdefs",
    deps = ["@envoy_api//envoy/extensions/filters/http/router/v3:pkg"],
)

grpc_upb_proto_library(
    name = "envoy_extensions_load_balancing_policies_ring_hash_upb",
    deps = ["@envoy_api//envoy/extensions/load_balancing_policies/ring_hash/v3:pkg"],
)

grpc_upb_proto_library(
    name = "envoy_extensions_load_balancing_policies_wrr_locality_upb",
    deps = ["@envoy_api//envoy/extensions/load_balancing_policies/wrr_locality/v3:pkg"],
)

grpc_upb_proto_library(
    name = "envoy_extensions_filters_network_http_connection_manager_upb",
    deps = ["@envoy_api//envoy/extensions/filters/network/http_connection_manager/v3:pkg"],
)

grpc_upb_proto_reflection_library(
    name = "envoy_extensions_filters_network_http_connection_manager_upbdefs",
    deps = ["@envoy_api//envoy/extensions/filters/network/http_connection_manager/v3:pkg"],
)

grpc_upb_proto_library(
    name = "envoy_extensions_transport_sockets_tls_upb",
    deps = ["@envoy_api//envoy/extensions/transport_sockets/tls/v3:pkg"],
)

grpc_upb_proto_reflection_library(
    name = "envoy_extensions_transport_sockets_tls_upbdefs",
    deps = ["@envoy_api//envoy/extensions/transport_sockets/tls/v3:pkg"],
)

grpc_upb_proto_library(
    name = "envoy_service_discovery_upb",
    deps = ["@envoy_api//envoy/service/discovery/v3:pkg"],
)

grpc_upb_proto_reflection_library(
    name = "envoy_service_discovery_upbdefs",
    deps = ["@envoy_api//envoy/service/discovery/v3:pkg"],
)

grpc_upb_proto_library(
    name = "envoy_service_load_stats_upb",
    deps = ["@envoy_api//envoy/service/load_stats/v3:pkg"],
)

grpc_upb_proto_reflection_library(
    name = "envoy_service_load_stats_upbdefs",
    deps = ["@envoy_api//envoy/service/load_stats/v3:pkg"],
)

grpc_upb_proto_library(
    name = "envoy_service_status_upb",
    deps = ["@envoy_api//envoy/service/status/v3:pkg"],
)

grpc_upb_proto_reflection_library(
    name = "envoy_service_status_upbdefs",
    deps = ["@envoy_api//envoy/service/status/v3:pkg"],
)

grpc_upb_proto_library(
    name = "envoy_type_matcher_upb",
    deps = ["@envoy_api//envoy/type/matcher/v3:pkg"],
)

grpc_upb_proto_library(
    name = "envoy_type_upb",
    deps = ["@envoy_api//envoy/type/v3:pkg"],
)

grpc_upb_proto_library(
    name = "xds_type_upb",
    deps = ["@com_github_cncf_udpa//xds/type/v3:pkg"],
)

grpc_upb_proto_reflection_library(
    name = "xds_type_upbdefs",
    deps = ["@com_github_cncf_udpa//xds/type/v3:pkg"],
)

grpc_upb_proto_library(
    name = "xds_orca_upb",
    deps = ["@com_github_cncf_udpa//xds/data/orca/v3:pkg"],
)

grpc_upb_proto_library(
    name = "xds_orca_service_upb",
    deps = ["@com_github_cncf_udpa//xds/service/orca/v3:pkg"],
)

grpc_upb_proto_library(
    name = "grpc_health_upb",
    deps = ["//src/proto/grpc/health/v1:health_proto_descriptor"],
)

grpc_upb_proto_library(
    name = "google_rpc_status_upb",
    deps = ["@com_google_googleapis//google/rpc:status_proto"],
)

grpc_upb_proto_reflection_library(
    name = "google_rpc_status_upbdefs",
    deps = ["@com_google_googleapis//google/rpc:status_proto"],
)

grpc_upb_proto_library(
    name = "google_type_expr_upb",
    deps = ["@com_google_googleapis//google/type:expr_proto"],
)

grpc_upb_proto_library(
    name = "grpc_lb_upb",
    deps = ["//src/proto/grpc/lb/v1:load_balancer_proto_descriptor"],
)

grpc_upb_proto_library(
    name = "alts_upb",
    deps = ["//src/proto/grpc/gcp:alts_handshaker_proto"],
)

grpc_upb_proto_library(
    name = "rls_upb",
    deps = ["//src/proto/grpc/lookup/v1:rls_proto_descriptor"],
)

grpc_upb_proto_library(
    name = "rls_config_upb",
    deps = ["//src/proto/grpc/lookup/v1:rls_config_proto_descriptor"],
)

grpc_upb_proto_reflection_library(
    name = "rls_config_upbdefs",
    deps = ["//src/proto/grpc/lookup/v1:rls_config_proto_descriptor"],
)

WELL_KNOWN_PROTO_TARGETS = [
    "any",
    "duration",
    "empty",
    "struct",
    "timestamp",
    "wrappers",
]

[grpc_upb_proto_library(
    name = "protobuf_" + target + "_upb",
    deps = ["@com_google_protobuf//:" + target + "_proto"],
) for target in WELL_KNOWN_PROTO_TARGETS]

[grpc_upb_proto_reflection_library(
    name = "protobuf_" + target + "_upbdefs",
    deps = ["@com_google_protobuf//:" + target + "_proto"],
) for target in WELL_KNOWN_PROTO_TARGETS]

grpc_generate_one_off_targets()

filegroup(
    name = "root_certificates",
    srcs = [
        "etc/roots.pem",
    ],
    visibility = ["//visibility:public"],
)<|MERGE_RESOLUTION|>--- conflicted
+++ resolved
@@ -4738,13 +4738,8 @@
         "absl/status:statusor",
         "absl/strings",
         "absl/strings:str_format",
-<<<<<<< HEAD
         "absl/types:optional",
         "absl/time",
-=======
-        "absl/time",
-        "absl/types:optional",
->>>>>>> 38284a07
         "address_sorting",
         "cares",
     ],
