# gRPC Bazel BUILD file.
#
# Copyright 2016 gRPC authors.
#
# Licensed under the Apache License, Version 2.0 (the "License");
# you may not use this file except in compliance with the License.
# You may obtain a copy of the License at
#
#     http://www.apache.org/licenses/LICENSE-2.0
#
# Unless required by applicable law or agreed to in writing, software
# distributed under the License is distributed on an "AS IS" BASIS,
# WITHOUT WARRANTIES OR CONDITIONS OF ANY KIND, either express or implied.
# See the License for the specific language governing permissions and
# limitations under the License.

licenses(["notice"])  # Apache v2

exports_files(["LICENSE"])

package(
    default_visibility = ["//visibility:public"],
    features = [
        "-layering_check",
        "-parse_headers",
    ],
)

load(
    "//bazel:grpc_build_system.bzl",
    "grpc_cc_library",
    "grpc_generate_one_off_targets",
    "grpc_proto_plugin",
)

config_setting(
    name = "grpc_no_ares",
    values = {"define": "grpc_no_ares=true"},
)

config_setting(
    name = "grpc_allow_exceptions",
    values = {"define": "GRPC_ALLOW_EXCEPTIONS=1"},
)

config_setting(
    name = "grpc_disallow_exceptions",
    values = {"define": "GRPC_ALLOW_EXCEPTIONS=0"},
)

config_setting(
    name = "remote_execution",
    values = {"define": "GRPC_PORT_ISOLATED_RUNTIME=1"},
)

config_setting(
    name = "windows",
    values = {"cpu": "x64_windows"},
)

config_setting(
    name = "windows_msvc",
    values = {"cpu": "x64_windows_msvc"},
)

# This should be updated along with build.yaml
g_stands_for = "gold"

core_version = "7.0.0"

<<<<<<< HEAD
version = "1.19.0-dev"
=======
version = "1.18.0"
>>>>>>> b8a2debb

GPR_PUBLIC_HDRS = [
    "include/grpc/support/alloc.h",
    "include/grpc/support/atm.h",
    "include/grpc/support/atm_gcc_atomic.h",
    "include/grpc/support/atm_gcc_sync.h",
    "include/grpc/support/atm_windows.h",
    "include/grpc/support/cpu.h",
    "include/grpc/support/log.h",
    "include/grpc/support/log_windows.h",
    "include/grpc/support/port_platform.h",
    "include/grpc/support/string_util.h",
    "include/grpc/support/sync.h",
    "include/grpc/support/sync_custom.h",
    "include/grpc/support/sync_generic.h",
    "include/grpc/support/sync_posix.h",
    "include/grpc/support/sync_windows.h",
    "include/grpc/support/thd_id.h",
    "include/grpc/support/time.h",
]

GRPC_PUBLIC_HDRS = [
    "include/grpc/byte_buffer.h",
    "include/grpc/byte_buffer_reader.h",
    "include/grpc/compression.h",
    "include/grpc/fork.h",
    "include/grpc/grpc.h",
    "include/grpc/grpc_posix.h",
    "include/grpc/grpc_security_constants.h",
    "include/grpc/slice.h",
    "include/grpc/slice_buffer.h",
    "include/grpc/status.h",
    "include/grpc/load_reporting.h",
    "include/grpc/support/workaround_list.h",
]

GRPC_SECURE_PUBLIC_HDRS = [
    "include/grpc/grpc_security.h",
]

# TODO(ctiller): layer grpc atop grpc_unsecure, layer grpc++ atop grpc++_unsecure
GRPCXX_SRCS = [
    "src/cpp/client/channel_cc.cc",
    "src/cpp/client/client_context.cc",
    "src/cpp/client/client_interceptor.cc",
    "src/cpp/client/create_channel.cc",
    "src/cpp/client/create_channel_internal.cc",
    "src/cpp/client/create_channel_posix.cc",
    "src/cpp/client/credentials_cc.cc",
    "src/cpp/client/generic_stub.cc",
    "src/cpp/common/alarm.cc",
    "src/cpp/common/channel_arguments.cc",
    "src/cpp/common/channel_filter.cc",
    "src/cpp/common/completion_queue_cc.cc",
    "src/cpp/common/core_codegen.cc",
    "src/cpp/common/resource_quota_cc.cc",
    "src/cpp/common/rpc_method.cc",
    "src/cpp/common/version_cc.cc",
    "src/cpp/server/async_generic_service.cc",
    "src/cpp/server/channel_argument_option.cc",
    "src/cpp/server/create_default_thread_pool.cc",
    "src/cpp/server/dynamic_thread_pool.cc",
    "src/cpp/server/health/default_health_check_service.cc",
    "src/cpp/server/health/health_check_service.cc",
    "src/cpp/server/health/health_check_service_server_builder_option.cc",
    "src/cpp/server/server_builder.cc",
    "src/cpp/server/server_cc.cc",
    "src/cpp/server/server_context.cc",
    "src/cpp/server/server_credentials.cc",
    "src/cpp/server/server_posix.cc",
    "src/cpp/thread_manager/thread_manager.cc",
    "src/cpp/util/byte_buffer_cc.cc",
    "src/cpp/util/status.cc",
    "src/cpp/util/string_ref.cc",
    "src/cpp/util/time_cc.cc",
]

GRPCXX_HDRS = [
    "src/cpp/client/create_channel_internal.h",
    "src/cpp/common/channel_filter.h",
    "src/cpp/server/dynamic_thread_pool.h",
    "src/cpp/server/health/default_health_check_service.h",
    "src/cpp/server/thread_pool_interface.h",
    "src/cpp/thread_manager/thread_manager.h",
]

GRPCXX_PUBLIC_HDRS = [
    "include/grpc++/alarm.h",
    "include/grpc++/channel.h",
    "include/grpc++/client_context.h",
    "include/grpc++/completion_queue.h",
    "include/grpc++/create_channel.h",
    "include/grpc++/create_channel_posix.h",
    "include/grpc++/ext/health_check_service_server_builder_option.h",
    "include/grpc++/generic/async_generic_service.h",
    "include/grpc++/generic/generic_stub.h",
    "include/grpc++/grpc++.h",
    "include/grpc++/health_check_service_interface.h",
    "include/grpc++/impl/call.h",
    "include/grpc++/impl/channel_argument_option.h",
    "include/grpc++/impl/client_unary_call.h",
    "include/grpc++/impl/codegen/core_codegen.h",
    "include/grpc++/impl/grpc_library.h",
    "include/grpc++/impl/method_handler_impl.h",
    "include/grpc++/impl/rpc_method.h",
    "include/grpc++/impl/rpc_service_method.h",
    "include/grpc++/impl/serialization_traits.h",
    "include/grpc++/impl/server_builder_option.h",
    "include/grpc++/impl/server_builder_plugin.h",
    "include/grpc++/impl/server_initializer.h",
    "include/grpc++/impl/service_type.h",
    "include/grpc++/impl/sync_cxx11.h",
    "include/grpc++/impl/sync_no_cxx11.h",
    "include/grpc++/resource_quota.h",
    "include/grpc++/security/auth_context.h",
    "include/grpc++/security/auth_metadata_processor.h",
    "include/grpc++/security/credentials.h",
    "include/grpc++/security/server_credentials.h",
    "include/grpc++/server.h",
    "include/grpc++/server_builder.h",
    "include/grpc++/server_context.h",
    "include/grpc++/server_posix.h",
    "include/grpc++/support/async_stream.h",
    "include/grpc++/support/async_unary_call.h",
    "include/grpc++/support/byte_buffer.h",
    "include/grpc++/support/channel_arguments.h",
    "include/grpc++/support/config.h",
    "include/grpc++/support/slice.h",
    "include/grpc++/support/status.h",
    "include/grpc++/support/status_code_enum.h",
    "include/grpc++/support/string_ref.h",
    "include/grpc++/support/stub_options.h",
    "include/grpc++/support/sync_stream.h",
    "include/grpc++/support/time.h",
    "include/grpcpp/alarm.h",
    "include/grpcpp/alarm_impl.h",
    "include/grpcpp/channel.h",
    "include/grpcpp/client_context.h",
    "include/grpcpp/completion_queue.h",
    "include/grpcpp/create_channel.h",
    "include/grpcpp/create_channel_posix.h",
    "include/grpcpp/ext/health_check_service_server_builder_option.h",
    "include/grpcpp/generic/async_generic_service.h",
    "include/grpcpp/generic/generic_stub.h",
    "include/grpcpp/grpcpp.h",
    "include/grpcpp/health_check_service_interface.h",
    "include/grpcpp/impl/call.h",
    "include/grpcpp/impl/channel_argument_option.h",
    "include/grpcpp/impl/client_unary_call.h",
    "include/grpcpp/impl/codegen/core_codegen.h",
    "include/grpcpp/impl/grpc_library.h",
    "include/grpcpp/impl/method_handler_impl.h",
    "include/grpcpp/impl/rpc_method.h",
    "include/grpcpp/impl/rpc_service_method.h",
    "include/grpcpp/impl/serialization_traits.h",
    "include/grpcpp/impl/server_builder_option.h",
    "include/grpcpp/impl/server_builder_plugin.h",
    "include/grpcpp/impl/server_initializer.h",
    "include/grpcpp/impl/service_type.h",
    "include/grpcpp/impl/sync_cxx11.h",
    "include/grpcpp/impl/sync_no_cxx11.h",
    "include/grpcpp/resource_quota.h",
    "include/grpcpp/security/auth_context.h",
    "include/grpcpp/security/auth_metadata_processor.h",
    "include/grpcpp/security/credentials.h",
    "include/grpcpp/security/server_credentials.h",
    "include/grpcpp/server.h",
    "include/grpcpp/server_builder.h",
    "include/grpcpp/server_context.h",
    "include/grpcpp/server_posix.h",
    "include/grpcpp/support/async_stream.h",
    "include/grpcpp/support/async_unary_call.h",
    "include/grpcpp/support/byte_buffer.h",
    "include/grpcpp/support/channel_arguments.h",
    "include/grpcpp/support/client_callback.h",
    "include/grpcpp/support/client_interceptor.h",
    "include/grpcpp/support/config.h",
    "include/grpcpp/support/interceptor.h",
    "include/grpcpp/support/proto_buffer_reader.h",
    "include/grpcpp/support/proto_buffer_writer.h",
    "include/grpcpp/support/server_callback.h",
    "include/grpcpp/support/server_interceptor.h",
    "include/grpcpp/support/slice.h",
    "include/grpcpp/support/status.h",
    "include/grpcpp/support/status_code_enum.h",
    "include/grpcpp/support/string_ref.h",
    "include/grpcpp/support/stub_options.h",
    "include/grpcpp/support/sync_stream.h",
    "include/grpcpp/support/time.h",
]

grpc_cc_library(
    name = "gpr",
    language = "c++",
    public_hdrs = GPR_PUBLIC_HDRS,
    standalone = True,
    deps = [
        "gpr_base",
    ],
)

grpc_cc_library(
    name = "grpc_unsecure",
    srcs = [
        "src/core/lib/surface/init.cc",
        "src/core/lib/surface/init_unsecure.cc",
        "src/core/plugin_registry/grpc_unsecure_plugin_registry.cc",
    ],
    language = "c++",
    public_hdrs = GRPC_PUBLIC_HDRS,
    standalone = True,
    deps = [
        "grpc_common",
        "grpc_lb_policy_grpclb",
        "grpc_lb_policy_xds",
    ],
)

grpc_cc_library(
    name = "grpc",
    srcs = [
        "src/core/lib/surface/init.cc",
        "src/core/plugin_registry/grpc_plugin_registry.cc",
    ],
    language = "c++",
    public_hdrs = GRPC_PUBLIC_HDRS + GRPC_SECURE_PUBLIC_HDRS,
    standalone = True,
    deps = [
        "grpc_common",
        "grpc_lb_policy_grpclb_secure",
        "grpc_lb_policy_xds_secure",
        "grpc_secure",
        "grpc_transport_chttp2_client_secure",
        "grpc_transport_chttp2_server_secure",
    ],
)

grpc_cc_library(
    name = "grpc_cronet",
    srcs = [
        "src/core/lib/surface/init.cc",
        "src/core/plugin_registry/grpc_cronet_plugin_registry.cc",
    ],
    language = "c++",
    deps = [
        "grpc_base",
        "grpc_http_filters",
        "grpc_transport_chttp2_client_secure",
        "grpc_transport_cronet_client_secure",
    ],
)

grpc_cc_library(
    name = "grpc++_public_hdrs",
    hdrs = GRPCXX_PUBLIC_HDRS,
)

grpc_cc_library(
    name = "grpc++",
    srcs = [
        "src/cpp/client/insecure_credentials.cc",
        "src/cpp/client/secure_credentials.cc",
        "src/cpp/common/auth_property_iterator.cc",
        "src/cpp/common/secure_auth_context.cc",
        "src/cpp/common/secure_channel_arguments.cc",
        "src/cpp/common/secure_create_auth_context.cc",
        "src/cpp/server/insecure_server_credentials.cc",
        "src/cpp/server/secure_server_credentials.cc",
    ],
    hdrs = [
        "src/cpp/client/secure_credentials.h",
        "src/cpp/common/secure_auth_context.h",
        "src/cpp/server/secure_server_credentials.h",
    ],
    language = "c++",
    public_hdrs = GRPCXX_PUBLIC_HDRS,
    standalone = True,
    deps = [
        "gpr",
        "grpc",
        "grpc++_base",
        "grpc++_codegen_base",
        "grpc++_codegen_base_src",
        "grpc++_codegen_proto",
    ],
)

grpc_cc_library(
    name = "grpc++_unsecure",
    srcs = [
        "src/cpp/client/insecure_credentials.cc",
        "src/cpp/common/insecure_create_auth_context.cc",
        "src/cpp/server/insecure_server_credentials.cc",
    ],
    language = "c++",
    standalone = True,
    deps = [
        "gpr",
        "grpc++_base_unsecure",
        "grpc++_codegen_base",
        "grpc++_codegen_base_src",
        "grpc++_codegen_proto",
        "grpc_unsecure",
    ],
)

grpc_cc_library(
    name = "grpc++_error_details",
    srcs = [
        "src/cpp/util/error_details.cc",
    ],
    hdrs = [
        "include/grpc++/support/error_details.h",
        "include/grpcpp/support/error_details.h",
    ],
    language = "c++",
    standalone = True,
    deps = [
        "grpc++",
        "//src/proto/grpc/status:status_proto",
    ],
)

grpc_cc_library(
    name = "grpc_plugin_support",
    srcs = [
        "src/compiler/cpp_generator.cc",
        "src/compiler/csharp_generator.cc",
        "src/compiler/node_generator.cc",
        "src/compiler/objective_c_generator.cc",
        "src/compiler/php_generator.cc",
        "src/compiler/python_generator.cc",
        "src/compiler/ruby_generator.cc",
    ],
    hdrs = [
        "src/compiler/config.h",
        "src/compiler/cpp_generator.h",
        "src/compiler/cpp_generator_helpers.h",
        "src/compiler/csharp_generator.h",
        "src/compiler/csharp_generator_helpers.h",
        "src/compiler/generator_helpers.h",
        "src/compiler/node_generator.h",
        "src/compiler/node_generator_helpers.h",
        "src/compiler/objective_c_generator.h",
        "src/compiler/objective_c_generator_helpers.h",
        "src/compiler/php_generator.h",
        "src/compiler/php_generator_helpers.h",
        "src/compiler/protobuf_plugin.h",
        "src/compiler/python_generator.h",
        "src/compiler/python_generator_helpers.h",
        "src/compiler/python_private_generator.h",
        "src/compiler/ruby_generator.h",
        "src/compiler/ruby_generator_helpers-inl.h",
        "src/compiler/ruby_generator_map-inl.h",
        "src/compiler/ruby_generator_string-inl.h",
        "src/compiler/schema_interface.h",
    ],
    external_deps = [
        "protobuf_clib",
    ],
    language = "c++",
    deps = [
        "grpc++_config_proto",
    ],
)

grpc_proto_plugin(
    name = "grpc_cpp_plugin",
    srcs = ["src/compiler/cpp_plugin.cc"],
    deps = [":grpc_plugin_support"],
)

grpc_proto_plugin(
    name = "grpc_csharp_plugin",
    srcs = ["src/compiler/csharp_plugin.cc"],
    deps = [":grpc_plugin_support"],
)

grpc_proto_plugin(
    name = "grpc_node_plugin",
    srcs = ["src/compiler/node_plugin.cc"],
    deps = [":grpc_plugin_support"],
)

grpc_proto_plugin(
    name = "grpc_objective_c_plugin",
    srcs = ["src/compiler/objective_c_plugin.cc"],
    deps = [":grpc_plugin_support"],
)

grpc_proto_plugin(
    name = "grpc_php_plugin",
    srcs = ["src/compiler/php_plugin.cc"],
    deps = [":grpc_plugin_support"],
)

grpc_proto_plugin(
    name = "grpc_python_plugin",
    srcs = ["src/compiler/python_plugin.cc"],
    deps = [":grpc_plugin_support"],
)

grpc_proto_plugin(
    name = "grpc_ruby_plugin",
    srcs = ["src/compiler/ruby_plugin.cc"],
    deps = [":grpc_plugin_support"],
)

grpc_cc_library(
    name = "grpc_csharp_ext",
    srcs = [
        "src/csharp/ext/grpc_csharp_ext.c",
    ],
    language = "csharp",
    deps = [
        "gpr",
        "grpc",
    ],
)

grpc_cc_library(
    name = "census",
    srcs = [
        "src/core/ext/filters/census/grpc_context.cc",
    ],
    language = "c++",
    public_hdrs = [
        "include/grpc/census.h",
    ],
    deps = [
        "grpc_base",
    ],
)

grpc_cc_library(
    name = "gpr_base",
    srcs = [
        "src/core/lib/gpr/alloc.cc",
        "src/core/lib/gpr/arena.cc",
        "src/core/lib/gpr/atm.cc",
        "src/core/lib/gpr/cpu_iphone.cc",
        "src/core/lib/gpr/cpu_linux.cc",
        "src/core/lib/gpr/cpu_posix.cc",
        "src/core/lib/gpr/cpu_windows.cc",
        "src/core/lib/gpr/env_linux.cc",
        "src/core/lib/gpr/env_posix.cc",
        "src/core/lib/gpr/env_windows.cc",
        "src/core/lib/gpr/host_port.cc",
        "src/core/lib/gpr/log.cc",
        "src/core/lib/gpr/log_android.cc",
        "src/core/lib/gpr/log_linux.cc",
        "src/core/lib/gpr/log_posix.cc",
        "src/core/lib/gpr/log_windows.cc",
        "src/core/lib/gpr/mpscq.cc",
        "src/core/lib/gpr/murmur_hash.cc",
        "src/core/lib/gpr/string.cc",
        "src/core/lib/gpr/string_posix.cc",
        "src/core/lib/gpr/string_util_windows.cc",
        "src/core/lib/gpr/string_windows.cc",
        "src/core/lib/gpr/sync.cc",
        "src/core/lib/gpr/sync_posix.cc",
        "src/core/lib/gpr/sync_windows.cc",
        "src/core/lib/gpr/time.cc",
        "src/core/lib/gpr/time_posix.cc",
        "src/core/lib/gpr/time_precise.cc",
        "src/core/lib/gpr/time_windows.cc",
        "src/core/lib/gpr/tls_pthread.cc",
        "src/core/lib/gpr/tmpfile_msys.cc",
        "src/core/lib/gpr/tmpfile_posix.cc",
        "src/core/lib/gpr/tmpfile_windows.cc",
        "src/core/lib/gpr/wrap_memcpy.cc",
        "src/core/lib/gprpp/fork.cc",
        "src/core/lib/gprpp/thd_posix.cc",
        "src/core/lib/gprpp/thd_windows.cc",
        "src/core/lib/profiling/basic_timers.cc",
        "src/core/lib/profiling/stap_timers.cc",
    ],
    hdrs = [
        "src/core/lib/gpr/alloc.h",
        "src/core/lib/gpr/arena.h",
        "src/core/lib/gpr/env.h",
        "src/core/lib/gpr/host_port.h",
        "src/core/lib/gpr/mpscq.h",
        "src/core/lib/gpr/murmur_hash.h",
        "src/core/lib/gpr/spinlock.h",
        "src/core/lib/gpr/string.h",
        "src/core/lib/gpr/string_windows.h",
        "src/core/lib/gpr/time_precise.h",
        "src/core/lib/gpr/tls.h",
        "src/core/lib/gpr/tls_gcc.h",
        "src/core/lib/gpr/tls_msvc.h",
        "src/core/lib/gpr/tls_pthread.h",
        "src/core/lib/gpr/tmpfile.h",
        "src/core/lib/gpr/useful.h",
        "src/core/lib/gprpp/abstract.h",
        "src/core/lib/gprpp/fork.h",
        "src/core/lib/gprpp/manual_constructor.h",
        "src/core/lib/gprpp/memory.h",
        "src/core/lib/gprpp/mutex_lock.h",
        "src/core/lib/gprpp/thd.h",
        "src/core/lib/profiling/timers.h",
    ],
    language = "c++",
    public_hdrs = GPR_PUBLIC_HDRS,
    deps = [
        "gpr_codegen",
    ],
)

grpc_cc_library(
    name = "gpr_codegen",
    language = "c++",
    public_hdrs = [
        "include/grpc/impl/codegen/atm.h",
        "include/grpc/impl/codegen/atm_gcc_atomic.h",
        "include/grpc/impl/codegen/atm_gcc_sync.h",
        "include/grpc/impl/codegen/atm_windows.h",
        "include/grpc/impl/codegen/fork.h",
        "include/grpc/impl/codegen/gpr_slice.h",
        "include/grpc/impl/codegen/gpr_types.h",
        "include/grpc/impl/codegen/log.h",
        "include/grpc/impl/codegen/port_platform.h",
        "include/grpc/impl/codegen/sync.h",
        "include/grpc/impl/codegen/sync_custom.h",
        "include/grpc/impl/codegen/sync_generic.h",
        "include/grpc/impl/codegen/sync_posix.h",
        "include/grpc/impl/codegen/sync_windows.h",
    ],
)

grpc_cc_library(
    name = "grpc_trace",
    srcs = ["src/core/lib/debug/trace.cc"],
    hdrs = ["src/core/lib/debug/trace.h"],
    language = "c++",
    public_hdrs = GRPC_PUBLIC_HDRS,
    deps = [
        "grpc_codegen",
        ":gpr",
    ],
)

grpc_cc_library(
    name = "atomic",
    hdrs = [
        "src/core/lib/gprpp/atomic_with_atm.h",
        "src/core/lib/gprpp/atomic_with_std.h",
    ],
    language = "c++",
    public_hdrs = [
        "src/core/lib/gprpp/atomic.h",
    ],
    deps = [
        "gpr",
    ],
)

grpc_cc_library(
    name = "inlined_vector",
    language = "c++",
    public_hdrs = [
        "src/core/lib/gprpp/inlined_vector.h",
    ],
    deps = [
        "gpr_base",
    ],
)

grpc_cc_library(
    name = "debug_location",
    language = "c++",
    public_hdrs = ["src/core/lib/gprpp/debug_location.h"],
)

grpc_cc_library(
    name = "optional",
    language = "c++",
    public_hdrs = [
        "src/core/lib/gprpp/optional.h",
    ],
    deps = [
        "gpr_base",
    ],
)

grpc_cc_library(
    name = "orphanable",
    language = "c++",
    public_hdrs = ["src/core/lib/gprpp/orphanable.h"],
    deps = [
        "debug_location",
        "gpr_base",
        "grpc_trace",
        "ref_counted",
        "ref_counted_ptr",
    ],
)

grpc_cc_library(
    name = "ref_counted",
    language = "c++",
    public_hdrs = ["src/core/lib/gprpp/ref_counted.h"],
    deps = [
        "debug_location",
        "gpr_base",
        "grpc_trace",
        "ref_counted_ptr",
    ],
)

grpc_cc_library(
    name = "ref_counted_ptr",
    language = "c++",
    public_hdrs = ["src/core/lib/gprpp/ref_counted_ptr.h"],
    deps = [
        "gpr_base",
    ],
)

grpc_cc_library(
    name = "grpc_base_c",
    srcs = [
        "src/core/lib/avl/avl.cc",
        "src/core/lib/backoff/backoff.cc",
        "src/core/lib/channel/channel_args.cc",
        "src/core/lib/channel/channel_stack.cc",
        "src/core/lib/channel/channel_stack_builder.cc",
        "src/core/lib/channel/channel_trace.cc",
        "src/core/lib/channel/channelz.cc",
        "src/core/lib/channel/channelz_registry.cc",
        "src/core/lib/channel/connected_channel.cc",
        "src/core/lib/channel/handshaker.cc",
        "src/core/lib/channel/handshaker_registry.cc",
        "src/core/lib/channel/status_util.cc",
        "src/core/lib/compression/compression.cc",
        "src/core/lib/compression/compression_internal.cc",
        "src/core/lib/compression/message_compress.cc",
        "src/core/lib/compression/stream_compression.cc",
        "src/core/lib/compression/stream_compression_gzip.cc",
        "src/core/lib/compression/stream_compression_identity.cc",
        "src/core/lib/debug/stats.cc",
        "src/core/lib/debug/stats_data.cc",
        "src/core/lib/http/format_request.cc",
        "src/core/lib/http/httpcli.cc",
        "src/core/lib/http/parser.cc",
        "src/core/lib/iomgr/buffer_list.cc",
        "src/core/lib/iomgr/call_combiner.cc",
        "src/core/lib/iomgr/combiner.cc",
        "src/core/lib/iomgr/endpoint.cc",
        "src/core/lib/iomgr/endpoint_pair_posix.cc",
        "src/core/lib/iomgr/endpoint_pair_uv.cc",
        "src/core/lib/iomgr/endpoint_pair_windows.cc",
        "src/core/lib/iomgr/error.cc",
        "src/core/lib/iomgr/ev_epoll1_linux.cc",
        "src/core/lib/iomgr/ev_epollex_linux.cc",
        "src/core/lib/iomgr/ev_poll_posix.cc",
        "src/core/lib/iomgr/ev_posix.cc",
        "src/core/lib/iomgr/ev_windows.cc",
        "src/core/lib/iomgr/exec_ctx.cc",
        "src/core/lib/iomgr/executor.cc",
        "src/core/lib/iomgr/fork_posix.cc",
        "src/core/lib/iomgr/fork_windows.cc",
        "src/core/lib/iomgr/gethostname_fallback.cc",
        "src/core/lib/iomgr/gethostname_host_name_max.cc",
        "src/core/lib/iomgr/gethostname_sysconf.cc",
        "src/core/lib/iomgr/grpc_if_nametoindex_posix.cc",
        "src/core/lib/iomgr/grpc_if_nametoindex_unsupported.cc",
        "src/core/lib/iomgr/internal_errqueue.cc",
        "src/core/lib/iomgr/iocp_windows.cc",
        "src/core/lib/iomgr/iomgr.cc",
        "src/core/lib/iomgr/iomgr_custom.cc",
        "src/core/lib/iomgr/iomgr_internal.cc",
        "src/core/lib/iomgr/iomgr_posix.cc",
        "src/core/lib/iomgr/iomgr_windows.cc",
        "src/core/lib/iomgr/is_epollexclusive_available.cc",
        "src/core/lib/iomgr/load_file.cc",
        "src/core/lib/iomgr/lockfree_event.cc",
        "src/core/lib/iomgr/polling_entity.cc",
        "src/core/lib/iomgr/pollset.cc",
        "src/core/lib/iomgr/pollset_custom.cc",
        "src/core/lib/iomgr/pollset_set.cc",
        "src/core/lib/iomgr/pollset_set_custom.cc",
        "src/core/lib/iomgr/pollset_set_windows.cc",
        "src/core/lib/iomgr/pollset_uv.cc",
        "src/core/lib/iomgr/pollset_windows.cc",
        "src/core/lib/iomgr/resolve_address.cc",
        "src/core/lib/iomgr/resolve_address_custom.cc",
        "src/core/lib/iomgr/resolve_address_posix.cc",
        "src/core/lib/iomgr/resolve_address_windows.cc",
        "src/core/lib/iomgr/resource_quota.cc",
        "src/core/lib/iomgr/sockaddr_utils.cc",
        "src/core/lib/iomgr/socket_factory_posix.cc",
        "src/core/lib/iomgr/socket_mutator.cc",
        "src/core/lib/iomgr/socket_utils_common_posix.cc",
        "src/core/lib/iomgr/socket_utils_linux.cc",
        "src/core/lib/iomgr/socket_utils_posix.cc",
        "src/core/lib/iomgr/socket_utils_windows.cc",
        "src/core/lib/iomgr/socket_windows.cc",
        "src/core/lib/iomgr/tcp_client.cc",
        "src/core/lib/iomgr/tcp_client_custom.cc",
        "src/core/lib/iomgr/tcp_client_posix.cc",
        "src/core/lib/iomgr/tcp_client_windows.cc",
        "src/core/lib/iomgr/tcp_custom.cc",
        "src/core/lib/iomgr/tcp_posix.cc",
        "src/core/lib/iomgr/tcp_server.cc",
        "src/core/lib/iomgr/tcp_server_custom.cc",
        "src/core/lib/iomgr/tcp_server_posix.cc",
        "src/core/lib/iomgr/tcp_server_utils_posix_common.cc",
        "src/core/lib/iomgr/tcp_server_utils_posix_ifaddrs.cc",
        "src/core/lib/iomgr/tcp_server_utils_posix_noifaddrs.cc",
        "src/core/lib/iomgr/tcp_server_windows.cc",
        "src/core/lib/iomgr/tcp_uv.cc",
        "src/core/lib/iomgr/tcp_windows.cc",
        "src/core/lib/iomgr/time_averaged_stats.cc",
        "src/core/lib/iomgr/timer.cc",
        "src/core/lib/iomgr/timer_custom.cc",
        "src/core/lib/iomgr/timer_generic.cc",
        "src/core/lib/iomgr/timer_heap.cc",
        "src/core/lib/iomgr/timer_manager.cc",
        "src/core/lib/iomgr/timer_uv.cc",
        "src/core/lib/iomgr/udp_server.cc",
        "src/core/lib/iomgr/unix_sockets_posix.cc",
        "src/core/lib/iomgr/unix_sockets_posix_noop.cc",
        "src/core/lib/iomgr/wakeup_fd_cv.cc",
        "src/core/lib/iomgr/wakeup_fd_eventfd.cc",
        "src/core/lib/iomgr/wakeup_fd_nospecial.cc",
        "src/core/lib/iomgr/wakeup_fd_pipe.cc",
        "src/core/lib/iomgr/wakeup_fd_posix.cc",
        "src/core/lib/json/json.cc",
        "src/core/lib/json/json_reader.cc",
        "src/core/lib/json/json_string.cc",
        "src/core/lib/json/json_writer.cc",
        "src/core/lib/slice/b64.cc",
        "src/core/lib/slice/percent_encoding.cc",
        "src/core/lib/slice/slice.cc",
        "src/core/lib/slice/slice_buffer.cc",
        "src/core/lib/slice/slice_intern.cc",
        "src/core/lib/slice/slice_string_helpers.cc",
        "src/core/lib/surface/api_trace.cc",
        "src/core/lib/surface/byte_buffer.cc",
        "src/core/lib/surface/byte_buffer_reader.cc",
        "src/core/lib/surface/call.cc",
        "src/core/lib/surface/call_details.cc",
        "src/core/lib/surface/call_log_batch.cc",
        "src/core/lib/surface/channel.cc",
        "src/core/lib/surface/channel_init.cc",
        "src/core/lib/surface/channel_ping.cc",
        "src/core/lib/surface/channel_stack_type.cc",
        "src/core/lib/surface/completion_queue.cc",
        "src/core/lib/surface/completion_queue_factory.cc",
        "src/core/lib/surface/event_string.cc",
        "src/core/lib/surface/metadata_array.cc",
        "src/core/lib/surface/server.cc",
        "src/core/lib/surface/validate_metadata.cc",
        "src/core/lib/surface/version.cc",
        "src/core/lib/transport/bdp_estimator.cc",
        "src/core/lib/transport/byte_stream.cc",
        "src/core/lib/transport/connectivity_state.cc",
        "src/core/lib/transport/error_utils.cc",
        "src/core/lib/transport/metadata.cc",
        "src/core/lib/transport/metadata_batch.cc",
        "src/core/lib/transport/pid_controller.cc",
        "src/core/lib/transport/service_config.cc",
        "src/core/lib/transport/static_metadata.cc",
        "src/core/lib/transport/status_conversion.cc",
        "src/core/lib/transport/status_metadata.cc",
        "src/core/lib/transport/timeout_encoding.cc",
        "src/core/lib/transport/transport.cc",
        "src/core/lib/transport/transport_op_string.cc",
        "src/core/lib/uri/uri_parser.cc",
    ],
    hdrs = [
        "src/core/lib/avl/avl.h",
        "src/core/lib/backoff/backoff.h",
        "src/core/lib/channel/channel_args.h",
        "src/core/lib/channel/channel_stack.h",
        "src/core/lib/channel/channel_stack_builder.h",
        "src/core/lib/channel/channel_trace.h",
        "src/core/lib/channel/channelz.h",
        "src/core/lib/channel/channelz_registry.h",
        "src/core/lib/channel/connected_channel.h",
        "src/core/lib/channel/context.h",
        "src/core/lib/channel/handshaker.h",
        "src/core/lib/channel/handshaker_factory.h",
        "src/core/lib/channel/handshaker_registry.h",
        "src/core/lib/channel/status_util.h",
        "src/core/lib/compression/algorithm_metadata.h",
        "src/core/lib/compression/compression_internal.h",
        "src/core/lib/compression/message_compress.h",
        "src/core/lib/compression/stream_compression.h",
        "src/core/lib/compression/stream_compression_gzip.h",
        "src/core/lib/compression/stream_compression_identity.h",
        "src/core/lib/debug/stats.h",
        "src/core/lib/debug/stats_data.h",
        "src/core/lib/http/format_request.h",
        "src/core/lib/http/httpcli.h",
        "src/core/lib/http/parser.h",
        "src/core/lib/iomgr/block_annotate.h",
        "src/core/lib/iomgr/buffer_list.h",
        "src/core/lib/iomgr/call_combiner.h",
        "src/core/lib/iomgr/closure.h",
        "src/core/lib/iomgr/combiner.h",
        "src/core/lib/iomgr/dynamic_annotations.h",
        "src/core/lib/iomgr/endpoint.h",
        "src/core/lib/iomgr/endpoint_pair.h",
        "src/core/lib/iomgr/error.h",
        "src/core/lib/iomgr/error_internal.h",
        "src/core/lib/iomgr/ev_epoll1_linux.h",
        "src/core/lib/iomgr/ev_epollex_linux.h",
        "src/core/lib/iomgr/ev_poll_posix.h",
        "src/core/lib/iomgr/ev_posix.h",
        "src/core/lib/iomgr/exec_ctx.h",
        "src/core/lib/iomgr/executor.h",
        "src/core/lib/iomgr/gethostname.h",
        "src/core/lib/iomgr/gevent_util.h",
        "src/core/lib/iomgr/grpc_if_nametoindex.h",
        "src/core/lib/iomgr/internal_errqueue.h",
        "src/core/lib/iomgr/iocp_windows.h",
        "src/core/lib/iomgr/iomgr.h",
        "src/core/lib/iomgr/iomgr_custom.h",
        "src/core/lib/iomgr/iomgr_internal.h",
        "src/core/lib/iomgr/iomgr_posix.h",
        "src/core/lib/iomgr/is_epollexclusive_available.h",
        "src/core/lib/iomgr/load_file.h",
        "src/core/lib/iomgr/lockfree_event.h",
        "src/core/lib/iomgr/nameser.h",
        "src/core/lib/iomgr/polling_entity.h",
        "src/core/lib/iomgr/pollset.h",
        "src/core/lib/iomgr/pollset_custom.h",
        "src/core/lib/iomgr/pollset_set.h",
        "src/core/lib/iomgr/pollset_set_custom.h",
        "src/core/lib/iomgr/pollset_set_windows.h",
        "src/core/lib/iomgr/pollset_uv.h",
        "src/core/lib/iomgr/pollset_windows.h",
        "src/core/lib/iomgr/port.h",
        "src/core/lib/iomgr/resolve_address.h",
        "src/core/lib/iomgr/resolve_address_custom.h",
        "src/core/lib/iomgr/resource_quota.h",
        "src/core/lib/iomgr/sockaddr.h",
        "src/core/lib/iomgr/sockaddr_custom.h",
        "src/core/lib/iomgr/sockaddr_posix.h",
        "src/core/lib/iomgr/sockaddr_utils.h",
        "src/core/lib/iomgr/sockaddr_windows.h",
        "src/core/lib/iomgr/socket_factory_posix.h",
        "src/core/lib/iomgr/socket_mutator.h",
        "src/core/lib/iomgr/socket_utils.h",
        "src/core/lib/iomgr/socket_utils_posix.h",
        "src/core/lib/iomgr/socket_windows.h",
        "src/core/lib/iomgr/sys_epoll_wrapper.h",
        "src/core/lib/iomgr/tcp_client.h",
        "src/core/lib/iomgr/tcp_client_posix.h",
        "src/core/lib/iomgr/tcp_custom.h",
        "src/core/lib/iomgr/tcp_posix.h",
        "src/core/lib/iomgr/tcp_server.h",
        "src/core/lib/iomgr/tcp_server_utils_posix.h",
        "src/core/lib/iomgr/tcp_windows.h",
        "src/core/lib/iomgr/time_averaged_stats.h",
        "src/core/lib/iomgr/timer.h",
        "src/core/lib/iomgr/timer_custom.h",
        "src/core/lib/iomgr/timer_generic.h",
        "src/core/lib/iomgr/timer_heap.h",
        "src/core/lib/iomgr/timer_manager.h",
        "src/core/lib/iomgr/udp_server.h",
        "src/core/lib/iomgr/unix_sockets_posix.h",
        "src/core/lib/iomgr/wakeup_fd_cv.h",
        "src/core/lib/iomgr/wakeup_fd_pipe.h",
        "src/core/lib/iomgr/wakeup_fd_posix.h",
        "src/core/lib/json/json.h",
        "src/core/lib/json/json_common.h",
        "src/core/lib/json/json_reader.h",
        "src/core/lib/json/json_writer.h",
        "src/core/lib/slice/b64.h",
        "src/core/lib/slice/percent_encoding.h",
        "src/core/lib/slice/slice_hash_table.h",
        "src/core/lib/slice/slice_internal.h",
        "src/core/lib/slice/slice_string_helpers.h",
        "src/core/lib/slice/slice_weak_hash_table.h",
        "src/core/lib/surface/api_trace.h",
        "src/core/lib/surface/call.h",
        "src/core/lib/surface/call_test_only.h",
        "src/core/lib/surface/channel.h",
        "src/core/lib/surface/channel_init.h",
        "src/core/lib/surface/channel_stack_type.h",
        "src/core/lib/surface/completion_queue.h",
        "src/core/lib/surface/completion_queue_factory.h",
        "src/core/lib/surface/event_string.h",
        "src/core/lib/surface/init.h",
        "src/core/lib/surface/lame_client.h",
        "src/core/lib/surface/server.h",
        "src/core/lib/surface/validate_metadata.h",
        "src/core/lib/transport/bdp_estimator.h",
        "src/core/lib/transport/byte_stream.h",
        "src/core/lib/transport/connectivity_state.h",
        "src/core/lib/transport/error_utils.h",
        "src/core/lib/transport/http2_errors.h",
        "src/core/lib/transport/metadata.h",
        "src/core/lib/transport/metadata_batch.h",
        "src/core/lib/transport/pid_controller.h",
        "src/core/lib/transport/service_config.h",
        "src/core/lib/transport/static_metadata.h",
        "src/core/lib/transport/status_conversion.h",
        "src/core/lib/transport/status_metadata.h",
        "src/core/lib/transport/timeout_encoding.h",
        "src/core/lib/transport/transport.h",
        "src/core/lib/transport/transport_impl.h",
        "src/core/lib/uri/uri_parser.h",
    ],
    external_deps = [
        "zlib",
    ],
    language = "c++",
    public_hdrs = GRPC_PUBLIC_HDRS,
    deps = [
        "gpr_base",
        "grpc_codegen",
        "grpc_trace",
        "inlined_vector",
        "optional",
        "orphanable",
        "ref_counted",
        "ref_counted_ptr",
    ],
)

grpc_cc_library(
    name = "grpc_base",
    srcs = [
        "src/core/lib/surface/lame_client.cc",
    ],
    language = "c++",
    deps = [
        "atomic",
        "grpc_base_c",
    ],
)

grpc_cc_library(
    name = "grpc_common",
    language = "c++",
    deps = [
        "grpc_base",
        # standard plugins
        "census",
        "grpc_deadline_filter",
        "grpc_client_authority_filter",
        "grpc_lb_policy_pick_first",
        "grpc_lb_policy_round_robin",
        "grpc_max_age_filter",
        "grpc_message_size_filter",
        "grpc_resolver_dns_ares",
        "grpc_resolver_fake",
        "grpc_resolver_dns_native",
        "grpc_resolver_sockaddr",
        "grpc_transport_chttp2_client_insecure",
        "grpc_transport_chttp2_server_insecure",
        "grpc_transport_inproc",
        "grpc_workaround_cronet_compression_filter",
        "grpc_server_backward_compatibility",
    ],
)

grpc_cc_library(
    name = "grpc_cfstream",
    srcs = [
        "src/core/lib/iomgr/cfstream_handle.cc",
        "src/core/lib/iomgr/endpoint_cfstream.cc",
        "src/core/lib/iomgr/error_cfstream.cc",
        "src/core/lib/iomgr/iomgr_posix_cfstream.cc",
        "src/core/lib/iomgr/tcp_client_cfstream.cc",
    ],
    hdrs = [
        "src/core/lib/iomgr/cfstream_handle.h",
        "src/core/lib/iomgr/endpoint_cfstream.h",
        "src/core/lib/iomgr/error_cfstream.h",
    ],
    deps = [
        ":gpr_base",
        ":grpc_base",
    ],
)

grpc_cc_library(
    name = "grpc_client_channel",
    srcs = [
        "src/core/ext/filters/client_channel/backup_poller.cc",
        "src/core/ext/filters/client_channel/channel_connectivity.cc",
        "src/core/ext/filters/client_channel/client_channel.cc",
        "src/core/ext/filters/client_channel/client_channel_channelz.cc",
        "src/core/ext/filters/client_channel/client_channel_factory.cc",
        "src/core/ext/filters/client_channel/client_channel_plugin.cc",
        "src/core/ext/filters/client_channel/connector.cc",
        "src/core/ext/filters/client_channel/global_subchannel_pool.cc",
        "src/core/ext/filters/client_channel/health/health_check_client.cc",
        "src/core/ext/filters/client_channel/http_connect_handshaker.cc",
        "src/core/ext/filters/client_channel/http_proxy.cc",
        "src/core/ext/filters/client_channel/lb_policy.cc",
        "src/core/ext/filters/client_channel/lb_policy_registry.cc",
        "src/core/ext/filters/client_channel/local_subchannel_pool.cc",
        "src/core/ext/filters/client_channel/parse_address.cc",
        "src/core/ext/filters/client_channel/proxy_mapper.cc",
        "src/core/ext/filters/client_channel/proxy_mapper_registry.cc",
        "src/core/ext/filters/client_channel/request_routing.cc",
        "src/core/ext/filters/client_channel/resolver.cc",
        "src/core/ext/filters/client_channel/resolver_registry.cc",
        "src/core/ext/filters/client_channel/resolver_result_parsing.cc",
        "src/core/ext/filters/client_channel/retry_throttle.cc",
        "src/core/ext/filters/client_channel/server_address.cc",
        "src/core/ext/filters/client_channel/subchannel.cc",
        "src/core/ext/filters/client_channel/subchannel_pool_interface.cc",
    ],
    hdrs = [
        "src/core/ext/filters/client_channel/backup_poller.h",
        "src/core/ext/filters/client_channel/client_channel.h",
        "src/core/ext/filters/client_channel/client_channel_channelz.h",
        "src/core/ext/filters/client_channel/client_channel_factory.h",
        "src/core/ext/filters/client_channel/connector.h",
        "src/core/ext/filters/client_channel/global_subchannel_pool.h",
        "src/core/ext/filters/client_channel/health/health_check_client.h",
        "src/core/ext/filters/client_channel/http_connect_handshaker.h",
        "src/core/ext/filters/client_channel/http_proxy.h",
        "src/core/ext/filters/client_channel/lb_policy.h",
        "src/core/ext/filters/client_channel/lb_policy_factory.h",
        "src/core/ext/filters/client_channel/lb_policy_registry.h",
        "src/core/ext/filters/client_channel/local_subchannel_pool.h",
        "src/core/ext/filters/client_channel/parse_address.h",
        "src/core/ext/filters/client_channel/proxy_mapper.h",
        "src/core/ext/filters/client_channel/proxy_mapper_registry.h",
        "src/core/ext/filters/client_channel/request_routing.h",
        "src/core/ext/filters/client_channel/resolver.h",
        "src/core/ext/filters/client_channel/resolver_factory.h",
        "src/core/ext/filters/client_channel/resolver_registry.h",
        "src/core/ext/filters/client_channel/resolver_result_parsing.h",
        "src/core/ext/filters/client_channel/retry_throttle.h",
        "src/core/ext/filters/client_channel/server_address.h",
        "src/core/ext/filters/client_channel/subchannel.h",
        "src/core/ext/filters/client_channel/subchannel_pool_interface.h",
    ],
    language = "c++",
    deps = [
        "gpr_base",
        "grpc_base",
        "grpc_client_authority_filter",
        "grpc_deadline_filter",
        "health_proto",
        "inlined_vector",
        "orphanable",
        "ref_counted",
        "ref_counted_ptr",
    ],
)

grpc_cc_library(
    name = "grpc_max_age_filter",
    srcs = [
        "src/core/ext/filters/max_age/max_age_filter.cc",
    ],
    hdrs = [
        "src/core/ext/filters/max_age/max_age_filter.h",
    ],
    language = "c++",
    deps = [
        "grpc_base",
    ],
)

grpc_cc_library(
    name = "grpc_deadline_filter",
    srcs = [
        "src/core/ext/filters/deadline/deadline_filter.cc",
    ],
    hdrs = [
        "src/core/ext/filters/deadline/deadline_filter.h",
    ],
    language = "c++",
    deps = [
        "grpc_base",
    ],
)

grpc_cc_library(
    name = "grpc_client_authority_filter",
    srcs = [
        "src/core/ext/filters/http/client_authority_filter.cc",
    ],
    hdrs = [
        "src/core/ext/filters/http/client_authority_filter.h",
    ],
    language = "c++",
    deps = [
        "grpc_base",
    ],
)

grpc_cc_library(
    name = "grpc_message_size_filter",
    srcs = [
        "src/core/ext/filters/message_size/message_size_filter.cc",
    ],
    hdrs = [
        "src/core/ext/filters/message_size/message_size_filter.h",
    ],
    language = "c++",
    deps = [
        "grpc_base",
    ],
)

grpc_cc_library(
    name = "grpc_http_filters",
    srcs = [
        "src/core/ext/filters/http/client/http_client_filter.cc",
        "src/core/ext/filters/http/http_filters_plugin.cc",
        "src/core/ext/filters/http/message_compress/message_compress_filter.cc",
        "src/core/ext/filters/http/server/http_server_filter.cc",
    ],
    hdrs = [
        "src/core/ext/filters/http/client/http_client_filter.h",
        "src/core/ext/filters/http/message_compress/message_compress_filter.h",
        "src/core/ext/filters/http/server/http_server_filter.h",
    ],
    language = "c++",
    deps = [
        "grpc_base",
    ],
)

grpc_cc_library(
    name = "grpc_workaround_cronet_compression_filter",
    srcs = [
        "src/core/ext/filters/workarounds/workaround_cronet_compression_filter.cc",
    ],
    hdrs = [
        "src/core/ext/filters/workarounds/workaround_cronet_compression_filter.h",
    ],
    language = "c++",
    deps = [
        "grpc_base",
        "grpc_server_backward_compatibility",
    ],
)

grpc_cc_library(
    name = "grpc_codegen",
    language = "c++",
    public_hdrs = [
        "include/grpc/impl/codegen/byte_buffer.h",
        "include/grpc/impl/codegen/byte_buffer_reader.h",
        "include/grpc/impl/codegen/compression_types.h",
        "include/grpc/impl/codegen/connectivity_state.h",
        "include/grpc/impl/codegen/grpc_types.h",
        "include/grpc/impl/codegen/propagation_bits.h",
        "include/grpc/impl/codegen/status.h",
        "include/grpc/impl/codegen/slice.h",
    ],
    deps = [
        "gpr_codegen",
    ],
)

grpc_cc_library(
    name = "health_proto",
    srcs = [
        "src/core/ext/filters/client_channel/health/health.pb.c",
    ],
    hdrs = [
        "src/core/ext/filters/client_channel/health/health.pb.h",
    ],
    external_deps = [
        "nanopb",
    ],
    language = "c++",
)

grpc_cc_library(
    name = "grpclb_proto",
    srcs = [
        "src/core/ext/filters/client_channel/lb_policy/grpclb/proto/grpc/lb/v1/google/protobuf/duration.pb.c",
        "src/core/ext/filters/client_channel/lb_policy/grpclb/proto/grpc/lb/v1/google/protobuf/timestamp.pb.c",
        "src/core/ext/filters/client_channel/lb_policy/grpclb/proto/grpc/lb/v1/load_balancer.pb.c",
    ],
    hdrs = [
        "src/core/ext/filters/client_channel/lb_policy/grpclb/proto/grpc/lb/v1/google/protobuf/duration.pb.h",
        "src/core/ext/filters/client_channel/lb_policy/grpclb/proto/grpc/lb/v1/google/protobuf/timestamp.pb.h",
        "src/core/ext/filters/client_channel/lb_policy/grpclb/proto/grpc/lb/v1/load_balancer.pb.h",
    ],
    external_deps = [
        "nanopb",
    ],
    language = "c++",
)

grpc_cc_library(
    name = "grpc_lb_policy_grpclb",
    srcs = [
        "src/core/ext/filters/client_channel/lb_policy/grpclb/client_load_reporting_filter.cc",
        "src/core/ext/filters/client_channel/lb_policy/grpclb/grpclb.cc",
        "src/core/ext/filters/client_channel/lb_policy/grpclb/grpclb_channel.cc",
        "src/core/ext/filters/client_channel/lb_policy/grpclb/grpclb_client_stats.cc",
        "src/core/ext/filters/client_channel/lb_policy/grpclb/load_balancer_api.cc",
    ],
    hdrs = [
        "src/core/ext/filters/client_channel/lb_policy/grpclb/client_load_reporting_filter.h",
        "src/core/ext/filters/client_channel/lb_policy/grpclb/grpclb.h",
        "src/core/ext/filters/client_channel/lb_policy/grpclb/grpclb_channel.h",
        "src/core/ext/filters/client_channel/lb_policy/grpclb/grpclb_client_stats.h",
        "src/core/ext/filters/client_channel/lb_policy/grpclb/load_balancer_api.h",
    ],
    external_deps = [
        "nanopb",
    ],
    language = "c++",
    deps = [
        "grpc_base",
        "grpc_client_channel",
        "grpc_resolver_fake",
        "grpclb_proto",
    ],
)

grpc_cc_library(
    name = "grpc_lb_policy_grpclb_secure",
    srcs = [
        "src/core/ext/filters/client_channel/lb_policy/grpclb/client_load_reporting_filter.cc",
        "src/core/ext/filters/client_channel/lb_policy/grpclb/grpclb.cc",
        "src/core/ext/filters/client_channel/lb_policy/grpclb/grpclb_channel_secure.cc",
        "src/core/ext/filters/client_channel/lb_policy/grpclb/grpclb_client_stats.cc",
        "src/core/ext/filters/client_channel/lb_policy/grpclb/load_balancer_api.cc",
    ],
    hdrs = [
        "src/core/ext/filters/client_channel/lb_policy/grpclb/client_load_reporting_filter.h",
        "src/core/ext/filters/client_channel/lb_policy/grpclb/grpclb.h",
        "src/core/ext/filters/client_channel/lb_policy/grpclb/grpclb_channel.h",
        "src/core/ext/filters/client_channel/lb_policy/grpclb/grpclb_client_stats.h",
        "src/core/ext/filters/client_channel/lb_policy/grpclb/load_balancer_api.h",
    ],
    external_deps = [
        "nanopb",
    ],
    language = "c++",
    deps = [
        "grpc_base",
        "grpc_client_channel",
        "grpc_resolver_fake",
        "grpc_secure",
        "grpclb_proto",
    ],
)

grpc_cc_library(
    name = "grpc_lb_policy_xds",
    srcs = [
        "src/core/ext/filters/client_channel/lb_policy/xds/xds.cc",
        "src/core/ext/filters/client_channel/lb_policy/xds/xds_channel.cc",
        "src/core/ext/filters/client_channel/lb_policy/xds/xds_client_stats.cc",
        "src/core/ext/filters/client_channel/lb_policy/xds/xds_load_balancer_api.cc",
    ],
    hdrs = [
        "src/core/ext/filters/client_channel/lb_policy/xds/xds.h",
        "src/core/ext/filters/client_channel/lb_policy/xds/xds_channel.h",
        "src/core/ext/filters/client_channel/lb_policy/xds/xds_client_stats.h",
        "src/core/ext/filters/client_channel/lb_policy/xds/xds_load_balancer_api.h",
    ],
    external_deps = [
        "nanopb",
    ],
    language = "c++",
    deps = [
        "grpc_base",
        "grpc_client_channel",
        "grpc_resolver_fake",
        "grpclb_proto",
    ],
)

grpc_cc_library(
    name = "grpc_lb_policy_xds_secure",
    srcs = [
        "src/core/ext/filters/client_channel/lb_policy/xds/xds.cc",
        "src/core/ext/filters/client_channel/lb_policy/xds/xds_channel_secure.cc",
        "src/core/ext/filters/client_channel/lb_policy/xds/xds_client_stats.cc",
        "src/core/ext/filters/client_channel/lb_policy/xds/xds_load_balancer_api.cc",
    ],
    hdrs = [
        "src/core/ext/filters/client_channel/lb_policy/xds/xds.h",
        "src/core/ext/filters/client_channel/lb_policy/xds/xds_channel.h",
        "src/core/ext/filters/client_channel/lb_policy/xds/xds_client_stats.h",
        "src/core/ext/filters/client_channel/lb_policy/xds/xds_load_balancer_api.h",
    ],
    external_deps = [
        "nanopb",
    ],
    language = "c++",
    deps = [
        "grpc_base",
        "grpc_client_channel",
        "grpc_resolver_fake",
        "grpc_secure",
        "grpclb_proto",
    ],
)

grpc_cc_library(
    name = "grpc_lb_subchannel_list",
    hdrs = [
        "src/core/ext/filters/client_channel/lb_policy/subchannel_list.h",
    ],
    language = "c++",
    deps = [
        "grpc_base",
        "grpc_client_channel",
    ],
)

grpc_cc_library(
    name = "grpc_lb_policy_pick_first",
    srcs = [
        "src/core/ext/filters/client_channel/lb_policy/pick_first/pick_first.cc",
    ],
    language = "c++",
    deps = [
        "grpc_base",
        "grpc_client_channel",
        "grpc_lb_subchannel_list",
    ],
)

grpc_cc_library(
    name = "grpc_lb_policy_round_robin",
    srcs = [
        "src/core/ext/filters/client_channel/lb_policy/round_robin/round_robin.cc",
    ],
    language = "c++",
    deps = [
        "grpc_base",
        "grpc_client_channel",
        "grpc_lb_subchannel_list",
    ],
)

grpc_cc_library(
    name = "lb_server_load_reporting_filter",
    srcs = [
        "src/core/ext/filters/load_reporting/server_load_reporting_filter.cc",
    ],
    hdrs = [
        "src/core/ext/filters/load_reporting/registered_opencensus_objects.h",
        "src/core/ext/filters/load_reporting/server_load_reporting_filter.h",
        "src/cpp/server/load_reporter/constants.h",
    ],
    external_deps = [
        "opencensus-stats",
    ],
    language = "c++",
    deps = [
        "grpc++_base",
        "grpc_secure",
    ],
)

grpc_cc_library(
    name = "lb_load_data_store",
    srcs = [
        "src/cpp/server/load_reporter/load_data_store.cc",
    ],
    hdrs = [
        "src/cpp/server/load_reporter/constants.h",
        "src/cpp/server/load_reporter/load_data_store.h",
    ],
    language = "c++",
    deps = [
        "grpc++",
    ],
)

grpc_cc_library(
    name = "lb_server_load_reporting_service_server_builder_plugin",
    srcs = [
        "src/cpp/server/load_reporter/load_reporting_service_server_builder_plugin.cc",
    ],
    hdrs = [
        "src/cpp/server/load_reporter/load_reporting_service_server_builder_plugin.h",
    ],
    language = "c++",
    deps = [
        "lb_load_reporter_service",
    ],
)

grpc_cc_library(
    name = "grpcpp_server_load_reporting",
    srcs = [
        "src/cpp/server/load_reporter/load_reporting_service_server_builder_option.cc",
        "src/cpp/server/load_reporter/util.cc",
    ],
    language = "c++",
    public_hdrs = [
        "include/grpcpp/ext/server_load_reporting.h",
    ],
    deps = [
        "lb_server_load_reporting_filter",
        "lb_server_load_reporting_service_server_builder_plugin",
    ],
    alwayslink = 1,
)

grpc_cc_library(
    name = "lb_load_reporter_service",
    srcs = [
        "src/cpp/server/load_reporter/load_reporter_async_service_impl.cc",
    ],
    hdrs = [
        "src/cpp/server/load_reporter/load_reporter_async_service_impl.h",
    ],
    language = "c++",
    deps = [
        "lb_load_reporter",
    ],
)

grpc_cc_library(
    name = "lb_get_cpu_stats",
    srcs = [
        "src/cpp/server/load_reporter/get_cpu_stats_linux.cc",
        "src/cpp/server/load_reporter/get_cpu_stats_macos.cc",
        "src/cpp/server/load_reporter/get_cpu_stats_unsupported.cc",
        "src/cpp/server/load_reporter/get_cpu_stats_windows.cc",
    ],
    hdrs = [
        "src/cpp/server/load_reporter/get_cpu_stats.h",
    ],
    language = "c++",
    deps = [
        "grpc++",
    ],
)

grpc_cc_library(
    name = "lb_load_reporter",
    srcs = [
        "src/cpp/server/load_reporter/load_reporter.cc",
    ],
    hdrs = [
        "src/cpp/server/load_reporter/constants.h",
        "src/cpp/server/load_reporter/load_reporter.h",
    ],
    external_deps = [
        "opencensus-stats",
    ],
    language = "c++",
    deps = [
        "lb_get_cpu_stats",
        "lb_load_data_store",
        "//src/proto/grpc/lb/v1:load_reporter_proto",
    ],
)

grpc_cc_library(
    name = "grpc_resolver_dns_native",
    srcs = [
        "src/core/ext/filters/client_channel/resolver/dns/native/dns_resolver.cc",
    ],
    language = "c++",
    deps = [
        "grpc_base",
        "grpc_client_channel",
    ],
)

grpc_cc_library(
    name = "grpc_resolver_dns_ares",
    srcs = [
        "src/core/ext/filters/client_channel/resolver/dns/c_ares/dns_resolver_ares.cc",
        "src/core/ext/filters/client_channel/resolver/dns/c_ares/grpc_ares_ev_driver.cc",
        "src/core/ext/filters/client_channel/resolver/dns/c_ares/grpc_ares_ev_driver_posix.cc",
        "src/core/ext/filters/client_channel/resolver/dns/c_ares/grpc_ares_ev_driver_windows.cc",
        "src/core/ext/filters/client_channel/resolver/dns/c_ares/grpc_ares_wrapper.cc",
        "src/core/ext/filters/client_channel/resolver/dns/c_ares/grpc_ares_wrapper_fallback.cc",
        "src/core/ext/filters/client_channel/resolver/dns/c_ares/grpc_ares_wrapper_posix.cc",
        "src/core/ext/filters/client_channel/resolver/dns/c_ares/grpc_ares_wrapper_windows.cc",
    ],
    hdrs = [
        "src/core/ext/filters/client_channel/resolver/dns/c_ares/grpc_ares_ev_driver.h",
        "src/core/ext/filters/client_channel/resolver/dns/c_ares/grpc_ares_wrapper.h",
    ],
    external_deps = [
        "cares",
        "address_sorting",
    ],
    language = "c++",
    deps = [
        "grpc_base",
        "grpc_client_channel",
    ],
)

grpc_cc_library(
    name = "grpc_resolver_sockaddr",
    srcs = [
        "src/core/ext/filters/client_channel/resolver/sockaddr/sockaddr_resolver.cc",
    ],
    language = "c++",
    deps = [
        "grpc_base",
        "grpc_client_channel",
    ],
)

grpc_cc_library(
    name = "grpc_resolver_fake",
    srcs = ["src/core/ext/filters/client_channel/resolver/fake/fake_resolver.cc"],
    hdrs = ["src/core/ext/filters/client_channel/resolver/fake/fake_resolver.h"],
    language = "c++",
    visibility = ["//test:__subpackages__"],
    deps = [
        "grpc_base",
        "grpc_client_channel",
    ],
)

grpc_cc_library(
    name = "grpc_secure",
    srcs = [
        "src/core/lib/http/httpcli_security_connector.cc",
        "src/core/lib/security/context/security_context.cc",
        "src/core/lib/security/credentials/alts/alts_credentials.cc",
        "src/core/lib/security/credentials/composite/composite_credentials.cc",
        "src/core/lib/security/credentials/credentials.cc",
        "src/core/lib/security/credentials/credentials_metadata.cc",
        "src/core/lib/security/credentials/fake/fake_credentials.cc",
        "src/core/lib/security/credentials/google_default/credentials_generic.cc",
        "src/core/lib/security/credentials/google_default/google_default_credentials.cc",
        "src/core/lib/security/credentials/iam/iam_credentials.cc",
        "src/core/lib/security/credentials/jwt/json_token.cc",
        "src/core/lib/security/credentials/jwt/jwt_credentials.cc",
        "src/core/lib/security/credentials/jwt/jwt_verifier.cc",
        "src/core/lib/security/credentials/local/local_credentials.cc",
        "src/core/lib/security/credentials/oauth2/oauth2_credentials.cc",
        "src/core/lib/security/credentials/plugin/plugin_credentials.cc",
        "src/core/lib/security/credentials/ssl/ssl_credentials.cc",
        "src/core/lib/security/credentials/tls/grpc_tls_credentials_options.cc",
        "src/core/lib/security/security_connector/alts/alts_security_connector.cc",
        "src/core/lib/security/security_connector/fake/fake_security_connector.cc",
        "src/core/lib/security/security_connector/load_system_roots_fallback.cc",
        "src/core/lib/security/security_connector/load_system_roots_linux.cc",
        "src/core/lib/security/security_connector/local/local_security_connector.cc",
        "src/core/lib/security/security_connector/security_connector.cc",
        "src/core/lib/security/security_connector/ssl/ssl_security_connector.cc",
        "src/core/lib/security/security_connector/ssl_utils.cc",
        "src/core/lib/security/transport/client_auth_filter.cc",
        "src/core/lib/security/transport/secure_endpoint.cc",
        "src/core/lib/security/transport/security_handshaker.cc",
        "src/core/lib/security/transport/server_auth_filter.cc",
        "src/core/lib/security/transport/target_authority_table.cc",
        "src/core/lib/security/transport/tsi_error.cc",
        "src/core/lib/security/util/json_util.cc",
        "src/core/lib/surface/init_secure.cc",
    ],
    hdrs = [
        "src/core/ext/filters/client_channel/lb_policy/grpclb/grpclb.h",
        "src/core/ext/filters/client_channel/lb_policy/xds/xds.h",
        "src/core/lib/security/context/security_context.h",
        "src/core/lib/security/credentials/alts/alts_credentials.h",
        "src/core/lib/security/credentials/composite/composite_credentials.h",
        "src/core/lib/security/credentials/credentials.h",
        "src/core/lib/security/credentials/fake/fake_credentials.h",
        "src/core/lib/security/credentials/google_default/google_default_credentials.h",
        "src/core/lib/security/credentials/iam/iam_credentials.h",
        "src/core/lib/security/credentials/jwt/json_token.h",
        "src/core/lib/security/credentials/jwt/jwt_credentials.h",
        "src/core/lib/security/credentials/jwt/jwt_verifier.h",
        "src/core/lib/security/credentials/local/local_credentials.h",
        "src/core/lib/security/credentials/oauth2/oauth2_credentials.h",
        "src/core/lib/security/credentials/plugin/plugin_credentials.h",
        "src/core/lib/security/credentials/ssl/ssl_credentials.h",
        "src/core/lib/security/credentials/tls/grpc_tls_credentials_options.h",
        "src/core/lib/security/security_connector/alts/alts_security_connector.h",
        "src/core/lib/security/security_connector/fake/fake_security_connector.h",
        "src/core/lib/security/security_connector/load_system_roots.h",
        "src/core/lib/security/security_connector/load_system_roots_linux.h",
        "src/core/lib/security/security_connector/local/local_security_connector.h",
        "src/core/lib/security/security_connector/security_connector.h",
        "src/core/lib/security/security_connector/ssl/ssl_security_connector.h",
        "src/core/lib/security/security_connector/ssl_utils.h",
        "src/core/lib/security/transport/auth_filters.h",
        "src/core/lib/security/transport/secure_endpoint.h",
        "src/core/lib/security/transport/security_handshaker.h",
        "src/core/lib/security/transport/target_authority_table.h",
        "src/core/lib/security/transport/tsi_error.h",
        "src/core/lib/security/util/json_util.h",
    ],
    language = "c++",
    public_hdrs = GRPC_SECURE_PUBLIC_HDRS,
    deps = [
        "alts_util",
        "grpc_base",
        "grpc_shadow_boringssl",
        "grpc_transport_chttp2_alpn",
        "tsi",
    ],
)

grpc_cc_library(
    name = "grpc_transport_chttp2",
    srcs = [
        "src/core/ext/transport/chttp2/transport/bin_decoder.cc",
        "src/core/ext/transport/chttp2/transport/bin_encoder.cc",
        "src/core/ext/transport/chttp2/transport/chttp2_plugin.cc",
        "src/core/ext/transport/chttp2/transport/chttp2_transport.cc",
        "src/core/ext/transport/chttp2/transport/context_list.cc",
        "src/core/ext/transport/chttp2/transport/flow_control.cc",
        "src/core/ext/transport/chttp2/transport/frame_data.cc",
        "src/core/ext/transport/chttp2/transport/frame_goaway.cc",
        "src/core/ext/transport/chttp2/transport/frame_ping.cc",
        "src/core/ext/transport/chttp2/transport/frame_rst_stream.cc",
        "src/core/ext/transport/chttp2/transport/frame_settings.cc",
        "src/core/ext/transport/chttp2/transport/frame_window_update.cc",
        "src/core/ext/transport/chttp2/transport/hpack_encoder.cc",
        "src/core/ext/transport/chttp2/transport/hpack_parser.cc",
        "src/core/ext/transport/chttp2/transport/hpack_table.cc",
        "src/core/ext/transport/chttp2/transport/http2_settings.cc",
        "src/core/ext/transport/chttp2/transport/huffsyms.cc",
        "src/core/ext/transport/chttp2/transport/incoming_metadata.cc",
        "src/core/ext/transport/chttp2/transport/parsing.cc",
        "src/core/ext/transport/chttp2/transport/stream_lists.cc",
        "src/core/ext/transport/chttp2/transport/stream_map.cc",
        "src/core/ext/transport/chttp2/transport/varint.cc",
        "src/core/ext/transport/chttp2/transport/writing.cc",
    ],
    hdrs = [
        "src/core/ext/transport/chttp2/transport/bin_decoder.h",
        "src/core/ext/transport/chttp2/transport/bin_encoder.h",
        "src/core/ext/transport/chttp2/transport/chttp2_transport.h",
        "src/core/ext/transport/chttp2/transport/context_list.h",
        "src/core/ext/transport/chttp2/transport/flow_control.h",
        "src/core/ext/transport/chttp2/transport/frame.h",
        "src/core/ext/transport/chttp2/transport/frame_data.h",
        "src/core/ext/transport/chttp2/transport/frame_goaway.h",
        "src/core/ext/transport/chttp2/transport/frame_ping.h",
        "src/core/ext/transport/chttp2/transport/frame_rst_stream.h",
        "src/core/ext/transport/chttp2/transport/frame_settings.h",
        "src/core/ext/transport/chttp2/transport/frame_window_update.h",
        "src/core/ext/transport/chttp2/transport/hpack_encoder.h",
        "src/core/ext/transport/chttp2/transport/hpack_parser.h",
        "src/core/ext/transport/chttp2/transport/hpack_table.h",
        "src/core/ext/transport/chttp2/transport/http2_settings.h",
        "src/core/ext/transport/chttp2/transport/huffsyms.h",
        "src/core/ext/transport/chttp2/transport/incoming_metadata.h",
        "src/core/ext/transport/chttp2/transport/internal.h",
        "src/core/ext/transport/chttp2/transport/stream_map.h",
        "src/core/ext/transport/chttp2/transport/varint.h",
    ],
    language = "c++",
    deps = [
        "gpr_base",
        "grpc_base",
        "grpc_http_filters",
        "grpc_transport_chttp2_alpn",
    ],
)

grpc_cc_library(
    name = "grpc_transport_chttp2_alpn",
    srcs = [
        "src/core/ext/transport/chttp2/alpn/alpn.cc",
    ],
    hdrs = [
        "src/core/ext/transport/chttp2/alpn/alpn.h",
    ],
    language = "c++",
    deps = [
        "gpr",
    ],
)

grpc_cc_library(
    name = "grpc_transport_chttp2_client_connector",
    srcs = [
        "src/core/ext/transport/chttp2/client/authority.cc",
        "src/core/ext/transport/chttp2/client/chttp2_connector.cc",
    ],
    hdrs = [
        "src/core/ext/transport/chttp2/client/authority.h",
        "src/core/ext/transport/chttp2/client/chttp2_connector.h",
    ],
    language = "c++",
    deps = [
        "grpc_base",
        "grpc_client_channel",
        "grpc_transport_chttp2",
    ],
)

grpc_cc_library(
    name = "grpc_transport_chttp2_client_insecure",
    srcs = [
        "src/core/ext/transport/chttp2/client/insecure/channel_create.cc",
        "src/core/ext/transport/chttp2/client/insecure/channel_create_posix.cc",
    ],
    language = "c++",
    deps = [
        "grpc_base",
        "grpc_client_channel",
        "grpc_transport_chttp2",
        "grpc_transport_chttp2_client_connector",
    ],
)

grpc_cc_library(
    name = "grpc_transport_chttp2_client_secure",
    srcs = [
        "src/core/ext/transport/chttp2/client/secure/secure_channel_create.cc",
    ],
    language = "c++",
    deps = [
        "grpc_base",
        "grpc_client_channel",
        "grpc_secure",
        "grpc_transport_chttp2",
        "grpc_transport_chttp2_client_connector",
    ],
)

grpc_cc_library(
    name = "grpc_transport_chttp2_server",
    srcs = [
        "src/core/ext/transport/chttp2/server/chttp2_server.cc",
    ],
    hdrs = [
        "src/core/ext/transport/chttp2/server/chttp2_server.h",
    ],
    language = "c++",
    deps = [
        "grpc_base",
        "grpc_transport_chttp2",
    ],
)

grpc_cc_library(
    name = "grpc_transport_chttp2_server_insecure",
    srcs = [
        "src/core/ext/transport/chttp2/server/insecure/server_chttp2.cc",
        "src/core/ext/transport/chttp2/server/insecure/server_chttp2_posix.cc",
    ],
    language = "c++",
    deps = [
        "grpc_base",
        "grpc_transport_chttp2",
        "grpc_transport_chttp2_server",
    ],
)

grpc_cc_library(
    name = "grpc_transport_chttp2_server_secure",
    srcs = [
        "src/core/ext/transport/chttp2/server/secure/server_secure_chttp2.cc",
    ],
    language = "c++",
    deps = [
        "grpc_base",
        "grpc_secure",
        "grpc_transport_chttp2",
        "grpc_transport_chttp2_server",
    ],
)

grpc_cc_library(
    name = "grpc_transport_cronet_client_secure",
    srcs = [
        "src/core/ext/transport/cronet/client/secure/cronet_channel_create.cc",
        "src/core/ext/transport/cronet/transport/cronet_api_dummy.cc",
        "src/core/ext/transport/cronet/transport/cronet_transport.cc",
    ],
    hdrs = [
        "src/core/ext/transport/cronet/transport/cronet_transport.h",
        "third_party/objective_c/Cronet/bidirectional_stream_c.h",
    ],
    language = "c++",
    public_hdrs = [
        "include/grpc/grpc_cronet.h",
        "include/grpc/grpc_security.h",
        "include/grpc/grpc_security_constants.h",
    ],
    deps = [
        "grpc_base",
        "grpc_transport_chttp2",
    ],
)

grpc_cc_library(
    name = "grpc_transport_inproc",
    srcs = [
        "src/core/ext/transport/inproc/inproc_plugin.cc",
        "src/core/ext/transport/inproc/inproc_transport.cc",
    ],
    hdrs = [
        "src/core/ext/transport/inproc/inproc_transport.h",
    ],
    language = "c++",
    deps = [
        "grpc_base",
    ],
)

grpc_cc_library(
    name = "tsi_interface",
    srcs = [
        "src/core/tsi/transport_security.cc",
    ],
    hdrs = [
        "src/core/tsi/transport_security.h",
        "src/core/tsi/transport_security_interface.h",
    ],
    language = "c++",
    deps = [
        "gpr",
        "grpc_trace",
    ],
)

grpc_cc_library(
    name = "alts_frame_protector",
    srcs = [
        "src/core/tsi/alts/crypt/aes_gcm.cc",
        "src/core/tsi/alts/crypt/gsec.cc",
        "src/core/tsi/alts/frame_protector/alts_counter.cc",
        "src/core/tsi/alts/frame_protector/alts_crypter.cc",
        "src/core/tsi/alts/frame_protector/alts_frame_protector.cc",
        "src/core/tsi/alts/frame_protector/alts_record_protocol_crypter_common.cc",
        "src/core/tsi/alts/frame_protector/alts_seal_privacy_integrity_crypter.cc",
        "src/core/tsi/alts/frame_protector/alts_unseal_privacy_integrity_crypter.cc",
        "src/core/tsi/alts/frame_protector/frame_handler.cc",
        "src/core/tsi/alts/zero_copy_frame_protector/alts_grpc_integrity_only_record_protocol.cc",
        "src/core/tsi/alts/zero_copy_frame_protector/alts_grpc_privacy_integrity_record_protocol.cc",
        "src/core/tsi/alts/zero_copy_frame_protector/alts_grpc_record_protocol_common.cc",
        "src/core/tsi/alts/zero_copy_frame_protector/alts_iovec_record_protocol.cc",
        "src/core/tsi/alts/zero_copy_frame_protector/alts_zero_copy_grpc_protector.cc",
    ],
    hdrs = [
        "src/core/tsi/alts/crypt/gsec.h",
        "src/core/tsi/alts/frame_protector/alts_counter.h",
        "src/core/tsi/alts/frame_protector/alts_crypter.h",
        "src/core/tsi/alts/frame_protector/alts_frame_protector.h",
        "src/core/tsi/alts/frame_protector/alts_record_protocol_crypter_common.h",
        "src/core/tsi/alts/frame_protector/frame_handler.h",
        "src/core/tsi/alts/zero_copy_frame_protector/alts_grpc_integrity_only_record_protocol.h",
        "src/core/tsi/alts/zero_copy_frame_protector/alts_grpc_privacy_integrity_record_protocol.h",
        "src/core/tsi/alts/zero_copy_frame_protector/alts_grpc_record_protocol.h",
        "src/core/tsi/alts/zero_copy_frame_protector/alts_grpc_record_protocol_common.h",
        "src/core/tsi/alts/zero_copy_frame_protector/alts_iovec_record_protocol.h",
        "src/core/tsi/alts/zero_copy_frame_protector/alts_zero_copy_grpc_protector.h",
        "src/core/tsi/transport_security_grpc.h",
    ],
    external_deps = [
        "libssl",
    ],
    language = "c++",
    deps = [
        "gpr",
        "grpc_base",
        "grpc_shadow_boringssl",
        "tsi_interface",
    ],
)

grpc_cc_library(
    name = "alts_proto",
    srcs = [
        "src/core/tsi/alts/handshaker/altscontext.pb.c",
        "src/core/tsi/alts/handshaker/handshaker.pb.c",
        "src/core/tsi/alts/handshaker/transport_security_common.pb.c",
    ],
    hdrs = [
        "src/core/tsi/alts/handshaker/altscontext.pb.h",
        "src/core/tsi/alts/handshaker/handshaker.pb.h",
        "src/core/tsi/alts/handshaker/transport_security_common.pb.h",
    ],
    external_deps = [
        "nanopb",
    ],
    language = "c++",
)

grpc_cc_library(
    name = "alts_util",
    srcs = [
        "src/core/lib/security/credentials/alts/check_gcp_environment.cc",
        "src/core/lib/security/credentials/alts/check_gcp_environment_linux.cc",
        "src/core/lib/security/credentials/alts/check_gcp_environment_no_op.cc",
        "src/core/lib/security/credentials/alts/check_gcp_environment_windows.cc",
        "src/core/lib/security/credentials/alts/grpc_alts_credentials_client_options.cc",
        "src/core/lib/security/credentials/alts/grpc_alts_credentials_options.cc",
        "src/core/lib/security/credentials/alts/grpc_alts_credentials_server_options.cc",
        "src/core/tsi/alts/handshaker/alts_handshaker_service_api.cc",
        "src/core/tsi/alts/handshaker/alts_handshaker_service_api_util.cc",
        "src/core/tsi/alts/handshaker/transport_security_common_api.cc",
    ],
    hdrs = [
        "src/core/lib/security/credentials/alts/check_gcp_environment.h",
        "src/core/lib/security/credentials/alts/grpc_alts_credentials_options.h",
        "src/core/tsi/alts/handshaker/alts_handshaker_service_api.h",
        "src/core/tsi/alts/handshaker/alts_handshaker_service_api_util.h",
        "src/core/tsi/alts/handshaker/transport_security_common_api.h",
    ],
    external_deps = [
        "nanopb",
    ],
    language = "c++",
    public_hdrs = GRPC_SECURE_PUBLIC_HDRS,
    deps = [
        "alts_proto",
        "gpr",
        "grpc_base",
    ],
)

grpc_cc_library(
    name = "tsi",
    srcs = [
        "src/core/tsi/alts/handshaker/alts_handshaker_client.cc",
        "src/core/tsi/alts/handshaker/alts_shared_resource.cc",
        "src/core/tsi/alts/handshaker/alts_tsi_handshaker.cc",
        "src/core/tsi/alts/handshaker/alts_tsi_utils.cc",
        "src/core/tsi/fake_transport_security.cc",
        "src/core/tsi/local_transport_security.cc",
        "src/core/tsi/ssl/session_cache/ssl_session_boringssl.cc",
        "src/core/tsi/ssl/session_cache/ssl_session_cache.cc",
        "src/core/tsi/ssl/session_cache/ssl_session_openssl.cc",
        "src/core/tsi/ssl_transport_security.cc",
        "src/core/tsi/transport_security_grpc.cc",
    ],
    hdrs = [
        "src/core/tsi/alts/handshaker/alts_handshaker_client.h",
        "src/core/tsi/alts/handshaker/alts_shared_resource.h",
        "src/core/tsi/alts/handshaker/alts_tsi_handshaker.h",
        "src/core/tsi/alts/handshaker/alts_tsi_handshaker_private.h",
        "src/core/tsi/alts/handshaker/alts_tsi_utils.h",
        "src/core/tsi/fake_transport_security.h",
        "src/core/tsi/local_transport_security.h",
        "src/core/tsi/ssl/session_cache/ssl_session.h",
        "src/core/tsi/ssl/session_cache/ssl_session_cache.h",
        "src/core/tsi/ssl_transport_security.h",
        "src/core/tsi/ssl_types.h",
        "src/core/tsi/transport_security_grpc.h",
    ],
    external_deps = [
        "libssl",
    ],
    language = "c++",
    deps = [
        "alts_frame_protector",
        "alts_util",
        "gpr",
        "grpc_base",
        "grpc_shadow_boringssl",
        "grpc_transport_chttp2_client_insecure",
        "tsi_interface",
    ],
)

grpc_cc_library(
    name = "grpc++_base",
    srcs = GRPCXX_SRCS,
    hdrs = GRPCXX_HDRS,
    language = "c++",
    public_hdrs = GRPCXX_PUBLIC_HDRS,
    deps = [
        "grpc",
        "grpc++_codegen_base",
        "health_proto",
    ],
)

grpc_cc_library(
    name = "grpc++_base_unsecure",
    srcs = GRPCXX_SRCS,
    hdrs = GRPCXX_HDRS,
    language = "c++",
    public_hdrs = GRPCXX_PUBLIC_HDRS,
    deps = [
        "grpc++_codegen_base",
        "grpc_unsecure",
        "health_proto",
    ],
)

grpc_cc_library(
    name = "grpc++_codegen_base",
    language = "c++",
    public_hdrs = [
        "include/grpc++/impl/codegen/async_stream.h",
        "include/grpc++/impl/codegen/async_unary_call.h",
        "include/grpc++/impl/codegen/byte_buffer.h",
        "include/grpc++/impl/codegen/call.h",
        "include/grpc++/impl/codegen/call_hook.h",
        "include/grpc++/impl/codegen/channel_interface.h",
        "include/grpc++/impl/codegen/client_context.h",
        "include/grpc++/impl/codegen/client_unary_call.h",
        "include/grpc++/impl/codegen/completion_queue.h",
        "include/grpc++/impl/codegen/completion_queue_tag.h",
        "include/grpc++/impl/codegen/config.h",
        "include/grpc++/impl/codegen/core_codegen_interface.h",
        "include/grpc++/impl/codegen/create_auth_context.h",
        "include/grpc++/impl/codegen/grpc_library.h",
        "include/grpc++/impl/codegen/metadata_map.h",
        "include/grpc++/impl/codegen/method_handler_impl.h",
        "include/grpc++/impl/codegen/rpc_method.h",
        "include/grpc++/impl/codegen/rpc_service_method.h",
        "include/grpc++/impl/codegen/security/auth_context.h",
        "include/grpc++/impl/codegen/serialization_traits.h",
        "include/grpc++/impl/codegen/server_context.h",
        "include/grpc++/impl/codegen/server_interface.h",
        "include/grpc++/impl/codegen/service_type.h",
        "include/grpc++/impl/codegen/slice.h",
        "include/grpc++/impl/codegen/status.h",
        "include/grpc++/impl/codegen/status_code_enum.h",
        "include/grpc++/impl/codegen/string_ref.h",
        "include/grpc++/impl/codegen/stub_options.h",
        "include/grpc++/impl/codegen/sync_stream.h",
        "include/grpc++/impl/codegen/time.h",
        "include/grpcpp/impl/codegen/async_generic_service.h",
        "include/grpcpp/impl/codegen/async_stream.h",
        "include/grpcpp/impl/codegen/async_unary_call.h",
        "include/grpcpp/impl/codegen/byte_buffer.h",
        "include/grpcpp/impl/codegen/call.h",
        "include/grpcpp/impl/codegen/call_hook.h",
        "include/grpcpp/impl/codegen/call_op_set.h",
        "include/grpcpp/impl/codegen/call_op_set_interface.h",
        "include/grpcpp/impl/codegen/callback_common.h",
        "include/grpcpp/impl/codegen/channel_interface.h",
        "include/grpcpp/impl/codegen/client_callback.h",
        "include/grpcpp/impl/codegen/client_context.h",
        "include/grpcpp/impl/codegen/client_interceptor.h",
        "include/grpcpp/impl/codegen/client_unary_call.h",
        "include/grpcpp/impl/codegen/completion_queue.h",
        "include/grpcpp/impl/codegen/completion_queue_tag.h",
        "include/grpcpp/impl/codegen/config.h",
        "include/grpcpp/impl/codegen/core_codegen_interface.h",
        "include/grpcpp/impl/codegen/create_auth_context.h",
        "include/grpcpp/impl/codegen/grpc_library.h",
        "include/grpcpp/impl/codegen/intercepted_channel.h",
        "include/grpcpp/impl/codegen/interceptor.h",
        "include/grpcpp/impl/codegen/interceptor_common.h",
        "include/grpcpp/impl/codegen/metadata_map.h",
        "include/grpcpp/impl/codegen/method_handler_impl.h",
        "include/grpcpp/impl/codegen/rpc_method.h",
        "include/grpcpp/impl/codegen/rpc_service_method.h",
        "include/grpcpp/impl/codegen/security/auth_context.h",
        "include/grpcpp/impl/codegen/serialization_traits.h",
        "include/grpcpp/impl/codegen/server_callback.h",
        "include/grpcpp/impl/codegen/server_context.h",
        "include/grpcpp/impl/codegen/server_interceptor.h",
        "include/grpcpp/impl/codegen/server_interface.h",
        "include/grpcpp/impl/codegen/service_type.h",
        "include/grpcpp/impl/codegen/slice.h",
        "include/grpcpp/impl/codegen/status.h",
        "include/grpcpp/impl/codegen/status_code_enum.h",
        "include/grpcpp/impl/codegen/string_ref.h",
        "include/grpcpp/impl/codegen/stub_options.h",
        "include/grpcpp/impl/codegen/sync_stream.h",
        "include/grpcpp/impl/codegen/time.h",
    ],
    deps = [
        "grpc_codegen",
    ],
)

grpc_cc_library(
    name = "grpc++_codegen_base_src",
    srcs = [
        "src/cpp/codegen/codegen_init.cc",
    ],
    language = "c++",
    deps = [
        "grpc++_codegen_base",
    ],
)

grpc_cc_library(
    name = "grpc++_codegen_proto",
    language = "c++",
    public_hdrs = [
        "include/grpc++/impl/codegen/proto_utils.h",
        "include/grpcpp/impl/codegen/proto_buffer_reader.h",
        "include/grpcpp/impl/codegen/proto_buffer_writer.h",
        "include/grpcpp/impl/codegen/proto_utils.h",
    ],
    deps = [
        "grpc++_codegen_base",
        "grpc++_config_proto",
    ],
)

grpc_cc_library(
    name = "grpc++_config_proto",
    external_deps = [
        "protobuf_headers",
    ],
    language = "c++",
    public_hdrs = [
        "include/grpc++/impl/codegen/config_protobuf.h",
        "include/grpcpp/impl/codegen/config_protobuf.h",
    ],
)

grpc_cc_library(
    name = "grpc++_reflection",
    srcs = [
        "src/cpp/ext/proto_server_reflection.cc",
        "src/cpp/ext/proto_server_reflection_plugin.cc",
    ],
    hdrs = [
        "src/cpp/ext/proto_server_reflection.h",
    ],
    language = "c++",
    public_hdrs = [
        "include/grpc++/ext/proto_server_reflection_plugin.h",
        "include/grpcpp/ext/proto_server_reflection_plugin.h",
    ],
    deps = [
        ":grpc++",
        "//src/proto/grpc/reflection/v1alpha:reflection_proto",
    ],
    alwayslink = 1,
)

grpc_cc_library(
    name = "grpcpp_channelz",
    srcs = [
        "src/cpp/server/channelz/channelz_service.cc",
        "src/cpp/server/channelz/channelz_service_plugin.cc",
    ],
    hdrs = [
        "src/cpp/server/channelz/channelz_service.h",
    ],
    language = "c++",
    public_hdrs = [
        "include/grpcpp/ext/channelz_service_plugin.h",
    ],
    deps = [
        ":grpc++",
        "//src/proto/grpc/channelz:channelz_proto",
    ],
    alwayslink = 1,
)

grpc_cc_library(
    name = "grpc++_test",
    public_hdrs = [
        "include/grpc++/test/mock_stream.h",
        "include/grpc++/test/server_context_test_spouse.h",
        "include/grpcpp/test/mock_stream.h",
        "include/grpcpp/test/server_context_test_spouse.h",
    ],
    deps = [
        ":grpc++",
    ],
)

grpc_cc_library(
    name = "grpc_server_backward_compatibility",
    srcs = [
        "src/core/ext/filters/workarounds/workaround_utils.cc",
    ],
    hdrs = [
        "src/core/ext/filters/workarounds/workaround_utils.h",
    ],
    language = "c++",
    deps = [
        "grpc_base",
    ],
)

grpc_cc_library(
    name = "grpc++_core_stats",
    srcs = [
        "src/cpp/util/core_stats.cc",
    ],
    hdrs = [
        "src/cpp/util/core_stats.h",
    ],
    language = "c++",
    deps = [
        ":grpc++",
        "//src/proto/grpc/core:stats_proto",
    ],
)

grpc_cc_library(
    name = "grpc_opencensus_plugin",
    srcs = [
        "src/cpp/ext/filters/census/channel_filter.cc",
        "src/cpp/ext/filters/census/client_filter.cc",
        "src/cpp/ext/filters/census/context.cc",
        "src/cpp/ext/filters/census/grpc_plugin.cc",
        "src/cpp/ext/filters/census/measures.cc",
        "src/cpp/ext/filters/census/rpc_encoding.cc",
        "src/cpp/ext/filters/census/server_filter.cc",
        "src/cpp/ext/filters/census/views.cc",
    ],
    hdrs = [
        "include/grpcpp/opencensus.h",
        "src/cpp/ext/filters/census/channel_filter.h",
        "src/cpp/ext/filters/census/client_filter.h",
        "src/cpp/ext/filters/census/context.h",
        "src/cpp/ext/filters/census/grpc_plugin.h",
        "src/cpp/ext/filters/census/measures.h",
        "src/cpp/ext/filters/census/rpc_encoding.h",
        "src/cpp/ext/filters/census/server_filter.h",
    ],
    external_deps = [
        "absl-base",
        "absl-time",
        "opencensus-trace",
        "opencensus-stats",
    ],
    language = "c++",
    deps = [
        ":census",
        ":grpc++",
    ],
)

grpc_cc_library(
    name = "grpc_shadow_boringssl",
    hdrs = [
        "src/core/tsi/grpc_shadow_boringssl.h",
    ],
)

grpc_generate_one_off_targets()<|MERGE_RESOLUTION|>--- conflicted
+++ resolved
@@ -68,11 +68,7 @@
 
 core_version = "7.0.0"
 
-<<<<<<< HEAD
 version = "1.19.0-dev"
-=======
-version = "1.18.0"
->>>>>>> b8a2debb
 
 GPR_PUBLIC_HDRS = [
     "include/grpc/support/alloc.h",
