# gRPC Bazel BUILD file.
#
# Copyright 2016 gRPC authors.
#
# Licensed under the Apache License, Version 2.0 (the "License");
# you may not use this file except in compliance with the License.
# You may obtain a copy of the License at
#
#     http://www.apache.org/licenses/LICENSE-2.0
#
# Unless required by applicable law or agreed to in writing, software
# distributed under the License is distributed on an "AS IS" BASIS,
# WITHOUT WARRANTIES OR CONDITIONS OF ANY KIND, either express or implied.
# See the License for the specific language governing permissions and
# limitations under the License.

licenses(["notice"])  # Apache v2

exports_files(["LICENSE"])

package(
    default_visibility = ["//visibility:public"],
    features = [
        "-layering_check",
        "-parse_headers",
    ],
)

load(
    "//bazel:grpc_build_system.bzl",
    "grpc_cc_library",
    "grpc_proto_plugin",
    "grpc_generate_one_off_targets",
)

config_setting(
<<<<<<< HEAD
    name = "windows",
    values = {"cpu": "x64_windows_msvc"},
=======
    name = "grpc_no_ares",
    values = {"define": "grpc_no_ares=true"},
>>>>>>> 0e142d47
)

# This should be updated along with build.yaml
g_stands_for = "generous"

core_version = "5.0.0-dev"

version = "1.8.0-dev"

GPR_PUBLIC_HDRS = [
    "include/grpc/support/alloc.h",
    "include/grpc/support/atm.h",
    "include/grpc/support/atm_gcc_atomic.h",
    "include/grpc/support/atm_gcc_sync.h",
    "include/grpc/support/atm_windows.h",
    "include/grpc/support/avl.h",
    "include/grpc/support/cmdline.h",
    "include/grpc/support/cpu.h",
    "include/grpc/support/histogram.h",
    "include/grpc/support/host_port.h",
    "include/grpc/support/log.h",
    "include/grpc/support/log_windows.h",
    "include/grpc/support/port_platform.h",
    "include/grpc/support/string_util.h",
    "include/grpc/support/subprocess.h",
    "include/grpc/support/sync.h",
    "include/grpc/support/sync_custom.h",
    "include/grpc/support/sync_generic.h",
    "include/grpc/support/sync_posix.h",
    "include/grpc/support/sync_windows.h",
    "include/grpc/support/thd.h",
    "include/grpc/support/time.h",
    "include/grpc/support/tls.h",
    "include/grpc/support/tls_gcc.h",
    "include/grpc/support/tls_msvc.h",
    "include/grpc/support/tls_pthread.h",
    "include/grpc/support/useful.h",
]

GRPC_PUBLIC_HDRS = [
    "include/grpc/byte_buffer.h",
    "include/grpc/byte_buffer_reader.h",
    "include/grpc/compression.h",
    "include/grpc/load_reporting.h",
    "include/grpc/grpc.h",
    "include/grpc/grpc_posix.h",
    "include/grpc/grpc_security_constants.h",
    "include/grpc/slice.h",
    "include/grpc/slice_buffer.h",
    "include/grpc/status.h",
    "include/grpc/support/workaround_list.h",
]

GRPC_SECURE_PUBLIC_HDRS = [
    "include/grpc/grpc_security.h",
]

# TODO(ctiller): layer grpc atop grpc_unsecure, layer grpc++ atop grpc++_unsecure
GRPCXX_SRCS = [
    "src/cpp/client/channel_cc.cc",
    "src/cpp/client/client_context.cc",
    "src/cpp/client/create_channel.cc",
    "src/cpp/client/create_channel_internal.cc",
    "src/cpp/client/create_channel_posix.cc",
    "src/cpp/client/credentials_cc.cc",
    "src/cpp/client/generic_stub.cc",
    "src/cpp/common/channel_arguments.cc",
    "src/cpp/common/channel_filter.cc",
    "src/cpp/common/completion_queue_cc.cc",
    "src/cpp/common/core_codegen.cc",
    "src/cpp/common/resource_quota_cc.cc",
    "src/cpp/common/rpc_method.cc",
    "src/cpp/common/version_cc.cc",
    "src/cpp/server/async_generic_service.cc",
    "src/cpp/server/channel_argument_option.cc",
    "src/cpp/server/create_default_thread_pool.cc",
    "src/cpp/server/dynamic_thread_pool.cc",
    "src/cpp/server/health/default_health_check_service.cc",
    "src/cpp/server/health/health.pb.c",
    "src/cpp/server/health/health_check_service.cc",
    "src/cpp/server/health/health_check_service_server_builder_option.cc",
    "src/cpp/server/server_builder.cc",
    "src/cpp/server/server_cc.cc",
    "src/cpp/server/server_context.cc",
    "src/cpp/server/server_credentials.cc",
    "src/cpp/server/server_posix.cc",
    "src/cpp/thread_manager/thread_manager.cc",
    "src/cpp/util/byte_buffer_cc.cc",
    "src/cpp/util/slice_cc.cc",
    "src/cpp/util/status.cc",
    "src/cpp/util/string_ref.cc",
    "src/cpp/util/time_cc.cc",
]

GRPCXX_HDRS = [
    "src/cpp/client/create_channel_internal.h",
    "src/cpp/common/channel_filter.h",
    "src/cpp/server/dynamic_thread_pool.h",
    "src/cpp/server/health/default_health_check_service.h",
    "src/cpp/server/health/health.pb.h",
    "src/cpp/server/thread_pool_interface.h",
    "src/cpp/thread_manager/thread_manager.h",
]

GRPCXX_PUBLIC_HDRS = [
    "include/grpc++/alarm.h",
    "include/grpc++/channel.h",
    "include/grpc++/client_context.h",
    "include/grpc++/completion_queue.h",
    "include/grpc++/create_channel.h",
    "include/grpc++/create_channel_posix.h",
    "include/grpc++/ext/health_check_service_server_builder_option.h",
    "include/grpc++/generic/async_generic_service.h",
    "include/grpc++/generic/generic_stub.h",
    "include/grpc++/grpc++.h",
    "include/grpc++/health_check_service_interface.h",
    "include/grpc++/impl/call.h",
    "include/grpc++/impl/channel_argument_option.h",
    "include/grpc++/impl/client_unary_call.h",
    "include/grpc++/impl/codegen/core_codegen.h",
    "include/grpc++/impl/grpc_library.h",
    "include/grpc++/impl/method_handler_impl.h",
    "include/grpc++/impl/rpc_method.h",
    "include/grpc++/impl/rpc_service_method.h",
    "include/grpc++/impl/serialization_traits.h",
    "include/grpc++/impl/server_builder_option.h",
    "include/grpc++/impl/server_builder_plugin.h",
    "include/grpc++/impl/server_initializer.h",
    "include/grpc++/impl/service_type.h",
    "include/grpc++/impl/sync_cxx11.h",
    "include/grpc++/impl/sync_no_cxx11.h",
    "include/grpc++/resource_quota.h",
    "include/grpc++/security/auth_context.h",
    "include/grpc++/security/auth_metadata_processor.h",
    "include/grpc++/security/credentials.h",
    "include/grpc++/security/server_credentials.h",
    "include/grpc++/server.h",
    "include/grpc++/server_builder.h",
    "include/grpc++/server_context.h",
    "include/grpc++/server_posix.h",
    "include/grpc++/support/async_stream.h",
    "include/grpc++/support/async_unary_call.h",
    "include/grpc++/support/byte_buffer.h",
    "include/grpc++/support/channel_arguments.h",
    "include/grpc++/support/config.h",
    "include/grpc++/support/slice.h",
    "include/grpc++/support/status.h",
    "include/grpc++/support/status_code_enum.h",
    "include/grpc++/support/string_ref.h",
    "include/grpc++/support/stub_options.h",
    "include/grpc++/support/sync_stream.h",
    "include/grpc++/support/time.h",
]

grpc_cc_library(
    name = "gpr",
    language = "c++",
    public_hdrs = GPR_PUBLIC_HDRS,
    standalone = True,
    deps = [
        "gpr_base",
    ],
)

grpc_cc_library(
    name = "grpc_unsecure",
    srcs = [
        "src/core/lib/surface/init.cc",
        "src/core/lib/surface/init_unsecure.cc",
        "src/core/plugin_registry/grpc_unsecure_plugin_registry.cc",
    ],
    language = "c++",
    public_hdrs = GRPC_PUBLIC_HDRS,
    standalone = True,
    deps = [
        "grpc_common",
        "grpc_lb_policy_grpclb",
    ],
)

grpc_cc_library(
    name = "grpc",
    srcs = [
        "src/core/lib/surface/init.cc",
        "src/core/plugin_registry/grpc_plugin_registry.cc",
    ],
    language = "c++",
    public_hdrs = GRPC_PUBLIC_HDRS + GRPC_SECURE_PUBLIC_HDRS,
    standalone = True,
    deps = [
        "grpc_common",
        "grpc_lb_policy_grpclb_secure",
        "grpc_secure",
        "grpc_transport_chttp2_client_secure",
        "grpc_transport_chttp2_server_secure",
    ],
)

grpc_cc_library(
    name = "grpc_cronet",
    srcs = [
        "src/core/lib/surface/init.cc",
        "src/core/plugin_registry/grpc_cronet_plugin_registry.cc",
    ],
    language = "c++",
    deps = [
        "grpc_base",
        "grpc_http_filters",
        "grpc_transport_chttp2_client_secure",
        "grpc_transport_cronet_client_secure",
    ],
)

grpc_cc_library(
    name = "grpc++",
    srcs = [
        "src/cpp/client/insecure_credentials.cc",
        "src/cpp/client/secure_credentials.cc",
        "src/cpp/common/auth_property_iterator.cc",
        "src/cpp/common/secure_auth_context.cc",
        "src/cpp/common/secure_channel_arguments.cc",
        "src/cpp/common/secure_create_auth_context.cc",
        "src/cpp/server/insecure_server_credentials.cc",
        "src/cpp/server/secure_server_credentials.cc",
    ],
    hdrs = [
        "src/cpp/client/secure_credentials.h",
        "src/cpp/common/secure_auth_context.h",
        "src/cpp/server/secure_server_credentials.h",
    ],
    language = "c++",
    public_hdrs = GRPCXX_PUBLIC_HDRS,
    standalone = True,
    deps = [
        "gpr",
        "grpc",
        "grpc++_base",
        "grpc++_codegen_base",
        "grpc++_codegen_base_src",
        "grpc++_codegen_proto",
    ],
)

grpc_cc_library(
    name = "grpc++_unsecure",
    srcs = [
        "src/cpp/client/insecure_credentials.cc",
        "src/cpp/common/insecure_create_auth_context.cc",
        "src/cpp/server/insecure_server_credentials.cc",
    ],
    language = "c++",
    standalone = True,
    deps = [
        "gpr",
        "grpc++_base_unsecure",
        "grpc++_codegen_base",
        "grpc++_codegen_base_src",
        "grpc++_codegen_proto",
        "grpc_unsecure",
    ],
)

grpc_cc_library(
    name = "grpc++_error_details",
    srcs = [
        "src/cpp/util/error_details.cc",
    ],
    hdrs = [
        "include/grpc++/support/error_details.h",
    ],
    language = "c++",
    standalone = True,
    deps = [
        "grpc++",
        "//src/proto/grpc/status:status_proto",
    ],
)

grpc_cc_library(
    name = "grpc_plugin_support",
    srcs = [
        "src/compiler/cpp_generator.cc",
        "src/compiler/csharp_generator.cc",
        "src/compiler/node_generator.cc",
        "src/compiler/objective_c_generator.cc",
        "src/compiler/php_generator.cc",
        "src/compiler/python_generator.cc",
        "src/compiler/ruby_generator.cc",
    ],
    hdrs = [
        "src/compiler/config.h",
        "src/compiler/cpp_generator.h",
        "src/compiler/cpp_generator_helpers.h",
        "src/compiler/csharp_generator.h",
        "src/compiler/csharp_generator_helpers.h",
        "src/compiler/generator_helpers.h",
        "src/compiler/node_generator.h",
        "src/compiler/node_generator_helpers.h",
        "src/compiler/objective_c_generator.h",
        "src/compiler/objective_c_generator_helpers.h",
        "src/compiler/php_generator.h",
        "src/compiler/php_generator_helpers.h",
        "src/compiler/protobuf_plugin.h",
        "src/compiler/python_generator.h",
        "src/compiler/python_generator_helpers.h",
        "src/compiler/python_private_generator.h",
        "src/compiler/ruby_generator.h",
        "src/compiler/ruby_generator_helpers-inl.h",
        "src/compiler/ruby_generator_map-inl.h",
        "src/compiler/ruby_generator_string-inl.h",
        "src/compiler/schema_interface.h",
    ],
    external_deps = [
        "protobuf_clib",
    ],
    language = "c++",
    deps = [
        "grpc++_config_proto",
    ],
)

grpc_proto_plugin(
    name = "grpc_cpp_plugin",
    srcs = ["src/compiler/cpp_plugin.cc"],
    deps = [":grpc_plugin_support"],
)

grpc_proto_plugin(
    name = "grpc_csharp_plugin",
    srcs = ["src/compiler/csharp_plugin.cc"],
    deps = [":grpc_plugin_support"],
)

grpc_proto_plugin(
    name = "grpc_node_plugin",
    srcs = ["src/compiler/node_plugin.cc"],
    deps = [":grpc_plugin_support"],
)

grpc_proto_plugin(
    name = "grpc_objective_c_plugin",
    srcs = ["src/compiler/objective_c_plugin.cc"],
    deps = [":grpc_plugin_support"],
)

grpc_proto_plugin(
    name = "grpc_php_plugin",
    srcs = ["src/compiler/php_plugin.cc"],
    deps = [":grpc_plugin_support"],
)

grpc_proto_plugin(
    name = "grpc_python_plugin",
    srcs = ["src/compiler/python_plugin.cc"],
    deps = [":grpc_plugin_support"],
)

grpc_proto_plugin(
    name = "grpc_ruby_plugin",
    srcs = ["src/compiler/ruby_plugin.cc"],
    deps = [":grpc_plugin_support"],
)

grpc_cc_library(
    name = "grpc_csharp_ext",
    srcs = [
        "src/csharp/ext/grpc_csharp_ext.c",
    ],
    language = "csharp",
    deps = [
        "gpr",
        "grpc",
    ],
)

grpc_cc_library(
    name = "census",
    srcs = [
        "src/core/ext/census/grpc_context.cc",
    ],
    external_deps = [
        "nanopb",
    ],
    language = "c++",
    public_hdrs = [
        "include/grpc/census.h",
    ],
    deps = [
        "grpc_base",
    ],
)

grpc_cc_library(
    name = "gpr_base",
    srcs = [
        "src/core/lib/profiling/basic_timers.cc",
        "src/core/lib/profiling/stap_timers.cc",
        "src/core/lib/support/alloc.cc",
        "src/core/lib/support/arena.cc",
        "src/core/lib/support/atm.cc",
        "src/core/lib/support/avl.cc",
        "src/core/lib/support/cmdline.cc",
        "src/core/lib/support/cpu_iphone.cc",
        "src/core/lib/support/cpu_linux.cc",
        "src/core/lib/support/cpu_posix.cc",
        "src/core/lib/support/cpu_windows.cc",
        "src/core/lib/support/env_linux.cc",
        "src/core/lib/support/env_posix.cc",
        "src/core/lib/support/env_windows.cc",
        "src/core/lib/support/histogram.cc",
        "src/core/lib/support/host_port.cc",
        "src/core/lib/support/log.cc",
        "src/core/lib/support/log_android.cc",
        "src/core/lib/support/log_linux.cc",
        "src/core/lib/support/log_posix.cc",
        "src/core/lib/support/log_windows.cc",
        "src/core/lib/support/mpscq.cc",
        "src/core/lib/support/murmur_hash.cc",
        "src/core/lib/support/string.cc",
        "src/core/lib/support/string_posix.cc",
        "src/core/lib/support/string_util_windows.cc",
        "src/core/lib/support/string_windows.cc",
        "src/core/lib/support/subprocess_posix.cc",
        "src/core/lib/support/subprocess_windows.cc",
        "src/core/lib/support/sync.cc",
        "src/core/lib/support/sync_posix.cc",
        "src/core/lib/support/sync_windows.cc",
        "src/core/lib/support/thd.cc",
        "src/core/lib/support/thd_posix.cc",
        "src/core/lib/support/thd_windows.cc",
        "src/core/lib/support/time.cc",
        "src/core/lib/support/time_posix.cc",
        "src/core/lib/support/time_precise.cc",
        "src/core/lib/support/time_windows.cc",
        "src/core/lib/support/tls_pthread.cc",
        "src/core/lib/support/tmpfile_msys.cc",
        "src/core/lib/support/tmpfile_posix.cc",
        "src/core/lib/support/tmpfile_windows.cc",
        "src/core/lib/support/wrap_memcpy.cc",
    ],
    hdrs = [
        "src/core/lib/profiling/timers.h",
        "src/core/lib/support/abstract.h",
        "src/core/lib/support/arena.h",
        "src/core/lib/support/atomic.h",
        "src/core/lib/support/atomic_with_atm.h",
        "src/core/lib/support/atomic_with_std.h",
        "src/core/lib/support/env.h",
        "src/core/lib/support/manual_constructor.h",
        "src/core/lib/support/memory.h",
        "src/core/lib/support/mpscq.h",
        "src/core/lib/support/murmur_hash.h",
        "src/core/lib/support/spinlock.h",
        "src/core/lib/support/string.h",
        "src/core/lib/support/string_windows.h",
        "src/core/lib/support/time_precise.h",
        "src/core/lib/support/tmpfile.h",
        "src/core/lib/support/vector.h",
    ],
    language = "c++",
    public_hdrs = GPR_PUBLIC_HDRS,
    deps = [
        "gpr_codegen",
        "@com_google_absl//absl/container:inlined_vector",
    ],
)

grpc_cc_library(
    name = "gpr_codegen",
    language = "c++",
    public_hdrs = [
        "include/grpc/impl/codegen/atm.h",
        "include/grpc/impl/codegen/atm_gcc_atomic.h",
        "include/grpc/impl/codegen/atm_gcc_sync.h",
        "include/grpc/impl/codegen/atm_windows.h",
        "include/grpc/impl/codegen/gpr_slice.h",
        "include/grpc/impl/codegen/gpr_types.h",
        "include/grpc/impl/codegen/port_platform.h",
        "include/grpc/impl/codegen/sync.h",
        "include/grpc/impl/codegen/sync_custom.h",
        "include/grpc/impl/codegen/sync_generic.h",
        "include/grpc/impl/codegen/sync_posix.h",
        "include/grpc/impl/codegen/sync_windows.h",
    ],
)

grpc_cc_library(
    name = "grpc_trace",
    srcs = ["src/core/lib/debug/trace.cc"],
    hdrs = ["src/core/lib/debug/trace.h"],
    language = "c++",
    public_hdrs = GRPC_PUBLIC_HDRS,
    deps = [
        "grpc_codegen",
        ":gpr",
    ],
)

grpc_cc_library(
    name = "grpc_base_c",
    srcs = [
        "src/core/lib/backoff/backoff.cc",
        "src/core/lib/channel/channel_args.cc",
        "src/core/lib/channel/channel_stack.cc",
        "src/core/lib/channel/channel_stack_builder.cc",
        "src/core/lib/channel/connected_channel.cc",
        "src/core/lib/channel/handshaker.cc",
        "src/core/lib/channel/handshaker_factory.cc",
        "src/core/lib/channel/handshaker_registry.cc",
        "src/core/lib/compression/compression.cc",
        "src/core/lib/compression/message_compress.cc",
        "src/core/lib/compression/stream_compression.cc",
        "src/core/lib/compression/stream_compression_gzip.cc",
        "src/core/lib/compression/stream_compression_identity.cc",
        "src/core/lib/debug/stats.cc",
        "src/core/lib/debug/stats_data.cc",
        "src/core/lib/http/format_request.cc",
        "src/core/lib/http/httpcli.cc",
        "src/core/lib/http/parser.cc",
        "src/core/lib/iomgr/call_combiner.cc",
        "src/core/lib/iomgr/combiner.cc",
        "src/core/lib/iomgr/endpoint.cc",
        "src/core/lib/iomgr/endpoint_pair_posix.cc",
        "src/core/lib/iomgr/endpoint_pair_uv.cc",
        "src/core/lib/iomgr/endpoint_pair_windows.cc",
        "src/core/lib/iomgr/error.cc",
        "src/core/lib/iomgr/ev_epoll1_linux.cc",
        "src/core/lib/iomgr/ev_epollex_linux.cc",
        "src/core/lib/iomgr/ev_epollsig_linux.cc",
        "src/core/lib/iomgr/ev_poll_posix.cc",
        "src/core/lib/iomgr/ev_posix.cc",
        "src/core/lib/iomgr/ev_windows.cc",
        "src/core/lib/iomgr/exec_ctx.cc",
        "src/core/lib/iomgr/executor.cc",
        "src/core/lib/iomgr/gethostname_fallback.cc",
        "src/core/lib/iomgr/gethostname_host_name_max.cc",
        "src/core/lib/iomgr/gethostname_sysconf.cc",
        "src/core/lib/iomgr/iocp_windows.cc",
        "src/core/lib/iomgr/iomgr.cc",
        "src/core/lib/iomgr/iomgr_posix.cc",
        "src/core/lib/iomgr/iomgr_uv.cc",
        "src/core/lib/iomgr/iomgr_windows.cc",
        "src/core/lib/iomgr/is_epollexclusive_available.cc",
        "src/core/lib/iomgr/load_file.cc",
        "src/core/lib/iomgr/lockfree_event.cc",
        "src/core/lib/iomgr/network_status_tracker.cc",
        "src/core/lib/iomgr/polling_entity.cc",
        "src/core/lib/iomgr/pollset_set_uv.cc",
        "src/core/lib/iomgr/pollset_set_windows.cc",
        "src/core/lib/iomgr/pollset_uv.cc",
        "src/core/lib/iomgr/pollset_windows.cc",
        "src/core/lib/iomgr/resolve_address_posix.cc",
        "src/core/lib/iomgr/resolve_address_uv.cc",
        "src/core/lib/iomgr/resolve_address_windows.cc",
        "src/core/lib/iomgr/resource_quota.cc",
        "src/core/lib/iomgr/sockaddr_utils.cc",
        "src/core/lib/iomgr/socket_factory_posix.cc",
        "src/core/lib/iomgr/socket_mutator.cc",
        "src/core/lib/iomgr/socket_utils_common_posix.cc",
        "src/core/lib/iomgr/socket_utils_linux.cc",
        "src/core/lib/iomgr/socket_utils_posix.cc",
        "src/core/lib/iomgr/socket_utils_uv.cc",
        "src/core/lib/iomgr/socket_utils_windows.cc",
        "src/core/lib/iomgr/socket_windows.cc",
        "src/core/lib/iomgr/tcp_client_posix.cc",
        "src/core/lib/iomgr/tcp_client_uv.cc",
        "src/core/lib/iomgr/tcp_client_windows.cc",
        "src/core/lib/iomgr/tcp_posix.cc",
        "src/core/lib/iomgr/tcp_server_posix.cc",
        "src/core/lib/iomgr/tcp_server_utils_posix_common.cc",
        "src/core/lib/iomgr/tcp_server_utils_posix_ifaddrs.cc",
        "src/core/lib/iomgr/tcp_server_utils_posix_noifaddrs.cc",
        "src/core/lib/iomgr/tcp_server_uv.cc",
        "src/core/lib/iomgr/tcp_server_windows.cc",
        "src/core/lib/iomgr/tcp_uv.cc",
        "src/core/lib/iomgr/tcp_windows.cc",
        "src/core/lib/iomgr/time_averaged_stats.cc",
        "src/core/lib/iomgr/timer_generic.cc",
        "src/core/lib/iomgr/timer_heap.cc",
        "src/core/lib/iomgr/timer_manager.cc",
        "src/core/lib/iomgr/timer_uv.cc",
        "src/core/lib/iomgr/udp_server.cc",
        "src/core/lib/iomgr/unix_sockets_posix.cc",
        "src/core/lib/iomgr/unix_sockets_posix_noop.cc",
        "src/core/lib/iomgr/wakeup_fd_cv.cc",
        "src/core/lib/iomgr/wakeup_fd_eventfd.cc",
        "src/core/lib/iomgr/wakeup_fd_nospecial.cc",
        "src/core/lib/iomgr/wakeup_fd_pipe.cc",
        "src/core/lib/iomgr/wakeup_fd_posix.cc",
        "src/core/lib/json/json.cc",
        "src/core/lib/json/json_reader.cc",
        "src/core/lib/json/json_string.cc",
        "src/core/lib/json/json_writer.cc",
        "src/core/lib/slice/b64.cc",
        "src/core/lib/slice/percent_encoding.cc",
        "src/core/lib/slice/slice.cc",
        "src/core/lib/slice/slice_buffer.cc",
        "src/core/lib/slice/slice_hash_table.cc",
        "src/core/lib/slice/slice_intern.cc",
        "src/core/lib/slice/slice_string_helpers.cc",
        "src/core/lib/surface/alarm.cc",
        "src/core/lib/surface/api_trace.cc",
        "src/core/lib/surface/byte_buffer.cc",
        "src/core/lib/surface/byte_buffer_reader.cc",
        "src/core/lib/surface/call.cc",
        "src/core/lib/surface/call_details.cc",
        "src/core/lib/surface/call_log_batch.cc",
        "src/core/lib/surface/channel.cc",
        "src/core/lib/surface/channel_init.cc",
        "src/core/lib/surface/channel_ping.cc",
        "src/core/lib/surface/channel_stack_type.cc",
        "src/core/lib/surface/completion_queue.cc",
        "src/core/lib/surface/completion_queue_factory.cc",
        "src/core/lib/surface/event_string.cc",
        "src/core/lib/surface/metadata_array.cc",
        "src/core/lib/surface/server.cc",
        "src/core/lib/surface/validate_metadata.cc",
        "src/core/lib/surface/version.cc",
        "src/core/lib/transport/bdp_estimator.cc",
        "src/core/lib/transport/byte_stream.cc",
        "src/core/lib/transport/connectivity_state.cc",
        "src/core/lib/transport/error_utils.cc",
        "src/core/lib/transport/metadata.cc",
        "src/core/lib/transport/metadata_batch.cc",
        "src/core/lib/transport/pid_controller.cc",
        "src/core/lib/transport/service_config.cc",
        "src/core/lib/transport/static_metadata.cc",
        "src/core/lib/transport/status_conversion.cc",
        "src/core/lib/transport/timeout_encoding.cc",
        "src/core/lib/transport/transport.cc",
        "src/core/lib/transport/transport_op_string.cc",
    ],
    hdrs = [
        "src/core/lib/backoff/backoff.h",
        "src/core/lib/channel/channel_args.h",
        "src/core/lib/channel/channel_stack.h",
        "src/core/lib/channel/channel_stack_builder.h",
        "src/core/lib/channel/connected_channel.h",
        "src/core/lib/channel/context.h",
        "src/core/lib/channel/handshaker.h",
        "src/core/lib/channel/handshaker_factory.h",
        "src/core/lib/channel/handshaker_registry.h",
        "src/core/lib/compression/algorithm_metadata.h",
        "src/core/lib/compression/message_compress.h",
        "src/core/lib/compression/stream_compression.h",
        "src/core/lib/compression/stream_compression_gzip.h",
        "src/core/lib/compression/stream_compression_identity.h",
        "src/core/lib/debug/stats.h",
        "src/core/lib/debug/stats_data.h",
        "src/core/lib/http/format_request.h",
        "src/core/lib/http/httpcli.h",
        "src/core/lib/http/parser.h",
        "src/core/lib/iomgr/block_annotate.h",
        "src/core/lib/iomgr/call_combiner.h",
        "src/core/lib/iomgr/closure.h",
        "src/core/lib/iomgr/combiner.h",
        "src/core/lib/iomgr/endpoint.h",
        "src/core/lib/iomgr/endpoint_pair.h",
        "src/core/lib/iomgr/error.h",
        "src/core/lib/iomgr/error_internal.h",
        "src/core/lib/iomgr/ev_epoll1_linux.h",
        "src/core/lib/iomgr/ev_epollex_linux.h",
        "src/core/lib/iomgr/ev_epollsig_linux.h",
        "src/core/lib/iomgr/ev_poll_posix.h",
        "src/core/lib/iomgr/ev_posix.h",
        "src/core/lib/iomgr/exec_ctx.h",
        "src/core/lib/iomgr/executor.h",
        "src/core/lib/iomgr/gethostname.h",
        "src/core/lib/iomgr/iocp_windows.h",
        "src/core/lib/iomgr/iomgr.h",
        "src/core/lib/iomgr/iomgr_internal.h",
        "src/core/lib/iomgr/iomgr_posix.h",
        "src/core/lib/iomgr/iomgr_uv.h",
        "src/core/lib/iomgr/is_epollexclusive_available.h",
        "src/core/lib/iomgr/load_file.h",
        "src/core/lib/iomgr/lockfree_event.h",
        "src/core/lib/iomgr/nameser.h",
        "src/core/lib/iomgr/network_status_tracker.h",
        "src/core/lib/iomgr/polling_entity.h",
        "src/core/lib/iomgr/pollset.h",
        "src/core/lib/iomgr/pollset_set.h",
        "src/core/lib/iomgr/pollset_set_windows.h",
        "src/core/lib/iomgr/pollset_uv.h",
        "src/core/lib/iomgr/pollset_windows.h",
        "src/core/lib/iomgr/port.h",
        "src/core/lib/iomgr/resolve_address.h",
        "src/core/lib/iomgr/resource_quota.h",
        "src/core/lib/iomgr/sockaddr.h",
        "src/core/lib/iomgr/sockaddr_posix.h",
        "src/core/lib/iomgr/sockaddr_utils.h",
        "src/core/lib/iomgr/sockaddr_windows.h",
        "src/core/lib/iomgr/socket_factory_posix.h",
        "src/core/lib/iomgr/socket_mutator.h",
        "src/core/lib/iomgr/socket_utils.h",
        "src/core/lib/iomgr/socket_utils_posix.h",
        "src/core/lib/iomgr/socket_windows.h",
        "src/core/lib/iomgr/sys_epoll_wrapper.h",
        "src/core/lib/iomgr/tcp_client.h",
        "src/core/lib/iomgr/tcp_client_posix.h",
        "src/core/lib/iomgr/tcp_posix.h",
        "src/core/lib/iomgr/tcp_server.h",
        "src/core/lib/iomgr/tcp_server_utils_posix.h",
        "src/core/lib/iomgr/tcp_uv.h",
        "src/core/lib/iomgr/tcp_windows.h",
        "src/core/lib/iomgr/time_averaged_stats.h",
        "src/core/lib/iomgr/timer.h",
        "src/core/lib/iomgr/timer_generic.h",
        "src/core/lib/iomgr/timer_heap.h",
        "src/core/lib/iomgr/timer_manager.h",
        "src/core/lib/iomgr/timer_uv.h",
        "src/core/lib/iomgr/udp_server.h",
        "src/core/lib/iomgr/unix_sockets_posix.h",
        "src/core/lib/iomgr/wakeup_fd_cv.h",
        "src/core/lib/iomgr/wakeup_fd_pipe.h",
        "src/core/lib/iomgr/wakeup_fd_posix.h",
        "src/core/lib/json/json.h",
        "src/core/lib/json/json_common.h",
        "src/core/lib/json/json_reader.h",
        "src/core/lib/json/json_writer.h",
        "src/core/lib/slice/b64.h",
        "src/core/lib/slice/percent_encoding.h",
        "src/core/lib/slice/slice_hash_table.h",
        "src/core/lib/slice/slice_internal.h",
        "src/core/lib/slice/slice_string_helpers.h",
        "src/core/lib/surface/alarm_internal.h",
        "src/core/lib/surface/api_trace.h",
        "src/core/lib/surface/call.h",
        "src/core/lib/surface/call_test_only.h",
        "src/core/lib/surface/channel.h",
        "src/core/lib/surface/channel_init.h",
        "src/core/lib/surface/channel_stack_type.h",
        "src/core/lib/surface/completion_queue.h",
        "src/core/lib/surface/completion_queue_factory.h",
        "src/core/lib/surface/event_string.h",
        "src/core/lib/surface/init.h",
        "src/core/lib/surface/lame_client.h",
        "src/core/lib/surface/server.h",
        "src/core/lib/surface/validate_metadata.h",
        "src/core/lib/transport/bdp_estimator.h",
        "src/core/lib/transport/byte_stream.h",
        "src/core/lib/transport/connectivity_state.h",
        "src/core/lib/transport/error_utils.h",
        "src/core/lib/transport/http2_errors.h",
        "src/core/lib/transport/metadata.h",
        "src/core/lib/transport/metadata_batch.h",
        "src/core/lib/transport/pid_controller.h",
        "src/core/lib/transport/service_config.h",
        "src/core/lib/transport/static_metadata.h",
        "src/core/lib/transport/status_conversion.h",
        "src/core/lib/transport/timeout_encoding.h",
        "src/core/lib/transport/transport.h",
        "src/core/lib/transport/transport_impl.h",
    ],
    external_deps = [
        "zlib",
    ],
    language = "c++",
    public_hdrs = GRPC_PUBLIC_HDRS,
    deps = [
        "gpr_base",
        "grpc_codegen",
        "grpc_trace",
    ],
)

grpc_cc_library(
    name = "grpc_base",
    srcs = [
        "src/core/lib/surface/lame_client.cc",
    ],
    language = "c++",
    deps = [
        "grpc_base_c",
    ],
)

grpc_cc_library(
    name = "grpc_common",
    language = "c++",
    deps = [
        "grpc_base",
        # standard plugins
        "census",
        "grpc_deadline_filter",
        "grpc_lb_policy_pick_first",
        "grpc_lb_policy_round_robin",
        "grpc_server_load_reporting",
        "grpc_max_age_filter",
        "grpc_message_size_filter",
        "grpc_resolver_dns_ares",
        "grpc_resolver_fake",
        "grpc_resolver_dns_native",
        "grpc_resolver_sockaddr",
        "grpc_transport_chttp2_client_insecure",
        "grpc_transport_chttp2_server_insecure",
        "grpc_transport_inproc",
        "grpc_workaround_cronet_compression_filter",
        "grpc_server_backward_compatibility",
    ],
)

grpc_cc_library(
    name = "grpc_client_channel",
    srcs = [
        "src/core/ext/filters/client_channel/backup_poller.cc",
        "src/core/ext/filters/client_channel/channel_connectivity.cc",
        "src/core/ext/filters/client_channel/client_channel.cc",
        "src/core/ext/filters/client_channel/client_channel_factory.cc",
        "src/core/ext/filters/client_channel/client_channel_plugin.cc",
        "src/core/ext/filters/client_channel/connector.cc",
        "src/core/ext/filters/client_channel/http_connect_handshaker.cc",
        "src/core/ext/filters/client_channel/http_proxy.cc",
        "src/core/ext/filters/client_channel/lb_policy.cc",
        "src/core/ext/filters/client_channel/lb_policy_factory.cc",
        "src/core/ext/filters/client_channel/lb_policy_registry.cc",
        "src/core/ext/filters/client_channel/parse_address.cc",
        "src/core/ext/filters/client_channel/proxy_mapper.cc",
        "src/core/ext/filters/client_channel/proxy_mapper_registry.cc",
        "src/core/ext/filters/client_channel/resolver.cc",
        "src/core/ext/filters/client_channel/resolver_factory.cc",
        "src/core/ext/filters/client_channel/resolver_registry.cc",
        "src/core/ext/filters/client_channel/retry_throttle.cc",
        "src/core/ext/filters/client_channel/subchannel.cc",
        "src/core/ext/filters/client_channel/subchannel_index.cc",
        "src/core/ext/filters/client_channel/uri_parser.cc",
    ],
    hdrs = [
        "src/core/ext/filters/client_channel/backup_poller.h",
        "src/core/ext/filters/client_channel/client_channel.h",
        "src/core/ext/filters/client_channel/client_channel_factory.h",
        "src/core/ext/filters/client_channel/connector.h",
        "src/core/ext/filters/client_channel/http_connect_handshaker.h",
        "src/core/ext/filters/client_channel/http_proxy.h",
        "src/core/ext/filters/client_channel/lb_policy.h",
        "src/core/ext/filters/client_channel/lb_policy_factory.h",
        "src/core/ext/filters/client_channel/lb_policy_registry.h",
        "src/core/ext/filters/client_channel/parse_address.h",
        "src/core/ext/filters/client_channel/proxy_mapper.h",
        "src/core/ext/filters/client_channel/proxy_mapper_registry.h",
        "src/core/ext/filters/client_channel/resolver.h",
        "src/core/ext/filters/client_channel/resolver_factory.h",
        "src/core/ext/filters/client_channel/resolver_registry.h",
        "src/core/ext/filters/client_channel/retry_throttle.h",
        "src/core/ext/filters/client_channel/subchannel.h",
        "src/core/ext/filters/client_channel/subchannel_index.h",
        "src/core/ext/filters/client_channel/uri_parser.h",
    ],
    language = "c++",
    deps = [
        "grpc_base",
        "grpc_deadline_filter",
    ],
)

grpc_cc_library(
    name = "grpc_max_age_filter",
    srcs = [
        "src/core/ext/filters/max_age/max_age_filter.cc",
    ],
    hdrs = [
        "src/core/ext/filters/max_age/max_age_filter.h",
    ],
    language = "c++",
    deps = [
        "grpc_base",
    ],
)

grpc_cc_library(
    name = "grpc_deadline_filter",
    srcs = [
        "src/core/ext/filters/deadline/deadline_filter.cc",
    ],
    hdrs = [
        "src/core/ext/filters/deadline/deadline_filter.h",
    ],
    language = "c++",
    deps = [
        "grpc_base",
    ],
)

grpc_cc_library(
    name = "grpc_message_size_filter",
    srcs = [
        "src/core/ext/filters/message_size/message_size_filter.cc",
    ],
    hdrs = [
        "src/core/ext/filters/message_size/message_size_filter.h",
    ],
    language = "c++",
    deps = [
        "grpc_base",
    ],
)

grpc_cc_library(
    name = "grpc_http_filters",
    srcs = [
        "src/core/ext/filters/http/client/http_client_filter.cc",
        "src/core/ext/filters/http/http_filters_plugin.cc",
        "src/core/ext/filters/http/message_compress/message_compress_filter.cc",
        "src/core/ext/filters/http/server/http_server_filter.cc",
    ],
    hdrs = [
        "src/core/ext/filters/http/client/http_client_filter.h",
        "src/core/ext/filters/http/message_compress/message_compress_filter.h",
        "src/core/ext/filters/http/server/http_server_filter.h",
    ],
    language = "c++",
    deps = [
        "grpc_base",
    ],
)

grpc_cc_library(
    name = "grpc_workaround_cronet_compression_filter",
    srcs = [
        "src/core/ext/filters/workarounds/workaround_cronet_compression_filter.cc",
    ],
    hdrs = [
        "src/core/ext/filters/workarounds/workaround_cronet_compression_filter.h",
    ],
    language = "c++",
    deps = [
        "grpc_base",
        "grpc_server_backward_compatibility",
    ],
)

grpc_cc_library(
    name = "grpc_codegen",
    language = "c++",
    public_hdrs = [
        "include/grpc/impl/codegen/byte_buffer.h",
        "include/grpc/impl/codegen/byte_buffer_reader.h",
        "include/grpc/impl/codegen/compression_types.h",
        "include/grpc/impl/codegen/connectivity_state.h",
        "include/grpc/impl/codegen/exec_ctx_fwd.h",
        "include/grpc/impl/codegen/grpc_types.h",
        "include/grpc/impl/codegen/propagation_bits.h",
        "include/grpc/impl/codegen/status.h",
        "include/grpc/impl/codegen/slice.h",
    ],
    deps = [
        "gpr_codegen",
    ],
)

grpc_cc_library(
    name = "grpc_lb_policy_grpclb",
    srcs = [
        "src/core/ext/filters/client_channel/lb_policy/grpclb/client_load_reporting_filter.cc",
        "src/core/ext/filters/client_channel/lb_policy/grpclb/grpclb.cc",
        "src/core/ext/filters/client_channel/lb_policy/grpclb/grpclb_channel.cc",
        "src/core/ext/filters/client_channel/lb_policy/grpclb/grpclb_client_stats.cc",
        "src/core/ext/filters/client_channel/lb_policy/grpclb/load_balancer_api.cc",
        "src/core/ext/filters/client_channel/lb_policy/grpclb/proto/grpc/lb/v1/load_balancer.pb.c",
    ],
    hdrs = [
        "src/core/ext/filters/client_channel/lb_policy/grpclb/client_load_reporting_filter.h",
        "src/core/ext/filters/client_channel/lb_policy/grpclb/grpclb.h",
        "src/core/ext/filters/client_channel/lb_policy/grpclb/grpclb_channel.h",
        "src/core/ext/filters/client_channel/lb_policy/grpclb/grpclb_client_stats.h",
        "src/core/ext/filters/client_channel/lb_policy/grpclb/load_balancer_api.h",
        "src/core/ext/filters/client_channel/lb_policy/grpclb/proto/grpc/lb/v1/load_balancer.pb.h",
    ],
    external_deps = [
        "nanopb",
    ],
    language = "c++",
    deps = [
        "grpc_base",
        "grpc_client_channel",
        "grpc_resolver_fake",
    ],
)

grpc_cc_library(
    name = "grpc_lb_policy_grpclb_secure",
    srcs = [
        "src/core/ext/filters/client_channel/lb_policy/grpclb/client_load_reporting_filter.cc",
        "src/core/ext/filters/client_channel/lb_policy/grpclb/grpclb.cc",
        "src/core/ext/filters/client_channel/lb_policy/grpclb/grpclb_channel_secure.cc",
        "src/core/ext/filters/client_channel/lb_policy/grpclb/grpclb_client_stats.cc",
        "src/core/ext/filters/client_channel/lb_policy/grpclb/load_balancer_api.cc",
        "src/core/ext/filters/client_channel/lb_policy/grpclb/proto/grpc/lb/v1/load_balancer.pb.c",
    ],
    hdrs = [
        "src/core/ext/filters/client_channel/lb_policy/grpclb/client_load_reporting_filter.h",
        "src/core/ext/filters/client_channel/lb_policy/grpclb/grpclb.h",
        "src/core/ext/filters/client_channel/lb_policy/grpclb/grpclb_channel.h",
        "src/core/ext/filters/client_channel/lb_policy/grpclb/grpclb_client_stats.h",
        "src/core/ext/filters/client_channel/lb_policy/grpclb/load_balancer_api.h",
        "src/core/ext/filters/client_channel/lb_policy/grpclb/proto/grpc/lb/v1/load_balancer.pb.h",
    ],
    external_deps = [
        "nanopb",
    ],
    language = "c++",
    deps = [
        "grpc_base",
        "grpc_client_channel",
        "grpc_resolver_fake",
        "grpc_secure",
    ],
)

grpc_cc_library(
    name = "grpc_lb_subchannel_list",
    srcs = [
        "src/core/ext/filters/client_channel/lb_policy/subchannel_list.cc",
    ],
    hdrs = [
        "src/core/ext/filters/client_channel/lb_policy/subchannel_list.h",
    ],
    language = "c++",
    deps = [
        "grpc_base",
        "grpc_client_channel",
    ],
)

grpc_cc_library(
    name = "grpc_lb_policy_pick_first",
    srcs = [
        "src/core/ext/filters/client_channel/lb_policy/pick_first/pick_first.cc",
    ],
    language = "c++",
    deps = [
        "grpc_base",
        "grpc_client_channel",
        "grpc_lb_subchannel_list",
    ],
)

grpc_cc_library(
    name = "grpc_lb_policy_round_robin",
    srcs = [
        "src/core/ext/filters/client_channel/lb_policy/round_robin/round_robin.cc",
    ],
    language = "c++",
    deps = [
        "grpc_base",
        "grpc_client_channel",
        "grpc_lb_subchannel_list",
    ],
)

grpc_cc_library(
    name = "grpc_server_load_reporting",
    srcs = [
        "src/core/ext/filters/load_reporting/server_load_reporting_filter.cc",
        "src/core/ext/filters/load_reporting/server_load_reporting_plugin.cc",
    ],
    hdrs = [
        "src/core/ext/filters/load_reporting/server_load_reporting_filter.h",
        "src/core/ext/filters/load_reporting/server_load_reporting_plugin.h",
    ],
    language = "c++",
    deps = [
        "grpc_base",
    ],
)

grpc_cc_library(
    name = "grpc_resolver_dns_native",
    srcs = [
        "src/core/ext/filters/client_channel/resolver/dns/native/dns_resolver.cc",
    ],
    language = "c++",
    deps = [
        "grpc_base",
        "grpc_client_channel",
    ],
)

grpc_cc_library(
    name = "grpc_resolver_dns_ares",
    srcs = [
        "src/core/ext/filters/client_channel/resolver/dns/c_ares/dns_resolver_ares.cc",
        "src/core/ext/filters/client_channel/resolver/dns/c_ares/grpc_ares_ev_driver_posix.cc",
        "src/core/ext/filters/client_channel/resolver/dns/c_ares/grpc_ares_wrapper.cc",
        "src/core/ext/filters/client_channel/resolver/dns/c_ares/grpc_ares_wrapper_fallback.cc",
    ],
    hdrs = [
        "src/core/ext/filters/client_channel/resolver/dns/c_ares/grpc_ares_ev_driver.h",
        "src/core/ext/filters/client_channel/resolver/dns/c_ares/grpc_ares_wrapper.h",
    ],
    external_deps = [
        "cares",
    ],
    language = "c++",
    deps = [
        "grpc_base",
        "grpc_client_channel",
    ],
)

grpc_cc_library(
    name = "grpc_resolver_sockaddr",
    srcs = [
        "src/core/ext/filters/client_channel/resolver/sockaddr/sockaddr_resolver.cc",
    ],
    language = "c++",
    deps = [
        "grpc_base",
        "grpc_client_channel",
    ],
)

grpc_cc_library(
    name = "grpc_resolver_fake",
    srcs = ["src/core/ext/filters/client_channel/resolver/fake/fake_resolver.cc"],
    hdrs = ["src/core/ext/filters/client_channel/resolver/fake/fake_resolver.h"],
    language = "c++",
    visibility = ["//test:__subpackages__"],
    deps = [
        "grpc_base",
        "grpc_client_channel",
    ],
)

grpc_cc_library(
    name = "grpc_secure",
    srcs = [
        "src/core/lib/http/httpcli_security_connector.cc",
        "src/core/lib/security/context/security_context.cc",
        "src/core/lib/security/credentials/composite/composite_credentials.cc",
        "src/core/lib/security/credentials/credentials.cc",
        "src/core/lib/security/credentials/credentials_metadata.cc",
        "src/core/lib/security/credentials/fake/fake_credentials.cc",
        "src/core/lib/security/credentials/google_default/credentials_generic.cc",
        "src/core/lib/security/credentials/google_default/google_default_credentials.cc",
        "src/core/lib/security/credentials/iam/iam_credentials.cc",
        "src/core/lib/security/credentials/jwt/json_token.cc",
        "src/core/lib/security/credentials/jwt/jwt_credentials.cc",
        "src/core/lib/security/credentials/jwt/jwt_verifier.cc",
        "src/core/lib/security/credentials/oauth2/oauth2_credentials.cc",
        "src/core/lib/security/credentials/plugin/plugin_credentials.cc",
        "src/core/lib/security/credentials/ssl/ssl_credentials.cc",
        "src/core/lib/security/transport/client_auth_filter.cc",
        "src/core/lib/security/transport/lb_targets_info.cc",
        "src/core/lib/security/transport/secure_endpoint.cc",
        "src/core/lib/security/transport/security_connector.cc",
        "src/core/lib/security/transport/security_handshaker.cc",
        "src/core/lib/security/transport/server_auth_filter.cc",
        "src/core/lib/security/transport/tsi_error.cc",
        "src/core/lib/security/util/json_util.cc",
        "src/core/lib/surface/init_secure.cc",
    ],
    hdrs = [
        "src/core/lib/security/context/security_context.h",
        "src/core/lib/security/credentials/composite/composite_credentials.h",
        "src/core/lib/security/credentials/credentials.h",
        "src/core/lib/security/credentials/fake/fake_credentials.h",
        "src/core/lib/security/credentials/google_default/google_default_credentials.h",
        "src/core/lib/security/credentials/iam/iam_credentials.h",
        "src/core/lib/security/credentials/jwt/json_token.h",
        "src/core/lib/security/credentials/jwt/jwt_credentials.h",
        "src/core/lib/security/credentials/jwt/jwt_verifier.h",
        "src/core/lib/security/credentials/oauth2/oauth2_credentials.h",
        "src/core/lib/security/credentials/plugin/plugin_credentials.h",
        "src/core/lib/security/credentials/ssl/ssl_credentials.h",
        "src/core/lib/security/transport/auth_filters.h",
        "src/core/lib/security/transport/lb_targets_info.h",
        "src/core/lib/security/transport/secure_endpoint.h",
        "src/core/lib/security/transport/security_connector.h",
        "src/core/lib/security/transport/security_handshaker.h",
        "src/core/lib/security/transport/tsi_error.h",
        "src/core/lib/security/util/json_util.h",
    ],
    language = "c++",
    public_hdrs = GRPC_SECURE_PUBLIC_HDRS,
    deps = [
        "grpc_base",
        "grpc_transport_chttp2_alpn",
        "tsi",
    ],
)

grpc_cc_library(
    name = "grpc_transport_chttp2",
    srcs = [
        "src/core/ext/transport/chttp2/transport/bin_decoder.cc",
        "src/core/ext/transport/chttp2/transport/bin_encoder.cc",
        "src/core/ext/transport/chttp2/transport/chttp2_plugin.cc",
        "src/core/ext/transport/chttp2/transport/chttp2_transport.cc",
        "src/core/ext/transport/chttp2/transport/flow_control.cc",
        "src/core/ext/transport/chttp2/transport/frame_data.cc",
        "src/core/ext/transport/chttp2/transport/frame_goaway.cc",
        "src/core/ext/transport/chttp2/transport/frame_ping.cc",
        "src/core/ext/transport/chttp2/transport/frame_rst_stream.cc",
        "src/core/ext/transport/chttp2/transport/frame_settings.cc",
        "src/core/ext/transport/chttp2/transport/frame_window_update.cc",
        "src/core/ext/transport/chttp2/transport/hpack_encoder.cc",
        "src/core/ext/transport/chttp2/transport/hpack_parser.cc",
        "src/core/ext/transport/chttp2/transport/hpack_table.cc",
        "src/core/ext/transport/chttp2/transport/http2_settings.cc",
        "src/core/ext/transport/chttp2/transport/huffsyms.cc",
        "src/core/ext/transport/chttp2/transport/incoming_metadata.cc",
        "src/core/ext/transport/chttp2/transport/parsing.cc",
        "src/core/ext/transport/chttp2/transport/stream_lists.cc",
        "src/core/ext/transport/chttp2/transport/stream_map.cc",
        "src/core/ext/transport/chttp2/transport/varint.cc",
        "src/core/ext/transport/chttp2/transport/writing.cc",
    ],
    hdrs = [
        "src/core/ext/transport/chttp2/transport/bin_decoder.h",
        "src/core/ext/transport/chttp2/transport/bin_encoder.h",
        "src/core/ext/transport/chttp2/transport/chttp2_transport.h",
        "src/core/ext/transport/chttp2/transport/flow_control.h",
        "src/core/ext/transport/chttp2/transport/frame.h",
        "src/core/ext/transport/chttp2/transport/frame_data.h",
        "src/core/ext/transport/chttp2/transport/frame_goaway.h",
        "src/core/ext/transport/chttp2/transport/frame_ping.h",
        "src/core/ext/transport/chttp2/transport/frame_rst_stream.h",
        "src/core/ext/transport/chttp2/transport/frame_settings.h",
        "src/core/ext/transport/chttp2/transport/frame_window_update.h",
        "src/core/ext/transport/chttp2/transport/hpack_encoder.h",
        "src/core/ext/transport/chttp2/transport/hpack_parser.h",
        "src/core/ext/transport/chttp2/transport/hpack_table.h",
        "src/core/ext/transport/chttp2/transport/http2_settings.h",
        "src/core/ext/transport/chttp2/transport/huffsyms.h",
        "src/core/ext/transport/chttp2/transport/incoming_metadata.h",
        "src/core/ext/transport/chttp2/transport/internal.h",
        "src/core/ext/transport/chttp2/transport/stream_map.h",
        "src/core/ext/transport/chttp2/transport/varint.h",
    ],
    language = "c++",
    deps = [
        "grpc_base",
        "grpc_http_filters",
        "grpc_transport_chttp2_alpn",
    ],
)

grpc_cc_library(
    name = "grpc_transport_chttp2_alpn",
    srcs = [
        "src/core/ext/transport/chttp2/alpn/alpn.cc",
    ],
    hdrs = [
        "src/core/ext/transport/chttp2/alpn/alpn.h",
    ],
    language = "c++",
    deps = [
        "gpr",
    ],
)

grpc_cc_library(
    name = "grpc_transport_chttp2_client_connector",
    srcs = [
        "src/core/ext/transport/chttp2/client/chttp2_connector.cc",
    ],
    hdrs = [
        "src/core/ext/transport/chttp2/client/chttp2_connector.h",
    ],
    language = "c++",
    deps = [
        "grpc_base",
        "grpc_client_channel",
        "grpc_transport_chttp2",
    ],
)

grpc_cc_library(
    name = "grpc_transport_chttp2_client_insecure",
    srcs = [
        "src/core/ext/transport/chttp2/client/insecure/channel_create.cc",
        "src/core/ext/transport/chttp2/client/insecure/channel_create_posix.cc",
    ],
    language = "c++",
    deps = [
        "grpc_base",
        "grpc_client_channel",
        "grpc_transport_chttp2",
        "grpc_transport_chttp2_client_connector",
    ],
)

grpc_cc_library(
    name = "grpc_transport_chttp2_client_secure",
    srcs = [
        "src/core/ext/transport/chttp2/client/secure/secure_channel_create.cc",
    ],
    language = "c++",
    deps = [
        "grpc_base",
        "grpc_client_channel",
        "grpc_secure",
        "grpc_transport_chttp2",
        "grpc_transport_chttp2_client_connector",
    ],
)

grpc_cc_library(
    name = "grpc_transport_chttp2_server",
    srcs = [
        "src/core/ext/transport/chttp2/server/chttp2_server.cc",
    ],
    hdrs = [
        "src/core/ext/transport/chttp2/server/chttp2_server.h",
    ],
    language = "c++",
    deps = [
        "grpc_base",
        "grpc_transport_chttp2",
    ],
)

grpc_cc_library(
    name = "grpc_transport_chttp2_server_insecure",
    srcs = [
        "src/core/ext/transport/chttp2/server/insecure/server_chttp2.cc",
        "src/core/ext/transport/chttp2/server/insecure/server_chttp2_posix.cc",
    ],
    language = "c++",
    deps = [
        "grpc_base",
        "grpc_transport_chttp2",
        "grpc_transport_chttp2_server",
    ],
)

grpc_cc_library(
    name = "grpc_transport_chttp2_server_secure",
    srcs = [
        "src/core/ext/transport/chttp2/server/secure/server_secure_chttp2.cc",
    ],
    language = "c++",
    deps = [
        "grpc_base",
        "grpc_secure",
        "grpc_transport_chttp2",
        "grpc_transport_chttp2_server",
    ],
)

grpc_cc_library(
    name = "grpc_transport_cronet_client_secure",
    srcs = [
        "src/core/ext/transport/cronet/client/secure/cronet_channel_create.cc",
        "src/core/ext/transport/cronet/transport/cronet_api_dummy.cc",
        "src/core/ext/transport/cronet/transport/cronet_transport.cc",
    ],
    hdrs = [
        "src/core/ext/transport/cronet/transport/cronet_transport.h",
        "third_party/objective_c/Cronet/bidirectional_stream_c.h",
    ],
    language = "c++",
    public_hdrs = [
        "include/grpc/grpc_cronet.h",
        "include/grpc/grpc_security.h",
        "include/grpc/grpc_security_constants.h",
    ],
    deps = [
        "grpc_base",
        "grpc_transport_chttp2",
    ],
)

grpc_cc_library(
    name = "grpc_transport_inproc",
    srcs = [
        "src/core/ext/transport/inproc/inproc_plugin.cc",
        "src/core/ext/transport/inproc/inproc_transport.cc",
    ],
    hdrs = [
        "src/core/ext/transport/inproc/inproc_transport.h",
    ],
    language = "c++",
    deps = [
        "grpc_base",
    ],
)

grpc_cc_library(
    name = "tsi_interface",
    srcs = [
        "src/core/tsi/transport_security.cc",
        "src/core/tsi/transport_security_adapter.cc",
    ],
    hdrs = [
        "src/core/tsi/transport_security.h",
        "src/core/tsi/transport_security_adapter.h",
        "src/core/tsi/transport_security_interface.h",
    ],
    language = "c++",
    deps = [
        "gpr",
        "grpc_trace",
    ],
)

grpc_cc_library(
    name = "tsi",
    srcs = [
        "src/core/tsi/fake_transport_security.cc",
        "src/core/tsi/gts_transport_security.cc",
        "src/core/tsi/ssl_transport_security.cc",
        "src/core/tsi/transport_security_grpc.cc",
    ],
    hdrs = [
        "src/core/tsi/fake_transport_security.h",
        "src/core/tsi/gts_transport_security.h",
        "src/core/tsi/ssl_transport_security.h",
        "src/core/tsi/ssl_types.h",
        "src/core/tsi/transport_security_grpc.h",
    ],
    external_deps = [
        "libssl",
    ],
    language = "c++",
    deps = [
        "grpc_base",
        "tsi_interface",
    ],
)

grpc_cc_library(
    name = "grpc++_base",
    srcs = GRPCXX_SRCS,
    hdrs = GRPCXX_HDRS,
    language = "c++",
    public_hdrs = GRPCXX_PUBLIC_HDRS,
    deps = [
        "grpc",
        "grpc++_codegen_base",
    ],
)

grpc_cc_library(
    name = "grpc++_base_unsecure",
    srcs = GRPCXX_SRCS,
    hdrs = GRPCXX_HDRS,
    language = "c++",
    public_hdrs = GRPCXX_PUBLIC_HDRS,
    deps = [
        "grpc++_codegen_base",
        "grpc_unsecure",
    ],
)

grpc_cc_library(
    name = "grpc++_codegen_base",
    language = "c++",
    public_hdrs = [
        "include/grpc++/impl/codegen/async_stream.h",
        "include/grpc++/impl/codegen/async_unary_call.h",
        "include/grpc++/impl/codegen/byte_buffer.h",
        "include/grpc++/impl/codegen/call.h",
        "include/grpc++/impl/codegen/call_hook.h",
        "include/grpc++/impl/codegen/channel_interface.h",
        "include/grpc++/impl/codegen/client_context.h",
        "include/grpc++/impl/codegen/client_unary_call.h",
        "include/grpc++/impl/codegen/completion_queue.h",
        "include/grpc++/impl/codegen/completion_queue_tag.h",
        "include/grpc++/impl/codegen/config.h",
        "include/grpc++/impl/codegen/core_codegen_interface.h",
        "include/grpc++/impl/codegen/create_auth_context.h",
        "include/grpc++/impl/codegen/grpc_library.h",
        "include/grpc++/impl/codegen/metadata_map.h",
        "include/grpc++/impl/codegen/method_handler_impl.h",
        "include/grpc++/impl/codegen/rpc_method.h",
        "include/grpc++/impl/codegen/rpc_service_method.h",
        "include/grpc++/impl/codegen/security/auth_context.h",
        "include/grpc++/impl/codegen/serialization_traits.h",
        "include/grpc++/impl/codegen/server_context.h",
        "include/grpc++/impl/codegen/server_interface.h",
        "include/grpc++/impl/codegen/service_type.h",
        "include/grpc++/impl/codegen/slice.h",
        "include/grpc++/impl/codegen/status.h",
        "include/grpc++/impl/codegen/status_code_enum.h",
        "include/grpc++/impl/codegen/string_ref.h",
        "include/grpc++/impl/codegen/stub_options.h",
        "include/grpc++/impl/codegen/sync_stream.h",
        "include/grpc++/impl/codegen/time.h",
    ],
    deps = [
        "grpc_codegen",
    ],
)

grpc_cc_library(
    name = "grpc++_codegen_base_src",
    srcs = [
        "src/cpp/codegen/codegen_init.cc",
    ],
    language = "c++",
    deps = [
        "grpc++_codegen_base",
    ],
)

grpc_cc_library(
    name = "grpc++_codegen_proto",
    language = "c++",
    public_hdrs = [
        "include/grpc++/impl/codegen/proto_utils.h",
    ],
    deps = [
        "grpc++_codegen_base",
        "grpc++_config_proto",
    ],
)

grpc_cc_library(
    name = "grpc++_config_proto",
    external_deps = [
        "protobuf_headers",
    ],
    language = "c++",
    public_hdrs = [
        "include/grpc++/impl/codegen/config_protobuf.h",
    ],
)

grpc_cc_library(
    name = "grpc++_reflection",
    srcs = [
        "src/cpp/ext/proto_server_reflection.cc",
        "src/cpp/ext/proto_server_reflection_plugin.cc",
    ],
    hdrs = [
        "src/cpp/ext/proto_server_reflection.h",
    ],
    language = "c++",
    public_hdrs = [
        "include/grpc++/ext/proto_server_reflection_plugin.h",
    ],
    deps = [
        ":grpc++",
        "//src/proto/grpc/reflection/v1alpha:reflection_proto",
    ],
    alwayslink = 1,
)

grpc_cc_library(
    name = "grpc++_test",
    public_hdrs = [
        "include/grpc++/test/mock_stream.h",
        "include/grpc++/test/server_context_test_spouse.h",
    ],
    deps = [
        ":grpc++",
    ],
)

grpc_cc_library(
    name = "grpc_server_backward_compatibility",
    srcs = [
        "src/core/ext/filters/workarounds/workaround_utils.cc",
    ],
    hdrs = [
        "src/core/ext/filters/workarounds/workaround_utils.h",
    ],
    language = "c++",
    deps = [
        "grpc_base",
    ],
)

grpc_cc_library(
    name = "grpc++_core_stats",
    srcs = [
        "src/cpp/util/core_stats.cc",
    ],
    hdrs = [
        "src/cpp/util/core_stats.h",
    ],
    language = "c++",
    deps = [
        ":grpc++",
        "//src/proto/grpc/core:stats_proto",
    ],
)

grpc_generate_one_off_targets()<|MERGE_RESOLUTION|>--- conflicted
+++ resolved
@@ -34,13 +34,13 @@
 )
 
 config_setting(
-<<<<<<< HEAD
     name = "windows",
     values = {"cpu": "x64_windows_msvc"},
-=======
+)
+
+config_setting(
     name = "grpc_no_ares",
     values = {"define": "grpc_no_ares=true"},
->>>>>>> 0e142d47
 )
 
 # This should be updated along with build.yaml
