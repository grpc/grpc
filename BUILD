# gRPC Bazel BUILD file.
#
# Copyright 2016 gRPC authors.
#
# Licensed under the Apache License, Version 2.0 (the "License");
# you may not use this file except in compliance with the License.
# You may obtain a copy of the License at
#
#     http://www.apache.org/licenses/LICENSE-2.0
#
# Unless required by applicable law or agreed to in writing, software
# distributed under the License is distributed on an "AS IS" BASIS,
# WITHOUT WARRANTIES OR CONDITIONS OF ANY KIND, either express or implied.
# See the License for the specific language governing permissions and
# limitations under the License.

licenses(["notice"])

exports_files([
    "LICENSE",
    "etc/roots.pem",
])

package(
    default_visibility = ["//visibility:public"],
    features = [
        "layering_check",
        "-parse_headers",
    ],
)

load(
    "//bazel:grpc_build_system.bzl",
    "grpc_cc_library",
    "grpc_generate_one_off_targets",
    "grpc_upb_proto_library",
    "python_config_settings",
)

config_setting(
    name = "grpc_no_ares",
    values = {"define": "grpc_no_ares=true"},
)

config_setting(
    name = "grpc_no_xds",
    values = {"define": "grpc_no_xds=true"},
)

config_setting(
    name = "grpc_allow_exceptions",
    values = {"define": "GRPC_ALLOW_EXCEPTIONS=1"},
)

config_setting(
    name = "grpc_disallow_exceptions",
    values = {"define": "GRPC_ALLOW_EXCEPTIONS=0"},
)

config_setting(
    name = "remote_execution",
    values = {"define": "GRPC_PORT_ISOLATED_RUNTIME=1"},
)

config_setting(
    name = "windows",
    values = {"cpu": "x64_windows"},
)

config_setting(
    name = "windows_msvc",
    values = {"cpu": "x64_windows_msvc"},
)

config_setting(
    name = "mac_x86_64",
    values = {"cpu": "darwin"},
)

config_setting(
    name = "use_strict_warning",
    values = {"define": "use_strict_warning=true"},
)

python_config_settings()

# This should be updated along with build_handwritten.yaml
g_stands_for = "guileless"  # @unused

core_version = "18.0.0"  # @unused

version = "1.40.0-dev"  # @unused

GPR_PUBLIC_HDRS = [
    "include/grpc/support/alloc.h",
    "include/grpc/support/atm.h",
    "include/grpc/support/atm_gcc_atomic.h",
    "include/grpc/support/atm_gcc_sync.h",
    "include/grpc/support/atm_windows.h",
    "include/grpc/support/cpu.h",
    "include/grpc/support/log.h",
    "include/grpc/support/log_windows.h",
    "include/grpc/support/port_platform.h",
    "include/grpc/support/string_util.h",
    "include/grpc/support/sync.h",
    "include/grpc/support/sync_abseil.h",
    "include/grpc/support/sync_custom.h",
    "include/grpc/support/sync_generic.h",
    "include/grpc/support/sync_posix.h",
    "include/grpc/support/sync_windows.h",
    "include/grpc/support/thd_id.h",
    "include/grpc/support/time.h",
]

GRPC_PUBLIC_HDRS = [
    "include/grpc/byte_buffer.h",
    "include/grpc/byte_buffer_reader.h",
    "include/grpc/compression.h",
    "include/grpc/fork.h",
    "include/grpc/grpc.h",
    "include/grpc/grpc_posix.h",
    "include/grpc/grpc_security_constants.h",
    "include/grpc/slice.h",
    "include/grpc/slice_buffer.h",
    "include/grpc/status.h",
    "include/grpc/load_reporting.h",
    "include/grpc/support/workaround_list.h",
]

GRPC_PUBLIC_EVENT_ENGINE_HDRS = [
    "include/grpc/event_engine/endpoint_config.h",
    "include/grpc/event_engine/event_engine.h",
    "include/grpc/event_engine/port.h",
    "include/grpc/event_engine/slice_allocator.h",
]

GRPC_SECURE_PUBLIC_HDRS = [
    "include/grpc/grpc_security.h",
]

GRPCXX_SRCS = [
    "src/cpp/client/channel_cc.cc",
    "src/cpp/client/client_callback.cc",
    "src/cpp/client/client_context.cc",
    "src/cpp/client/client_interceptor.cc",
    "src/cpp/client/create_channel.cc",
    "src/cpp/client/create_channel_internal.cc",
    "src/cpp/client/create_channel_posix.cc",
    "src/cpp/client/credentials_cc.cc",
    "src/cpp/common/alarm.cc",
    "src/cpp/common/channel_arguments.cc",
    "src/cpp/common/channel_filter.cc",
    "src/cpp/common/completion_queue_cc.cc",
    "src/cpp/common/core_codegen.cc",
    "src/cpp/common/resource_quota_cc.cc",
    "src/cpp/common/rpc_method.cc",
    "src/cpp/common/version_cc.cc",
    "src/cpp/common/validate_service_config.cc",
    "src/cpp/server/async_generic_service.cc",
    "src/cpp/server/channel_argument_option.cc",
    "src/cpp/server/create_default_thread_pool.cc",
    "src/cpp/server/dynamic_thread_pool.cc",
    "src/cpp/server/external_connection_acceptor_impl.cc",
    "src/cpp/server/health/default_health_check_service.cc",
    "src/cpp/server/health/health_check_service.cc",
    "src/cpp/server/health/health_check_service_server_builder_option.cc",
    "src/cpp/server/server_builder.cc",
    "src/cpp/server/server_callback.cc",
    "src/cpp/server/server_cc.cc",
    "src/cpp/server/server_context.cc",
    "src/cpp/server/server_credentials.cc",
    "src/cpp/server/server_posix.cc",
    "src/cpp/thread_manager/thread_manager.cc",
    "src/cpp/util/byte_buffer_cc.cc",
    "src/cpp/util/status.cc",
    "src/cpp/util/string_ref.cc",
    "src/cpp/util/time_cc.cc",
]

GRPCXX_HDRS = [
    "src/cpp/client/create_channel_internal.h",
    "src/cpp/common/channel_filter.h",
    "src/cpp/server/dynamic_thread_pool.h",
    "src/cpp/server/external_connection_acceptor_impl.h",
    "src/cpp/server/health/default_health_check_service.h",
    "src/cpp/server/thread_pool_interface.h",
    "src/cpp/thread_manager/thread_manager.h",
]

GRPCXX_PUBLIC_HDRS = [
    "include/grpc++/alarm.h",
    "include/grpc++/channel.h",
    "include/grpc++/client_context.h",
    "include/grpc++/completion_queue.h",
    "include/grpc++/create_channel.h",
    "include/grpc++/create_channel_posix.h",
    "include/grpc++/ext/health_check_service_server_builder_option.h",
    "include/grpc++/generic/async_generic_service.h",
    "include/grpc++/generic/generic_stub.h",
    "include/grpc++/grpc++.h",
    "include/grpc++/health_check_service_interface.h",
    "include/grpc++/impl/call.h",
    "include/grpc++/impl/channel_argument_option.h",
    "include/grpc++/impl/client_unary_call.h",
    "include/grpc++/impl/codegen/core_codegen.h",
    "include/grpc++/impl/grpc_library.h",
    "include/grpc++/impl/method_handler_impl.h",
    "include/grpc++/impl/rpc_method.h",
    "include/grpc++/impl/rpc_service_method.h",
    "include/grpc++/impl/serialization_traits.h",
    "include/grpc++/impl/server_builder_option.h",
    "include/grpc++/impl/server_builder_plugin.h",
    "include/grpc++/impl/server_initializer.h",
    "include/grpc++/impl/service_type.h",
    "include/grpc++/security/auth_context.h",
    "include/grpc++/resource_quota.h",
    "include/grpc++/security/auth_metadata_processor.h",
    "include/grpc++/security/credentials.h",
    "include/grpc++/security/server_credentials.h",
    "include/grpc++/server.h",
    "include/grpc++/server_builder.h",
    "include/grpc++/server_context.h",
    "include/grpc++/server_posix.h",
    "include/grpc++/support/async_stream.h",
    "include/grpc++/support/async_unary_call.h",
    "include/grpc++/support/byte_buffer.h",
    "include/grpc++/support/channel_arguments.h",
    "include/grpc++/support/config.h",
    "include/grpc++/support/slice.h",
    "include/grpc++/support/status.h",
    "include/grpc++/support/status_code_enum.h",
    "include/grpc++/support/string_ref.h",
    "include/grpc++/support/stub_options.h",
    "include/grpc++/support/sync_stream.h",
    "include/grpc++/support/time.h",
    "include/grpcpp/alarm.h",
    "include/grpcpp/channel.h",
    "include/grpcpp/client_context.h",
    "include/grpcpp/completion_queue.h",
    "include/grpcpp/create_channel.h",
    "include/grpcpp/create_channel_posix.h",
    "include/grpcpp/ext/health_check_service_server_builder_option.h",
    "include/grpcpp/generic/async_generic_service.h",
    "include/grpcpp/generic/generic_stub.h",
    "include/grpcpp/grpcpp.h",
    "include/grpcpp/health_check_service_interface.h",
    "include/grpcpp/impl/call.h",
    "include/grpcpp/impl/channel_argument_option.h",
    "include/grpcpp/impl/client_unary_call.h",
    "include/grpcpp/impl/codegen/core_codegen.h",
    "include/grpcpp/impl/grpc_library.h",
    "include/grpcpp/impl/method_handler_impl.h",
    "include/grpcpp/impl/rpc_method.h",
    "include/grpcpp/impl/rpc_service_method.h",
    "include/grpcpp/impl/serialization_traits.h",
    "include/grpcpp/impl/server_builder_option.h",
    "include/grpcpp/impl/server_builder_plugin.h",
    "include/grpcpp/impl/server_initializer.h",
    "include/grpcpp/impl/service_type.h",
    "include/grpcpp/resource_quota.h",
    "include/grpcpp/security/auth_context.h",
    "include/grpcpp/security/auth_metadata_processor.h",
    "include/grpcpp/security/credentials.h",
    "include/grpcpp/security/server_credentials.h",
    "include/grpcpp/security/tls_certificate_provider.h",
    "include/grpcpp/security/authorization_policy_provider.h",
    "include/grpcpp/security/tls_credentials_options.h",
    "include/grpcpp/server.h",
    "include/grpcpp/server_builder.h",
    "include/grpcpp/server_context.h",
    "include/grpcpp/server_posix.h",
    "include/grpcpp/support/async_stream.h",
    "include/grpcpp/support/async_unary_call.h",
    "include/grpcpp/support/byte_buffer.h",
    "include/grpcpp/support/channel_arguments.h",
    "include/grpcpp/support/client_callback.h",
    "include/grpcpp/support/client_interceptor.h",
    "include/grpcpp/support/config.h",
    "include/grpcpp/support/interceptor.h",
    "include/grpcpp/support/message_allocator.h",
    "include/grpcpp/support/method_handler.h",
    "include/grpcpp/support/proto_buffer_reader.h",
    "include/grpcpp/support/proto_buffer_writer.h",
    "include/grpcpp/support/server_callback.h",
    "include/grpcpp/support/server_interceptor.h",
    "include/grpcpp/support/slice.h",
    "include/grpcpp/support/status.h",
    "include/grpcpp/support/status_code_enum.h",
    "include/grpcpp/support/string_ref.h",
    "include/grpcpp/support/stub_options.h",
    "include/grpcpp/support/sync_stream.h",
    "include/grpcpp/support/time.h",
    "include/grpcpp/support/validate_service_config.h",
]

grpc_cc_library(
    name = "gpr",
    language = "c++",
    public_hdrs = GPR_PUBLIC_HDRS,
    standalone = True,
    visibility = ["@grpc:public"],
    deps = [
        "gpr_base",
    ],
)

grpc_cc_library(
    name = "grpc_unsecure",
    srcs = [
        "src/core/lib/security/authorization/authorization_policy_provider_null_vtable.cc",
        "src/core/lib/surface/init.cc",
    ],
    language = "c++",
    public_hdrs = GRPC_PUBLIC_HDRS,
    standalone = True,
    visibility = ["@grpc:public"],
    deps = [
        "gpr_base",
        "grpc_base_c",
        "grpc_common",
        "grpc_lb_policy_grpclb",
        "grpc_security_base",
        "grpc_trace",
    ],
)

grpc_cc_library(
    name = "grpc",
    srcs = [
        "src/core/lib/surface/init.cc",
    ],
    defines = select({
        "grpc_no_xds": ["GRPC_NO_XDS"],
        "//conditions:default": [],
    }),
    language = "c++",
    public_hdrs = GRPC_PUBLIC_HDRS + GRPC_SECURE_PUBLIC_HDRS,
    select_deps = {
        "grpc_no_xds": [],
        "//conditions:default": [
            "grpc_lb_policy_cds",
            "grpc_lb_policy_xds_cluster_impl",
            "grpc_lb_policy_xds_cluster_manager",
            "grpc_lb_policy_xds_cluster_resolver",
            "grpc_resolver_xds",
            "grpc_resolver_c2p",
            "grpc_xds_server_config_fetcher",
        ],
    },
    standalone = True,
    visibility = [
        "@grpc:public",
    ],
    deps = [
        "gpr_base",
        "grpc_base_c",
        "grpc_common",
        "grpc_secure",
        "grpc_security_base",
        "grpc_trace",
        "grpc_transport_chttp2_client_connector",
        "grpc_transport_chttp2_server",
    ],
)

grpc_cc_library(
    name = "grpc++_public_hdrs",
    hdrs = GRPCXX_PUBLIC_HDRS,
    external_deps = [
        "absl/synchronization",
        "protobuf_headers",
    ],
    visibility = ["@grpc:public"],
)

grpc_cc_library(
    name = "grpc++",
    hdrs = [
        "src/cpp/client/secure_credentials.h",
        "src/cpp/common/secure_auth_context.h",
        "src/cpp/common/tls_credentials_options_util.h",
        "src/cpp/server/secure_server_credentials.h",
    ],
    language = "c++",
    public_hdrs = GRPCXX_PUBLIC_HDRS,
    select_deps = {
        "grpc_no_xds": [],
        "//conditions:default": [
            "grpc++_xds_client",
            "grpc++_xds_server",
        ],
    },
    standalone = True,
    visibility = [
        "@grpc:public",
    ],
    deps = [
        "grpc++_internals",
    ],
)

grpc_cc_library(
    name = "grpc++_internals",
    srcs = [
        "src/cpp/client/insecure_credentials.cc",
        "src/cpp/client/secure_credentials.cc",
        "src/cpp/common/auth_property_iterator.cc",
        "src/cpp/common/secure_auth_context.cc",
        "src/cpp/common/secure_channel_arguments.cc",
        "src/cpp/common/secure_create_auth_context.cc",
        "src/cpp/common/tls_certificate_provider.cc",
        "src/cpp/common/tls_credentials_options.cc",
        "src/cpp/common/tls_credentials_options_util.cc",
        "src/cpp/server/insecure_server_credentials.cc",
        "src/cpp/server/secure_server_credentials.cc",
    ],
    hdrs = [
        "src/cpp/client/secure_credentials.h",
        "src/cpp/common/secure_auth_context.h",
        "src/cpp/common/tls_credentials_options_util.h",
        "src/cpp/server/secure_server_credentials.h",
    ],
    external_deps = [
        "absl/synchronization",
        "absl/container:inlined_vector",
        "absl/strings",
        "protobuf_headers",
    ],
    language = "c++",
    public_hdrs = GRPCXX_PUBLIC_HDRS + GRPC_SECURE_PUBLIC_HDRS,
    deps = [
        "gpr_base",
        "grpc",
        "grpc++_base",
        "grpc++_codegen_base",
        "grpc++_codegen_base_src",
        "grpc++_codegen_proto",
        "grpc_base_c",
        "grpc_codegen",
        "grpc_credentials_util",
        "grpc_secure",
        "grpc_security_base",
        "ref_counted_ptr",
    ],
)

grpc_cc_library(
    name = "grpc++_xds_client",
    srcs = [
        "src/cpp/client/xds_credentials.cc",
    ],
    hdrs = [
        "src/cpp/client/secure_credentials.h",
    ],
    external_deps = [
        "absl/container:inlined_vector",
    ],
    language = "c++",
    deps = [
        "grpc++_internals",
    ],
)

grpc_cc_library(
    name = "grpc++_xds_server",
    srcs = [
        "src/cpp/server/xds_server_credentials.cc",
    ],
    hdrs = [
        "src/cpp/server/secure_server_credentials.h",
    ],
    language = "c++",
    public_hdrs = [
        "include/grpcpp/xds_server_builder.h",
    ],
    visibility = ["@grpc:xds"],
    deps = [
        "grpc++_internals",
    ],
)

grpc_cc_library(
    name = "grpc++_unsecure",
    srcs = [
        "src/cpp/client/insecure_credentials.cc",
        "src/cpp/common/insecure_create_auth_context.cc",
        "src/cpp/server/insecure_server_credentials.cc",
    ],
    language = "c++",
    public_hdrs = GRPC_SECURE_PUBLIC_HDRS,
    standalone = True,
    visibility = ["@grpc:public"],
    deps = [
        "gpr",
        "grpc++_base_unsecure",
        "grpc++_codegen_base",
        "grpc++_codegen_base_src",
        "grpc++_codegen_proto",
        "grpc_unsecure",
    ],
)

grpc_cc_library(
    name = "grpc++_error_details",
    srcs = [
        "src/cpp/util/error_details.cc",
    ],
    hdrs = [
        "include/grpc++/support/error_details.h",
        "include/grpcpp/support/error_details.h",
    ],
    language = "c++",
    standalone = True,
    deps = [
        "grpc++",
    ],
)

grpc_cc_library(
    name = "grpc++_alts",
    srcs = [
        "src/cpp/common/alts_context.cc",
        "src/cpp/common/alts_util.cc",
    ],
    hdrs = [
        "include/grpcpp/security/alts_context.h",
        "include/grpcpp/security/alts_util.h",
    ],
    external_deps = [
        "upb_lib",
    ],
    language = "c++",
    standalone = True,
    visibility = ["@grpc:tsi"],
    deps = [
        "alts_upb",
        "alts_util",
        "gpr_base",
        "grpc_base_c",
        "grpc++",
        "tsi_alts_credentials",
      ],
)

grpc_cc_library(
    name = "grpc_csharp_ext",
    srcs = [
        "src/csharp/ext/grpc_csharp_ext.c",
    ],
    language = "csharp",
    deps = [
        "gpr",
        "grpc",
    ],
)

grpc_cc_library(
    name = "census",
    srcs = [
        "src/core/ext/filters/census/grpc_context.cc",
    ],
    language = "c++",
    public_hdrs = [
        "include/grpc/census.h",
    ],
    deps = [
        "gpr_base",
        "grpc_base_c",
        "grpc_trace",
    ],
)

grpc_cc_library(
    name = "grpc++_internal_hdrs_only",
    hdrs = [
        "include/grpcpp/impl/codegen/sync.h",
    ],
    external_deps = [
        "absl/synchronization",
    ],
    language = "c++",
    deps = [
        "gpr_codegen",
    ],
)

grpc_cc_library(
    name = "gpr_base",
    srcs = [
        "src/core/lib/gpr/alloc.cc",
        "src/core/lib/gpr/atm.cc",
        "src/core/lib/gpr/cpu_iphone.cc",
        "src/core/lib/gpr/cpu_linux.cc",
        "src/core/lib/gpr/cpu_posix.cc",
        "src/core/lib/gpr/cpu_windows.cc",
        "src/core/lib/gpr/env_linux.cc",
        "src/core/lib/gpr/env_posix.cc",
        "src/core/lib/gpr/env_windows.cc",
        "src/core/lib/gpr/log.cc",
        "src/core/lib/gpr/log_android.cc",
        "src/core/lib/gpr/log_linux.cc",
        "src/core/lib/gpr/log_posix.cc",
        "src/core/lib/gpr/log_windows.cc",
        "src/core/lib/gpr/murmur_hash.cc",
        "src/core/lib/gpr/string.cc",
        "src/core/lib/gpr/string_posix.cc",
        "src/core/lib/gpr/string_util_windows.cc",
        "src/core/lib/gpr/string_windows.cc",
        "src/core/lib/gpr/sync.cc",
        "src/core/lib/gpr/sync_abseil.cc",
        "src/core/lib/gpr/sync_posix.cc",
        "src/core/lib/gpr/sync_windows.cc",
        "src/core/lib/gpr/time.cc",
        "src/core/lib/gpr/time_posix.cc",
        "src/core/lib/gpr/time_precise.cc",
        "src/core/lib/gpr/time_windows.cc",
        "src/core/lib/gpr/tls_pthread.cc",
        "src/core/lib/gpr/tmpfile_msys.cc",
        "src/core/lib/gpr/tmpfile_posix.cc",
        "src/core/lib/gpr/tmpfile_windows.cc",
        "src/core/lib/gpr/wrap_memcpy.cc",
        "src/core/lib/gprpp/arena.cc",
        "src/core/lib/gprpp/examine_stack.cc",
        "src/core/lib/gprpp/fork.cc",
        "src/core/lib/gprpp/global_config_env.cc",
        "src/core/lib/gprpp/host_port.cc",
        "src/core/lib/gprpp/mpscq.cc",
        "src/core/lib/gprpp/stat_posix.cc",
        "src/core/lib/gprpp/stat_windows.cc",
        "src/core/lib/gprpp/status_helper.cc",
        "src/core/lib/gprpp/thd_posix.cc",
        "src/core/lib/gprpp/thd_windows.cc",
        "src/core/lib/gprpp/time_util.cc",
        "src/core/lib/profiling/basic_timers.cc",
        "src/core/lib/profiling/stap_timers.cc",
    ],
    hdrs = [
        "src/core/lib/gpr/alloc.h",
        "src/core/lib/gpr/arena.h",
        "src/core/lib/gpr/env.h",
        "src/core/lib/gpr/murmur_hash.h",
        "src/core/lib/gpr/spinlock.h",
        "src/core/lib/gpr/string.h",
        "src/core/lib/gpr/string_windows.h",
        "src/core/lib/gpr/time_precise.h",
        "src/core/lib/gpr/tls.h",
        "src/core/lib/gpr/tls_gcc.h",
        "src/core/lib/gpr/tls_msvc.h",
        "src/core/lib/gpr/tls_pthread.h",
        "src/core/lib/gpr/tls_stdcpp.h",
        "src/core/lib/gpr/tmpfile.h",
        "src/core/lib/gpr/useful.h",
        "src/core/lib/gprpp/arena.h",
        "src/core/lib/gprpp/atomic.h",
        "src/core/lib/gprpp/examine_stack.h",
        "src/core/lib/gprpp/fork.h",
        "src/core/lib/gprpp/global_config.h",
        "src/core/lib/gprpp/global_config_custom.h",
        "src/core/lib/gprpp/global_config_env.h",
        "src/core/lib/gprpp/global_config_generic.h",
        "src/core/lib/gprpp/host_port.h",
        "src/core/lib/gprpp/manual_constructor.h",
        "src/core/lib/gprpp/memory.h",
        "src/core/lib/gprpp/mpscq.h",
        "src/core/lib/gprpp/stat.h",
        "src/core/lib/gprpp/status_helper.h",
        "src/core/lib/gprpp/sync.h",
        "src/core/lib/gprpp/thd.h",
        "src/core/lib/gprpp/time_util.h",
        "src/core/lib/profiling/timers.h",
    ],
    external_deps = [
        "absl/base",
        "absl/memory",
        "absl/status",
        "absl/strings",
        "absl/strings:str_format",
        "absl/strings:cord",
        "absl/synchronization",
        "absl/time:time",
        "absl/types:optional",
        "upb_lib",
    ],
    language = "c++",
    public_hdrs = GPR_PUBLIC_HDRS,
    visibility = ["@grpc:alt_gpr_base_legacy"],
    deps = [
        "debug_location",
        "google_api_upb",
        "gpr_codegen",
        "grpc_codegen",
    ],
)

grpc_cc_library(
    name = "gpr_codegen",
    language = "c++",
    public_hdrs = [
        "include/grpc/impl/codegen/atm.h",
        "include/grpc/impl/codegen/atm_gcc_atomic.h",
        "include/grpc/impl/codegen/atm_gcc_sync.h",
        "include/grpc/impl/codegen/atm_windows.h",
        "include/grpc/impl/codegen/fork.h",
        "include/grpc/impl/codegen/gpr_slice.h",
        "include/grpc/impl/codegen/gpr_types.h",
        "include/grpc/impl/codegen/log.h",
        "include/grpc/impl/codegen/port_platform.h",
        "include/grpc/impl/codegen/sync.h",
        "include/grpc/impl/codegen/sync_abseil.h",
        "include/grpc/impl/codegen/sync_custom.h",
        "include/grpc/impl/codegen/sync_generic.h",
        "include/grpc/impl/codegen/sync_posix.h",
        "include/grpc/impl/codegen/sync_windows.h",
    ],
    visibility = ["@grpc:public"],
)

grpc_cc_library(
    name = "grpc_trace",
    srcs = ["src/core/lib/debug/trace.cc"],
    hdrs = ["src/core/lib/debug/trace.h"],
    language = "c++",
    public_hdrs = GRPC_PUBLIC_HDRS,
    visibility = ["@grpc:trace"],
    deps = [
        "gpr",
        "grpc_codegen",
    ],
)

grpc_cc_library(
    name = "atomic",
    language = "c++",
    public_hdrs = [
        "src/core/lib/gprpp/atomic.h",
    ],
    deps = [
        "gpr",
    ],
)

grpc_cc_library(
    name = "debug_location",
    language = "c++",
    public_hdrs = ["src/core/lib/gprpp/debug_location.h"],
    visibility = ["@grpc:debug_location"],
)

grpc_cc_library(
    name = "orphanable",
    language = "c++",
    public_hdrs = ["src/core/lib/gprpp/orphanable.h"],
    visibility = ["@grpc:client_channel"],
    deps = [
        "debug_location",
        "gpr_base",
        "grpc_trace",
        "ref_counted",
        "ref_counted_ptr",
    ],
)

grpc_cc_library(
    name = "ref_counted",
    language = "c++",
    public_hdrs = ["src/core/lib/gprpp/ref_counted.h"],
    deps = [
        "atomic",
        "debug_location",
        "gpr_base",
        "grpc_trace",
        "ref_counted_ptr",
    ],
)

grpc_cc_library(
    name = "dual_ref_counted",
    language = "c++",
    public_hdrs = ["src/core/lib/gprpp/dual_ref_counted.h"],
    deps = [
        "atomic",
        "debug_location",
        "gpr_base",
        "grpc_trace",
        "orphanable",
        "ref_counted_ptr",
    ],
)

grpc_cc_library(
    name = "ref_counted_ptr",
    language = "c++",
    public_hdrs = ["src/core/lib/gprpp/ref_counted_ptr.h"],
    visibility = ["@grpc:ref_counted_ptr"],
    deps = [
        "gpr_base",
    ],
)

grpc_cc_library(
    name = "grpc_base_c",
    srcs = [
        "src/core/lib/address_utils/parse_address.cc",
        "src/core/lib/address_utils/sockaddr_utils.cc",
        "src/core/lib/avl/avl.cc",
        "src/core/lib/backoff/backoff.cc",
        "src/core/lib/channel/channel_args.cc",
        "src/core/lib/channel/channel_stack.cc",
        "src/core/lib/channel/channel_stack_builder.cc",
        "src/core/lib/channel/channel_trace.cc",
        "src/core/lib/channel/channelz.cc",
        "src/core/lib/channel/channelz_registry.cc",
        "src/core/lib/channel/connected_channel.cc",
        "src/core/lib/channel/handshaker.cc",
        "src/core/lib/channel/handshaker_registry.cc",
        "src/core/lib/channel/status_util.cc",
        "src/core/lib/compression/compression.cc",
        "src/core/lib/compression/compression_args.cc",
        "src/core/lib/compression/compression_internal.cc",
        "src/core/lib/compression/message_compress.cc",
        "src/core/lib/compression/stream_compression.cc",
        "src/core/lib/compression/stream_compression_gzip.cc",
        "src/core/lib/compression/stream_compression_identity.cc",
        "src/core/lib/debug/stats.cc",
        "src/core/lib/debug/stats_data.cc",
        "src/core/lib/event_engine/endpoint_config.cc",
        "src/core/lib/event_engine/event_engine.cc",
        "src/core/lib/event_engine/slice_allocator.cc",
        "src/core/lib/event_engine/sockaddr.cc",
        "src/core/lib/http/format_request.cc",
        "src/core/lib/http/httpcli.cc",
        "src/core/lib/http/parser.cc",
        "src/core/lib/iomgr/buffer_list.cc",
        "src/core/lib/iomgr/call_combiner.cc",
        "src/core/lib/iomgr/cfstream_handle.cc",
        "src/core/lib/iomgr/combiner.cc",
        "src/core/lib/iomgr/dualstack_socket_posix.cc",
        "src/core/lib/iomgr/endpoint.cc",
        "src/core/lib/iomgr/endpoint_cfstream.cc",
        "src/core/lib/iomgr/endpoint_pair_event_engine.cc",
        "src/core/lib/iomgr/endpoint_pair_posix.cc",
        "src/core/lib/iomgr/endpoint_pair_uv.cc",
        "src/core/lib/iomgr/endpoint_pair_windows.cc",
        "src/core/lib/iomgr/error.cc",
        "src/core/lib/iomgr/error_cfstream.cc",
        "src/core/lib/iomgr/ev_apple.cc",
        "src/core/lib/iomgr/ev_epoll1_linux.cc",
        "src/core/lib/iomgr/ev_epollex_linux.cc",
        "src/core/lib/iomgr/ev_poll_posix.cc",
        "src/core/lib/iomgr/ev_posix.cc",
        "src/core/lib/iomgr/ev_windows.cc",
        "src/core/lib/iomgr/event_engine/closure.cc",
        "src/core/lib/iomgr/event_engine/endpoint.cc",
        "src/core/lib/iomgr/event_engine/iomgr.cc",
        "src/core/lib/iomgr/event_engine/pollset.cc",
        "src/core/lib/iomgr/event_engine/resolved_address_internal.cc",
        "src/core/lib/iomgr/event_engine/resolver.cc",
        "src/core/lib/iomgr/event_engine/tcp.cc",
        "src/core/lib/iomgr/event_engine/timer.cc",
        "src/core/lib/iomgr/exec_ctx.cc",
        "src/core/lib/iomgr/executor.cc",
        "src/core/lib/iomgr/executor/mpmcqueue.cc",
        "src/core/lib/iomgr/executor/threadpool.cc",
        "src/core/lib/iomgr/fork_posix.cc",
        "src/core/lib/iomgr/fork_windows.cc",
        "src/core/lib/iomgr/gethostname_fallback.cc",
        "src/core/lib/iomgr/gethostname_host_name_max.cc",
        "src/core/lib/iomgr/gethostname_sysconf.cc",
        "src/core/lib/iomgr/grpc_if_nametoindex_posix.cc",
        "src/core/lib/iomgr/grpc_if_nametoindex_unsupported.cc",
        "src/core/lib/iomgr/internal_errqueue.cc",
        "src/core/lib/iomgr/iocp_windows.cc",
        "src/core/lib/iomgr/iomgr.cc",
        "src/core/lib/iomgr/iomgr_custom.cc",
        "src/core/lib/iomgr/iomgr_internal.cc",
        "src/core/lib/iomgr/iomgr_posix.cc",
        "src/core/lib/iomgr/iomgr_posix_cfstream.cc",
        "src/core/lib/iomgr/iomgr_uv.cc",
        "src/core/lib/iomgr/iomgr_windows.cc",
        "src/core/lib/iomgr/is_epollexclusive_available.cc",
        "src/core/lib/iomgr/load_file.cc",
        "src/core/lib/iomgr/lockfree_event.cc",
        "src/core/lib/iomgr/polling_entity.cc",
        "src/core/lib/iomgr/pollset.cc",
        "src/core/lib/iomgr/pollset_custom.cc",
        "src/core/lib/iomgr/pollset_set.cc",
        "src/core/lib/iomgr/pollset_set_custom.cc",
        "src/core/lib/iomgr/pollset_set_windows.cc",
        "src/core/lib/iomgr/pollset_uv.cc",
        "src/core/lib/iomgr/pollset_windows.cc",
        "src/core/lib/iomgr/resolve_address.cc",
        "src/core/lib/iomgr/resolve_address_custom.cc",
        "src/core/lib/iomgr/resolve_address_posix.cc",
        "src/core/lib/iomgr/resolve_address_windows.cc",
        "src/core/lib/iomgr/resource_quota.cc",
        "src/core/lib/iomgr/socket_factory_posix.cc",
        "src/core/lib/iomgr/socket_mutator.cc",
        "src/core/lib/iomgr/socket_utils_common_posix.cc",
        "src/core/lib/iomgr/socket_utils_linux.cc",
        "src/core/lib/iomgr/socket_utils_posix.cc",
        "src/core/lib/iomgr/socket_utils_uv.cc",
        "src/core/lib/iomgr/socket_utils_windows.cc",
        "src/core/lib/iomgr/socket_windows.cc",
        "src/core/lib/iomgr/tcp_client.cc",
        "src/core/lib/iomgr/tcp_client_cfstream.cc",
        "src/core/lib/iomgr/tcp_client_custom.cc",
        "src/core/lib/iomgr/tcp_client_posix.cc",
        "src/core/lib/iomgr/tcp_client_windows.cc",
        "src/core/lib/iomgr/tcp_custom.cc",
        "src/core/lib/iomgr/tcp_posix.cc",
        "src/core/lib/iomgr/tcp_server.cc",
        "src/core/lib/iomgr/tcp_server_custom.cc",
        "src/core/lib/iomgr/tcp_server_posix.cc",
        "src/core/lib/iomgr/tcp_server_utils_posix_common.cc",
        "src/core/lib/iomgr/tcp_server_utils_posix_ifaddrs.cc",
        "src/core/lib/iomgr/tcp_server_utils_posix_noifaddrs.cc",
        "src/core/lib/iomgr/tcp_server_windows.cc",
        "src/core/lib/iomgr/tcp_uv.cc",
        "src/core/lib/iomgr/tcp_windows.cc",
        "src/core/lib/iomgr/time_averaged_stats.cc",
        "src/core/lib/iomgr/timer.cc",
        "src/core/lib/iomgr/timer_custom.cc",
        "src/core/lib/iomgr/timer_generic.cc",
        "src/core/lib/iomgr/timer_heap.cc",
        "src/core/lib/iomgr/timer_manager.cc",
        "src/core/lib/iomgr/timer_uv.cc",
        "src/core/lib/iomgr/udp_server.cc",
        "src/core/lib/iomgr/unix_sockets_posix.cc",
        "src/core/lib/iomgr/unix_sockets_posix_noop.cc",
        "src/core/lib/iomgr/wakeup_fd_eventfd.cc",
        "src/core/lib/iomgr/wakeup_fd_nospecial.cc",
        "src/core/lib/iomgr/wakeup_fd_pipe.cc",
        "src/core/lib/iomgr/wakeup_fd_posix.cc",
        "src/core/lib/iomgr/work_serializer.cc",
        "src/core/lib/json/json_reader.cc",
        "src/core/lib/json/json_util.cc",
        "src/core/lib/json/json_writer.cc",
        "src/core/lib/slice/b64.cc",
        "src/core/lib/slice/percent_encoding.cc",
        "src/core/lib/slice/slice.cc",
        "src/core/lib/slice/slice_buffer.cc",
        "src/core/lib/slice/slice_intern.cc",
        "src/core/lib/slice/slice_string_helpers.cc",
        "src/core/lib/surface/api_trace.cc",
        "src/core/lib/surface/byte_buffer.cc",
        "src/core/lib/surface/byte_buffer_reader.cc",
        "src/core/lib/surface/call.cc",
        "src/core/lib/surface/call_details.cc",
        "src/core/lib/surface/call_log_batch.cc",
        "src/core/lib/surface/channel.cc",
        "src/core/lib/surface/channel_init.cc",
        "src/core/lib/surface/channel_ping.cc",
        "src/core/lib/surface/channel_stack_type.cc",
        "src/core/lib/surface/completion_queue.cc",
        "src/core/lib/surface/completion_queue_factory.cc",
        "src/core/lib/surface/event_string.cc",
        "src/core/lib/surface/metadata_array.cc",
        "src/core/lib/surface/server.cc",
        "src/core/lib/surface/validate_metadata.cc",
        "src/core/lib/surface/version.cc",
        "src/core/lib/transport/authority_override.cc",
        "src/core/lib/transport/bdp_estimator.cc",
        "src/core/lib/transport/byte_stream.cc",
        "src/core/lib/transport/connectivity_state.cc",
        "src/core/lib/transport/error_utils.cc",
        "src/core/lib/transport/metadata.cc",
        "src/core/lib/transport/metadata_batch.cc",
        "src/core/lib/transport/pid_controller.cc",
        "src/core/lib/transport/static_metadata.cc",
        "src/core/lib/transport/status_conversion.cc",
        "src/core/lib/transport/status_metadata.cc",
        "src/core/lib/transport/timeout_encoding.cc",
        "src/core/lib/transport/transport.cc",
        "src/core/lib/transport/transport_op_string.cc",
        "src/core/lib/uri/uri_parser.cc",
    ],
    hdrs = [
        "src/core/lib/address_utils/parse_address.h",
        "src/core/lib/address_utils/sockaddr_utils.h",
        "src/core/lib/avl/avl.h",
        "src/core/lib/backoff/backoff.h",
        "src/core/lib/channel/channel_args.h",
        "src/core/lib/channel/channel_stack.h",
        "src/core/lib/channel/channel_stack_builder.h",
        "src/core/lib/channel/channel_trace.h",
        "src/core/lib/channel/channelz.h",
        "src/core/lib/channel/channelz_registry.h",
        "src/core/lib/channel/connected_channel.h",
        "src/core/lib/channel/context.h",
        "src/core/lib/channel/handshaker.h",
        "src/core/lib/channel/handshaker_factory.h",
        "src/core/lib/channel/handshaker_registry.h",
        "src/core/lib/channel/status_util.h",
        "src/core/lib/compression/algorithm_metadata.h",
        "src/core/lib/compression/compression_args.h",
        "src/core/lib/compression/compression_internal.h",
        "src/core/lib/compression/message_compress.h",
        "src/core/lib/compression/stream_compression.h",
        "src/core/lib/compression/stream_compression_gzip.h",
        "src/core/lib/compression/stream_compression_identity.h",
        "src/core/lib/debug/stats.h",
        "src/core/lib/debug/stats_data.h",
        "src/core/lib/event_engine/endpoint_config_internal.h",
        "src/core/lib/event_engine/sockaddr.h",
        "src/core/lib/http/format_request.h",
        "src/core/lib/http/httpcli.h",
        "src/core/lib/http/parser.h",
        "src/core/lib/iomgr/block_annotate.h",
        "src/core/lib/iomgr/buffer_list.h",
        "src/core/lib/iomgr/call_combiner.h",
        "src/core/lib/iomgr/cfstream_handle.h",
        "src/core/lib/iomgr/closure.h",
        "src/core/lib/iomgr/combiner.h",
        "src/core/lib/iomgr/dynamic_annotations.h",
        "src/core/lib/iomgr/endpoint.h",
        "src/core/lib/iomgr/endpoint_cfstream.h",
        "src/core/lib/iomgr/endpoint_pair.h",
        "src/core/lib/iomgr/error.h",
        "src/core/lib/iomgr/error_cfstream.h",
        "src/core/lib/iomgr/error_internal.h",
        "src/core/lib/iomgr/ev_apple.h",
        "src/core/lib/iomgr/ev_epoll1_linux.h",
        "src/core/lib/iomgr/ev_epollex_linux.h",
        "src/core/lib/iomgr/ev_poll_posix.h",
        "src/core/lib/iomgr/ev_posix.h",
        "src/core/lib/iomgr/event_engine/closure.h",
        "src/core/lib/iomgr/event_engine/endpoint.h",
        "src/core/lib/iomgr/event_engine/iomgr.h",
        "src/core/lib/iomgr/event_engine/pollset.h",
        "src/core/lib/iomgr/event_engine/promise.h",
        "src/core/lib/iomgr/event_engine/resolved_address_internal.h",
        "src/core/lib/iomgr/exec_ctx.h",
        "src/core/lib/iomgr/executor.h",
        "src/core/lib/iomgr/executor/mpmcqueue.h",
        "src/core/lib/iomgr/executor/threadpool.h",
        "src/core/lib/iomgr/gethostname.h",
        "src/core/lib/iomgr/grpc_if_nametoindex.h",
        "src/core/lib/iomgr/internal_errqueue.h",
        "src/core/lib/iomgr/iocp_windows.h",
        "src/core/lib/iomgr/iomgr.h",
        "src/core/lib/iomgr/iomgr_custom.h",
        "src/core/lib/iomgr/iomgr_internal.h",
        "src/core/lib/iomgr/is_epollexclusive_available.h",
        "src/core/lib/iomgr/load_file.h",
        "src/core/lib/iomgr/lockfree_event.h",
        "src/core/lib/iomgr/nameser.h",
        "src/core/lib/iomgr/polling_entity.h",
        "src/core/lib/iomgr/pollset.h",
        "src/core/lib/iomgr/pollset_custom.h",
        "src/core/lib/iomgr/pollset_set.h",
        "src/core/lib/iomgr/pollset_set_custom.h",
        "src/core/lib/iomgr/pollset_set_windows.h",
        "src/core/lib/iomgr/pollset_uv.h",
        "src/core/lib/iomgr/pollset_windows.h",
        "src/core/lib/iomgr/port.h",
        "src/core/lib/iomgr/python_util.h",
        "src/core/lib/iomgr/resolve_address.h",
        "src/core/lib/iomgr/resolve_address_custom.h",
        "src/core/lib/iomgr/resource_quota.h",
        "src/core/lib/iomgr/sockaddr.h",
        "src/core/lib/iomgr/sockaddr_custom.h",
        "src/core/lib/iomgr/sockaddr_posix.h",
        "src/core/lib/iomgr/sockaddr_windows.h",
        "src/core/lib/iomgr/socket_factory_posix.h",
        "src/core/lib/iomgr/socket_mutator.h",
        "src/core/lib/iomgr/socket_utils.h",
        "src/core/lib/iomgr/socket_utils_posix.h",
        "src/core/lib/iomgr/socket_windows.h",
        "src/core/lib/iomgr/sys_epoll_wrapper.h",
        "src/core/lib/iomgr/tcp_client.h",
        "src/core/lib/iomgr/tcp_client_posix.h",
        "src/core/lib/iomgr/tcp_custom.h",
        "src/core/lib/iomgr/tcp_posix.h",
        "src/core/lib/iomgr/tcp_server.h",
        "src/core/lib/iomgr/tcp_server_utils_posix.h",
        "src/core/lib/iomgr/tcp_windows.h",
        "src/core/lib/iomgr/time_averaged_stats.h",
        "src/core/lib/iomgr/timer.h",
        "src/core/lib/iomgr/timer_custom.h",
        "src/core/lib/iomgr/timer_generic.h",
        "src/core/lib/iomgr/timer_heap.h",
        "src/core/lib/iomgr/timer_manager.h",
        "src/core/lib/iomgr/udp_server.h",
        "src/core/lib/iomgr/unix_sockets_posix.h",
        "src/core/lib/iomgr/wakeup_fd_pipe.h",
        "src/core/lib/iomgr/wakeup_fd_posix.h",
        "src/core/lib/iomgr/work_serializer.h",
        "src/core/lib/json/json.h",
        "src/core/lib/json/json_util.h",
        "src/core/lib/slice/b64.h",
        "src/core/lib/slice/percent_encoding.h",
        "src/core/lib/slice/slice_internal.h",
        "src/core/lib/slice/slice_string_helpers.h",
        "src/core/lib/slice/slice_utils.h",
        "src/core/lib/surface/api_trace.h",
        "src/core/lib/surface/call.h",
        "src/core/lib/surface/call_test_only.h",
        "src/core/lib/surface/channel.h",
        "src/core/lib/surface/channel_init.h",
        "src/core/lib/surface/channel_stack_type.h",
        "src/core/lib/surface/completion_queue.h",
        "src/core/lib/surface/completion_queue_factory.h",
        "src/core/lib/surface/event_string.h",
        "src/core/lib/surface/init.h",
        "src/core/lib/surface/lame_client.h",
        "src/core/lib/surface/server.h",
        "src/core/lib/surface/validate_metadata.h",
        "src/core/lib/transport/authority_override.h",
        "src/core/lib/transport/bdp_estimator.h",
        "src/core/lib/transport/byte_stream.h",
        "src/core/lib/transport/connectivity_state.h",
        "src/core/lib/transport/error_utils.h",
        "src/core/lib/transport/http2_errors.h",
        "src/core/lib/transport/metadata.h",
        "src/core/lib/transport/metadata_batch.h",
        "src/core/lib/transport/pid_controller.h",
        "src/core/lib/transport/static_metadata.h",
        "src/core/lib/transport/status_conversion.h",
        "src/core/lib/transport/status_metadata.h",
        "src/core/lib/transport/timeout_encoding.h",
        "src/core/lib/transport/transport.h",
        "src/core/lib/transport/transport_impl.h",
        "src/core/lib/uri/uri_parser.h",
    ],
    external_deps = [
        "absl/container:flat_hash_map",
        "absl/container:inlined_vector",
        "absl/functional:bind_front",
        "absl/memory",
        "absl/status:statusor",
        "absl/status",
        "absl/strings:str_format",
        "absl/strings",
        "absl/types:optional",
        "madler_zlib",
    ],
    language = "c++",
    public_hdrs = GRPC_PUBLIC_HDRS + GRPC_PUBLIC_EVENT_ENGINE_HDRS,
    visibility = ["@grpc:alt_grpc_base_legacy"],
    deps = [
        "dual_ref_counted",
        "gpr_base",
        "gpr_codegen",
        "grpc_codegen",
        "grpc_trace",
        "orphanable",
        "ref_counted",
        "ref_counted_ptr",
    ],
)

grpc_cc_library(
    name = "grpc_base",
    srcs = [
        "src/core/lib/surface/lame_client.cc",
    ],
    language = "c++",
    visibility = ["@grpc:alt_grpc_base_legacy"],
    deps = [
        "atomic",
        "gpr_base",
        "grpc_base_c",
    ],
)

grpc_cc_library(
    name = "grpc_common",
    language = "c++",
    deps = [
        "grpc_base",
        # standard plugins
        "census",
        "grpc_deadline_filter",
        "grpc_client_authority_filter",
        "grpc_lb_policy_grpclb",
        "grpc_lb_policy_pick_first",
        "grpc_lb_policy_priority",
        "grpc_lb_policy_ring_hash",
        "grpc_lb_policy_round_robin",
        "grpc_lb_policy_weighted_target",
        "grpc_client_idle_filter",
        "grpc_max_age_filter",
        "grpc_message_size_filter",
        "grpc_resolver_dns_ares",
        "grpc_resolver_fake",
        "grpc_resolver_dns_native",
        "grpc_resolver_sockaddr",
        "grpc_transport_chttp2_client_insecure",
        "grpc_transport_chttp2_server_insecure",
        "grpc_transport_inproc",
        "grpc_fault_injection_filter",
        "grpc_workaround_cronet_compression_filter",
        "grpc_server_backward_compatibility",
    ],
)

grpc_cc_library(
    name = "grpc_client_channel",
    srcs = [
        "src/core/ext/filters/client_channel/backend_metric.cc",
        "src/core/ext/filters/client_channel/backup_poller.cc",
        "src/core/ext/filters/client_channel/channel_connectivity.cc",
        "src/core/ext/filters/client_channel/client_channel.cc",
        "src/core/ext/filters/client_channel/client_channel_channelz.cc",
        "src/core/ext/filters/client_channel/client_channel_factory.cc",
        "src/core/ext/filters/client_channel/client_channel_plugin.cc",
        "src/core/ext/filters/client_channel/config_selector.cc",
        "src/core/ext/filters/client_channel/dynamic_filters.cc",
        "src/core/ext/filters/client_channel/global_subchannel_pool.cc",
        "src/core/ext/filters/client_channel/health/health_check_client.cc",
        "src/core/ext/filters/client_channel/http_connect_handshaker.cc",
        "src/core/ext/filters/client_channel/http_proxy.cc",
        "src/core/ext/filters/client_channel/lb_policy.cc",
        "src/core/ext/filters/client_channel/lb_policy/child_policy_handler.cc",
        "src/core/ext/filters/client_channel/lb_policy_registry.cc",
        "src/core/ext/filters/client_channel/local_subchannel_pool.cc",
        "src/core/ext/filters/client_channel/proxy_mapper_registry.cc",
        "src/core/ext/filters/client_channel/resolver.cc",
        "src/core/ext/filters/client_channel/resolver_registry.cc",
        "src/core/ext/filters/client_channel/resolver_result_parsing.cc",
        "src/core/ext/filters/client_channel/retry_filter.cc",
        "src/core/ext/filters/client_channel/retry_service_config.cc",
        "src/core/ext/filters/client_channel/retry_throttle.cc",
        "src/core/ext/filters/client_channel/server_address.cc",
        "src/core/ext/filters/client_channel/service_config.cc",
        "src/core/ext/filters/client_channel/service_config_channel_arg_filter.cc",
        "src/core/ext/filters/client_channel/service_config_parser.cc",
        "src/core/ext/filters/client_channel/subchannel.cc",
        "src/core/ext/filters/client_channel/subchannel_pool_interface.cc",
    ],
    hdrs = [
        "src/core/ext/filters/client_channel/backend_metric.h",
        "src/core/ext/filters/client_channel/backup_poller.h",
        "src/core/ext/filters/client_channel/client_channel.h",
        "src/core/ext/filters/client_channel/client_channel_channelz.h",
        "src/core/ext/filters/client_channel/client_channel_factory.h",
        "src/core/ext/filters/client_channel/config_selector.h",
        "src/core/ext/filters/client_channel/connector.h",
        "src/core/ext/filters/client_channel/dynamic_filters.h",
        "src/core/ext/filters/client_channel/global_subchannel_pool.h",
        "src/core/ext/filters/client_channel/health/health_check_client.h",
        "src/core/ext/filters/client_channel/http_connect_handshaker.h",
        "src/core/ext/filters/client_channel/http_proxy.h",
        "src/core/ext/filters/client_channel/lb_policy.h",
        "src/core/ext/filters/client_channel/lb_policy/child_policy_handler.h",
        "src/core/ext/filters/client_channel/lb_policy_factory.h",
        "src/core/ext/filters/client_channel/lb_policy_registry.h",
        "src/core/ext/filters/client_channel/local_subchannel_pool.h",
        "src/core/ext/filters/client_channel/proxy_mapper.h",
        "src/core/ext/filters/client_channel/proxy_mapper_registry.h",
        "src/core/ext/filters/client_channel/resolver.h",
        "src/core/ext/filters/client_channel/resolver_factory.h",
        "src/core/ext/filters/client_channel/resolver_registry.h",
        "src/core/ext/filters/client_channel/resolver_result_parsing.h",
        "src/core/ext/filters/client_channel/retry_filter.h",
        "src/core/ext/filters/client_channel/retry_service_config.h",
        "src/core/ext/filters/client_channel/retry_throttle.h",
        "src/core/ext/filters/client_channel/server_address.h",
        "src/core/ext/filters/client_channel/service_config.h",
        "src/core/ext/filters/client_channel/service_config_call_data.h",
        "src/core/ext/filters/client_channel/service_config_parser.h",
        "src/core/ext/filters/client_channel/subchannel.h",
        "src/core/ext/filters/client_channel/subchannel_interface.h",
        "src/core/ext/filters/client_channel/subchannel_pool_interface.h",
    ],
    external_deps = [
        "absl/container:inlined_vector",
        "absl/strings",
        "absl/strings:str_format",
        "absl/types:optional",
        "absl/status:statusor",
        "upb_lib",
    ],
    language = "c++",
    visibility = ["@grpc:client_channel"],
    deps = [
        "debug_location",
        "gpr_base",
        "grpc_base_c",
        "grpc_client_authority_filter",
        "grpc_deadline_filter",
        "grpc_health_upb",
        "grpc_trace",
        "orphanable",
        "ref_counted",
        "ref_counted_ptr",
        "udpa_orca_upb",
    ],
)

grpc_cc_library(
    name = "grpc_client_idle_filter",
    srcs = [
        "src/core/ext/filters/client_idle/client_idle_filter.cc",
    ],
    language = "c++",
    deps = [
        "gpr_base",
        "grpc_base_c",
    ],
)

grpc_cc_library(
    name = "grpc_max_age_filter",
    srcs = [
        "src/core/ext/filters/max_age/max_age_filter.cc",
    ],
    hdrs = [
        "src/core/ext/filters/max_age/max_age_filter.h",
    ],
    language = "c++",
    deps = [
        "gpr_base",
        "grpc_base_c",
    ],
)

grpc_cc_library(
    name = "grpc_deadline_filter",
    srcs = [
        "src/core/ext/filters/deadline/deadline_filter.cc",
    ],
    hdrs = [
        "src/core/ext/filters/deadline/deadline_filter.h",
    ],
    language = "c++",
    deps = [
        "gpr_base",
        "grpc_base_c",
    ],
)

grpc_cc_library(
    name = "grpc_client_authority_filter",
    srcs = [
        "src/core/ext/filters/http/client_authority_filter.cc",
    ],
    hdrs = [
        "src/core/ext/filters/http/client_authority_filter.h",
    ],
    language = "c++",
    deps = [
        "gpr_base",
        "grpc_base_c",
    ],
)

grpc_cc_library(
    name = "grpc_message_size_filter",
    srcs = [
        "src/core/ext/filters/message_size/message_size_filter.cc",
    ],
    hdrs = [
        "src/core/ext/filters/message_size/message_size_filter.h",
    ],
    external_deps = ["absl/strings:str_format"],
    language = "c++",
    deps = [
        "gpr_base",
        "grpc_base_c",
        "grpc_client_channel",
        "grpc_codegen",
        "ref_counted",
        "ref_counted_ptr",
    ],
)

grpc_cc_library(
    name = "grpc_fault_injection_filter",
    srcs = [
        "src/core/ext/filters/fault_injection/fault_injection_filter.cc",
        "src/core/ext/filters/fault_injection/service_config_parser.cc",
    ],
    hdrs = [
        "src/core/ext/filters/fault_injection/fault_injection_filter.h",
        "src/core/ext/filters/fault_injection/service_config_parser.h",
    ],
    external_deps = ["absl/strings"],
    language = "c++",
    deps = [
        "gpr_base",
        "grpc_base_c",
        "grpc_client_channel",
    ],
)

grpc_cc_library(
    name = "grpc_http_filters",
    srcs = [
        "src/core/ext/filters/http/client/http_client_filter.cc",
        "src/core/ext/filters/http/http_filters_plugin.cc",
        "src/core/ext/filters/http/message_compress/message_compress_filter.cc",
        "src/core/ext/filters/http/message_compress/message_decompress_filter.cc",
        "src/core/ext/filters/http/server/http_server_filter.cc",
    ],
    hdrs = [
        "src/core/ext/filters/http/client/http_client_filter.h",
        "src/core/ext/filters/http/message_compress/message_compress_filter.h",
        "src/core/ext/filters/http/message_compress/message_decompress_filter.h",
        "src/core/ext/filters/http/server/http_server_filter.h",
    ],
    external_deps = [
        "absl/strings:str_format",
        "absl/strings",
        "absl/types:optional",
    ],
    language = "c++",
    deps = [
        "gpr_base",
        "grpc_base_c",
        "grpc_message_size_filter",
    ],
)

grpc_cc_library(
    name = "grpc_workaround_cronet_compression_filter",
    srcs = [
        "src/core/ext/filters/workarounds/workaround_cronet_compression_filter.cc",
    ],
    hdrs = [
        "src/core/ext/filters/workarounds/workaround_cronet_compression_filter.h",
    ],
    language = "c++",
    deps = [
        "gpr_base",
        "grpc_base_c",
        "grpc_server_backward_compatibility",
    ],
)

grpc_cc_library(
    name = "grpc_codegen",
    language = "c++",
    public_hdrs = [
        "include/grpc/impl/codegen/byte_buffer.h",
        "include/grpc/impl/codegen/byte_buffer_reader.h",
        "include/grpc/impl/codegen/compression_types.h",
        "include/grpc/impl/codegen/connectivity_state.h",
        "include/grpc/impl/codegen/grpc_types.h",
        "include/grpc/impl/codegen/propagation_bits.h",
        "include/grpc/impl/codegen/status.h",
        "include/grpc/impl/codegen/slice.h",
    ],
    visibility = ["@grpc:public"],
    deps = [
        "gpr_codegen",
    ],
)

grpc_cc_library(
    name = "grpc_grpclb_balancer_addresses",
    srcs = [
        "src/core/ext/filters/client_channel/lb_policy/grpclb/grpclb_balancer_addresses.cc",
    ],
    hdrs = [
        "src/core/ext/filters/client_channel/lb_policy/grpclb/grpclb_balancer_addresses.h",
    ],
    language = "c++",
    deps = [
        "gpr_base",
        "grpc_base_c",
        "grpc_client_channel",
    ],
)

grpc_cc_library(
    name = "grpc_lb_policy_grpclb",
    srcs = [
        "src/core/ext/filters/client_channel/lb_policy/grpclb/client_load_reporting_filter.cc",
        "src/core/ext/filters/client_channel/lb_policy/grpclb/grpclb.cc",
        "src/core/ext/filters/client_channel/lb_policy/grpclb/grpclb_client_stats.cc",
        "src/core/ext/filters/client_channel/lb_policy/grpclb/load_balancer_api.cc",
    ],
    hdrs = [
        "src/core/ext/filters/client_channel/lb_policy/grpclb/client_load_reporting_filter.h",
        "src/core/ext/filters/client_channel/lb_policy/grpclb/grpclb.h",
        "src/core/ext/filters/client_channel/lb_policy/grpclb/grpclb_client_stats.h",
        "src/core/ext/filters/client_channel/lb_policy/grpclb/load_balancer_api.h",
    ],
    external_deps = [
        "absl/memory",
        "absl/container:inlined_vector",
        "absl/strings",
        "absl/strings:str_format",
        "upb_lib",
    ],
    language = "c++",
    public_hdrs = GRPC_SECURE_PUBLIC_HDRS,
    deps = [
        "google_api_upb",
        "gpr_base",
        "grpc_base_c",
        "grpc_client_channel",
        "grpc_grpclb_balancer_addresses",
        "grpc_lb_upb",
        "grpc_resolver_fake",
        "grpc_security_base",
        "grpc_transport_chttp2_client_connector",
        "orphanable",
        "ref_counted_ptr",
    ],
)

grpc_cc_library(
    name = "grpc_xds_client",
    srcs = [
        "src/core/ext/xds/certificate_provider_registry.cc",
        "src/core/ext/xds/certificate_provider_store.cc",
        "src/core/ext/xds/file_watcher_certificate_provider_factory.cc",
        "src/core/ext/xds/xds_api.cc",
        "src/core/ext/xds/xds_bootstrap.cc",
        "src/core/ext/xds/xds_certificate_provider.cc",
        "src/core/ext/xds/xds_client.cc",
        "src/core/ext/xds/xds_client_stats.cc",
        "src/core/ext/xds/xds_http_fault_filter.cc",
        "src/core/ext/xds/xds_http_filters.cc",
        "src/core/lib/security/credentials/xds/xds_credentials.cc",
    ],
    hdrs = [
        "src/core/ext/xds/certificate_provider_factory.h",
        "src/core/ext/xds/certificate_provider_registry.h",
        "src/core/ext/xds/certificate_provider_store.h",
        "src/core/ext/xds/file_watcher_certificate_provider_factory.h",
        "src/core/ext/xds/xds_api.h",
        "src/core/ext/xds/xds_bootstrap.h",
        "src/core/ext/xds/xds_certificate_provider.h",
        "src/core/ext/xds/xds_channel_args.h",
        "src/core/ext/xds/xds_client.h",
        "src/core/ext/xds/xds_client_stats.h",
        "src/core/ext/xds/xds_http_fault_filter.h",
        "src/core/ext/xds/xds_http_filters.h",
        "src/core/lib/security/credentials/xds/xds_credentials.h",
    ],
    external_deps = [
        "absl/functional:bind_front",
        "absl/status:statusor",
        "absl/strings",
        "absl/strings:str_format",
        "absl/container:inlined_vector",
        "upb_lib",
        "upb_textformat_lib",
        "upb_json_lib",
        "re2",
        "upb_reflection",
    ],
    language = "c++",
    deps = [
        "envoy_ads_upb",
        "envoy_ads_upbdefs",
        "envoy_core_upb",
        "envoy_core_upbdefs",
        "envoy_type_upb",
        "google_api_upb",
        "gpr_base",
        "gpr_codegen",
        "grpc_base_c",
        "grpc_client_channel",
        "grpc_codegen",
        "grpc_credentials_util",
        "grpc_fake_credentials",
        "grpc_fault_injection_filter",
        "grpc_lb_xds_channel_args",
        "grpc_matchers",
        "grpc_secure",
        "grpc_security_base",
        "grpc_tls_credentials",
        "grpc_transport_chttp2_client_connector",
        "orphanable",
        "ref_counted_ptr",
        "udpa_type_upb",
        "udpa_type_upbdefs",
    ],
)

grpc_cc_library(
    name = "grpc_xds_server_config_fetcher",
    srcs = [
        "src/core/ext/xds/xds_server_config_fetcher.cc",
    ],
    external_deps = [
        "absl/strings",
    ],
    language = "c++",
    deps = [
        "gpr_base",
        "grpc_base_c",
        "grpc_xds_client",
    ],
)

grpc_cc_library(
    name = "grpc_google_mesh_ca_certificate_provider_factory",
    srcs = [
        "src/core/ext/xds/google_mesh_ca_certificate_provider_factory.cc",
    ],
    hdrs = [
        "src/core/ext/xds/google_mesh_ca_certificate_provider_factory.h",
    ],
    external_deps = [
        "absl/strings",
    ],
    language = "c++",
    deps = [
        "gpr_base",
        "grpc_base_c",
        "grpc_xds_client",
    ],
)

grpc_cc_library(
    name = "grpc_lb_policy_cds",
    srcs = [
        "src/core/ext/filters/client_channel/lb_policy/xds/cds.cc",
    ],
    external_deps = [
        "absl/strings",
    ],
    language = "c++",
    deps = [
        "gpr_base",
        "grpc_base_c",
        "grpc_client_channel",
        "grpc_xds_client",
        "orphanable",
        "ref_counted_ptr",
    ],
)

grpc_cc_library(
    name = "grpc_lb_xds_channel_args",
    hdrs = [
        "src/core/ext/filters/client_channel/lb_policy/xds/xds_channel_args.h",
    ],
    language = "c++",
)

grpc_cc_library(
    name = "grpc_lb_xds_common",
    hdrs = [
        "src/core/ext/filters/client_channel/lb_policy/xds/xds.h",
    ],
    language = "c++",
    deps = [
        "gpr_base",
        "grpc_base_c",
        "grpc_client_channel",
        "grpc_xds_client",
    ],
)

grpc_cc_library(
    name = "grpc_lb_policy_xds_cluster_resolver",
    srcs = [
        "src/core/ext/filters/client_channel/lb_policy/xds/xds_cluster_resolver.cc",
    ],
    external_deps = [
        "absl/strings",
        "absl/types:optional",
    ],
    language = "c++",
    deps = [
        "gpr_base",
        "grpc_base_c",
        "grpc_client_channel",
        "grpc_lb_address_filtering",
        "grpc_lb_policy_ring_hash",
        "grpc_lb_xds_channel_args",
        "grpc_lb_xds_common",
        "grpc_resolver_fake",
        "grpc_xds_client",
        "orphanable",
        "ref_counted_ptr",
    ],
)

grpc_cc_library(
    name = "grpc_lb_policy_xds_cluster_impl",
    srcs = [
        "src/core/ext/filters/client_channel/lb_policy/xds/xds_cluster_impl.cc",
    ],
    external_deps = [
        "absl/strings",
    ],
    language = "c++",
    deps = [
        "gpr_base",
        "grpc_base_c",
        "grpc_client_channel",
        "grpc_lb_xds_channel_args",
        "grpc_lb_xds_common",
        "grpc_xds_client",
        "orphanable",
        "ref_counted_ptr",
    ],
)

grpc_cc_library(
    name = "grpc_lb_policy_xds_cluster_manager",
    srcs = [
        "src/core/ext/filters/client_channel/lb_policy/xds/xds_cluster_manager.cc",
    ],
    external_deps = [
        "absl/strings",
        "absl/status",
    ],
    language = "c++",
    deps = [
        "gpr_base",
        "grpc_base_c",
        "grpc_client_channel",
        "grpc_resolver_xds_header",
        "orphanable",
        "ref_counted",
        "ref_counted_ptr",
    ],
)

grpc_cc_library(
    name = "grpc_lb_address_filtering",
    srcs = [
        "src/core/ext/filters/client_channel/lb_policy/address_filtering.cc",
    ],
    hdrs = [
        "src/core/ext/filters/client_channel/lb_policy/address_filtering.h",
    ],
    external_deps = [
        "absl/strings",
    ],
    language = "c++",
    deps = [
        "gpr_base",
        "grpc_base_c",
        "grpc_client_channel",
    ],
)

grpc_cc_library(
    name = "grpc_lb_subchannel_list",
    hdrs = [
        "src/core/ext/filters/client_channel/lb_policy/subchannel_list.h",
    ],
    language = "c++",
    deps = [
        "gpr_base",
        "grpc_base_c",
        "grpc_client_channel",
    ],
)

grpc_cc_library(
    name = "grpc_lb_policy_pick_first",
    srcs = [
        "src/core/ext/filters/client_channel/lb_policy/pick_first/pick_first.cc",
    ],
    language = "c++",
    deps = [
        "gpr_base",
        "grpc_base_c",
        "grpc_client_channel",
        "grpc_lb_subchannel_list",
    ],
)

grpc_cc_library(
    name = "grpc_lb_policy_ring_hash",
    srcs = [
        "src/core/ext/filters/client_channel/lb_policy/ring_hash/ring_hash.cc",
    ],
    hdrs = [
        "src/core/ext/filters/client_channel/lb_policy/ring_hash/ring_hash.h",
    ],
    external_deps = [
        "absl/strings",
        "xxhash",
    ],
    language = "c++",
    deps = [
        "gpr_base",
        "grpc_base_c",
        "grpc_client_channel",
        "grpc_lb_subchannel_list",
        "grpc_trace",
        "ref_counted_ptr",
    ],
)

grpc_cc_library(
    name = "grpc_lb_policy_round_robin",
    srcs = [
        "src/core/ext/filters/client_channel/lb_policy/round_robin/round_robin.cc",
    ],
    language = "c++",
    deps = [
        "gpr_base",
        "grpc_base_c",
        "grpc_client_channel",
        "grpc_lb_subchannel_list",
        "grpc_trace",
        "ref_counted_ptr",
    ],
)

grpc_cc_library(
    name = "grpc_lb_policy_priority",
    srcs = [
        "src/core/ext/filters/client_channel/lb_policy/priority/priority.cc",
    ],
    external_deps = [
        "absl/strings",
        "absl/strings:str_format",
    ],
    language = "c++",
    deps = [
        "gpr_base",
        "grpc_base_c",
        "grpc_client_channel",
        "grpc_lb_address_filtering",
        "orphanable",
        "ref_counted_ptr",
    ],
)

grpc_cc_library(
    name = "grpc_lb_policy_weighted_target",
    srcs = [
        "src/core/ext/filters/client_channel/lb_policy/weighted_target/weighted_target.cc",
    ],
    external_deps = [
        "absl/container:inlined_vector",
        "absl/strings",
    ],
    language = "c++",
    deps = [
        "gpr_base",
        "grpc_base_c",
        "grpc_client_channel",
        "grpc_lb_address_filtering",
        "orphanable",
        "ref_counted_ptr",
    ],
)

grpc_cc_library(
    name = "lb_server_load_reporting_filter",
    srcs = [
        "src/core/ext/filters/load_reporting/server_load_reporting_filter.cc",
    ],
    hdrs = [
        "src/core/ext/filters/load_reporting/registered_opencensus_objects.h",
        "src/core/ext/filters/load_reporting/server_load_reporting_filter.h",
        "src/cpp/server/load_reporter/constants.h",
    ],
    external_deps = [
        "absl/strings",
        "absl/strings:str_format",
        "opencensus-stats",
    ],
    language = "c++",
    deps = [
        "gpr",
        "grpc++_base",
        "grpc_base_c",
        "grpc_lb_policy_grpclb",
        "grpc_security_base",
    ],
    alwayslink = 1,
)

grpc_cc_library(
    name = "lb_load_data_store",
    srcs = [
        "src/cpp/server/load_reporter/load_data_store.cc",
    ],
    hdrs = [
        "src/cpp/server/load_reporter/constants.h",
        "src/cpp/server/load_reporter/load_data_store.h",
    ],
    language = "c++",
    deps = [
        "gpr",
        "gpr_codegen",
        "grpc++",
        "grpc_base_c",
    ],
)

grpc_cc_library(
    name = "lb_server_load_reporting_service_server_builder_plugin",
    srcs = [
        "src/cpp/server/load_reporter/load_reporting_service_server_builder_plugin.cc",
    ],
    hdrs = [
        "src/cpp/server/load_reporter/load_reporting_service_server_builder_plugin.h",
    ],
    language = "c++",
    deps = [
        "gpr",
        "grpc++",
        "lb_load_reporter_service",
    ],
)

grpc_cc_library(
    name = "grpcpp_server_load_reporting",
    srcs = [
        "src/cpp/server/load_reporter/load_reporting_service_server_builder_option.cc",
        "src/cpp/server/load_reporter/util.cc",
    ],
    language = "c++",
    public_hdrs = [
        "include/grpcpp/ext/server_load_reporting.h",
    ],
    deps = [
        "gpr",
        "gpr_codegen",
        "lb_server_load_reporting_filter",
        "lb_server_load_reporting_service_server_builder_plugin",
    ],
)

grpc_cc_library(
    name = "lb_load_reporter_service",
    srcs = [
        "src/cpp/server/load_reporter/load_reporter_async_service_impl.cc",
    ],
    hdrs = [
        "src/cpp/server/load_reporter/load_reporter_async_service_impl.h",
    ],
    external_deps = ["absl/memory"],
    language = "c++",
    deps = [
        "gpr",
        "lb_load_reporter",
    ],
)

grpc_cc_library(
    name = "lb_get_cpu_stats",
    srcs = [
        "src/cpp/server/load_reporter/get_cpu_stats_linux.cc",
        "src/cpp/server/load_reporter/get_cpu_stats_macos.cc",
        "src/cpp/server/load_reporter/get_cpu_stats_unsupported.cc",
        "src/cpp/server/load_reporter/get_cpu_stats_windows.cc",
    ],
    hdrs = [
        "src/cpp/server/load_reporter/get_cpu_stats.h",
    ],
    language = "c++",
    deps = [
        "gpr_base",
        "grpc++",
    ],
)

grpc_cc_library(
    name = "lb_load_reporter",
    srcs = [
        "src/cpp/server/load_reporter/load_reporter.cc",
    ],
    hdrs = [
        "src/cpp/server/load_reporter/constants.h",
        "src/cpp/server/load_reporter/load_reporter.h",
    ],
    external_deps = [
        "opencensus-stats",
        "opencensus-tags",
    ],
    language = "c++",
    deps = [
        "gpr",
        "gpr_codegen",
        "lb_get_cpu_stats",
        "lb_load_data_store",
        "//src/proto/grpc/lb/v1:load_reporter_proto",
    ],
)

grpc_cc_library(
    name = "grpc_resolver_dns_selection",
    srcs = [
        "src/core/ext/filters/client_channel/resolver/dns/dns_resolver_selection.cc",
    ],
    hdrs = [
        "src/core/ext/filters/client_channel/resolver/dns/dns_resolver_selection.h",
    ],
    language = "c++",
    deps = [
        "gpr_base",
        "grpc_base_c",
    ],
)

grpc_cc_library(
    name = "grpc_resolver_dns_native",
    srcs = [
        "src/core/ext/filters/client_channel/resolver/dns/native/dns_resolver.cc",
    ],
    external_deps = [
        "absl/strings",
    ],
    language = "c++",
    deps = [
        "gpr_base",
        "grpc_base_c",
        "grpc_client_channel",
        "grpc_resolver_dns_selection",
    ],
)

grpc_cc_library(
    name = "grpc_resolver_dns_ares",
    srcs = [
        "src/core/ext/filters/client_channel/resolver/dns/c_ares/dns_resolver_ares.cc",
        "src/core/ext/filters/client_channel/resolver/dns/c_ares/grpc_ares_ev_driver_event_engine.cc",
        "src/core/ext/filters/client_channel/resolver/dns/c_ares/grpc_ares_ev_driver_libuv.cc",
        "src/core/ext/filters/client_channel/resolver/dns/c_ares/grpc_ares_ev_driver_posix.cc",
        "src/core/ext/filters/client_channel/resolver/dns/c_ares/grpc_ares_ev_driver_windows.cc",
        "src/core/ext/filters/client_channel/resolver/dns/c_ares/grpc_ares_wrapper.cc",
        "src/core/ext/filters/client_channel/resolver/dns/c_ares/grpc_ares_wrapper_event_engine.cc",
        "src/core/ext/filters/client_channel/resolver/dns/c_ares/grpc_ares_wrapper_libuv.cc",
        "src/core/ext/filters/client_channel/resolver/dns/c_ares/grpc_ares_wrapper_posix.cc",
        "src/core/ext/filters/client_channel/resolver/dns/c_ares/grpc_ares_wrapper_windows.cc",
    ],
    hdrs = [
        "src/core/ext/filters/client_channel/resolver/dns/c_ares/grpc_ares_ev_driver.h",
        "src/core/ext/filters/client_channel/resolver/dns/c_ares/grpc_ares_wrapper.h",
    ],
    external_deps = [
        "absl/strings",
        "absl/strings:str_format",
        "absl/container:inlined_vector",
        "address_sorting",
        "cares",
    ],
    language = "c++",
    deps = [
        "gpr_base",
        "grpc_base_c",
        "grpc_client_channel",
        "grpc_grpclb_balancer_addresses",
        "grpc_resolver_dns_selection",
    ],
)

grpc_cc_library(
    name = "grpc_resolver_sockaddr",
    srcs = [
        "src/core/ext/filters/client_channel/resolver/sockaddr/sockaddr_resolver.cc",
    ],
    external_deps = [
        "absl/strings",
    ],
    language = "c++",
    deps = [
        "gpr_base",
        "grpc_base_c",
        "grpc_client_channel",
    ],
)

grpc_cc_library(
    name = "grpc_resolver_fake",
    srcs = ["src/core/ext/filters/client_channel/resolver/fake/fake_resolver.cc"],
    hdrs = ["src/core/ext/filters/client_channel/resolver/fake/fake_resolver.h"],
    language = "c++",
    visibility = [
        "//test:__subpackages__",
        "@grpc:grpc_resolver_fake",
    ],
    deps = [
        "gpr_base",
        "grpc_base_c",
        "grpc_client_channel",
    ],
)

grpc_cc_library(
    name = "grpc_resolver_xds_header",
    hdrs = [
        "src/core/ext/filters/client_channel/resolver/xds/xds_resolver.h",
    ],
    language = "c++",
)

grpc_cc_library(
    name = "grpc_resolver_xds",
    srcs = [
        "src/core/ext/filters/client_channel/resolver/xds/xds_resolver.cc",
    ],
    external_deps = [
        "xxhash",
        "re2",
        "absl/strings",
    ],
    language = "c++",
    deps = [
        "gpr_base",
        "grpc_base_c",
        "grpc_client_channel",
        "grpc_lb_policy_ring_hash",
        "grpc_xds_client",
    ],
)

grpc_cc_library(
    name = "grpc_resolver_c2p",
    srcs = [
        "src/core/ext/filters/client_channel/resolver/google_c2p/google_c2p_resolver.cc",
    ],
    language = "c++",
    deps = [
        "alts_util",
        "gpr_base",
        "grpc_base_c",
        "grpc_client_channel",
        "grpc_xds_client",
    ],
)

grpc_cc_library(
    name = "grpc_security_base",
    srcs = [
        "src/core/lib/security/context/security_context.cc",
        "src/core/lib/security/credentials/composite/composite_credentials.cc",
        "src/core/lib/security/credentials/credentials.cc",
        "src/core/lib/security/credentials/credentials_metadata.cc",
        "src/core/lib/security/credentials/plugin/plugin_credentials.cc",
        "src/core/lib/security/security_connector/security_connector.cc",
        "src/core/lib/security/transport/client_auth_filter.cc",
        "src/core/lib/security/transport/secure_endpoint.cc",
        "src/core/lib/security/transport/security_handshaker.cc",
        "src/core/lib/security/transport/server_auth_filter.cc",
        "src/core/lib/security/transport/tsi_error.cc",
    ],
    hdrs = [
        "src/core/lib/security/context/security_context.h",
        "src/core/lib/security/credentials/composite/composite_credentials.h",
        "src/core/lib/security/credentials/credentials.h",
        "src/core/lib/security/credentials/plugin/plugin_credentials.h",
        "src/core/lib/security/security_connector/security_connector.h",
        "src/core/lib/security/transport/auth_filters.h",
        "src/core/lib/security/transport/secure_endpoint.h",
        "src/core/lib/security/transport/security_handshaker.h",
        "src/core/lib/security/transport/tsi_error.h",
    ],
    external_deps = [
        "absl/strings",
    ],
    language = "c++",
    public_hdrs = GRPC_SECURE_PUBLIC_HDRS,
    deps = [
        "gpr_base",
        "grpc_base_c",
        "grpc_trace",
        "ref_counted",
        "ref_counted_ptr",
        "tsi_base",
    ],
)

grpc_cc_library(
    name = "grpc_authorization_base",
    srcs = [
        "src/core/lib/security/authorization/authorization_policy_provider_vtable.cc",
        "src/core/lib/security/authorization/evaluate_args.cc",
        ],
    hdrs = [
        "src/core/lib/security/authorization/authorization_engine.h",
        "src/core/lib/security/authorization/authorization_policy_provider.h",
        "src/core/lib/security/authorization/evaluate_args.h",
    ],
    language = "c++",
    deps = [
        "gpr_base",
        "grpc_base_c",
        "grpc_credentials_util",
        "grpc_trace",
    ],
)

grpc_cc_library(
    name = "tsi_fake_credentials",
    srcs = [
        "src/core/tsi/fake_transport_security.cc",
    ],
    hdrs = [
        "src/core/tsi/fake_transport_security.h",
    ],
    external_deps = [
        "absl/strings",
        "absl/strings:str_format",
    ],
    language = "c++",
    deps = [
      "gpr_base",
      "grpc_base_c",
      "tsi_base",
    ],
)

grpc_cc_library(
    name = "grpc_fake_credentials",
    srcs = [
        "src/core/lib/security/credentials/fake/fake_credentials.cc",
        "src/core/lib/security/security_connector/fake/fake_security_connector.cc",
    ],
    hdrs = [
        "src/core/ext/filters/client_channel/lb_policy/grpclb/grpclb.h",
        "src/core/lib/security/credentials/fake/fake_credentials.h",
        "src/core/lib/security/security_connector/fake/fake_security_connector.h",
    ],
    external_deps = [
        "absl/strings",
        "absl/strings:str_format",
    ],
    language = "c++",
    deps = [
        "gpr_base",
        "grpc_base_c",
        "grpc_security_base",
        "ref_counted_ptr",
        "tsi_fake_credentials",
    ],
)

grpc_cc_library(
    name = "grpc_insecure_credentials",
    srcs = [
        "src/core/lib/security/credentials/insecure/insecure_credentials.cc",
        "src/core/lib/security/security_connector/insecure/insecure_security_connector.cc",
    ],
    hdrs = [
        "src/core/lib/security/security_connector/insecure/insecure_security_connector.h",
    ],
    language = "c++",
    deps = [
        "gpr",
        "grpc_security_base",
        "ref_counted_ptr",
        "tsi_local_credentials",
    ],
)

grpc_cc_library(
    name = "tsi_local_credentials",
    srcs = [
        "src/core/tsi/local_transport_security.cc",
    ],
    hdrs = [
        "src/core/tsi/local_transport_security.h",
    ],
    language = "c++",
    deps = [
        "gpr",
        "grpc_base_c",
        "tsi_base",
      ],
)

grpc_cc_library(
    name = "grpc_local_credentials",
    srcs = [
        "src/core/lib/security/credentials/local/local_credentials.cc",
        "src/core/lib/security/security_connector/local/local_security_connector.cc",
    ],
    hdrs = [
        "src/core/lib/security/credentials/local/local_credentials.h",
        "src/core/lib/security/security_connector/local/local_security_connector.h",
    ],
    external_deps = [
        "absl/strings:str_format",
        "absl/strings",
    ],
    language = "c++",
    deps = [
        "gpr_base",
        "grpc_base_c",
        "grpc_client_channel",
        "grpc_security_base",
        "ref_counted_ptr",
        "tsi_local_credentials",
    ],
)

grpc_cc_library(
    name = "tsi_alts_credentials",
    srcs = [
        "src/core/tsi/alts/crypt/aes_gcm.cc",
        "src/core/tsi/alts/crypt/gsec.cc",
        "src/core/tsi/alts/frame_protector/alts_counter.cc",
        "src/core/tsi/alts/frame_protector/alts_crypter.cc",
        "src/core/tsi/alts/frame_protector/alts_frame_protector.cc",
        "src/core/tsi/alts/frame_protector/alts_record_protocol_crypter_common.cc",
        "src/core/tsi/alts/frame_protector/alts_seal_privacy_integrity_crypter.cc",
        "src/core/tsi/alts/frame_protector/alts_unseal_privacy_integrity_crypter.cc",
        "src/core/tsi/alts/frame_protector/frame_handler.cc",
        "src/core/tsi/alts/handshaker/alts_handshaker_client.cc",
        "src/core/tsi/alts/handshaker/alts_shared_resource.cc",
        "src/core/tsi/alts/handshaker/alts_tsi_handshaker.cc",
        "src/core/tsi/alts/handshaker/alts_tsi_utils.cc",
        "src/core/tsi/alts/zero_copy_frame_protector/alts_grpc_integrity_only_record_protocol.cc",
        "src/core/tsi/alts/zero_copy_frame_protector/alts_grpc_privacy_integrity_record_protocol.cc",
        "src/core/tsi/alts/zero_copy_frame_protector/alts_grpc_record_protocol_common.cc",
        "src/core/tsi/alts/zero_copy_frame_protector/alts_iovec_record_protocol.cc",
        "src/core/tsi/alts/zero_copy_frame_protector/alts_zero_copy_grpc_protector.cc",
        ],
    hdrs = [
        "src/core/tsi/alts/crypt/gsec.h",
        "src/core/tsi/alts/frame_protector/alts_counter.h",
        "src/core/tsi/alts/frame_protector/alts_crypter.h",
        "src/core/tsi/alts/frame_protector/alts_frame_protector.h",
        "src/core/tsi/alts/frame_protector/alts_record_protocol_crypter_common.h",
        "src/core/tsi/alts/frame_protector/frame_handler.h",
        "src/core/tsi/alts/handshaker/alts_handshaker_client.h",
        "src/core/tsi/alts/handshaker/alts_shared_resource.h",
        "src/core/tsi/alts/handshaker/alts_tsi_handshaker.h",
        "src/core/tsi/alts/handshaker/alts_tsi_handshaker_private.h",
        "src/core/tsi/alts/handshaker/alts_tsi_utils.h",
        "src/core/tsi/alts/zero_copy_frame_protector/alts_grpc_integrity_only_record_protocol.h",
        "src/core/tsi/alts/zero_copy_frame_protector/alts_grpc_privacy_integrity_record_protocol.h",
        "src/core/tsi/alts/zero_copy_frame_protector/alts_grpc_record_protocol.h",
        "src/core/tsi/alts/zero_copy_frame_protector/alts_grpc_record_protocol_common.h",
        "src/core/tsi/alts/zero_copy_frame_protector/alts_iovec_record_protocol.h",
        "src/core/tsi/alts/zero_copy_frame_protector/alts_zero_copy_grpc_protector.h",
    ],
    external_deps = [
        "libssl",
        "libcrypto",
        "upb_lib",
    ],
    language = "c++",
    public_hdrs = GRPC_SECURE_PUBLIC_HDRS,
    deps = [
      "alts_util",
      "gpr_base",
      "grpc_base_c",
      "tsi_base",
    ],
)

grpc_cc_library(
    name = "grpc_alts_credentials",
    srcs = [
        "src/core/lib/security/credentials/alts/alts_credentials.cc",
        "src/core/lib/security/security_connector/alts/alts_security_connector.cc",
    ],
    hdrs = [
        "src/core/lib/security/credentials/alts/alts_credentials.h",
        "src/core/lib/security/security_connector/alts/alts_security_connector.h",
    ],
    external_deps = [
        "libssl",
        "upb_lib",
        "upb_lib_descriptor",
    ],
    language = "c++",
    deps = [
        "alts_util",
        "gpr_base",
        "grpc_base_c",
        "grpc_security_base",
        "ref_counted_ptr",
        "tsi_alts_credentials",
        "tsi_base",
    ],
)

grpc_cc_library(
    name = "grpc_ssl_credentials",
    srcs = [
        "src/core/lib/security/credentials/ssl/ssl_credentials.cc",
        "src/core/lib/security/security_connector/ssl/ssl_security_connector.cc",
    ],
    hdrs = [
        "src/core/lib/security/credentials/ssl/ssl_credentials.h",
        "src/core/lib/security/security_connector/ssl/ssl_security_connector.h",
    ],
    external_deps = [
        "absl/strings",
        "absl/strings:str_format",
    ],
    language = "c++",
    public_hdrs = GRPC_SECURE_PUBLIC_HDRS,
    deps = [
        "gpr_base",
        "grpc_base_c",
        "grpc_credentials_util",
        "grpc_security_base",
        "grpc_transport_chttp2_alpn",
        "ref_counted_ptr",
        "tsi_base",
        "tsi_ssl_credentials",
    ],
)

grpc_cc_library(
    name = "grpc_google_default_credentials",
    srcs = [
        "src/core/lib/security/credentials/google_default/credentials_generic.cc",
        "src/core/lib/security/credentials/google_default/google_default_credentials.cc",
    ],
    hdrs = [
        "src/core/ext/filters/client_channel/lb_policy/grpclb/grpclb.h",
        "src/core/lib/security/credentials/google_default/google_default_credentials.h",
    ],
     external_deps = [
        "absl/strings",
        "absl/strings:str_format",
    ],
    language = "c++",
    deps = [
        "alts_util",
        "gpr_base",
        "grpc_base_c",
        "grpc_alts_credentials",
        "grpc_codegen",
        "grpc_external_account_credentials",
        "grpc_jwt_credentials",
        "grpc_lb_xds_channel_args",
        "grpc_oauth2_credentials",
        "grpc_security_base",
        "grpc_ssl_credentials",
        "ref_counted_ptr",
    ],
)

grpc_cc_library(
    name = "grpc_tls_credentials",
    srcs = [
        "src/core/lib/security/credentials/tls/grpc_tls_certificate_distributor.cc",
        "src/core/lib/security/credentials/tls/grpc_tls_certificate_provider.cc",
        "src/core/lib/security/credentials/tls/grpc_tls_credentials_options.cc",
        "src/core/lib/security/credentials/tls/tls_credentials.cc",
        "src/core/lib/security/security_connector/tls/tls_security_connector.cc",
    ],
    hdrs = [
        "src/core/lib/security/credentials/tls/grpc_tls_certificate_distributor.h",
        "src/core/lib/security/credentials/tls/grpc_tls_certificate_provider.h",
        "src/core/lib/security/credentials/tls/grpc_tls_credentials_options.h",
        "src/core/lib/security/credentials/tls/tls_credentials.h",
        "src/core/lib/security/security_connector/tls/tls_security_connector.h",
    ],
    external_deps = [
        "absl/strings",
    ],
    language = "c++",
    public_hdrs = GRPC_SECURE_PUBLIC_HDRS,
    deps = [
        "gpr_base",
        "grpc_base_c",
        "grpc_security_base",
        "tsi_base",
        "tsi_ssl_credentials",
    ],
)

grpc_cc_library(
    name = "grpc_iam_credentials",
    srcs = [
        "src/core/lib/security/credentials/iam/iam_credentials.cc",
    ],
    hdrs = [
        "src/core/lib/security/credentials/iam/iam_credentials.h",
    ],
    external_deps = [
      "absl/strings",
      "absl/strings:str_format",
    ],
    language = "c++",
    deps = [
        "gpr_base",
        "grpc_base_c",
        "grpc_security_base",
        "ref_counted_ptr",
    ],
)

grpc_cc_library(
    name = "grpc_jwt_credentials",
    srcs = [
        "src/core/lib/security/credentials/jwt/json_token.cc",
        "src/core/lib/security/credentials/jwt/jwt_credentials.cc",
        "src/core/lib/security/credentials/jwt/jwt_verifier.cc",
    ],
    hdrs = [
        "src/core/lib/security/credentials/jwt/json_token.h",
        "src/core/lib/security/credentials/jwt/jwt_credentials.h",
        "src/core/lib/security/credentials/jwt/jwt_verifier.h",
    ],
    external_deps = [
        "absl/strings",
        "libcrypto",
        "libssl",
    ],
    language = "c++",
    deps = [
        "gpr_base",
        "grpc_base_c",
        "grpc_credentials_util",
        "grpc_security_base",
        "ref_counted",
        "ref_counted_ptr",
        "tsi_ssl_types",
    ],
)

grpc_cc_library(
    name = "grpc_oauth2_credentials",
    srcs = [
        "src/core/lib/security/credentials/oauth2/oauth2_credentials.cc",
    ],
    hdrs = [
        "src/core/lib/security/credentials/oauth2/oauth2_credentials.h",
    ],
    external_deps = [
        "absl/container:inlined_vector",
        "absl/strings",
        "absl/strings:str_format",
    ],
    language = "c++",
    deps = [
        "gpr_base",
        "grpc_base_c",
        "grpc_codegen",
        "grpc_credentials_util",
        "grpc_security_base",
        "ref_counted_ptr",
    ],
)

grpc_cc_library(
    name = "grpc_external_account_credentials",
    srcs = [
        "src/core/lib/security/credentials/external/aws_external_account_credentials.cc",
        "src/core/lib/security/credentials/external/aws_request_signer.cc",
        "src/core/lib/security/credentials/external/external_account_credentials.cc",
        "src/core/lib/security/credentials/external/file_external_account_credentials.cc",
        "src/core/lib/security/credentials/external/url_external_account_credentials.cc",
    ],
    hdrs = [
        "src/core/lib/security/credentials/external/aws_external_account_credentials.h",
        "src/core/lib/security/credentials/external/aws_request_signer.h",
        "src/core/lib/security/credentials/external/external_account_credentials.h",
        "src/core/lib/security/credentials/external/file_external_account_credentials.h",
        "src/core/lib/security/credentials/external/url_external_account_credentials.h",
    ],
    external_deps = [
        "absl/strings",
        "absl/strings:str_format",
        "absl/time",
        "libcrypto",
        "libssl",
    ],
    language = "c++",
    deps = [
        "gpr_base",
        "grpc_base_c",
        "grpc_credentials_util",
        "grpc_oauth2_credentials",
        "grpc_security_base",
    ],
)

grpc_cc_library(
    name = "grpc_credentials_util",
    srcs = [
        "src/core/lib/security/credentials/tls/tls_utils.cc",
        "src/core/lib/security/security_connector/load_system_roots_fallback.cc",
        "src/core/lib/security/security_connector/load_system_roots_linux.cc",
        "src/core/lib/security/util/json_util.cc",
    ],
    hdrs = [
        "src/core/lib/security/credentials/tls/tls_utils.h",
        "src/core/lib/security/security_connector/load_system_roots.h",
        "src/core/lib/security/security_connector/load_system_roots_linux.h",
        "src/core/lib/security/util/json_util.h",
    ],
    external_deps = [
        "absl/container:inlined_vector",
        "absl/strings",
    ],
    language = "c++",
    deps = [
        "gpr_base",
        "grpc_base_c",
        "grpc_security_base",
    ],
)

grpc_cc_library(
    name = "tsi_ssl_credentials",
    srcs = [
        "src/core/lib/security/security_connector/ssl_utils.cc",
        "src/core/lib/security/security_connector/ssl_utils_config.cc",
        "src/core/tsi/ssl/session_cache/ssl_session_boringssl.cc",
        "src/core/tsi/ssl/session_cache/ssl_session_cache.cc",
        "src/core/tsi/ssl/session_cache/ssl_session_openssl.cc",
        "src/core/tsi/ssl_transport_security.cc",
    ],
    hdrs = [
        "src/core/lib/security/security_connector/ssl_utils.h",
        "src/core/lib/security/security_connector/ssl_utils_config.h",
        "src/core/tsi/ssl/session_cache/ssl_session.h",
        "src/core/tsi/ssl/session_cache/ssl_session_cache.h",
        "src/core/tsi/ssl_transport_security.h",
    ],
    external_deps = [
        "absl/strings",
        "libssl",
        "libcrypto"
    ],
    language = "c++",
    visibility = ["@grpc:public"],
    deps = [
        "gpr_base",
        "grpc_base_c",
        "grpc_credentials_util",
        "grpc_security_base",
        "grpc_transport_chttp2_alpn",
        "ref_counted_ptr",
        "tsi_base",
        "tsi_ssl_types",
    ],
)

grpc_cc_library(
    name = "tsi_ssl_types",
    hdrs = [
      "src/core/tsi/ssl_types.h",
    ],
    external_deps = [
        "libssl",
    ],
    language = "c++",
)

grpc_cc_library(
    name = "grpc_httpcli_security_connector",
    srcs = [
        "src/core/lib/http/httpcli_security_connector.cc",
    ],
    external_deps = [
      "absl/strings",
    ],
    language = "c++",
    deps = [
        "gpr_base",
        "grpc_base_c",
        "grpc_security_base",
        "ref_counted_ptr", 
        "tsi_ssl_credentials",
    ],
)

grpc_cc_library(
    name = "grpc_secure",
    srcs = [
        "src/core/lib/surface/init.cc",
    ],
    language = "c++",
    deps = [
        "gpr_base",
        "grpc_alts_credentials",
        "grpc_authorization_base",
        "grpc_base_c",
        "grpc_external_account_credentials",
        "grpc_fake_credentials",
        "grpc_google_default_credentials",
        "grpc_httpcli_security_connector",
        "grpc_iam_credentials",
        "grpc_insecure_credentials",
        "grpc_jwt_credentials",
        "grpc_local_credentials",
        "grpc_oauth2_credentials",
        "grpc_security_base",
        "grpc_ssl_credentials",
        "grpc_tls_credentials",
        "grpc_trace",
        "tsi_base",
    ],
)

grpc_cc_library(
    name = "grpc_mock_cel",
    hdrs = [
        "src/core/lib/security/authorization/mock_cel/activation.h",
        "src/core/lib/security/authorization/mock_cel/cel_expr_builder_factory.h",
        "src/core/lib/security/authorization/mock_cel/cel_expression.h",
        "src/core/lib/security/authorization/mock_cel/cel_value.h",
        "src/core/lib/security/authorization/mock_cel/evaluator_core.h",
        "src/core/lib/security/authorization/mock_cel/flat_expr_builder.h",
    ],
    language = "c++",
    deps = [
        "google_api_upb",
        "grpc_base_c",
    ],
)

# This target depends on RE2 and should not be linked into grpc by default for binary-size reasons.
grpc_cc_library(
    name = "grpc_matchers",
    srcs = [
        "src/core/lib/matchers/matchers.cc",
    ],
    hdrs = [
        "src/core/lib/matchers/matchers.h",
    ],
    external_deps = [
        "re2",
        "absl/memory",
        "absl/strings",
        "absl/strings:str_format",
    ],
    language = "c++",
    deps = [
        "gpr_base",
        "grpc_base_c",
    ],
)

# This target pulls in a dependency on RE2 and should not be linked into grpc by default for binary-size reasons.
grpc_cc_library(
    name = "grpc_rbac_engine",
    srcs = [
        "src/core/lib/security/authorization/grpc_authorization_engine.cc",
        "src/core/lib/security/authorization/matchers.cc",
        "src/core/lib/security/authorization/rbac_policy.cc",
    ],
    hdrs = [
        "src/core/lib/security/authorization/grpc_authorization_engine.h",
        "src/core/lib/security/authorization/matchers.h",
        "src/core/lib/security/authorization/rbac_policy.h",
    ],
    external_deps = [
      "absl/strings", 
      "absl/strings:str_format",
    ],
    language = "c++",
    deps = [
        "gpr_base",
        "grpc_base_c",
        "grpc_authorization_base",
        "grpc_matchers",
    ],
)

# This target pulls in a dependency on RE2 and should not be linked into grpc by default for binary-size reasons.
grpc_cc_library(
    name = "grpc_authorization_provider",
    srcs = [
        "src/core/lib/security/authorization/grpc_authorization_policy_provider.cc",
        "src/core/lib/security/authorization/rbac_translator.cc",
    ],
    hdrs = [
        "src/core/lib/security/authorization/grpc_authorization_policy_provider.h",
        "src/core/lib/security/authorization/rbac_translator.h",
    ],
    external_deps = [
      "absl/strings",
      "absl/strings:str_format",
    ],
    language = "c++",
    public_hdrs = GRPC_SECURE_PUBLIC_HDRS,
    deps = [
        "gpr_base",
        "grpc_base_c",
        "grpc_matchers",
        "grpc_rbac_engine",
    ],
)

# This target pulls in a dependency on RE2 and should not be linked into grpc by default for binary-size reasons.
grpc_cc_library(
    name = "grpc++_authorization_provider",
    srcs = [
        "src/cpp/server/authorization_policy_provider.cc",
    ],
    external_deps = [
        "absl/synchronization",
        "protobuf_headers",
    ],
    language = "c++",
    public_hdrs = GRPCXX_PUBLIC_HDRS + GRPC_SECURE_PUBLIC_HDRS,
    deps = [
        "gpr_base",
        "grpc++_codegen_base",
        "grpc_authorization_provider",
    ],
)

# This target pulls in a dependency on RE2 and should not be linked into grpc by default for binary-size reasons.
grpc_cc_library(
    name = "grpc_cel_engine",
    srcs = [
        "src/core/lib/security/authorization/cel_authorization_engine.cc",
    ],
    hdrs = [
        "src/core/lib/security/authorization/cel_authorization_engine.h",
    ],
    external_deps = [
        "absl/container:flat_hash_set",
        "absl/memory",
    ],
    language = "c++",
    deps = [
        "envoy_ads_upb",
        "google_api_upb",
        "gpr_base",
        "grpc_base_c",
        "grpc_mock_cel",
        "grpc_rbac_engine",
    ],
)

grpc_cc_library(
    name = "grpc_transport_chttp2",
    srcs = [
        "src/core/ext/transport/chttp2/transport/bin_decoder.cc",
        "src/core/ext/transport/chttp2/transport/bin_encoder.cc",
        "src/core/ext/transport/chttp2/transport/chttp2_plugin.cc",
        "src/core/ext/transport/chttp2/transport/chttp2_transport.cc",
        "src/core/ext/transport/chttp2/transport/context_list.cc",
        "src/core/ext/transport/chttp2/transport/flow_control.cc",
        "src/core/ext/transport/chttp2/transport/frame_data.cc",
        "src/core/ext/transport/chttp2/transport/frame_goaway.cc",
        "src/core/ext/transport/chttp2/transport/frame_ping.cc",
        "src/core/ext/transport/chttp2/transport/frame_rst_stream.cc",
        "src/core/ext/transport/chttp2/transport/frame_settings.cc",
        "src/core/ext/transport/chttp2/transport/frame_window_update.cc",
        "src/core/ext/transport/chttp2/transport/hpack_encoder.cc",
        "src/core/ext/transport/chttp2/transport/hpack_parser.cc",
        "src/core/ext/transport/chttp2/transport/hpack_table.cc",
        "src/core/ext/transport/chttp2/transport/http2_settings.cc",
        "src/core/ext/transport/chttp2/transport/huffsyms.cc",
        "src/core/ext/transport/chttp2/transport/incoming_metadata.cc",
        "src/core/ext/transport/chttp2/transport/parsing.cc",
        "src/core/ext/transport/chttp2/transport/stream_lists.cc",
        "src/core/ext/transport/chttp2/transport/stream_map.cc",
        "src/core/ext/transport/chttp2/transport/varint.cc",
        "src/core/ext/transport/chttp2/transport/writing.cc",
    ],
    hdrs = [
        "src/core/ext/transport/chttp2/transport/bin_decoder.h",
        "src/core/ext/transport/chttp2/transport/bin_encoder.h",
        "src/core/ext/transport/chttp2/transport/chttp2_transport.h",
        "src/core/ext/transport/chttp2/transport/context_list.h",
        "src/core/ext/transport/chttp2/transport/flow_control.h",
        "src/core/ext/transport/chttp2/transport/frame.h",
        "src/core/ext/transport/chttp2/transport/frame_data.h",
        "src/core/ext/transport/chttp2/transport/frame_goaway.h",
        "src/core/ext/transport/chttp2/transport/frame_ping.h",
        "src/core/ext/transport/chttp2/transport/frame_rst_stream.h",
        "src/core/ext/transport/chttp2/transport/frame_settings.h",
        "src/core/ext/transport/chttp2/transport/frame_window_update.h",
        "src/core/ext/transport/chttp2/transport/hpack_encoder.h",
        "src/core/ext/transport/chttp2/transport/hpack_parser.h",
        "src/core/ext/transport/chttp2/transport/hpack_table.h",
        "src/core/ext/transport/chttp2/transport/http2_settings.h",
        "src/core/ext/transport/chttp2/transport/huffsyms.h",
        "src/core/ext/transport/chttp2/transport/incoming_metadata.h",
        "src/core/ext/transport/chttp2/transport/internal.h",
        "src/core/ext/transport/chttp2/transport/stream_map.h",
        "src/core/ext/transport/chttp2/transport/varint.h",
    ],
    external_deps = [
        "absl/strings:str_format",
        "absl/strings",
    ],
    language = "c++",
    visibility = ["@grpc:grpclb"],
    deps = [
        "gpr_base",
        "grpc_base_c",
        "grpc_http_filters",
        "grpc_trace",
        "grpc_transport_chttp2_alpn",
    ],
)

grpc_cc_library(
    name = "grpc_transport_chttp2_alpn",
    srcs = [
        "src/core/ext/transport/chttp2/alpn/alpn.cc",
    ],
    hdrs = [
        "src/core/ext/transport/chttp2/alpn/alpn.h",
    ],
    language = "c++",
    deps = [
        "gpr_base",
    ],
)

grpc_cc_library(
    name = "grpc_transport_chttp2_client_connector",
    srcs = [
        "src/core/ext/transport/chttp2/client/authority.cc",
        "src/core/ext/transport/chttp2/client/chttp2_connector.cc",
    ],
    hdrs = [
        "src/core/ext/transport/chttp2/client/authority.h",
        "src/core/ext/transport/chttp2/client/chttp2_connector.h",
    ],
    language = "c++",
    deps = [
        "gpr_base",
        "grpc_base_c",
        "grpc_client_channel",
        "grpc_security_base",
        "grpc_transport_chttp2",
    ],
)

grpc_cc_library(
    name = "grpc_transport_chttp2_client_insecure",
    srcs = [
        "src/core/ext/transport/chttp2/client/insecure/channel_create_posix.cc",
    ],
    language = "c++",
    deps = [
        "gpr_base",
        "grpc_base_c",
        "grpc_client_channel",
        "grpc_transport_chttp2",
        "grpc_transport_chttp2_client_connector",
    ],
)

grpc_cc_library(
    name = "grpc_transport_chttp2_server",
    srcs = [
        "src/core/ext/transport/chttp2/server/chttp2_server.cc",
    ],
    hdrs = [
        "src/core/ext/transport/chttp2/server/chttp2_server.h",
    ],
    external_deps = [
        "absl/strings",
        "absl/strings:str_format",
    ],
    language = "c++",
    deps = [
        "gpr_base",
        "grpc_base_c",
        "grpc_codegen",
        "grpc_http_filters",
        "grpc_security_base",
        "grpc_transport_chttp2",
        "ref_counted",
        "ref_counted_ptr",
    ],
)

grpc_cc_library(
    name = "grpc_transport_chttp2_server_insecure",
    srcs = [
        "src/core/ext/transport/chttp2/server/insecure/server_chttp2_posix.cc",
    ],
    external_deps = [
        "absl/strings",
    ],
    language = "c++",
    deps = [
        "gpr_base",
        "grpc_base_c",
        "grpc_transport_chttp2",
        "grpc_transport_chttp2_server",
    ],
)

grpc_cc_library(
    name = "grpc_transport_inproc",
    srcs = [
        "src/core/ext/transport/inproc/inproc_plugin.cc",
        "src/core/ext/transport/inproc/inproc_transport.cc",
    ],
    hdrs = [
        "src/core/ext/transport/inproc/inproc_transport.h",
    ],
    language = "c++",
    deps = [
        "gpr_base",
        "grpc_base_c",
        "grpc_trace",
    ],
)

grpc_cc_library(
    name = "tsi_base",
    srcs = [
        "src/core/tsi/transport_security.cc",
        "src/core/tsi/transport_security_grpc.cc",
    ],
    hdrs = [
        "src/core/tsi/transport_security.h",
        "src/core/tsi/transport_security_grpc.h",
        "src/core/tsi/transport_security_interface.h",
    ],
    language = "c++",
    visibility = ["@grpc:tsi_interface"],
    deps = [
        "gpr",
        "grpc_trace",
    ],
)

grpc_cc_library(
<<<<<<< HEAD
=======
    name = "alts_frame_protector",
    srcs = [
        "src/core/tsi/alts/crypt/aes_gcm.cc",
        "src/core/tsi/alts/crypt/gsec.cc",
        "src/core/tsi/alts/frame_protector/alts_counter.cc",
        "src/core/tsi/alts/frame_protector/alts_crypter.cc",
        "src/core/tsi/alts/frame_protector/alts_frame_protector.cc",
        "src/core/tsi/alts/frame_protector/alts_record_protocol_crypter_common.cc",
        "src/core/tsi/alts/frame_protector/alts_seal_privacy_integrity_crypter.cc",
        "src/core/tsi/alts/frame_protector/alts_unseal_privacy_integrity_crypter.cc",
        "src/core/tsi/alts/frame_protector/frame_handler.cc",
        "src/core/tsi/alts/zero_copy_frame_protector/alts_grpc_integrity_only_record_protocol.cc",
        "src/core/tsi/alts/zero_copy_frame_protector/alts_grpc_privacy_integrity_record_protocol.cc",
        "src/core/tsi/alts/zero_copy_frame_protector/alts_grpc_record_protocol_common.cc",
        "src/core/tsi/alts/zero_copy_frame_protector/alts_iovec_record_protocol.cc",
        "src/core/tsi/alts/zero_copy_frame_protector/alts_zero_copy_grpc_protector.cc",
    ],
    hdrs = [
        "src/core/tsi/alts/crypt/gsec.h",
        "src/core/tsi/alts/frame_protector/alts_counter.h",
        "src/core/tsi/alts/frame_protector/alts_crypter.h",
        "src/core/tsi/alts/frame_protector/alts_frame_protector.h",
        "src/core/tsi/alts/frame_protector/alts_record_protocol_crypter_common.h",
        "src/core/tsi/alts/frame_protector/frame_handler.h",
        "src/core/tsi/alts/zero_copy_frame_protector/alts_grpc_integrity_only_record_protocol.h",
        "src/core/tsi/alts/zero_copy_frame_protector/alts_grpc_privacy_integrity_record_protocol.h",
        "src/core/tsi/alts/zero_copy_frame_protector/alts_grpc_record_protocol.h",
        "src/core/tsi/alts/zero_copy_frame_protector/alts_grpc_record_protocol_common.h",
        "src/core/tsi/alts/zero_copy_frame_protector/alts_iovec_record_protocol.h",
        "src/core/tsi/alts/zero_copy_frame_protector/alts_zero_copy_grpc_protector.h",
        "src/core/tsi/transport_security_grpc.h",
    ],
    external_deps = [
        "libssl",
        "libcrypto",
    ],
    language = "c++",
    visibility = ["@grpc:alts_frame_protector"],
    deps = [
        "gpr_base",
        "grpc_base_c",
        "tsi_interface",
    ],
)

grpc_cc_library(
>>>>>>> dc6f6e36
    name = "alts_util",
    srcs = [
        "src/core/lib/security/credentials/alts/check_gcp_environment.cc",
        "src/core/lib/security/credentials/alts/check_gcp_environment_linux.cc",
        "src/core/lib/security/credentials/alts/check_gcp_environment_no_op.cc",
        "src/core/lib/security/credentials/alts/check_gcp_environment_windows.cc",
        "src/core/lib/security/credentials/alts/grpc_alts_credentials_client_options.cc",
        "src/core/lib/security/credentials/alts/grpc_alts_credentials_options.cc",
        "src/core/lib/security/credentials/alts/grpc_alts_credentials_server_options.cc",
        "src/core/tsi/alts/handshaker/transport_security_common_api.cc",
    ],
    hdrs = [
        "src/core/lib/security/credentials/alts/check_gcp_environment.h",
        "src/core/lib/security/credentials/alts/grpc_alts_credentials_options.h",
        "src/core/tsi/alts/handshaker/transport_security_common_api.h",
    ],
    external_deps = [
        "upb_lib",
    ],
    language = "c++",
<<<<<<< HEAD
=======
    public_hdrs = GRPC_SECURE_PUBLIC_HDRS,
    visibility = ["@grpc:tsi"],
>>>>>>> dc6f6e36
    deps = [
        "alts_upb",
        "gpr",
        "grpc_base_c",
    ],
)

grpc_cc_library(
    name = "tsi",
    external_deps = [
        "libssl",
        "libcrypto",
        "absl/strings",
        "upb_lib",
    ],
    language = "c++",
    visibility = ["@grpc:tsi"],
    deps = [
        "gpr",
        "grpc_base_c",
        "tsi_base",
        "tsi_alts_credentials",
        "tsi_fake_credentials",
        "tsi_local_credentials",
        "tsi_ssl_credentials",
    ],
)

grpc_cc_library(
    name = "grpc++_base",
    srcs = GRPCXX_SRCS,
    hdrs = GRPCXX_HDRS,
    external_deps = [
        "absl/synchronization",
        "absl/memory",
        "upb_lib",
        "protobuf_headers",
    ],
    language = "c++",
    public_hdrs = GRPCXX_PUBLIC_HDRS,
    visibility = ["@grpc:alt_grpc++_base_legacy"],
    deps = [
        "gpr_base",
        "grpc",
        "grpc++_codegen_base",
        "grpc++_codegen_base_src",
        "grpc++_internal_hdrs_only",
        "grpc_base_c",
        "grpc_client_channel",
        "grpc_codegen",
        "grpc_health_upb",
        "grpc_trace",
        "grpc_transport_inproc",
        "ref_counted",
    ],
)

grpc_cc_library(
    name = "grpc++_base_unsecure",
    srcs = GRPCXX_SRCS,
    hdrs = GRPCXX_HDRS,
    external_deps = [
        "absl/synchronization",
        "absl/memory",
        "upb_lib",
        "protobuf_headers",
    ],
    language = "c++",
    public_hdrs = GRPCXX_PUBLIC_HDRS,
    deps = [
        "gpr_base",
        "grpc++_codegen_base",
        "grpc++_codegen_base_src",
        "grpc++_internal_hdrs_only",
        "grpc_base_c",
        "grpc_client_channel",
        "grpc_codegen",
        "grpc_health_upb",
        "grpc_trace",
        "grpc_transport_inproc",
        "grpc_unsecure",
        "ref_counted",
    ],
)

grpc_cc_library(
    name = "grpc++_codegen_base",
    language = "c++",
    public_hdrs = [
        "include/grpc++/impl/codegen/async_stream.h",
        "include/grpc++/impl/codegen/async_unary_call.h",
        "include/grpc++/impl/codegen/byte_buffer.h",
        "include/grpc++/impl/codegen/call_hook.h",
        "include/grpc++/impl/codegen/call.h",
        "include/grpc++/impl/codegen/channel_interface.h",
        "include/grpc++/impl/codegen/client_context.h",
        "include/grpc++/impl/codegen/client_unary_call.h",
        "include/grpc++/impl/codegen/completion_queue_tag.h",
        "include/grpc++/impl/codegen/completion_queue.h",
        "include/grpc++/impl/codegen/config.h",
        "include/grpc++/impl/codegen/core_codegen_interface.h",
        "include/grpc++/impl/codegen/create_auth_context.h",
        "include/grpc++/impl/codegen/grpc_library.h",
        "include/grpc++/impl/codegen/metadata_map.h",
        "include/grpc++/impl/codegen/method_handler_impl.h",
        "include/grpc++/impl/codegen/rpc_method.h",
        "include/grpc++/impl/codegen/rpc_service_method.h",
        "include/grpc++/impl/codegen/security/auth_context.h",
        "include/grpc++/impl/codegen/serialization_traits.h",
        "include/grpc++/impl/codegen/server_context.h",
        "include/grpc++/impl/codegen/server_interface.h",
        "include/grpc++/impl/codegen/service_type.h",
        "include/grpc++/impl/codegen/slice.h",
        "include/grpc++/impl/codegen/status_code_enum.h",
        "include/grpc++/impl/codegen/status.h",
        "include/grpc++/impl/codegen/string_ref.h",
        "include/grpc++/impl/codegen/stub_options.h",
        "include/grpc++/impl/codegen/sync_stream.h",
        "include/grpc++/impl/codegen/time.h",
        "include/grpcpp/impl/codegen/async_generic_service.h",
        "include/grpcpp/impl/codegen/async_stream.h",
        "include/grpcpp/impl/codegen/async_unary_call.h",
        "include/grpcpp/impl/codegen/byte_buffer.h",
        "include/grpcpp/impl/codegen/call_hook.h",
        "include/grpcpp/impl/codegen/call_op_set_interface.h",
        "include/grpcpp/impl/codegen/call_op_set.h",
        "include/grpcpp/impl/codegen/call.h",
        "include/grpcpp/impl/codegen/callback_common.h",
        "include/grpcpp/impl/codegen/channel_interface.h",
        "include/grpcpp/impl/codegen/client_callback.h",
        "include/grpcpp/impl/codegen/client_context.h",
        "include/grpcpp/impl/codegen/client_interceptor.h",
        "include/grpcpp/impl/codegen/client_unary_call.h",
        "include/grpcpp/impl/codegen/completion_queue_tag.h",
        "include/grpcpp/impl/codegen/completion_queue.h",
        "include/grpcpp/impl/codegen/config.h",
        "include/grpcpp/impl/codegen/core_codegen_interface.h",
        "include/grpcpp/impl/codegen/create_auth_context.h",
        "include/grpcpp/impl/codegen/delegating_channel.h",
        "include/grpcpp/impl/codegen/grpc_library.h",
        "include/grpcpp/impl/codegen/intercepted_channel.h",
        "include/grpcpp/impl/codegen/interceptor_common.h",
        "include/grpcpp/impl/codegen/interceptor.h",
        "include/grpcpp/impl/codegen/message_allocator.h",
        "include/grpcpp/impl/codegen/metadata_map.h",
        "include/grpcpp/impl/codegen/method_handler_impl.h",
        "include/grpcpp/impl/codegen/method_handler.h",
        "include/grpcpp/impl/codegen/rpc_method.h",
        "include/grpcpp/impl/codegen/rpc_service_method.h",
        "include/grpcpp/impl/codegen/security/auth_context.h",
        "include/grpcpp/impl/codegen/serialization_traits.h",
        "include/grpcpp/impl/codegen/server_callback_handlers.h",
        "include/grpcpp/impl/codegen/server_callback.h",
        "include/grpcpp/impl/codegen/server_context.h",
        "include/grpcpp/impl/codegen/server_interceptor.h",
        "include/grpcpp/impl/codegen/server_interface.h",
        "include/grpcpp/impl/codegen/service_type.h",
        "include/grpcpp/impl/codegen/slice.h",
        "include/grpcpp/impl/codegen/status_code_enum.h",
        "include/grpcpp/impl/codegen/status.h",
        "include/grpcpp/impl/codegen/string_ref.h",
        "include/grpcpp/impl/codegen/stub_options.h",
        "include/grpcpp/impl/codegen/sync_stream.h",
        "include/grpcpp/impl/codegen/time.h",
    ],
    visibility = ["@grpc:public"],
    deps = [
        "grpc++_internal_hdrs_only",
        "grpc_codegen",
    ],
)

grpc_cc_library(
    name = "grpc++_codegen_base_src",
    srcs = [
        "src/cpp/codegen/codegen_init.cc",
    ],
    language = "c++",
    deps = [
        "grpc++_codegen_base",
    ],
)

grpc_cc_library(
    name = "grpc++_codegen_proto",
    external_deps = [
        "protobuf_headers",
    ],
    language = "c++",
    public_hdrs = [
        "include/grpc++/impl/codegen/proto_utils.h",
        "include/grpcpp/impl/codegen/proto_buffer_reader.h",
        "include/grpcpp/impl/codegen/proto_buffer_writer.h",
        "include/grpcpp/impl/codegen/proto_utils.h",
    ],
    visibility = ["@grpc:public"],
    deps = [
        "grpc++_codegen_base",
        "grpc++_config_proto",
    ],
)

grpc_cc_library(
    name = "grpc++_config_proto",
    external_deps = [
        "protobuf_headers",
    ],
    language = "c++",
    public_hdrs = [
        "include/grpc++/impl/codegen/config_protobuf.h",
        "include/grpcpp/impl/codegen/config_protobuf.h",
    ],
    visibility = ["@grpc:public"],
)

grpc_cc_library(
    name = "grpc++_reflection",
    srcs = [
        "src/cpp/ext/proto_server_reflection.cc",
        "src/cpp/ext/proto_server_reflection_plugin.cc",
    ],
    hdrs = [
        "src/cpp/ext/proto_server_reflection.h",
    ],
    language = "c++",
    public_hdrs = [
        "include/grpc++/ext/proto_server_reflection_plugin.h",
        "include/grpcpp/ext/proto_server_reflection_plugin.h",
    ],
    visibility = ["@grpc:public"],
    deps = [
        "grpc++",
        "//src/proto/grpc/reflection/v1alpha:reflection_proto",
    ],
    alwayslink = 1,
)

grpc_cc_library(
    name = "grpcpp_channelz",
    srcs = [
        "src/cpp/server/channelz/channelz_service.cc",
        "src/cpp/server/channelz/channelz_service_plugin.cc",
    ],
    hdrs = [
        "src/cpp/server/channelz/channelz_service.h",
    ],
    language = "c++",
    public_hdrs = [
        "include/grpcpp/ext/channelz_service_plugin.h",
    ],
    deps = [
        "gpr",
        "grpc",
        "grpc++",
        "//src/proto/grpc/channelz:channelz_proto",
    ],
    alwayslink = 1,
)

grpc_cc_library(
    name = "grpcpp_csds",
    srcs = [
        "src/cpp/server/csds/csds.cc",
    ],
    hdrs = [
        "src/cpp/server/csds/csds.h",
    ],
    external_deps = ["absl/status:statusor"],
    language = "c++",
    deps = [
        "gpr",
        "grpc",
        "grpc++_codegen_base",
        "grpc++_internals",
        "//src/proto/grpc/testing/xds/v3:csds_proto",
    ],
    alwayslink = 1,
)

grpc_cc_library(
    name = "grpcpp_admin",
    srcs = [
        "src/cpp/server/admin/admin_services.cc",
    ],
    hdrs = [],
    defines = select({
        "grpc_no_xds": ["GRPC_NO_XDS"],
        "//conditions:default": [],
    }),
    external_deps = [
        "absl/memory",
    ],
    language = "c++",
    public_hdrs = [
        "include/grpcpp/ext/admin_services.h",
    ],
    select_deps = {
        "grpc_no_xds": [],
        "//conditions:default": ["//:grpcpp_csds"],
    },
    deps = [
        "gpr",
        "grpc++",
        "grpcpp_channelz",
    ],
    alwayslink = 1,
)

grpc_cc_library(
    name = "grpc++_test",
    srcs = [
        "src/cpp/client/channel_test_peer.cc",
    ],
    external_deps = [
        "gtest",
    ],
    public_hdrs = [
        "include/grpc++/test/mock_stream.h",
        "include/grpc++/test/server_context_test_spouse.h",
        "include/grpcpp/test/channel_test_peer.h",
        "include/grpcpp/test/client_context_test_peer.h",
        "include/grpcpp/test/default_reactor_test_peer.h",
        "include/grpcpp/test/mock_stream.h",
        "include/grpcpp/test/server_context_test_spouse.h",
    ],
    visibility = ["@grpc:grpc++_test"],
    deps = [
        "gpr_base",
        "grpc++",
        "grpc_base_c",
    ],
)

grpc_cc_library(
    name = "grpc_server_backward_compatibility",
    srcs = [
        "src/core/ext/filters/workarounds/workaround_utils.cc",
    ],
    hdrs = [
        "src/core/ext/filters/workarounds/workaround_utils.h",
    ],
    language = "c++",
    deps = [
        "gpr_base",
        "grpc_base_c",
    ],
)

grpc_cc_library(
    name = "grpc++_core_stats",
    srcs = [
        "src/cpp/util/core_stats.cc",
    ],
    hdrs = [
        "src/cpp/util/core_stats.h",
    ],
    language = "c++",
    deps = [
        "gpr",
        "grpc++",
        "//src/proto/grpc/core:stats_proto",
    ],
)

grpc_cc_library(
    name = "grpc_opencensus_plugin",
    srcs = [
        "src/cpp/ext/filters/census/channel_filter.cc",
        "src/cpp/ext/filters/census/client_filter.cc",
        "src/cpp/ext/filters/census/context.cc",
        "src/cpp/ext/filters/census/grpc_plugin.cc",
        "src/cpp/ext/filters/census/measures.cc",
        "src/cpp/ext/filters/census/rpc_encoding.cc",
        "src/cpp/ext/filters/census/server_filter.cc",
        "src/cpp/ext/filters/census/views.cc",
    ],
    hdrs = [
        "include/grpcpp/opencensus.h",
        "src/cpp/ext/filters/census/channel_filter.h",
        "src/cpp/ext/filters/census/client_filter.h",
        "src/cpp/ext/filters/census/context.h",
        "src/cpp/ext/filters/census/grpc_plugin.h",
        "src/cpp/ext/filters/census/measures.h",
        "src/cpp/ext/filters/census/rpc_encoding.h",
        "src/cpp/ext/filters/census/server_filter.h",
    ],
    external_deps = [
        "absl-base",
        "absl-time",
        "absl/strings",
        "opencensus-trace",
        "opencensus-trace-context_util",
        "opencensus-trace-propagation",
        "opencensus-tags",
        "opencensus-tags-context_util",
        "opencensus-stats",
        "opencensus-context",
    ],
    language = "c++",
    visibility = ["@grpc:grpc_opencensus_plugin"],
    deps = [
        "census",
        "gpr_base",
        "grpc++",
        "grpc_base_c",
    ],
)

# Once upb code-gen issue is resolved, use the targets commented below to replace the ones using
# upb-generated files.

# grpc_upb_proto_library(
#     name = "upb_load_report",
#     deps = ["@envoy_api//envoy/api/v2/endpoint:load_report_export"],
# )
#
# grpc_upb_proto_library(
#     name = "upb_lrs",
#     deps = ["@envoy_api//envoy/service/load_stats/v2:lrs_export"],
# )
#
# grpc_upb_proto_library(
#     name = "upb_cds",
#     deps = ["@envoy_api//envoy/api/v2:cds_export"],
# )

# grpc_cc_library(
#    name = "envoy_lrs_upb",
#    external_deps = [
#        "upb_lib",
#    ],
#    language = "c++",
#    tags = ["no_windows"],
#    deps = [
#        "upb_load_report",
#        "upb_lrs",
#    ],
# )

# grpc_cc_library(
#    name = "envoy_ads_upb",
#    external_deps = [
#        "upb_lib",
#    ],
#    language = "c++",
#    tags = ["no_windows"],
#    deps = [
#        "upb_cds",
#    ],
# )

grpc_cc_library(
    name = "envoy_ads_upb",
    srcs = [
        "src/core/ext/upb-generated/envoy/admin/v3/config_dump.upb.c",
        "src/core/ext/upb-generated/envoy/config/accesslog/v3/accesslog.upb.c",
        "src/core/ext/upb-generated/envoy/config/bootstrap/v3/bootstrap.upb.c",
        "src/core/ext/upb-generated/envoy/config/cluster/v3/circuit_breaker.upb.c",
        "src/core/ext/upb-generated/envoy/config/cluster/v3/cluster.upb.c",
        "src/core/ext/upb-generated/envoy/config/cluster/v3/filter.upb.c",
        "src/core/ext/upb-generated/envoy/config/cluster/v3/outlier_detection.upb.c",
        "src/core/ext/upb-generated/envoy/config/endpoint/v3/endpoint.upb.c",
        "src/core/ext/upb-generated/envoy/config/endpoint/v3/endpoint_components.upb.c",
        "src/core/ext/upb-generated/envoy/config/endpoint/v3/load_report.upb.c",
        "src/core/ext/upb-generated/envoy/config/listener/v3/api_listener.upb.c",
        "src/core/ext/upb-generated/envoy/config/listener/v3/listener.upb.c",
        "src/core/ext/upb-generated/envoy/config/listener/v3/listener_components.upb.c",
        "src/core/ext/upb-generated/envoy/config/listener/v3/udp_listener_config.upb.c",
        "src/core/ext/upb-generated/envoy/config/metrics/v3/stats.upb.c",
        "src/core/ext/upb-generated/envoy/config/overload/v3/overload.upb.c",
        "src/core/ext/upb-generated/envoy/config/rbac/v3/rbac.upb.c",
        "src/core/ext/upb-generated/envoy/config/route/v3/route.upb.c",
        "src/core/ext/upb-generated/envoy/config/route/v3/route_components.upb.c",
        "src/core/ext/upb-generated/envoy/config/route/v3/scoped_route.upb.c",
        "src/core/ext/upb-generated/envoy/config/trace/v3/http_tracer.upb.c",
        "src/core/ext/upb-generated/envoy/extensions/clusters/aggregate/v3/cluster.upb.c",
        "src/core/ext/upb-generated/envoy/extensions/filters/common/fault/v3/fault.upb.c",
        "src/core/ext/upb-generated/envoy/extensions/filters/http/fault/v3/fault.upb.c",
        "src/core/ext/upb-generated/envoy/extensions/filters/http/router/v3/router.upb.c",
        "src/core/ext/upb-generated/envoy/extensions/filters/network/http_connection_manager/v3/http_connection_manager.upb.c",
        "src/core/ext/upb-generated/envoy/extensions/transport_sockets/tls/v3/cert.upb.c",
        "src/core/ext/upb-generated/envoy/extensions/transport_sockets/tls/v3/common.upb.c",
        "src/core/ext/upb-generated/envoy/extensions/transport_sockets/tls/v3/secret.upb.c",
        "src/core/ext/upb-generated/envoy/extensions/transport_sockets/tls/v3/tls.upb.c",
        "src/core/ext/upb-generated/envoy/service/cluster/v3/cds.upb.c",
        "src/core/ext/upb-generated/envoy/service/discovery/v3/ads.upb.c",
        "src/core/ext/upb-generated/envoy/service/discovery/v3/discovery.upb.c",
        "src/core/ext/upb-generated/envoy/service/endpoint/v3/eds.upb.c",
        "src/core/ext/upb-generated/envoy/service/listener/v3/lds.upb.c",
        "src/core/ext/upb-generated/envoy/service/load_stats/v3/lrs.upb.c",
        "src/core/ext/upb-generated/envoy/service/route/v3/rds.upb.c",
        "src/core/ext/upb-generated/envoy/service/route/v3/srds.upb.c",
        "src/core/ext/upb-generated/envoy/service/status/v3/csds.upb.c",
    ],
    hdrs = [
        "src/core/ext/upb-generated/envoy/admin/v3/config_dump.upb.h",
        "src/core/ext/upb-generated/envoy/config/accesslog/v3/accesslog.upb.h",
        "src/core/ext/upb-generated/envoy/config/bootstrap/v3/bootstrap.upb.h",
        "src/core/ext/upb-generated/envoy/config/cluster/v3/circuit_breaker.upb.h",
        "src/core/ext/upb-generated/envoy/config/cluster/v3/cluster.upb.h",
        "src/core/ext/upb-generated/envoy/config/cluster/v3/filter.upb.h",
        "src/core/ext/upb-generated/envoy/config/cluster/v3/outlier_detection.upb.h",
        "src/core/ext/upb-generated/envoy/config/endpoint/v3/endpoint.upb.h",
        "src/core/ext/upb-generated/envoy/config/endpoint/v3/endpoint_components.upb.h",
        "src/core/ext/upb-generated/envoy/config/endpoint/v3/load_report.upb.h",
        "src/core/ext/upb-generated/envoy/config/listener/v3/api_listener.upb.h",
        "src/core/ext/upb-generated/envoy/config/listener/v3/listener.upb.h",
        "src/core/ext/upb-generated/envoy/config/listener/v3/listener_components.upb.h",
        "src/core/ext/upb-generated/envoy/config/listener/v3/udp_listener_config.upb.h",
        "src/core/ext/upb-generated/envoy/config/metrics/v3/stats.upb.h",
        "src/core/ext/upb-generated/envoy/config/overload/v3/overload.upb.h",
        "src/core/ext/upb-generated/envoy/config/rbac/v3/rbac.upb.h",
        "src/core/ext/upb-generated/envoy/config/route/v3/route.upb.h",
        "src/core/ext/upb-generated/envoy/config/route/v3/route_components.upb.h",
        "src/core/ext/upb-generated/envoy/config/route/v3/scoped_route.upb.h",
        "src/core/ext/upb-generated/envoy/config/trace/v3/http_tracer.upb.h",
        "src/core/ext/upb-generated/envoy/extensions/clusters/aggregate/v3/cluster.upb.h",
        "src/core/ext/upb-generated/envoy/extensions/filters/common/fault/v3/fault.upb.h",
        "src/core/ext/upb-generated/envoy/extensions/filters/http/fault/v3/fault.upb.h",
        "src/core/ext/upb-generated/envoy/extensions/filters/http/router/v3/router.upb.h",
        "src/core/ext/upb-generated/envoy/extensions/filters/network/http_connection_manager/v3/http_connection_manager.upb.h",
        "src/core/ext/upb-generated/envoy/extensions/transport_sockets/tls/v3/cert.upb.h",
        "src/core/ext/upb-generated/envoy/extensions/transport_sockets/tls/v3/common.upb.h",
        "src/core/ext/upb-generated/envoy/extensions/transport_sockets/tls/v3/secret.upb.h",
        "src/core/ext/upb-generated/envoy/extensions/transport_sockets/tls/v3/tls.upb.h",
        "src/core/ext/upb-generated/envoy/service/cluster/v3/cds.upb.h",
        "src/core/ext/upb-generated/envoy/service/discovery/v3/ads.upb.h",
        "src/core/ext/upb-generated/envoy/service/discovery/v3/discovery.upb.h",
        "src/core/ext/upb-generated/envoy/service/endpoint/v3/eds.upb.h",
        "src/core/ext/upb-generated/envoy/service/listener/v3/lds.upb.h",
        "src/core/ext/upb-generated/envoy/service/load_stats/v3/lrs.upb.h",
        "src/core/ext/upb-generated/envoy/service/route/v3/rds.upb.h",
        "src/core/ext/upb-generated/envoy/service/route/v3/srds.upb.h",
        "src/core/ext/upb-generated/envoy/service/status/v3/csds.upb.h",
    ],
    external_deps = [
        "upb_lib",
        "upb_lib_descriptor",
        "upb_generated_code_support__only_for_generated_code_do_not_use__i_give_permission_to_break_me",
    ],
    language = "c++",
    deps = [
        "envoy_annotations_upb",
        "envoy_core_upb",
        "envoy_type_upb",
        "google_api_upb",
        "proto_gen_validate_upb",
        "udpa_annotations_upb",
        "xds_core_upb",
    ],
)

grpc_cc_library(
    name = "envoy_ads_upbdefs",
    srcs = [
        "src/core/ext/upbdefs-generated/envoy/admin/v3/config_dump.upbdefs.c",
        "src/core/ext/upbdefs-generated/envoy/config/accesslog/v3/accesslog.upbdefs.c",
        "src/core/ext/upbdefs-generated/envoy/config/bootstrap/v3/bootstrap.upbdefs.c",
        "src/core/ext/upbdefs-generated/envoy/config/cluster/v3/circuit_breaker.upbdefs.c",
        "src/core/ext/upbdefs-generated/envoy/config/cluster/v3/cluster.upbdefs.c",
        "src/core/ext/upbdefs-generated/envoy/config/cluster/v3/filter.upbdefs.c",
        "src/core/ext/upbdefs-generated/envoy/config/cluster/v3/outlier_detection.upbdefs.c",
        "src/core/ext/upbdefs-generated/envoy/config/endpoint/v3/endpoint.upbdefs.c",
        "src/core/ext/upbdefs-generated/envoy/config/endpoint/v3/endpoint_components.upbdefs.c",
        "src/core/ext/upbdefs-generated/envoy/config/endpoint/v3/load_report.upbdefs.c",
        "src/core/ext/upbdefs-generated/envoy/config/listener/v3/api_listener.upbdefs.c",
        "src/core/ext/upbdefs-generated/envoy/config/listener/v3/listener.upbdefs.c",
        "src/core/ext/upbdefs-generated/envoy/config/listener/v3/listener_components.upbdefs.c",
        "src/core/ext/upbdefs-generated/envoy/config/listener/v3/udp_listener_config.upbdefs.c",
        "src/core/ext/upbdefs-generated/envoy/config/metrics/v3/stats.upbdefs.c",
        "src/core/ext/upbdefs-generated/envoy/config/overload/v3/overload.upbdefs.c",
        "src/core/ext/upbdefs-generated/envoy/config/route/v3/route.upbdefs.c",
        "src/core/ext/upbdefs-generated/envoy/config/route/v3/route_components.upbdefs.c",
        "src/core/ext/upbdefs-generated/envoy/config/route/v3/scoped_route.upbdefs.c",
        "src/core/ext/upbdefs-generated/envoy/config/trace/v3/http_tracer.upbdefs.c",
        "src/core/ext/upbdefs-generated/envoy/extensions/clusters/aggregate/v3/cluster.upbdefs.c",
        "src/core/ext/upbdefs-generated/envoy/extensions/filters/common/fault/v3/fault.upbdefs.c",
        "src/core/ext/upbdefs-generated/envoy/extensions/filters/http/fault/v3/fault.upbdefs.c",
        "src/core/ext/upbdefs-generated/envoy/extensions/filters/http/router/v3/router.upbdefs.c",
        "src/core/ext/upbdefs-generated/envoy/extensions/filters/network/http_connection_manager/v3/http_connection_manager.upbdefs.c",
        "src/core/ext/upbdefs-generated/envoy/extensions/transport_sockets/tls/v3/cert.upbdefs.c",
        "src/core/ext/upbdefs-generated/envoy/extensions/transport_sockets/tls/v3/common.upbdefs.c",
        "src/core/ext/upbdefs-generated/envoy/extensions/transport_sockets/tls/v3/secret.upbdefs.c",
        "src/core/ext/upbdefs-generated/envoy/extensions/transport_sockets/tls/v3/tls.upbdefs.c",
        "src/core/ext/upbdefs-generated/envoy/service/cluster/v3/cds.upbdefs.c",
        "src/core/ext/upbdefs-generated/envoy/service/discovery/v3/ads.upbdefs.c",
        "src/core/ext/upbdefs-generated/envoy/service/discovery/v3/discovery.upbdefs.c",
        "src/core/ext/upbdefs-generated/envoy/service/endpoint/v3/eds.upbdefs.c",
        "src/core/ext/upbdefs-generated/envoy/service/listener/v3/lds.upbdefs.c",
        "src/core/ext/upbdefs-generated/envoy/service/load_stats/v3/lrs.upbdefs.c",
        "src/core/ext/upbdefs-generated/envoy/service/route/v3/rds.upbdefs.c",
        "src/core/ext/upbdefs-generated/envoy/service/route/v3/srds.upbdefs.c",
        "src/core/ext/upbdefs-generated/envoy/service/status/v3/csds.upbdefs.c",
    ],
    hdrs = [
        "src/core/ext/upbdefs-generated/envoy/admin/v3/config_dump.upbdefs.h",
        "src/core/ext/upbdefs-generated/envoy/config/accesslog/v3/accesslog.upbdefs.h",
        "src/core/ext/upbdefs-generated/envoy/config/bootstrap/v3/bootstrap.upbdefs.h",
        "src/core/ext/upbdefs-generated/envoy/config/cluster/v3/circuit_breaker.upbdefs.h",
        "src/core/ext/upbdefs-generated/envoy/config/cluster/v3/cluster.upbdefs.h",
        "src/core/ext/upbdefs-generated/envoy/config/cluster/v3/filter.upbdefs.h",
        "src/core/ext/upbdefs-generated/envoy/config/cluster/v3/outlier_detection.upbdefs.h",
        "src/core/ext/upbdefs-generated/envoy/config/endpoint/v3/endpoint.upbdefs.h",
        "src/core/ext/upbdefs-generated/envoy/config/endpoint/v3/endpoint_components.upbdefs.h",
        "src/core/ext/upbdefs-generated/envoy/config/endpoint/v3/load_report.upbdefs.h",
        "src/core/ext/upbdefs-generated/envoy/config/listener/v3/api_listener.upbdefs.h",
        "src/core/ext/upbdefs-generated/envoy/config/listener/v3/listener.upbdefs.h",
        "src/core/ext/upbdefs-generated/envoy/config/listener/v3/listener_components.upbdefs.h",
        "src/core/ext/upbdefs-generated/envoy/config/listener/v3/udp_listener_config.upbdefs.h",
        "src/core/ext/upbdefs-generated/envoy/config/metrics/v3/stats.upbdefs.h",
        "src/core/ext/upbdefs-generated/envoy/config/overload/v3/overload.upbdefs.h",
        "src/core/ext/upbdefs-generated/envoy/config/route/v3/route.upbdefs.h",
        "src/core/ext/upbdefs-generated/envoy/config/route/v3/route_components.upbdefs.h",
        "src/core/ext/upbdefs-generated/envoy/config/route/v3/scoped_route.upbdefs.h",
        "src/core/ext/upbdefs-generated/envoy/config/trace/v3/http_tracer.upbdefs.h",
        "src/core/ext/upbdefs-generated/envoy/extensions/clusters/aggregate/v3/cluster.upbdefs.h",
        "src/core/ext/upbdefs-generated/envoy/extensions/filters/common/fault/v3/fault.upbdefs.h",
        "src/core/ext/upbdefs-generated/envoy/extensions/filters/http/fault/v3/fault.upbdefs.h",
        "src/core/ext/upbdefs-generated/envoy/extensions/filters/http/router/v3/router.upbdefs.h",
        "src/core/ext/upbdefs-generated/envoy/extensions/filters/network/http_connection_manager/v3/http_connection_manager.upbdefs.h",
        "src/core/ext/upbdefs-generated/envoy/extensions/transport_sockets/tls/v3/cert.upbdefs.h",
        "src/core/ext/upbdefs-generated/envoy/extensions/transport_sockets/tls/v3/common.upbdefs.h",
        "src/core/ext/upbdefs-generated/envoy/extensions/transport_sockets/tls/v3/secret.upbdefs.h",
        "src/core/ext/upbdefs-generated/envoy/extensions/transport_sockets/tls/v3/tls.upbdefs.h",
        "src/core/ext/upbdefs-generated/envoy/service/cluster/v3/cds.upbdefs.h",
        "src/core/ext/upbdefs-generated/envoy/service/discovery/v3/ads.upbdefs.h",
        "src/core/ext/upbdefs-generated/envoy/service/discovery/v3/discovery.upbdefs.h",
        "src/core/ext/upbdefs-generated/envoy/service/endpoint/v3/eds.upbdefs.h",
        "src/core/ext/upbdefs-generated/envoy/service/listener/v3/lds.upbdefs.h",
        "src/core/ext/upbdefs-generated/envoy/service/load_stats/v3/lrs.upbdefs.h",
        "src/core/ext/upbdefs-generated/envoy/service/route/v3/rds.upbdefs.h",
        "src/core/ext/upbdefs-generated/envoy/service/route/v3/srds.upbdefs.h",
        "src/core/ext/upbdefs-generated/envoy/service/status/v3/csds.upbdefs.h",
    ],
    external_deps = [
        "upb_lib",
        "upb_lib_descriptor_reflection",
        "upb_textformat_lib",
        "upb_reflection",
        "upb_generated_code_support__only_for_generated_code_do_not_use__i_give_permission_to_break_me",
    ],
    language = "c++",
    deps = [
        "envoy_ads_upb",
        "envoy_annotations_upbdefs",
        "envoy_core_upbdefs",
        "envoy_type_upbdefs",
        "google_api_upbdefs",
        "proto_gen_validate_upbdefs",
        "udpa_annotations_upbdefs",
        "xds_core_upbdefs",
    ],
)

grpc_cc_library(
    name = "envoy_annotations_upb",
    srcs = [
        "src/core/ext/upb-generated/envoy/annotations/deprecation.upb.c",
        "src/core/ext/upb-generated/envoy/annotations/resource.upb.c",
    ],
    hdrs = [
        "src/core/ext/upb-generated/envoy/annotations/deprecation.upb.h",
        "src/core/ext/upb-generated/envoy/annotations/resource.upb.h",
    ],
    external_deps = [
        "upb_lib",
        "upb_lib_descriptor",
        "upb_generated_code_support__only_for_generated_code_do_not_use__i_give_permission_to_break_me",
    ],
    language = "c++",
    deps = [
        "google_api_upb",
    ],
)

grpc_cc_library(
    name = "envoy_annotations_upbdefs",
    srcs = [
        "src/core/ext/upbdefs-generated/envoy/annotations/deprecation.upbdefs.c",
        "src/core/ext/upbdefs-generated/envoy/annotations/resource.upbdefs.c",
    ],
    hdrs = [
        "src/core/ext/upbdefs-generated/envoy/annotations/deprecation.upbdefs.h",
        "src/core/ext/upbdefs-generated/envoy/annotations/resource.upbdefs.h",
    ],
    external_deps = [
        "upb_lib",
        "upb_lib_descriptor_reflection",
        "upb_reflection",
        "upb_textformat_lib",
        "upb_generated_code_support__only_for_generated_code_do_not_use__i_give_permission_to_break_me",
    ],
    language = "c++",
    deps = [
        "envoy_annotations_upb",
        "google_api_upbdefs",
    ],
)

grpc_cc_library(
    name = "envoy_core_upb",
    srcs = [
        "src/core/ext/upb-generated/envoy/config/core/v3/address.upb.c",
        "src/core/ext/upb-generated/envoy/config/core/v3/backoff.upb.c",
        "src/core/ext/upb-generated/envoy/config/core/v3/base.upb.c",
        "src/core/ext/upb-generated/envoy/config/core/v3/config_source.upb.c",
        "src/core/ext/upb-generated/envoy/config/core/v3/event_service_config.upb.c",
        "src/core/ext/upb-generated/envoy/config/core/v3/extension.upb.c",
        "src/core/ext/upb-generated/envoy/config/core/v3/grpc_service.upb.c",
        "src/core/ext/upb-generated/envoy/config/core/v3/health_check.upb.c",
        "src/core/ext/upb-generated/envoy/config/core/v3/http_uri.upb.c",
        "src/core/ext/upb-generated/envoy/config/core/v3/protocol.upb.c",
        "src/core/ext/upb-generated/envoy/config/core/v3/proxy_protocol.upb.c",
        "src/core/ext/upb-generated/envoy/config/core/v3/socket_option.upb.c",
        "src/core/ext/upb-generated/envoy/config/core/v3/substitution_format_string.upb.c",
    ],
    hdrs = [
        "src/core/ext/upb-generated/envoy/config/core/v3/address.upb.h",
        "src/core/ext/upb-generated/envoy/config/core/v3/backoff.upb.h",
        "src/core/ext/upb-generated/envoy/config/core/v3/base.upb.h",
        "src/core/ext/upb-generated/envoy/config/core/v3/config_source.upb.h",
        "src/core/ext/upb-generated/envoy/config/core/v3/event_service_config.upb.h",
        "src/core/ext/upb-generated/envoy/config/core/v3/extension.upb.h",
        "src/core/ext/upb-generated/envoy/config/core/v3/grpc_service.upb.h",
        "src/core/ext/upb-generated/envoy/config/core/v3/health_check.upb.h",
        "src/core/ext/upb-generated/envoy/config/core/v3/http_uri.upb.h",
        "src/core/ext/upb-generated/envoy/config/core/v3/protocol.upb.h",
        "src/core/ext/upb-generated/envoy/config/core/v3/proxy_protocol.upb.h",
        "src/core/ext/upb-generated/envoy/config/core/v3/socket_option.upb.h",
        "src/core/ext/upb-generated/envoy/config/core/v3/substitution_format_string.upb.h",
    ],
    external_deps = [
        "upb_lib",
        "upb_lib_descriptor",
        "upb_generated_code_support__only_for_generated_code_do_not_use__i_give_permission_to_break_me",
    ],
    language = "c++",
    deps = [
        "envoy_annotations_upb",
        "envoy_type_upb",
        "google_api_upb",
        "proto_gen_validate_upb",
        "udpa_annotations_upb",
        "xds_core_upb",
    ],
)

grpc_cc_library(
    name = "envoy_core_upbdefs",
    srcs = [
        "src/core/ext/upbdefs-generated/envoy/config/core/v3/address.upbdefs.c",
        "src/core/ext/upbdefs-generated/envoy/config/core/v3/backoff.upbdefs.c",
        "src/core/ext/upbdefs-generated/envoy/config/core/v3/base.upbdefs.c",
        "src/core/ext/upbdefs-generated/envoy/config/core/v3/config_source.upbdefs.c",
        "src/core/ext/upbdefs-generated/envoy/config/core/v3/event_service_config.upbdefs.c",
        "src/core/ext/upbdefs-generated/envoy/config/core/v3/extension.upbdefs.c",
        "src/core/ext/upbdefs-generated/envoy/config/core/v3/grpc_service.upbdefs.c",
        "src/core/ext/upbdefs-generated/envoy/config/core/v3/health_check.upbdefs.c",
        "src/core/ext/upbdefs-generated/envoy/config/core/v3/http_uri.upbdefs.c",
        "src/core/ext/upbdefs-generated/envoy/config/core/v3/protocol.upbdefs.c",
        "src/core/ext/upbdefs-generated/envoy/config/core/v3/proxy_protocol.upbdefs.c",
        "src/core/ext/upbdefs-generated/envoy/config/core/v3/socket_option.upbdefs.c",
        "src/core/ext/upbdefs-generated/envoy/config/core/v3/substitution_format_string.upbdefs.c",
    ],
    hdrs = [
        "src/core/ext/upbdefs-generated/envoy/config/core/v3/address.upbdefs.h",
        "src/core/ext/upbdefs-generated/envoy/config/core/v3/backoff.upbdefs.h",
        "src/core/ext/upbdefs-generated/envoy/config/core/v3/base.upbdefs.h",
        "src/core/ext/upbdefs-generated/envoy/config/core/v3/config_source.upbdefs.h",
        "src/core/ext/upbdefs-generated/envoy/config/core/v3/event_service_config.upbdefs.h",
        "src/core/ext/upbdefs-generated/envoy/config/core/v3/extension.upbdefs.h",
        "src/core/ext/upbdefs-generated/envoy/config/core/v3/grpc_service.upbdefs.h",
        "src/core/ext/upbdefs-generated/envoy/config/core/v3/health_check.upbdefs.h",
        "src/core/ext/upbdefs-generated/envoy/config/core/v3/http_uri.upbdefs.h",
        "src/core/ext/upbdefs-generated/envoy/config/core/v3/protocol.upbdefs.h",
        "src/core/ext/upbdefs-generated/envoy/config/core/v3/proxy_protocol.upbdefs.h",
        "src/core/ext/upbdefs-generated/envoy/config/core/v3/socket_option.upbdefs.h",
        "src/core/ext/upbdefs-generated/envoy/config/core/v3/substitution_format_string.upbdefs.h",
    ],
    external_deps = [
        "upb_lib",
        "upb_lib_descriptor_reflection",
        "upb_textformat_lib",
        "upb_reflection",
        "upb_generated_code_support__only_for_generated_code_do_not_use__i_give_permission_to_break_me",
    ],
    language = "c++",
    deps = [
        "envoy_core_upb",
        "envoy_type_upbdefs",
        "google_api_upbdefs",
        "proto_gen_validate_upbdefs",
        "xds_core_upbdefs",
    ],
)

grpc_cc_library(
    name = "envoy_type_upb",
    srcs = [
        "src/core/ext/upb-generated/envoy/type/matcher/v3/metadata.upb.c",
        "src/core/ext/upb-generated/envoy/type/matcher/v3/node.upb.c",
        "src/core/ext/upb-generated/envoy/type/matcher/v3/number.upb.c",
        "src/core/ext/upb-generated/envoy/type/matcher/v3/path.upb.c",
        "src/core/ext/upb-generated/envoy/type/matcher/v3/regex.upb.c",
        "src/core/ext/upb-generated/envoy/type/matcher/v3/string.upb.c",
        "src/core/ext/upb-generated/envoy/type/matcher/v3/struct.upb.c",
        "src/core/ext/upb-generated/envoy/type/matcher/v3/value.upb.c",
        "src/core/ext/upb-generated/envoy/type/metadata/v3/metadata.upb.c",
        "src/core/ext/upb-generated/envoy/type/tracing/v3/custom_tag.upb.c",
        "src/core/ext/upb-generated/envoy/type/v3/http.upb.c",
        "src/core/ext/upb-generated/envoy/type/v3/percent.upb.c",
        "src/core/ext/upb-generated/envoy/type/v3/range.upb.c",
        "src/core/ext/upb-generated/envoy/type/v3/semantic_version.upb.c",
    ],
    hdrs = [
        "src/core/ext/upb-generated/envoy/type/matcher/v3/metadata.upb.h",
        "src/core/ext/upb-generated/envoy/type/matcher/v3/node.upb.h",
        "src/core/ext/upb-generated/envoy/type/matcher/v3/number.upb.h",
        "src/core/ext/upb-generated/envoy/type/matcher/v3/path.upb.h",
        "src/core/ext/upb-generated/envoy/type/matcher/v3/regex.upb.h",
        "src/core/ext/upb-generated/envoy/type/matcher/v3/string.upb.h",
        "src/core/ext/upb-generated/envoy/type/matcher/v3/struct.upb.h",
        "src/core/ext/upb-generated/envoy/type/matcher/v3/value.upb.h",
        "src/core/ext/upb-generated/envoy/type/metadata/v3/metadata.upb.h",
        "src/core/ext/upb-generated/envoy/type/tracing/v3/custom_tag.upb.h",
        "src/core/ext/upb-generated/envoy/type/v3/http.upb.h",
        "src/core/ext/upb-generated/envoy/type/v3/percent.upb.h",
        "src/core/ext/upb-generated/envoy/type/v3/range.upb.h",
        "src/core/ext/upb-generated/envoy/type/v3/semantic_version.upb.h",
    ],
    external_deps = [
        "upb_lib",
        "upb_lib_descriptor",
        "upb_generated_code_support__only_for_generated_code_do_not_use__i_give_permission_to_break_me",
    ],
    language = "c++",
    deps = [
        "envoy_annotations_upb",
        "google_api_upb",
        "proto_gen_validate_upb",
        "udpa_annotations_upb",
    ],
)

grpc_cc_library(
    name = "envoy_type_upbdefs",
    srcs = [
        "src/core/ext/upbdefs-generated/envoy/type/matcher/v3/metadata.upbdefs.c",
        "src/core/ext/upbdefs-generated/envoy/type/matcher/v3/node.upbdefs.c",
        "src/core/ext/upbdefs-generated/envoy/type/matcher/v3/number.upbdefs.c",
        "src/core/ext/upbdefs-generated/envoy/type/matcher/v3/path.upbdefs.c",
        "src/core/ext/upbdefs-generated/envoy/type/matcher/v3/regex.upbdefs.c",
        "src/core/ext/upbdefs-generated/envoy/type/matcher/v3/string.upbdefs.c",
        "src/core/ext/upbdefs-generated/envoy/type/matcher/v3/struct.upbdefs.c",
        "src/core/ext/upbdefs-generated/envoy/type/matcher/v3/value.upbdefs.c",
        "src/core/ext/upbdefs-generated/envoy/type/metadata/v3/metadata.upbdefs.c",
        "src/core/ext/upbdefs-generated/envoy/type/tracing/v3/custom_tag.upbdefs.c",
        "src/core/ext/upbdefs-generated/envoy/type/v3/http.upbdefs.c",
        "src/core/ext/upbdefs-generated/envoy/type/v3/percent.upbdefs.c",
        "src/core/ext/upbdefs-generated/envoy/type/v3/range.upbdefs.c",
        "src/core/ext/upbdefs-generated/envoy/type/v3/semantic_version.upbdefs.c",
    ],
    hdrs = [
        "src/core/ext/upbdefs-generated/envoy/type/matcher/v3/metadata.upbdefs.h",
        "src/core/ext/upbdefs-generated/envoy/type/matcher/v3/node.upbdefs.h",
        "src/core/ext/upbdefs-generated/envoy/type/matcher/v3/number.upbdefs.h",
        "src/core/ext/upbdefs-generated/envoy/type/matcher/v3/path.upbdefs.h",
        "src/core/ext/upbdefs-generated/envoy/type/matcher/v3/regex.upbdefs.h",
        "src/core/ext/upbdefs-generated/envoy/type/matcher/v3/string.upbdefs.h",
        "src/core/ext/upbdefs-generated/envoy/type/matcher/v3/struct.upbdefs.h",
        "src/core/ext/upbdefs-generated/envoy/type/matcher/v3/value.upbdefs.h",
        "src/core/ext/upbdefs-generated/envoy/type/metadata/v3/metadata.upbdefs.h",
        "src/core/ext/upbdefs-generated/envoy/type/tracing/v3/custom_tag.upbdefs.h",
        "src/core/ext/upbdefs-generated/envoy/type/v3/http.upbdefs.h",
        "src/core/ext/upbdefs-generated/envoy/type/v3/percent.upbdefs.h",
        "src/core/ext/upbdefs-generated/envoy/type/v3/range.upbdefs.h",
        "src/core/ext/upbdefs-generated/envoy/type/v3/semantic_version.upbdefs.h",
    ],
    external_deps = [
        "upb_lib",
        "upb_lib_descriptor_reflection",
        "upb_reflection",
        "upb_textformat_lib",
        "upb_generated_code_support__only_for_generated_code_do_not_use__i_give_permission_to_break_me",
    ],
    language = "c++",
    deps = [
        "envoy_type_upb",
        "google_api_upbdefs",
        "proto_gen_validate_upbdefs",
    ],
)

grpc_cc_library(
    name = "proto_gen_validate_upb",
    srcs = [
        "src/core/ext/upb-generated/validate/validate.upb.c",
    ],
    hdrs = [
        "src/core/ext/upb-generated/validate/validate.upb.h",
    ],
    external_deps = [
        "upb_lib",
        "upb_lib_descriptor",
        "upb_generated_code_support__only_for_generated_code_do_not_use__i_give_permission_to_break_me",
    ],
    language = "c++",
    deps = [
        "google_api_upb",
    ],
)

grpc_cc_library(
    name = "proto_gen_validate_upbdefs",
    srcs = [
        "src/core/ext/upbdefs-generated/validate/validate.upbdefs.c",
    ],
    hdrs = [
        "src/core/ext/upbdefs-generated/validate/validate.upbdefs.h",
    ],
    external_deps = [
        "upb_lib",
        "upb_lib_descriptor_reflection",
        "upb_textformat_lib",
        "upb_reflection",
        "upb_generated_code_support__only_for_generated_code_do_not_use__i_give_permission_to_break_me",
    ],
    language = "c++",
    deps = [
        "google_api_upbdefs",
        "proto_gen_validate_upb",
    ],
)

# Once upb code-gen issue is resolved, replace udpa_orca_upb with this.
# grpc_upb_proto_library(
#     name = "udpa_orca_upb",
#     deps = ["@envoy_api//udpa/data/orca/v1:orca_load_report"]
# )

grpc_cc_library(
    name = "udpa_orca_upb",
    srcs = [
        "src/core/ext/upb-generated/udpa/data/orca/v1/orca_load_report.upb.c",
    ],
    hdrs = [
        "src/core/ext/upb-generated/udpa/data/orca/v1/orca_load_report.upb.h",
    ],
    external_deps = [
        "upb_lib",
        "upb_lib_descriptor",
        "upb_generated_code_support__only_for_generated_code_do_not_use__i_give_permission_to_break_me",
    ],
    language = "c++",
    deps = [
        "proto_gen_validate_upb",
    ],
)

grpc_cc_library(
    name = "udpa_annotations_upb",
    srcs = [
        "src/core/ext/upb-generated/udpa/annotations/migrate.upb.c",
        "src/core/ext/upb-generated/udpa/annotations/security.upb.c",
        "src/core/ext/upb-generated/udpa/annotations/sensitive.upb.c",
        "src/core/ext/upb-generated/udpa/annotations/status.upb.c",
        "src/core/ext/upb-generated/udpa/annotations/versioning.upb.c",
    ],
    hdrs = [
        "src/core/ext/upb-generated/udpa/annotations/migrate.upb.h",
        "src/core/ext/upb-generated/udpa/annotations/security.upb.h",
        "src/core/ext/upb-generated/udpa/annotations/sensitive.upb.h",
        "src/core/ext/upb-generated/udpa/annotations/status.upb.h",
        "src/core/ext/upb-generated/udpa/annotations/versioning.upb.h",
    ],
    external_deps = [
        "upb_lib",
        "upb_lib_descriptor",
        "upb_generated_code_support__only_for_generated_code_do_not_use__i_give_permission_to_break_me",
    ],
    language = "c++",
    deps = [
        "google_api_upb",
        "proto_gen_validate_upb",
    ],
)

grpc_cc_library(
    name = "udpa_annotations_upbdefs",
    srcs = [
        "src/core/ext/upbdefs-generated/udpa/annotations/migrate.upbdefs.c",
        "src/core/ext/upbdefs-generated/udpa/annotations/security.upbdefs.c",
        "src/core/ext/upbdefs-generated/udpa/annotations/sensitive.upbdefs.c",
        "src/core/ext/upbdefs-generated/udpa/annotations/status.upbdefs.c",
        "src/core/ext/upbdefs-generated/udpa/annotations/versioning.upbdefs.c",
    ],
    hdrs = [
        "src/core/ext/upbdefs-generated/udpa/annotations/migrate.upbdefs.h",
        "src/core/ext/upbdefs-generated/udpa/annotations/security.upbdefs.h",
        "src/core/ext/upbdefs-generated/udpa/annotations/sensitive.upbdefs.h",
        "src/core/ext/upbdefs-generated/udpa/annotations/status.upbdefs.h",
        "src/core/ext/upbdefs-generated/udpa/annotations/versioning.upbdefs.h",
    ],
    external_deps = [
        "upb_lib",
        "upb_lib_descriptor_reflection",
        "upb_textformat_lib",
        "upb_reflection",
        "upb_generated_code_support__only_for_generated_code_do_not_use__i_give_permission_to_break_me",
    ],
    language = "c++",
    deps = [
        "google_api_upbdefs",
        "udpa_annotations_upb",
    ],
)

grpc_cc_library(
    name = "xds_core_upb",
    srcs = [
        "src/core/ext/upb-generated/xds/core/v3/authority.upb.c",
        "src/core/ext/upb-generated/xds/core/v3/collection_entry.upb.c",
        "src/core/ext/upb-generated/xds/core/v3/context_params.upb.c",
        "src/core/ext/upb-generated/xds/core/v3/resource.upb.c",
        "src/core/ext/upb-generated/xds/core/v3/resource_locator.upb.c",
        "src/core/ext/upb-generated/xds/core/v3/resource_name.upb.c",
    ],
    hdrs = [
        "src/core/ext/upb-generated/xds/core/v3/authority.upb.h",
        "src/core/ext/upb-generated/xds/core/v3/collection_entry.upb.h",
        "src/core/ext/upb-generated/xds/core/v3/context_params.upb.h",
        "src/core/ext/upb-generated/xds/core/v3/resource.upb.h",
        "src/core/ext/upb-generated/xds/core/v3/resource_locator.upb.h",
        "src/core/ext/upb-generated/xds/core/v3/resource_name.upb.h",
    ],
    external_deps = [
        "upb_lib",
        "upb_lib_descriptor",
        "upb_generated_code_support__only_for_generated_code_do_not_use__i_give_permission_to_break_me",
    ],
    language = "c++",
    deps = [
        "google_api_upb",
        "proto_gen_validate_upb",
        "udpa_annotations_upb",
    ],
)

grpc_cc_library(
    name = "xds_core_upbdefs",
    srcs = [
        "src/core/ext/upbdefs-generated/xds/core/v3/authority.upbdefs.c",
        "src/core/ext/upbdefs-generated/xds/core/v3/collection_entry.upbdefs.c",
        "src/core/ext/upbdefs-generated/xds/core/v3/context_params.upbdefs.c",
        "src/core/ext/upbdefs-generated/xds/core/v3/resource.upbdefs.c",
        "src/core/ext/upbdefs-generated/xds/core/v3/resource_locator.upbdefs.c",
        "src/core/ext/upbdefs-generated/xds/core/v3/resource_name.upbdefs.c",
    ],
    hdrs = [
        "src/core/ext/upbdefs-generated/xds/core/v3/authority.upbdefs.h",
        "src/core/ext/upbdefs-generated/xds/core/v3/collection_entry.upbdefs.h",
        "src/core/ext/upbdefs-generated/xds/core/v3/context_params.upbdefs.h",
        "src/core/ext/upbdefs-generated/xds/core/v3/resource.upbdefs.h",
        "src/core/ext/upbdefs-generated/xds/core/v3/resource_locator.upbdefs.h",
        "src/core/ext/upbdefs-generated/xds/core/v3/resource_name.upbdefs.h",
    ],
    external_deps = [
        "upb_lib",
        "upb_lib_descriptor_reflection",
        "upb_textformat_lib",
        "upb_reflection",
        "upb_generated_code_support__only_for_generated_code_do_not_use__i_give_permission_to_break_me",
    ],
    language = "c++",
    deps = [
        "google_api_upbdefs",
        "proto_gen_validate_upbdefs",
        "udpa_annotations_upbdefs",
        "xds_core_upb",
    ],
)

grpc_cc_library(
    name = "udpa_type_upb",
    srcs = [
        "src/core/ext/upb-generated/udpa/type/v1/typed_struct.upb.c",
    ],
    hdrs = [
        "src/core/ext/upb-generated/udpa/type/v1/typed_struct.upb.h",
    ],
    external_deps = [
        "upb_lib",
        "upb_lib_descriptor",
        "upb_generated_code_support__only_for_generated_code_do_not_use__i_give_permission_to_break_me",
    ],
    language = "c++",
    deps = [
        "google_api_upb",
        "proto_gen_validate_upb",
    ],
)

grpc_cc_library(
    name = "udpa_type_upbdefs",
    srcs = [
        "src/core/ext/upbdefs-generated/udpa/type/v1/typed_struct.upbdefs.c",
    ],
    hdrs = [
        "src/core/ext/upbdefs-generated/udpa/type/v1/typed_struct.upbdefs.h",
    ],
    external_deps = [
        "upb_lib",
        "upb_lib_descriptor_reflection",
        "upb_textformat_lib",
        "upb_reflection",
        "upb_generated_code_support__only_for_generated_code_do_not_use__i_give_permission_to_break_me",
    ],
    language = "c++",
    deps = [
        "google_api_upbdefs",
        "proto_gen_validate_upbdefs",
    ],
)

# Once upb code-gen issue is resolved, replace grpc_health_upb with this.
# grpc_upb_proto_library(
#     name = "grpc_health_upb",
#     deps = ["//src/proto/grpc/health/v1:health_proto_descriptor"],
# )

grpc_cc_library(
    name = "grpc_health_upb",
    srcs = [
        "src/core/ext/upb-generated/src/proto/grpc/health/v1/health.upb.c",
    ],
    hdrs = [
        "src/core/ext/upb-generated/src/proto/grpc/health/v1/health.upb.h",
    ],
    external_deps = [
        "upb_lib",
        "upb_lib_descriptor",
        "upb_generated_code_support__only_for_generated_code_do_not_use__i_give_permission_to_break_me",
    ],
    language = "c++",
)

# Once upb code-gen issue is resolved, remove this.
grpc_cc_library(
    name = "google_api_upb",
    srcs = [
        "src/core/ext/upb-generated/google/api/annotations.upb.c",
        "src/core/ext/upb-generated/google/api/expr/v1alpha1/checked.upb.c",
        "src/core/ext/upb-generated/google/api/expr/v1alpha1/syntax.upb.c",
        "src/core/ext/upb-generated/google/api/http.upb.c",
        "src/core/ext/upb-generated/google/protobuf/any.upb.c",
        "src/core/ext/upb-generated/google/protobuf/duration.upb.c",
        "src/core/ext/upb-generated/google/protobuf/empty.upb.c",
        "src/core/ext/upb-generated/google/protobuf/struct.upb.c",
        "src/core/ext/upb-generated/google/protobuf/timestamp.upb.c",
        "src/core/ext/upb-generated/google/protobuf/wrappers.upb.c",
        "src/core/ext/upb-generated/google/rpc/status.upb.c",
    ],
    hdrs = [
        "src/core/ext/upb-generated/google/api/annotations.upb.h",
        "src/core/ext/upb-generated/google/api/expr/v1alpha1/checked.upb.h",
        "src/core/ext/upb-generated/google/api/expr/v1alpha1/syntax.upb.h",
        "src/core/ext/upb-generated/google/api/http.upb.h",
        "src/core/ext/upb-generated/google/protobuf/any.upb.h",
        "src/core/ext/upb-generated/google/protobuf/duration.upb.h",
        "src/core/ext/upb-generated/google/protobuf/empty.upb.h",
        "src/core/ext/upb-generated/google/protobuf/struct.upb.h",
        "src/core/ext/upb-generated/google/protobuf/timestamp.upb.h",
        "src/core/ext/upb-generated/google/protobuf/wrappers.upb.h",
        "src/core/ext/upb-generated/google/rpc/status.upb.h",
    ],
    external_deps = [
        "upb_lib",
        "upb_lib_descriptor",
        "upb_generated_code_support__only_for_generated_code_do_not_use__i_give_permission_to_break_me",
    ],
    language = "c++",
)

grpc_cc_library(
    name = "google_api_upbdefs",
    srcs = [
        "src/core/ext/upbdefs-generated/google/api/annotations.upbdefs.c",
        "src/core/ext/upbdefs-generated/google/api/http.upbdefs.c",
        "src/core/ext/upbdefs-generated/google/protobuf/any.upbdefs.c",
        "src/core/ext/upbdefs-generated/google/protobuf/duration.upbdefs.c",
        "src/core/ext/upbdefs-generated/google/protobuf/empty.upbdefs.c",
        "src/core/ext/upbdefs-generated/google/protobuf/struct.upbdefs.c",
        "src/core/ext/upbdefs-generated/google/protobuf/timestamp.upbdefs.c",
        "src/core/ext/upbdefs-generated/google/protobuf/wrappers.upbdefs.c",
        "src/core/ext/upbdefs-generated/google/rpc/status.upbdefs.c",
    ],
    hdrs = [
        "src/core/ext/upbdefs-generated/google/api/annotations.upbdefs.h",
        "src/core/ext/upbdefs-generated/google/api/http.upbdefs.h",
        "src/core/ext/upbdefs-generated/google/protobuf/any.upbdefs.h",
        "src/core/ext/upbdefs-generated/google/protobuf/duration.upbdefs.h",
        "src/core/ext/upbdefs-generated/google/protobuf/empty.upbdefs.h",
        "src/core/ext/upbdefs-generated/google/protobuf/struct.upbdefs.h",
        "src/core/ext/upbdefs-generated/google/protobuf/timestamp.upbdefs.h",
        "src/core/ext/upbdefs-generated/google/protobuf/wrappers.upbdefs.h",
        "src/core/ext/upbdefs-generated/google/rpc/status.upbdefs.h",
    ],
    external_deps = [
        "upb_lib",
        "upb_lib_descriptor_reflection",
        "upb_textformat_lib",
        "upb_reflection",
        "upb_generated_code_support__only_for_generated_code_do_not_use__i_give_permission_to_break_me",
    ],
    language = "c++",
    deps = [
        "google_api_upb",
    ],
)

# Once upb code-gen issue is resolved, replace grpc_lb_upb with this.
# grpc_upb_proto_library(
#     name = "grpc_lb_upb",
#     deps = ["//src/proto/grpc/lb/v1:load_balancer_proto_descriptor"],
# )

grpc_cc_library(
    name = "grpc_lb_upb",
    srcs = [
        "src/core/ext/upb-generated/src/proto/grpc/lb/v1/load_balancer.upb.c",
    ],
    hdrs = [
        "src/core/ext/upb-generated/src/proto/grpc/lb/v1/load_balancer.upb.h",
    ],
    external_deps = [
        "upb_lib",
        "upb_lib_descriptor",
        "upb_generated_code_support__only_for_generated_code_do_not_use__i_give_permission_to_break_me",
    ],
    language = "c++",
    deps = [
        "google_api_upb",
    ],
)

# Once upb code-gen issue is resolved, replace meshca_upb with this.
# meshca_upb_proto_library(
#     name = "meshca_upb",
#     deps = ["//third_party/istio/security/proto/providers/google:meshca_proto"],
# )

grpc_cc_library(
    name = "meshca_upb",
    srcs = [
        "src/core/ext/upb-generated/third_party/istio/security/proto/providers/google/meshca.upb.c",
    ],
    hdrs = [
        "src/core/ext/upb-generated/third_party/istio/security/proto/providers/google/meshca.upb.h",
    ],
    external_deps = [
        "upb_generated_code_support__only_for_generated_code_do_not_use__i_give_permission_to_break_me",
    ],
    language = "c++",
    deps = [
        "google_api_upb",
    ],
)

# Once upb code-gen issue is resolved, replace alts_upb with this.
# grpc_upb_proto_library(
#     name = "alts_upb",
#     deps = ["//src/proto/grpc/gcp:alts_handshaker_proto"],
# )

grpc_cc_library(
    name = "alts_upb",
    srcs = [
        "src/core/ext/upb-generated/src/proto/grpc/gcp/altscontext.upb.c",
        "src/core/ext/upb-generated/src/proto/grpc/gcp/handshaker.upb.c",
        "src/core/ext/upb-generated/src/proto/grpc/gcp/transport_security_common.upb.c",
    ],
    hdrs = [
        "src/core/ext/upb-generated/src/proto/grpc/gcp/altscontext.upb.h",
        "src/core/ext/upb-generated/src/proto/grpc/gcp/handshaker.upb.h",
        "src/core/ext/upb-generated/src/proto/grpc/gcp/transport_security_common.upb.h",
    ],
    external_deps = [
        "upb_lib",
        "upb_lib_descriptor",
        "upb_generated_code_support__only_for_generated_code_do_not_use__i_give_permission_to_break_me",
    ],
    language = "c++",
)

grpc_generate_one_off_targets()

filegroup(
    name = "root_certificates",
    srcs = [
        "etc/roots.pem",
    ],
    visibility = ["//visibility:public"],
)<|MERGE_RESOLUTION|>--- conflicted
+++ resolved
@@ -3006,55 +3006,6 @@
 )
 
 grpc_cc_library(
-<<<<<<< HEAD
-=======
-    name = "alts_frame_protector",
-    srcs = [
-        "src/core/tsi/alts/crypt/aes_gcm.cc",
-        "src/core/tsi/alts/crypt/gsec.cc",
-        "src/core/tsi/alts/frame_protector/alts_counter.cc",
-        "src/core/tsi/alts/frame_protector/alts_crypter.cc",
-        "src/core/tsi/alts/frame_protector/alts_frame_protector.cc",
-        "src/core/tsi/alts/frame_protector/alts_record_protocol_crypter_common.cc",
-        "src/core/tsi/alts/frame_protector/alts_seal_privacy_integrity_crypter.cc",
-        "src/core/tsi/alts/frame_protector/alts_unseal_privacy_integrity_crypter.cc",
-        "src/core/tsi/alts/frame_protector/frame_handler.cc",
-        "src/core/tsi/alts/zero_copy_frame_protector/alts_grpc_integrity_only_record_protocol.cc",
-        "src/core/tsi/alts/zero_copy_frame_protector/alts_grpc_privacy_integrity_record_protocol.cc",
-        "src/core/tsi/alts/zero_copy_frame_protector/alts_grpc_record_protocol_common.cc",
-        "src/core/tsi/alts/zero_copy_frame_protector/alts_iovec_record_protocol.cc",
-        "src/core/tsi/alts/zero_copy_frame_protector/alts_zero_copy_grpc_protector.cc",
-    ],
-    hdrs = [
-        "src/core/tsi/alts/crypt/gsec.h",
-        "src/core/tsi/alts/frame_protector/alts_counter.h",
-        "src/core/tsi/alts/frame_protector/alts_crypter.h",
-        "src/core/tsi/alts/frame_protector/alts_frame_protector.h",
-        "src/core/tsi/alts/frame_protector/alts_record_protocol_crypter_common.h",
-        "src/core/tsi/alts/frame_protector/frame_handler.h",
-        "src/core/tsi/alts/zero_copy_frame_protector/alts_grpc_integrity_only_record_protocol.h",
-        "src/core/tsi/alts/zero_copy_frame_protector/alts_grpc_privacy_integrity_record_protocol.h",
-        "src/core/tsi/alts/zero_copy_frame_protector/alts_grpc_record_protocol.h",
-        "src/core/tsi/alts/zero_copy_frame_protector/alts_grpc_record_protocol_common.h",
-        "src/core/tsi/alts/zero_copy_frame_protector/alts_iovec_record_protocol.h",
-        "src/core/tsi/alts/zero_copy_frame_protector/alts_zero_copy_grpc_protector.h",
-        "src/core/tsi/transport_security_grpc.h",
-    ],
-    external_deps = [
-        "libssl",
-        "libcrypto",
-    ],
-    language = "c++",
-    visibility = ["@grpc:alts_frame_protector"],
-    deps = [
-        "gpr_base",
-        "grpc_base_c",
-        "tsi_interface",
-    ],
-)
-
-grpc_cc_library(
->>>>>>> dc6f6e36
     name = "alts_util",
     srcs = [
         "src/core/lib/security/credentials/alts/check_gcp_environment.cc",
@@ -3075,11 +3026,8 @@
         "upb_lib",
     ],
     language = "c++",
-<<<<<<< HEAD
-=======
     public_hdrs = GRPC_SECURE_PUBLIC_HDRS,
     visibility = ["@grpc:tsi"],
->>>>>>> dc6f6e36
     deps = [
         "alts_upb",
         "gpr",
