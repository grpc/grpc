# gRPC Bazel BUILD file.
#
# Copyright 2016 gRPC authors.
#
# Licensed under the Apache License, Version 2.0 (the "License");
# you may not use this file except in compliance with the License.
# You may obtain a copy of the License at
#
#     http://www.apache.org/licenses/LICENSE-2.0
#
# Unless required by applicable law or agreed to in writing, software
# distributed under the License is distributed on an "AS IS" BASIS,
# WITHOUT WARRANTIES OR CONDITIONS OF ANY KIND, either express or implied.
# See the License for the specific language governing permissions and
# limitations under the License.

load(
    "//bazel:grpc_build_system.bzl",
    "grpc_cc_library",
    "grpc_generate_one_off_targets",
    "grpc_upb_proto_library",
    "python_config_settings",
)
load("@bazel_skylib//lib:selects.bzl", "selects")

licenses(["notice"])

package(
    default_visibility = ["//visibility:public"],
    features = [
        "layering_check",
        "-parse_headers",
    ],
)

exports_files([
    "LICENSE",
    "etc/roots.pem",
])

config_setting(
    name = "grpc_no_ares",
    values = {"define": "grpc_no_ares=true"},
)

config_setting(
    name = "grpc_no_xds_define",
    values = {"define": "grpc_no_xds=true"},
)

config_setting(
    name = "android",
    values = {"crosstool_top": "//external:android/crosstool"},
)

config_setting(
    name = "ios",
    values = {"apple_platform_type": "ios"},
)

selects.config_setting_group(
    name = "grpc_no_xds",
    match_any = [
        ":grpc_no_xds_define",
        # In addition to disabling XDS support when --define=grpc_no_xds=true is
        # specified, we also disable it on mobile platforms where it is not
        # likely to be needed and where reducing the binary size is more
        # important.
        ":android",
        ":ios",
    ],
)

config_setting(
    name = "grpc_allow_exceptions",
    values = {"define": "GRPC_ALLOW_EXCEPTIONS=1"},
)

config_setting(
    name = "grpc_disallow_exceptions",
    values = {"define": "GRPC_ALLOW_EXCEPTIONS=0"},
)

config_setting(
    name = "remote_execution",
    values = {"define": "GRPC_PORT_ISOLATED_RUNTIME=1"},
)

config_setting(
    name = "windows",
    values = {"cpu": "x64_windows"},
)

config_setting(
    name = "windows_msvc",
    values = {"cpu": "x64_windows_msvc"},
)

config_setting(
    name = "mac_x86_64",
    values = {"cpu": "darwin"},
)

config_setting(
    name = "use_strict_warning",
    values = {"define": "use_strict_warning=true"},
)

python_config_settings()

# This should be updated along with build_handwritten.yaml
g_stands_for = "guileless"  # @unused

core_version = "18.0.0"  # @unused

version = "1.40.0-dev"  # @unused

GPR_PUBLIC_HDRS = [
    "include/grpc/support/alloc.h",
    "include/grpc/support/atm.h",
    "include/grpc/support/atm_gcc_atomic.h",
    "include/grpc/support/atm_gcc_sync.h",
    "include/grpc/support/atm_windows.h",
    "include/grpc/support/cpu.h",
    "include/grpc/support/log.h",
    "include/grpc/support/log_windows.h",
    "include/grpc/support/port_platform.h",
    "include/grpc/support/string_util.h",
    "include/grpc/support/sync.h",
    "include/grpc/support/sync_abseil.h",
    "include/grpc/support/sync_custom.h",
    "include/grpc/support/sync_generic.h",
    "include/grpc/support/sync_posix.h",
    "include/grpc/support/sync_windows.h",
    "include/grpc/support/thd_id.h",
    "include/grpc/support/time.h",
]

GRPC_PUBLIC_HDRS = [
    "include/grpc/byte_buffer.h",
    "include/grpc/byte_buffer_reader.h",
    "include/grpc/compression.h",
    "include/grpc/fork.h",
    "include/grpc/grpc.h",
    "include/grpc/grpc_posix.h",
    "include/grpc/grpc_security_constants.h",
    "include/grpc/slice.h",
    "include/grpc/slice_buffer.h",
    "include/grpc/status.h",
    "include/grpc/load_reporting.h",
    "include/grpc/support/workaround_list.h",
]

GRPC_PUBLIC_EVENT_ENGINE_HDRS = [
    "include/grpc/event_engine/endpoint_config.h",
    "include/grpc/event_engine/event_engine.h",
    "include/grpc/event_engine/port.h",
    "include/grpc/event_engine/slice_allocator.h",
]

GRPC_SECURE_PUBLIC_HDRS = [
    "include/grpc/grpc_security.h",
]

# TODO(ctiller): layer grpc atop grpc_unsecure, layer grpc++ atop grpc++_unsecure
GRPCXX_SRCS = [
    "src/cpp/client/channel_cc.cc",
    "src/cpp/client/client_callback.cc",
    "src/cpp/client/client_context.cc",
    "src/cpp/client/client_interceptor.cc",
    "src/cpp/client/create_channel.cc",
    "src/cpp/client/create_channel_internal.cc",
    "src/cpp/client/create_channel_posix.cc",
    "src/cpp/client/credentials_cc.cc",
    "src/cpp/common/alarm.cc",
    "src/cpp/common/channel_arguments.cc",
    "src/cpp/common/channel_filter.cc",
    "src/cpp/common/completion_queue_cc.cc",
    "src/cpp/common/core_codegen.cc",
    "src/cpp/common/resource_quota_cc.cc",
    "src/cpp/common/rpc_method.cc",
    "src/cpp/common/version_cc.cc",
    "src/cpp/common/validate_service_config.cc",
    "src/cpp/server/async_generic_service.cc",
    "src/cpp/server/channel_argument_option.cc",
    "src/cpp/server/create_default_thread_pool.cc",
    "src/cpp/server/dynamic_thread_pool.cc",
    "src/cpp/server/external_connection_acceptor_impl.cc",
    "src/cpp/server/health/default_health_check_service.cc",
    "src/cpp/server/health/health_check_service.cc",
    "src/cpp/server/health/health_check_service_server_builder_option.cc",
    "src/cpp/server/server_builder.cc",
    "src/cpp/server/server_callback.cc",
    "src/cpp/server/server_cc.cc",
    "src/cpp/server/server_context.cc",
    "src/cpp/server/server_credentials.cc",
    "src/cpp/server/server_posix.cc",
    "src/cpp/thread_manager/thread_manager.cc",
    "src/cpp/util/byte_buffer_cc.cc",
    "src/cpp/util/status.cc",
    "src/cpp/util/string_ref.cc",
    "src/cpp/util/time_cc.cc",
]

GRPCXX_HDRS = [
    "src/cpp/client/create_channel_internal.h",
    "src/cpp/common/channel_filter.h",
    "src/cpp/server/dynamic_thread_pool.h",
    "src/cpp/server/external_connection_acceptor_impl.h",
    "src/cpp/server/health/default_health_check_service.h",
    "src/cpp/server/thread_pool_interface.h",
    "src/cpp/thread_manager/thread_manager.h",
]

GRPCXX_PUBLIC_HDRS = [
    "include/grpc++/alarm.h",
    "include/grpc++/channel.h",
    "include/grpc++/client_context.h",
    "include/grpc++/completion_queue.h",
    "include/grpc++/create_channel.h",
    "include/grpc++/create_channel_posix.h",
    "include/grpc++/ext/health_check_service_server_builder_option.h",
    "include/grpc++/generic/async_generic_service.h",
    "include/grpc++/generic/generic_stub.h",
    "include/grpc++/grpc++.h",
    "include/grpc++/health_check_service_interface.h",
    "include/grpc++/impl/call.h",
    "include/grpc++/impl/channel_argument_option.h",
    "include/grpc++/impl/client_unary_call.h",
    "include/grpc++/impl/codegen/core_codegen.h",
    "include/grpc++/impl/grpc_library.h",
    "include/grpc++/impl/method_handler_impl.h",
    "include/grpc++/impl/rpc_method.h",
    "include/grpc++/impl/rpc_service_method.h",
    "include/grpc++/impl/serialization_traits.h",
    "include/grpc++/impl/server_builder_option.h",
    "include/grpc++/impl/server_builder_plugin.h",
    "include/grpc++/impl/server_initializer.h",
    "include/grpc++/impl/service_type.h",
    "include/grpc++/security/auth_context.h",
    "include/grpc++/resource_quota.h",
    "include/grpc++/security/auth_metadata_processor.h",
    "include/grpc++/security/credentials.h",
    "include/grpc++/security/server_credentials.h",
    "include/grpc++/server.h",
    "include/grpc++/server_builder.h",
    "include/grpc++/server_context.h",
    "include/grpc++/server_posix.h",
    "include/grpc++/support/async_stream.h",
    "include/grpc++/support/async_unary_call.h",
    "include/grpc++/support/byte_buffer.h",
    "include/grpc++/support/channel_arguments.h",
    "include/grpc++/support/config.h",
    "include/grpc++/support/slice.h",
    "include/grpc++/support/status.h",
    "include/grpc++/support/status_code_enum.h",
    "include/grpc++/support/string_ref.h",
    "include/grpc++/support/stub_options.h",
    "include/grpc++/support/sync_stream.h",
    "include/grpc++/support/time.h",
    "include/grpcpp/alarm.h",
    "include/grpcpp/channel.h",
    "include/grpcpp/client_context.h",
    "include/grpcpp/completion_queue.h",
    "include/grpcpp/create_channel.h",
    "include/grpcpp/create_channel_posix.h",
    "include/grpcpp/ext/health_check_service_server_builder_option.h",
    "include/grpcpp/generic/async_generic_service.h",
    "include/grpcpp/generic/generic_stub.h",
    "include/grpcpp/grpcpp.h",
    "include/grpcpp/health_check_service_interface.h",
    "include/grpcpp/impl/call.h",
    "include/grpcpp/impl/channel_argument_option.h",
    "include/grpcpp/impl/client_unary_call.h",
    "include/grpcpp/impl/codegen/core_codegen.h",
    "include/grpcpp/impl/grpc_library.h",
    "include/grpcpp/impl/method_handler_impl.h",
    "include/grpcpp/impl/rpc_method.h",
    "include/grpcpp/impl/rpc_service_method.h",
    "include/grpcpp/impl/serialization_traits.h",
    "include/grpcpp/impl/server_builder_option.h",
    "include/grpcpp/impl/server_builder_plugin.h",
    "include/grpcpp/impl/server_initializer.h",
    "include/grpcpp/impl/service_type.h",
    "include/grpcpp/resource_quota.h",
    "include/grpcpp/security/auth_context.h",
    "include/grpcpp/security/auth_metadata_processor.h",
    "include/grpcpp/security/credentials.h",
    "include/grpcpp/security/server_credentials.h",
    "include/grpcpp/security/tls_certificate_provider.h",
    "include/grpcpp/security/authorization_policy_provider.h",
    "include/grpcpp/security/tls_credentials_options.h",
    "include/grpcpp/server.h",
    "include/grpcpp/server_builder.h",
    "include/grpcpp/server_context.h",
    "include/grpcpp/server_posix.h",
    "include/grpcpp/support/async_stream.h",
    "include/grpcpp/support/async_unary_call.h",
    "include/grpcpp/support/byte_buffer.h",
    "include/grpcpp/support/channel_arguments.h",
    "include/grpcpp/support/client_callback.h",
    "include/grpcpp/support/client_interceptor.h",
    "include/grpcpp/support/config.h",
    "include/grpcpp/support/interceptor.h",
    "include/grpcpp/support/message_allocator.h",
    "include/grpcpp/support/method_handler.h",
    "include/grpcpp/support/proto_buffer_reader.h",
    "include/grpcpp/support/proto_buffer_writer.h",
    "include/grpcpp/support/server_callback.h",
    "include/grpcpp/support/server_interceptor.h",
    "include/grpcpp/support/slice.h",
    "include/grpcpp/support/status.h",
    "include/grpcpp/support/status_code_enum.h",
    "include/grpcpp/support/string_ref.h",
    "include/grpcpp/support/stub_options.h",
    "include/grpcpp/support/sync_stream.h",
    "include/grpcpp/support/time.h",
    "include/grpcpp/support/validate_service_config.h",
]

grpc_cc_library(
    name = "gpr",
    language = "c++",
    public_hdrs = GPR_PUBLIC_HDRS,
    standalone = True,
    visibility = ["@grpc:public"],
    deps = [
        "gpr_base",
    ],
)

grpc_cc_library(
    name = "grpc_unsecure",
    srcs = [
        "src/core/lib/security/authorization/authorization_policy_provider_null_vtable.cc",
        "src/core/lib/surface/init.cc",
        "src/core/lib/surface/init_unsecure.cc",
        "src/core/plugin_registry/grpc_unsecure_plugin_registry.cc",
    ],
    language = "c++",
    public_hdrs = GRPC_PUBLIC_HDRS,
    standalone = True,
    visibility = ["@grpc:public"],
    deps = [
        "gpr_base",
        "grpc_base_c",
        "grpc_common",
        "grpc_lb_policy_grpclb",
        "grpc_trace",
    ],
)

grpc_cc_library(
    name = "grpc",
    srcs = [
        "src/core/lib/surface/init.cc",
        "src/core/plugin_registry/grpc_plugin_registry.cc",
    ],
    defines = select({
        "grpc_no_xds": ["GRPC_NO_XDS"],
        "//conditions:default": [],
    }),
    language = "c++",
    public_hdrs = GRPC_PUBLIC_HDRS + GRPC_SECURE_PUBLIC_HDRS,
    select_deps = {
        "grpc_no_xds": [],
        "//conditions:default": [
            "grpc_lb_policy_cds",
            "grpc_lb_policy_xds_cluster_impl",
            "grpc_lb_policy_xds_cluster_manager",
            "grpc_lb_policy_xds_cluster_resolver",
            "grpc_resolver_xds",
            "grpc_resolver_c2p",
            "grpc_xds_server_config_fetcher",
        ],
    },
    standalone = True,
    visibility = [
        "@grpc:public",
    ],
    deps = [
        "gpr_base",
        "grpc_base_c",
        "grpc_common",
        "grpc_lb_policy_grpclb_secure",
        "grpc_secure",
        "grpc_trace",
        "grpc_transport_chttp2_client_secure",
        "grpc_transport_chttp2_server_secure",
    ],
)

grpc_cc_library(
    name = "grpc++_public_hdrs",
    hdrs = GRPCXX_PUBLIC_HDRS,
    external_deps = [
        "absl/synchronization",
        "protobuf_headers",
    ],
    visibility = ["@grpc:public"],
)

grpc_cc_library(
    name = "grpc++",
    hdrs = [
        "src/cpp/client/secure_credentials.h",
        "src/cpp/common/secure_auth_context.h",
        "src/cpp/common/tls_credentials_options_util.h",
        "src/cpp/server/secure_server_credentials.h",
    ],
    language = "c++",
    public_hdrs = GRPCXX_PUBLIC_HDRS,
    select_deps = {
        "grpc_no_xds": [],
        "//conditions:default": [
            "grpc++_xds_client",
            "grpc++_xds_server",
        ],
    },
    standalone = True,
    visibility = [
        "@grpc:public",
    ],
    deps = [
        "grpc++_internals",
    ],
)

grpc_cc_library(
    name = "grpc++_internals",
    srcs = [
        "src/cpp/client/insecure_credentials.cc",
        "src/cpp/client/secure_credentials.cc",
        "src/cpp/common/auth_property_iterator.cc",
        "src/cpp/common/secure_auth_context.cc",
        "src/cpp/common/secure_channel_arguments.cc",
        "src/cpp/common/secure_create_auth_context.cc",
        "src/cpp/common/tls_certificate_provider.cc",
        "src/cpp/common/tls_credentials_options.cc",
        "src/cpp/common/tls_credentials_options_util.cc",
        "src/cpp/server/insecure_server_credentials.cc",
        "src/cpp/server/secure_server_credentials.cc",
    ],
    hdrs = [
        "src/cpp/client/secure_credentials.h",
        "src/cpp/common/secure_auth_context.h",
        "src/cpp/common/tls_credentials_options_util.h",
        "src/cpp/server/secure_server_credentials.h",
    ],
    external_deps = [
        "absl/synchronization",
        "absl/container:inlined_vector",
        "absl/strings",
        "protobuf_headers",
    ],
    language = "c++",
    public_hdrs = GRPCXX_PUBLIC_HDRS,
    deps = [
        "gpr_base",
        "grpc",
        "grpc++_base",
        "grpc++_codegen_base",
        "grpc++_codegen_base_src",
        "grpc++_codegen_proto",
        "grpc_base_c",
        "grpc_codegen",
        "grpc_secure",
        "ref_counted_ptr",
    ],
)

grpc_cc_library(
    name = "grpc++_xds_client",
    srcs = [
        "src/cpp/client/xds_credentials.cc",
    ],
    hdrs = [
        "src/cpp/client/secure_credentials.h",
    ],
    external_deps = [
        "absl/container:inlined_vector",
    ],
    language = "c++",
    deps = [
        "grpc++_internals",
    ],
)

grpc_cc_library(
    name = "grpc++_xds_server",
    srcs = [
        "src/cpp/server/xds_server_credentials.cc",
    ],
    hdrs = [
        "src/cpp/server/secure_server_credentials.h",
    ],
    language = "c++",
    public_hdrs = [
        "include/grpcpp/xds_server_builder.h",
    ],
    visibility = ["@grpc:xds"],
    deps = [
        "grpc++_internals",
    ],
)

grpc_cc_library(
    name = "grpc++_unsecure",
    srcs = [
        "src/cpp/client/insecure_credentials.cc",
        "src/cpp/common/insecure_create_auth_context.cc",
        "src/cpp/server/insecure_server_credentials.cc",
    ],
    language = "c++",
    standalone = True,
    visibility = ["@grpc:public"],
    deps = [
        "gpr",
        "grpc++_base_unsecure",
        "grpc++_codegen_base",
        "grpc++_codegen_base_src",
        "grpc++_codegen_proto",
        "grpc_unsecure",
    ],
)

grpc_cc_library(
    name = "grpc++_error_details",
    srcs = [
        "src/cpp/util/error_details.cc",
    ],
    hdrs = [
        "include/grpc++/support/error_details.h",
        "include/grpcpp/support/error_details.h",
    ],
    language = "c++",
    standalone = True,
    visibility = ["@grpc:public"],
    deps = [
        "grpc++",
    ],
)

grpc_cc_library(
    name = "grpc++_alts",
    srcs = [
        "src/cpp/common/alts_context.cc",
        "src/cpp/common/alts_util.cc",
    ],
    hdrs = [
        "include/grpcpp/security/alts_context.h",
        "include/grpcpp/security/alts_util.h",
    ],
    external_deps = [
        "upb_lib",
    ],
    language = "c++",
    standalone = True,
    visibility = ["@grpc:tsi"],
    deps = [
        "alts_upb",
        "alts_util",
        "gpr_base",
        "grpc++",
        "tsi",
    ],
)

grpc_cc_library(
    name = "grpc_csharp_ext",
    srcs = [
        "src/csharp/ext/grpc_csharp_ext.c",
    ],
    language = "csharp",
    deps = [
        "gpr",
        "grpc",
    ],
)

grpc_cc_library(
    name = "census",
    srcs = [
        "src/core/ext/filters/census/grpc_context.cc",
    ],
    language = "c++",
    public_hdrs = [
        "include/grpc/census.h",
    ],
    deps = [
        "gpr_base",
        "grpc_base_c",
        "grpc_trace",
    ],
)

grpc_cc_library(
    name = "grpc++_internal_hdrs_only",
    hdrs = [
        "include/grpcpp/impl/codegen/sync.h",
    ],
    external_deps = [
        "absl/synchronization",
    ],
    language = "c++",
    deps = [
        "gpr_codegen",
    ],
)

grpc_cc_library(
    name = "gpr_base",
    srcs = [
        "src/core/lib/gpr/alloc.cc",
        "src/core/lib/gpr/atm.cc",
        "src/core/lib/gpr/cpu_iphone.cc",
        "src/core/lib/gpr/cpu_linux.cc",
        "src/core/lib/gpr/cpu_posix.cc",
        "src/core/lib/gpr/cpu_windows.cc",
        "src/core/lib/gpr/env_linux.cc",
        "src/core/lib/gpr/env_posix.cc",
        "src/core/lib/gpr/env_windows.cc",
        "src/core/lib/gpr/log.cc",
        "src/core/lib/gpr/log_android.cc",
        "src/core/lib/gpr/log_linux.cc",
        "src/core/lib/gpr/log_posix.cc",
        "src/core/lib/gpr/log_windows.cc",
        "src/core/lib/gpr/murmur_hash.cc",
        "src/core/lib/gpr/string.cc",
        "src/core/lib/gpr/string_posix.cc",
        "src/core/lib/gpr/string_util_windows.cc",
        "src/core/lib/gpr/string_windows.cc",
        "src/core/lib/gpr/sync.cc",
        "src/core/lib/gpr/sync_abseil.cc",
        "src/core/lib/gpr/sync_posix.cc",
        "src/core/lib/gpr/sync_windows.cc",
        "src/core/lib/gpr/time.cc",
        "src/core/lib/gpr/time_posix.cc",
        "src/core/lib/gpr/time_precise.cc",
        "src/core/lib/gpr/time_windows.cc",
        "src/core/lib/gpr/tmpfile_msys.cc",
        "src/core/lib/gpr/tmpfile_posix.cc",
        "src/core/lib/gpr/tmpfile_windows.cc",
        "src/core/lib/gpr/wrap_memcpy.cc",
        "src/core/lib/gprpp/arena.cc",
        "src/core/lib/gprpp/examine_stack.cc",
        "src/core/lib/gprpp/fork.cc",
        "src/core/lib/gprpp/global_config_env.cc",
        "src/core/lib/gprpp/host_port.cc",
        "src/core/lib/gprpp/mpscq.cc",
        "src/core/lib/gprpp/stat_posix.cc",
        "src/core/lib/gprpp/stat_windows.cc",
        "src/core/lib/gprpp/status_helper.cc",
        "src/core/lib/gprpp/thd_posix.cc",
        "src/core/lib/gprpp/thd_windows.cc",
        "src/core/lib/gprpp/time_util.cc",
        "src/core/lib/profiling/basic_timers.cc",
        "src/core/lib/profiling/stap_timers.cc",
    ],
    hdrs = [
        "src/core/lib/gpr/alloc.h",
        "src/core/lib/gpr/env.h",
        "src/core/lib/gpr/murmur_hash.h",
        "src/core/lib/gpr/spinlock.h",
        "src/core/lib/gpr/string.h",
        "src/core/lib/gpr/string_windows.h",
        "src/core/lib/gpr/time_precise.h",
        "src/core/lib/gpr/tls.h",
        "src/core/lib/gpr/tmpfile.h",
        "src/core/lib/gpr/useful.h",
        "src/core/lib/gprpp/arena.h",
        "src/core/lib/gprpp/atomic.h",
        "src/core/lib/gprpp/examine_stack.h",
        "src/core/lib/gprpp/fork.h",
        "src/core/lib/gprpp/global_config.h",
        "src/core/lib/gprpp/global_config_custom.h",
        "src/core/lib/gprpp/global_config_env.h",
        "src/core/lib/gprpp/global_config_generic.h",
        "src/core/lib/gprpp/host_port.h",
        "src/core/lib/gprpp/manual_constructor.h",
        "src/core/lib/gprpp/memory.h",
        "src/core/lib/gprpp/mpscq.h",
        "src/core/lib/gprpp/stat.h",
        "src/core/lib/gprpp/status_helper.h",
        "src/core/lib/gprpp/sync.h",
        "src/core/lib/gprpp/thd.h",
        "src/core/lib/gprpp/time_util.h",
        "src/core/lib/profiling/timers.h",
    ],
    external_deps = [
        "absl/base",
        "absl/base:core_headers",
        "absl/memory",
        "absl/status",
        "absl/strings",
        "absl/strings:cord",
        "absl/strings:str_format",
        "absl/synchronization",
        "absl/time:time",
        "absl/types:optional",
        "upb_lib",
    ],
    language = "c++",
    public_hdrs = GPR_PUBLIC_HDRS,
    visibility = ["@grpc:alt_gpr_base_legacy"],
    deps = [
        "construct_destruct",
        "debug_location",
        "google_api_upb",
        "gpr_codegen",
        "grpc_codegen",
    ],
)

grpc_cc_library(
    name = "capture",
    external_deps = ["absl/utility"],
    language = "c++",
    public_hdrs = ["src/core/lib/gprpp/capture.h"],
    deps = ["gpr_platform"],
)

grpc_cc_library(
    name = "construct_destruct",
    language = "c++",
    public_hdrs = ["src/core/lib/gprpp/construct_destruct.h"],
)

grpc_cc_library(
    name = "gpr_codegen",
    language = "c++",
    public_hdrs = [
        "include/grpc/impl/codegen/atm.h",
        "include/grpc/impl/codegen/atm_gcc_atomic.h",
        "include/grpc/impl/codegen/atm_gcc_sync.h",
        "include/grpc/impl/codegen/atm_windows.h",
        "include/grpc/impl/codegen/fork.h",
        "include/grpc/impl/codegen/gpr_slice.h",
        "include/grpc/impl/codegen/gpr_types.h",
        "include/grpc/impl/codegen/log.h",
        "include/grpc/impl/codegen/port_platform.h",
        "include/grpc/impl/codegen/sync.h",
        "include/grpc/impl/codegen/sync_abseil.h",
        "include/grpc/impl/codegen/sync_custom.h",
        "include/grpc/impl/codegen/sync_generic.h",
        "include/grpc/impl/codegen/sync_posix.h",
        "include/grpc/impl/codegen/sync_windows.h",
    ],
    visibility = ["@grpc:public"],
)

# A library that vends only port_platform, so that libraries that don't need
# anything else from gpr can still be portable!
grpc_cc_library(
    name = "gpr_platform",
    language = "c++",
    public_hdrs = [
        "include/grpc/impl/codegen/port_platform.h",
    ],
)

grpc_cc_library(
    name = "grpc_trace",
    srcs = ["src/core/lib/debug/trace.cc"],
    hdrs = ["src/core/lib/debug/trace.h"],
    language = "c++",
    public_hdrs = GRPC_PUBLIC_HDRS,
    visibility = ["@grpc:trace"],
    deps = [
        "gpr",
        "grpc_codegen",
    ],
)

grpc_cc_library(
    name = "atomic",
    language = "c++",
    public_hdrs = [
        "src/core/lib/gprpp/atomic.h",
    ],
    deps = [
        "gpr",
    ],
)

grpc_cc_library(
    name = "debug_location",
    language = "c++",
    public_hdrs = ["src/core/lib/gprpp/debug_location.h"],
    visibility = ["@grpc:debug_location"],
)

grpc_cc_library(
    name = "overload",
    language = "c++",
    public_hdrs = ["src/core/lib/gprpp/overload.h"],
    deps = ["gpr_platform"],
)

grpc_cc_library(
    name = "match",
    external_deps = [
        "absl/types:variant",
    ],
    language = "c++",
    public_hdrs = ["src/core/lib/gprpp/match.h"],
    deps = [
        "gpr_platform",
        "overload",
    ],
)

grpc_cc_library(
    name = "table",
    external_deps = ["absl/utility"],
    language = "c++",
    public_hdrs = ["src/core/lib/gprpp/table.h"],
    deps = [
        "bitset",
        "gpr_platform",
    ],
)

grpc_cc_library(
    name = "bitset",
    language = "c++",
    public_hdrs = ["src/core/lib/gprpp/bitset.h"],
    deps = [
        "gpr_platform",
    ],
)

grpc_cc_library(
    name = "orphanable",
    language = "c++",
    public_hdrs = ["src/core/lib/gprpp/orphanable.h"],
    visibility = ["@grpc:client_channel"],
    deps = [
        "debug_location",
        "gpr_base",
        "grpc_trace",
        "ref_counted",
        "ref_counted_ptr",
    ],
)

grpc_cc_library(
    name = "poll",
    external_deps = [
        "absl/types:variant",
    ],
    language = "c++",
    public_hdrs = [
        "src/core/lib/promise/poll.h",
    ],
    deps = ["gpr_platform"],
)

grpc_cc_library(
<<<<<<< HEAD
=======
    name = "promise",
    external_deps = [
        "absl/types:optional",
    ],
    language = "c++",
    public_hdrs = [
        "src/core/lib/promise/promise.h",
    ],
    deps = [
        "gpr_platform",
        "poll",
        "promise_like",
    ],
)

grpc_cc_library(
>>>>>>> 34338e57
    name = "promise_like",
    language = "c++",
    public_hdrs = [
        "src/core/lib/promise/detail/promise_like.h",
    ],
    deps = [
        "gpr_platform",
        "poll",
    ],
)

grpc_cc_library(
    name = "promise_factory",
    language = "c++",
    public_hdrs = [
        "src/core/lib/promise/detail/promise_factory.h",
    ],
    deps = [
        "gpr_platform",
        "poll",
        "promise_like",
    ],
)

grpc_cc_library(
<<<<<<< HEAD
    name = "if",
    external_deps = [
        "absl/status:statusor",
    ],
    language = "c++",
    public_hdrs = ["src/core/lib/promise/if.h"],
    deps = [
        "gpr_platform",
        "poll",
        "promise_factory",
    ],
=======
    name = "promise_status",
    external_deps = [
        "absl/status",
        "absl/status:statusor",
    ],
    language = "c++",
    public_hdrs = [
        "src/core/lib/promise/detail/status.h",
    ],
    deps = ["gpr_platform"],
)

grpc_cc_library(
    name = "switch",
    language = "c++",
    public_hdrs = [
        "src/core/lib/promise/detail/switch.h",
    ],
    deps = ["gpr_platform"],
>>>>>>> 34338e57
)

grpc_cc_library(
    name = "ref_counted",
    language = "c++",
    public_hdrs = ["src/core/lib/gprpp/ref_counted.h"],
    deps = [
        "atomic",
        "debug_location",
        "gpr_base",
        "grpc_trace",
        "ref_counted_ptr",
    ],
)

grpc_cc_library(
    name = "dual_ref_counted",
    language = "c++",
    public_hdrs = ["src/core/lib/gprpp/dual_ref_counted.h"],
    deps = [
        "atomic",
        "debug_location",
        "gpr_base",
        "grpc_trace",
        "orphanable",
        "ref_counted_ptr",
    ],
)

grpc_cc_library(
    name = "ref_counted_ptr",
    language = "c++",
    public_hdrs = ["src/core/lib/gprpp/ref_counted_ptr.h"],
    visibility = ["@grpc:ref_counted_ptr"],
    deps = [
        "gpr_base",
    ],
)

grpc_cc_library(
    name = "grpc_base_c",
    srcs = [
        "src/core/lib/address_utils/parse_address.cc",
        "src/core/lib/address_utils/sockaddr_utils.cc",
        "src/core/lib/avl/avl.cc",
        "src/core/lib/backoff/backoff.cc",
        "src/core/lib/channel/channel_args.cc",
        "src/core/lib/channel/channel_stack.cc",
        "src/core/lib/channel/channel_stack_builder.cc",
        "src/core/lib/channel/channel_trace.cc",
        "src/core/lib/channel/channelz.cc",
        "src/core/lib/channel/channelz_registry.cc",
        "src/core/lib/channel/connected_channel.cc",
        "src/core/lib/channel/handshaker.cc",
        "src/core/lib/channel/handshaker_registry.cc",
        "src/core/lib/channel/status_util.cc",
        "src/core/lib/compression/compression.cc",
        "src/core/lib/compression/compression_args.cc",
        "src/core/lib/compression/compression_internal.cc",
        "src/core/lib/compression/message_compress.cc",
        "src/core/lib/compression/stream_compression.cc",
        "src/core/lib/compression/stream_compression_gzip.cc",
        "src/core/lib/compression/stream_compression_identity.cc",
        "src/core/lib/debug/stats.cc",
        "src/core/lib/debug/stats_data.cc",
        "src/core/lib/event_engine/endpoint_config.cc",
        "src/core/lib/event_engine/event_engine.cc",
        "src/core/lib/event_engine/sockaddr.cc",
        "src/core/lib/http/format_request.cc",
        "src/core/lib/http/httpcli.cc",
        "src/core/lib/http/parser.cc",
        "src/core/lib/iomgr/buffer_list.cc",
        "src/core/lib/iomgr/call_combiner.cc",
        "src/core/lib/iomgr/cfstream_handle.cc",
        "src/core/lib/iomgr/combiner.cc",
        "src/core/lib/iomgr/dualstack_socket_posix.cc",
        "src/core/lib/iomgr/endpoint.cc",
        "src/core/lib/iomgr/endpoint_cfstream.cc",
        "src/core/lib/iomgr/endpoint_pair_event_engine.cc",
        "src/core/lib/iomgr/endpoint_pair_posix.cc",
        "src/core/lib/iomgr/endpoint_pair_uv.cc",
        "src/core/lib/iomgr/endpoint_pair_windows.cc",
        "src/core/lib/iomgr/error.cc",
        "src/core/lib/iomgr/error_cfstream.cc",
        "src/core/lib/iomgr/ev_apple.cc",
        "src/core/lib/iomgr/ev_epoll1_linux.cc",
        "src/core/lib/iomgr/ev_epollex_linux.cc",
        "src/core/lib/iomgr/ev_poll_posix.cc",
        "src/core/lib/iomgr/ev_posix.cc",
        "src/core/lib/iomgr/ev_windows.cc",
        "src/core/lib/iomgr/event_engine/closure.cc",
        "src/core/lib/iomgr/event_engine/endpoint.cc",
        "src/core/lib/iomgr/event_engine/iomgr.cc",
        "src/core/lib/iomgr/event_engine/pollset.cc",
        "src/core/lib/iomgr/event_engine/resolved_address_internal.cc",
        "src/core/lib/iomgr/event_engine/resolver.cc",
        "src/core/lib/iomgr/event_engine/tcp.cc",
        "src/core/lib/iomgr/event_engine/timer.cc",
        "src/core/lib/iomgr/exec_ctx.cc",
        "src/core/lib/iomgr/executor.cc",
        "src/core/lib/iomgr/executor/mpmcqueue.cc",
        "src/core/lib/iomgr/executor/threadpool.cc",
        "src/core/lib/iomgr/fork_posix.cc",
        "src/core/lib/iomgr/fork_windows.cc",
        "src/core/lib/iomgr/gethostname_fallback.cc",
        "src/core/lib/iomgr/gethostname_host_name_max.cc",
        "src/core/lib/iomgr/gethostname_sysconf.cc",
        "src/core/lib/iomgr/grpc_if_nametoindex_posix.cc",
        "src/core/lib/iomgr/grpc_if_nametoindex_unsupported.cc",
        "src/core/lib/iomgr/internal_errqueue.cc",
        "src/core/lib/iomgr/iocp_windows.cc",
        "src/core/lib/iomgr/iomgr.cc",
        "src/core/lib/iomgr/iomgr_custom.cc",
        "src/core/lib/iomgr/iomgr_internal.cc",
        "src/core/lib/iomgr/iomgr_posix.cc",
        "src/core/lib/iomgr/iomgr_posix_cfstream.cc",
        "src/core/lib/iomgr/iomgr_uv.cc",
        "src/core/lib/iomgr/iomgr_windows.cc",
        "src/core/lib/iomgr/is_epollexclusive_available.cc",
        "src/core/lib/iomgr/load_file.cc",
        "src/core/lib/iomgr/lockfree_event.cc",
        "src/core/lib/iomgr/polling_entity.cc",
        "src/core/lib/iomgr/pollset.cc",
        "src/core/lib/iomgr/pollset_custom.cc",
        "src/core/lib/iomgr/pollset_set.cc",
        "src/core/lib/iomgr/pollset_set_custom.cc",
        "src/core/lib/iomgr/pollset_set_windows.cc",
        "src/core/lib/iomgr/pollset_uv.cc",
        "src/core/lib/iomgr/pollset_windows.cc",
        "src/core/lib/iomgr/resolve_address.cc",
        "src/core/lib/iomgr/resolve_address_custom.cc",
        "src/core/lib/iomgr/resolve_address_posix.cc",
        "src/core/lib/iomgr/resolve_address_windows.cc",
        "src/core/lib/iomgr/resource_quota.cc",
        "src/core/lib/iomgr/socket_factory_posix.cc",
        "src/core/lib/iomgr/socket_mutator.cc",
        "src/core/lib/iomgr/socket_utils_common_posix.cc",
        "src/core/lib/iomgr/socket_utils_linux.cc",
        "src/core/lib/iomgr/socket_utils_posix.cc",
        "src/core/lib/iomgr/socket_utils_uv.cc",
        "src/core/lib/iomgr/socket_utils_windows.cc",
        "src/core/lib/iomgr/socket_windows.cc",
        "src/core/lib/iomgr/tcp_client.cc",
        "src/core/lib/iomgr/tcp_client_cfstream.cc",
        "src/core/lib/iomgr/tcp_client_custom.cc",
        "src/core/lib/iomgr/tcp_client_posix.cc",
        "src/core/lib/iomgr/tcp_client_windows.cc",
        "src/core/lib/iomgr/tcp_custom.cc",
        "src/core/lib/iomgr/tcp_posix.cc",
        "src/core/lib/iomgr/tcp_server.cc",
        "src/core/lib/iomgr/tcp_server_custom.cc",
        "src/core/lib/iomgr/tcp_server_posix.cc",
        "src/core/lib/iomgr/tcp_server_utils_posix_common.cc",
        "src/core/lib/iomgr/tcp_server_utils_posix_ifaddrs.cc",
        "src/core/lib/iomgr/tcp_server_utils_posix_noifaddrs.cc",
        "src/core/lib/iomgr/tcp_server_windows.cc",
        "src/core/lib/iomgr/tcp_uv.cc",
        "src/core/lib/iomgr/tcp_windows.cc",
        "src/core/lib/iomgr/time_averaged_stats.cc",
        "src/core/lib/iomgr/timer.cc",
        "src/core/lib/iomgr/timer_custom.cc",
        "src/core/lib/iomgr/timer_generic.cc",
        "src/core/lib/iomgr/timer_heap.cc",
        "src/core/lib/iomgr/timer_manager.cc",
        "src/core/lib/iomgr/timer_uv.cc",
        "src/core/lib/iomgr/udp_server.cc",
        "src/core/lib/iomgr/unix_sockets_posix.cc",
        "src/core/lib/iomgr/unix_sockets_posix_noop.cc",
        "src/core/lib/iomgr/wakeup_fd_eventfd.cc",
        "src/core/lib/iomgr/wakeup_fd_nospecial.cc",
        "src/core/lib/iomgr/wakeup_fd_pipe.cc",
        "src/core/lib/iomgr/wakeup_fd_posix.cc",
        "src/core/lib/iomgr/work_serializer.cc",
        "src/core/lib/json/json_reader.cc",
        "src/core/lib/json/json_util.cc",
        "src/core/lib/json/json_writer.cc",
        "src/core/lib/slice/b64.cc",
        "src/core/lib/slice/percent_encoding.cc",
        "src/core/lib/slice/slice.cc",
        "src/core/lib/slice/slice_buffer.cc",
        "src/core/lib/slice/slice_intern.cc",
        "src/core/lib/slice/slice_string_helpers.cc",
        "src/core/lib/surface/api_trace.cc",
        "src/core/lib/surface/byte_buffer.cc",
        "src/core/lib/surface/byte_buffer_reader.cc",
        "src/core/lib/surface/call.cc",
        "src/core/lib/surface/call_details.cc",
        "src/core/lib/surface/call_log_batch.cc",
        "src/core/lib/surface/channel.cc",
        "src/core/lib/surface/channel_init.cc",
        "src/core/lib/surface/channel_ping.cc",
        "src/core/lib/surface/channel_stack_type.cc",
        "src/core/lib/surface/completion_queue.cc",
        "src/core/lib/surface/completion_queue_factory.cc",
        "src/core/lib/surface/event_string.cc",
        "src/core/lib/surface/metadata_array.cc",
        "src/core/lib/surface/server.cc",
        "src/core/lib/surface/validate_metadata.cc",
        "src/core/lib/surface/version.cc",
        "src/core/lib/transport/authority_override.cc",
        "src/core/lib/transport/bdp_estimator.cc",
        "src/core/lib/transport/byte_stream.cc",
        "src/core/lib/transport/connectivity_state.cc",
        "src/core/lib/transport/error_utils.cc",
        "src/core/lib/transport/metadata.cc",
        "src/core/lib/transport/metadata_batch.cc",
        "src/core/lib/transport/pid_controller.cc",
        "src/core/lib/transport/static_metadata.cc",
        "src/core/lib/transport/status_conversion.cc",
        "src/core/lib/transport/status_metadata.cc",
        "src/core/lib/transport/timeout_encoding.cc",
        "src/core/lib/transport/transport.cc",
        "src/core/lib/transport/transport_op_string.cc",
        "src/core/lib/uri/uri_parser.cc",
    ],
    hdrs = [
        "src/core/lib/address_utils/parse_address.h",
        "src/core/lib/address_utils/sockaddr_utils.h",
        "src/core/lib/avl/avl.h",
        "src/core/lib/backoff/backoff.h",
        "src/core/lib/channel/call_tracer.h",
        "src/core/lib/channel/channel_args.h",
        "src/core/lib/channel/channel_stack.h",
        "src/core/lib/channel/channel_stack_builder.h",
        "src/core/lib/channel/channel_trace.h",
        "src/core/lib/channel/channelz.h",
        "src/core/lib/channel/channelz_registry.h",
        "src/core/lib/channel/connected_channel.h",
        "src/core/lib/channel/context.h",
        "src/core/lib/channel/handshaker.h",
        "src/core/lib/channel/handshaker_factory.h",
        "src/core/lib/channel/handshaker_registry.h",
        "src/core/lib/channel/status_util.h",
        "src/core/lib/compression/algorithm_metadata.h",
        "src/core/lib/compression/compression_args.h",
        "src/core/lib/compression/compression_internal.h",
        "src/core/lib/compression/message_compress.h",
        "src/core/lib/compression/stream_compression.h",
        "src/core/lib/compression/stream_compression_gzip.h",
        "src/core/lib/compression/stream_compression_identity.h",
        "src/core/lib/debug/stats.h",
        "src/core/lib/debug/stats_data.h",
        "src/core/lib/event_engine/endpoint_config_internal.h",
        "src/core/lib/event_engine/sockaddr.h",
        "src/core/lib/http/format_request.h",
        "src/core/lib/http/httpcli.h",
        "src/core/lib/http/parser.h",
        "src/core/lib/iomgr/block_annotate.h",
        "src/core/lib/iomgr/buffer_list.h",
        "src/core/lib/iomgr/call_combiner.h",
        "src/core/lib/iomgr/cfstream_handle.h",
        "src/core/lib/iomgr/closure.h",
        "src/core/lib/iomgr/combiner.h",
        "src/core/lib/iomgr/dynamic_annotations.h",
        "src/core/lib/iomgr/endpoint.h",
        "src/core/lib/iomgr/endpoint_cfstream.h",
        "src/core/lib/iomgr/endpoint_pair.h",
        "src/core/lib/iomgr/error.h",
        "src/core/lib/iomgr/error_cfstream.h",
        "src/core/lib/iomgr/error_internal.h",
        "src/core/lib/iomgr/ev_apple.h",
        "src/core/lib/iomgr/ev_epoll1_linux.h",
        "src/core/lib/iomgr/ev_epollex_linux.h",
        "src/core/lib/iomgr/ev_poll_posix.h",
        "src/core/lib/iomgr/ev_posix.h",
        "src/core/lib/iomgr/event_engine/closure.h",
        "src/core/lib/iomgr/event_engine/endpoint.h",
        "src/core/lib/iomgr/event_engine/iomgr.h",
        "src/core/lib/iomgr/event_engine/pollset.h",
        "src/core/lib/iomgr/event_engine/promise.h",
        "src/core/lib/iomgr/event_engine/resolved_address_internal.h",
        "src/core/lib/iomgr/exec_ctx.h",
        "src/core/lib/iomgr/executor.h",
        "src/core/lib/iomgr/executor/mpmcqueue.h",
        "src/core/lib/iomgr/executor/threadpool.h",
        "src/core/lib/iomgr/gethostname.h",
        "src/core/lib/iomgr/grpc_if_nametoindex.h",
        "src/core/lib/iomgr/internal_errqueue.h",
        "src/core/lib/iomgr/iocp_windows.h",
        "src/core/lib/iomgr/iomgr.h",
        "src/core/lib/iomgr/iomgr_custom.h",
        "src/core/lib/iomgr/iomgr_internal.h",
        "src/core/lib/iomgr/is_epollexclusive_available.h",
        "src/core/lib/iomgr/load_file.h",
        "src/core/lib/iomgr/lockfree_event.h",
        "src/core/lib/iomgr/nameser.h",
        "src/core/lib/iomgr/polling_entity.h",
        "src/core/lib/iomgr/pollset.h",
        "src/core/lib/iomgr/pollset_custom.h",
        "src/core/lib/iomgr/pollset_set.h",
        "src/core/lib/iomgr/pollset_set_custom.h",
        "src/core/lib/iomgr/pollset_set_windows.h",
        "src/core/lib/iomgr/pollset_uv.h",
        "src/core/lib/iomgr/pollset_windows.h",
        "src/core/lib/iomgr/port.h",
        "src/core/lib/iomgr/python_util.h",
        "src/core/lib/iomgr/resolve_address.h",
        "src/core/lib/iomgr/resolve_address_custom.h",
        "src/core/lib/iomgr/resource_quota.h",
        "src/core/lib/iomgr/sockaddr.h",
        "src/core/lib/iomgr/sockaddr_custom.h",
        "src/core/lib/iomgr/sockaddr_posix.h",
        "src/core/lib/iomgr/sockaddr_windows.h",
        "src/core/lib/iomgr/socket_factory_posix.h",
        "src/core/lib/iomgr/socket_mutator.h",
        "src/core/lib/iomgr/socket_utils.h",
        "src/core/lib/iomgr/socket_utils_posix.h",
        "src/core/lib/iomgr/socket_windows.h",
        "src/core/lib/iomgr/sys_epoll_wrapper.h",
        "src/core/lib/iomgr/tcp_client.h",
        "src/core/lib/iomgr/tcp_client_posix.h",
        "src/core/lib/iomgr/tcp_custom.h",
        "src/core/lib/iomgr/tcp_posix.h",
        "src/core/lib/iomgr/tcp_server.h",
        "src/core/lib/iomgr/tcp_server_utils_posix.h",
        "src/core/lib/iomgr/tcp_windows.h",
        "src/core/lib/iomgr/time_averaged_stats.h",
        "src/core/lib/iomgr/timer.h",
        "src/core/lib/iomgr/timer_custom.h",
        "src/core/lib/iomgr/timer_generic.h",
        "src/core/lib/iomgr/timer_heap.h",
        "src/core/lib/iomgr/timer_manager.h",
        "src/core/lib/iomgr/udp_server.h",
        "src/core/lib/iomgr/unix_sockets_posix.h",
        "src/core/lib/iomgr/wakeup_fd_pipe.h",
        "src/core/lib/iomgr/wakeup_fd_posix.h",
        "src/core/lib/iomgr/work_serializer.h",
        "src/core/lib/json/json.h",
        "src/core/lib/json/json_util.h",
        "src/core/lib/slice/b64.h",
        "src/core/lib/slice/percent_encoding.h",
        "src/core/lib/slice/slice_internal.h",
        "src/core/lib/slice/slice_string_helpers.h",
        "src/core/lib/slice/slice_utils.h",
        "src/core/lib/surface/api_trace.h",
        "src/core/lib/surface/call.h",
        "src/core/lib/surface/call_test_only.h",
        "src/core/lib/surface/channel.h",
        "src/core/lib/surface/channel_init.h",
        "src/core/lib/surface/channel_stack_type.h",
        "src/core/lib/surface/completion_queue.h",
        "src/core/lib/surface/completion_queue_factory.h",
        "src/core/lib/surface/event_string.h",
        "src/core/lib/surface/init.h",
        "src/core/lib/surface/lame_client.h",
        "src/core/lib/surface/server.h",
        "src/core/lib/surface/validate_metadata.h",
        "src/core/lib/transport/authority_override.h",
        "src/core/lib/transport/bdp_estimator.h",
        "src/core/lib/transport/byte_stream.h",
        "src/core/lib/transport/connectivity_state.h",
        "src/core/lib/transport/error_utils.h",
        "src/core/lib/transport/http2_errors.h",
        "src/core/lib/transport/metadata.h",
        "src/core/lib/transport/metadata_batch.h",
        "src/core/lib/transport/pid_controller.h",
        "src/core/lib/transport/static_metadata.h",
        "src/core/lib/transport/status_conversion.h",
        "src/core/lib/transport/status_metadata.h",
        "src/core/lib/transport/timeout_encoding.h",
        "src/core/lib/transport/transport.h",
        "src/core/lib/transport/transport_impl.h",
        "src/core/lib/uri/uri_parser.h",
    ],
    external_deps = [
        "absl/container:flat_hash_map",
        "absl/container:inlined_vector",
        "absl/functional:bind_front",
        "absl/memory",
        "absl/status:statusor",
        "absl/status",
        "absl/strings:str_format",
        "absl/strings",
        "absl/types:optional",
        "madler_zlib",
    ],
    language = "c++",
    public_hdrs = GRPC_PUBLIC_HDRS + GRPC_PUBLIC_EVENT_ENGINE_HDRS,
    visibility = ["@grpc:alt_grpc_base_legacy"],
    deps = [
        "dual_ref_counted",
        "gpr_base",
        "gpr_codegen",
        "grpc_codegen",
        "grpc_trace",
        "orphanable",
        "ref_counted",
        "ref_counted_ptr",
    ],
)

grpc_cc_library(
    name = "grpc_base",
    srcs = [
        "src/core/lib/surface/lame_client.cc",
    ],
    language = "c++",
    visibility = ["@grpc:alt_grpc_base_legacy"],
    deps = [
        "atomic",
        "gpr_base",
        "grpc_base_c",
    ],
)

grpc_cc_library(
    name = "grpc_common",
    language = "c++",
    deps = [
        "grpc_base",
        # standard plugins
        "census",
        "grpc_deadline_filter",
        "grpc_client_authority_filter",
        "grpc_lb_policy_pick_first",
        "grpc_lb_policy_priority",
        "grpc_lb_policy_ring_hash",
        "grpc_lb_policy_round_robin",
        "grpc_lb_policy_weighted_target",
        "grpc_client_idle_filter",
        "grpc_max_age_filter",
        "grpc_message_size_filter",
        "grpc_resolver_dns_ares",
        "grpc_resolver_fake",
        "grpc_resolver_dns_native",
        "grpc_resolver_sockaddr",
        "grpc_transport_chttp2_client_insecure",
        "grpc_transport_chttp2_server_insecure",
        "grpc_transport_inproc",
        "grpc_fault_injection_filter",
        "grpc_workaround_cronet_compression_filter",
        "grpc_server_backward_compatibility",
    ],
)

grpc_cc_library(
    name = "grpc_client_channel",
    srcs = [
        "src/core/ext/filters/client_channel/backend_metric.cc",
        "src/core/ext/filters/client_channel/backup_poller.cc",
        "src/core/ext/filters/client_channel/channel_connectivity.cc",
        "src/core/ext/filters/client_channel/client_channel.cc",
        "src/core/ext/filters/client_channel/client_channel_channelz.cc",
        "src/core/ext/filters/client_channel/client_channel_factory.cc",
        "src/core/ext/filters/client_channel/client_channel_plugin.cc",
        "src/core/ext/filters/client_channel/config_selector.cc",
        "src/core/ext/filters/client_channel/dynamic_filters.cc",
        "src/core/ext/filters/client_channel/global_subchannel_pool.cc",
        "src/core/ext/filters/client_channel/health/health_check_client.cc",
        "src/core/ext/filters/client_channel/http_connect_handshaker.cc",
        "src/core/ext/filters/client_channel/http_proxy.cc",
        "src/core/ext/filters/client_channel/lb_policy.cc",
        "src/core/ext/filters/client_channel/lb_policy/child_policy_handler.cc",
        "src/core/ext/filters/client_channel/lb_policy_registry.cc",
        "src/core/ext/filters/client_channel/local_subchannel_pool.cc",
        "src/core/ext/filters/client_channel/proxy_mapper_registry.cc",
        "src/core/ext/filters/client_channel/resolver.cc",
        "src/core/ext/filters/client_channel/resolver_registry.cc",
        "src/core/ext/filters/client_channel/resolver_result_parsing.cc",
        "src/core/ext/filters/client_channel/retry_filter.cc",
        "src/core/ext/filters/client_channel/retry_service_config.cc",
        "src/core/ext/filters/client_channel/retry_throttle.cc",
        "src/core/ext/filters/client_channel/server_address.cc",
        "src/core/ext/filters/client_channel/service_config.cc",
        "src/core/ext/filters/client_channel/service_config_channel_arg_filter.cc",
        "src/core/ext/filters/client_channel/service_config_parser.cc",
        "src/core/ext/filters/client_channel/subchannel.cc",
        "src/core/ext/filters/client_channel/subchannel_pool_interface.cc",
    ],
    hdrs = [
        "src/core/ext/filters/client_channel/backend_metric.h",
        "src/core/ext/filters/client_channel/backup_poller.h",
        "src/core/ext/filters/client_channel/client_channel.h",
        "src/core/ext/filters/client_channel/client_channel_channelz.h",
        "src/core/ext/filters/client_channel/client_channel_factory.h",
        "src/core/ext/filters/client_channel/config_selector.h",
        "src/core/ext/filters/client_channel/connector.h",
        "src/core/ext/filters/client_channel/dynamic_filters.h",
        "src/core/ext/filters/client_channel/global_subchannel_pool.h",
        "src/core/ext/filters/client_channel/health/health_check_client.h",
        "src/core/ext/filters/client_channel/http_connect_handshaker.h",
        "src/core/ext/filters/client_channel/http_proxy.h",
        "src/core/ext/filters/client_channel/lb_policy.h",
        "src/core/ext/filters/client_channel/lb_policy/child_policy_handler.h",
        "src/core/ext/filters/client_channel/lb_policy_factory.h",
        "src/core/ext/filters/client_channel/lb_policy_registry.h",
        "src/core/ext/filters/client_channel/local_subchannel_pool.h",
        "src/core/ext/filters/client_channel/proxy_mapper.h",
        "src/core/ext/filters/client_channel/proxy_mapper_registry.h",
        "src/core/ext/filters/client_channel/resolver.h",
        "src/core/ext/filters/client_channel/resolver_factory.h",
        "src/core/ext/filters/client_channel/resolver_registry.h",
        "src/core/ext/filters/client_channel/resolver_result_parsing.h",
        "src/core/ext/filters/client_channel/retry_filter.h",
        "src/core/ext/filters/client_channel/retry_service_config.h",
        "src/core/ext/filters/client_channel/retry_throttle.h",
        "src/core/ext/filters/client_channel/server_address.h",
        "src/core/ext/filters/client_channel/service_config.h",
        "src/core/ext/filters/client_channel/service_config_call_data.h",
        "src/core/ext/filters/client_channel/service_config_parser.h",
        "src/core/ext/filters/client_channel/subchannel.h",
        "src/core/ext/filters/client_channel/subchannel_interface.h",
        "src/core/ext/filters/client_channel/subchannel_pool_interface.h",
    ],
    external_deps = [
        "absl/container:inlined_vector",
        "absl/strings",
        "absl/strings:str_format",
        "absl/types:optional",
        "absl/status:statusor",
        "upb_lib",
    ],
    language = "c++",
    visibility = ["@grpc:client_channel"],
    deps = [
        "debug_location",
        "gpr_base",
        "grpc_base_c",
        "grpc_client_authority_filter",
        "grpc_deadline_filter",
        "grpc_health_upb",
        "grpc_trace",
        "orphanable",
        "ref_counted",
        "ref_counted_ptr",
        "udpa_orca_upb",
    ],
)

grpc_cc_library(
    name = "grpc_client_idle_filter",
    srcs = [
        "src/core/ext/filters/client_idle/client_idle_filter.cc",
    ],
    language = "c++",
    deps = [
        "gpr_base",
        "grpc_base_c",
    ],
)

grpc_cc_library(
    name = "grpc_max_age_filter",
    srcs = [
        "src/core/ext/filters/max_age/max_age_filter.cc",
    ],
    hdrs = [
        "src/core/ext/filters/max_age/max_age_filter.h",
    ],
    language = "c++",
    deps = [
        "gpr_base",
        "grpc_base_c",
    ],
)

grpc_cc_library(
    name = "grpc_deadline_filter",
    srcs = [
        "src/core/ext/filters/deadline/deadline_filter.cc",
    ],
    hdrs = [
        "src/core/ext/filters/deadline/deadline_filter.h",
    ],
    language = "c++",
    deps = [
        "gpr_base",
        "grpc_base_c",
    ],
)

grpc_cc_library(
    name = "grpc_client_authority_filter",
    srcs = [
        "src/core/ext/filters/http/client_authority_filter.cc",
    ],
    hdrs = [
        "src/core/ext/filters/http/client_authority_filter.h",
    ],
    language = "c++",
    deps = [
        "gpr_base",
        "grpc_base_c",
    ],
)

grpc_cc_library(
    name = "grpc_message_size_filter",
    srcs = [
        "src/core/ext/filters/message_size/message_size_filter.cc",
    ],
    hdrs = [
        "src/core/ext/filters/message_size/message_size_filter.h",
    ],
    external_deps = ["absl/strings:str_format"],
    language = "c++",
    deps = [
        "gpr_base",
        "grpc_base_c",
        "grpc_client_channel",
        "grpc_codegen",
        "ref_counted",
        "ref_counted_ptr",
    ],
)

grpc_cc_library(
    name = "grpc_fault_injection_filter",
    srcs = [
        "src/core/ext/filters/fault_injection/fault_injection_filter.cc",
        "src/core/ext/filters/fault_injection/service_config_parser.cc",
    ],
    hdrs = [
        "src/core/ext/filters/fault_injection/fault_injection_filter.h",
        "src/core/ext/filters/fault_injection/service_config_parser.h",
    ],
    external_deps = ["absl/strings"],
    language = "c++",
    deps = [
        "gpr_base",
        "grpc_base_c",
        "grpc_client_channel",
    ],
)

grpc_cc_library(
    name = "grpc_http_filters",
    srcs = [
        "src/core/ext/filters/http/client/http_client_filter.cc",
        "src/core/ext/filters/http/http_filters_plugin.cc",
        "src/core/ext/filters/http/message_compress/message_compress_filter.cc",
        "src/core/ext/filters/http/message_compress/message_decompress_filter.cc",
        "src/core/ext/filters/http/server/http_server_filter.cc",
    ],
    hdrs = [
        "src/core/ext/filters/http/client/http_client_filter.h",
        "src/core/ext/filters/http/message_compress/message_compress_filter.h",
        "src/core/ext/filters/http/message_compress/message_decompress_filter.h",
        "src/core/ext/filters/http/server/http_server_filter.h",
    ],
    external_deps = [
        "absl/strings:str_format",
        "absl/strings",
        "absl/types:optional",
    ],
    language = "c++",
    deps = [
        "gpr_base",
        "grpc_base_c",
        "grpc_message_size_filter",
    ],
)

grpc_cc_library(
    name = "grpc_workaround_cronet_compression_filter",
    srcs = [
        "src/core/ext/filters/workarounds/workaround_cronet_compression_filter.cc",
    ],
    hdrs = [
        "src/core/ext/filters/workarounds/workaround_cronet_compression_filter.h",
    ],
    language = "c++",
    deps = [
        "gpr_base",
        "grpc_base_c",
        "grpc_server_backward_compatibility",
    ],
)

grpc_cc_library(
    name = "grpc_codegen",
    language = "c++",
    public_hdrs = [
        "include/grpc/impl/codegen/byte_buffer.h",
        "include/grpc/impl/codegen/byte_buffer_reader.h",
        "include/grpc/impl/codegen/compression_types.h",
        "include/grpc/impl/codegen/connectivity_state.h",
        "include/grpc/impl/codegen/grpc_types.h",
        "include/grpc/impl/codegen/propagation_bits.h",
        "include/grpc/impl/codegen/status.h",
        "include/grpc/impl/codegen/slice.h",
    ],
    visibility = ["@grpc:public"],
    deps = [
        "gpr_codegen",
    ],
)

grpc_cc_library(
    name = "grpc_grpclb_balancer_addresses",
    srcs = [
        "src/core/ext/filters/client_channel/lb_policy/grpclb/grpclb_balancer_addresses.cc",
    ],
    hdrs = [
        "src/core/ext/filters/client_channel/lb_policy/grpclb/grpclb_balancer_addresses.h",
    ],
    language = "c++",
    visibility = ["@grpc:grpclb"],
    deps = [
        "gpr_base",
        "grpc_base_c",
        "grpc_client_channel",
    ],
)

grpc_cc_library(
    name = "grpc_lb_policy_grpclb",
    srcs = [
        "src/core/ext/filters/client_channel/lb_policy/grpclb/client_load_reporting_filter.cc",
        "src/core/ext/filters/client_channel/lb_policy/grpclb/grpclb.cc",
        "src/core/ext/filters/client_channel/lb_policy/grpclb/grpclb_channel.cc",
        "src/core/ext/filters/client_channel/lb_policy/grpclb/grpclb_client_stats.cc",
        "src/core/ext/filters/client_channel/lb_policy/grpclb/load_balancer_api.cc",
    ],
    hdrs = [
        "src/core/ext/filters/client_channel/lb_policy/grpclb/client_load_reporting_filter.h",
        "src/core/ext/filters/client_channel/lb_policy/grpclb/grpclb.h",
        "src/core/ext/filters/client_channel/lb_policy/grpclb/grpclb_channel.h",
        "src/core/ext/filters/client_channel/lb_policy/grpclb/grpclb_client_stats.h",
        "src/core/ext/filters/client_channel/lb_policy/grpclb/load_balancer_api.h",
    ],
    external_deps = [
        "absl/memory",
        "absl/container:inlined_vector",
        "absl/strings",
        "absl/strings:str_format",
        "upb_lib",
    ],
    language = "c++",
    deps = [
        "google_api_upb",
        "gpr_base",
        "grpc_base_c",
        "grpc_client_channel",
        "grpc_grpclb_balancer_addresses",
        "grpc_lb_upb",
        "grpc_resolver_fake",
        "grpc_transport_chttp2_client_insecure",
        "orphanable",
        "ref_counted_ptr",
    ],
)

grpc_cc_library(
    name = "grpc_lb_policy_grpclb_secure",
    srcs = [
        "src/core/ext/filters/client_channel/lb_policy/grpclb/client_load_reporting_filter.cc",
        "src/core/ext/filters/client_channel/lb_policy/grpclb/grpclb.cc",
        "src/core/ext/filters/client_channel/lb_policy/grpclb/grpclb_channel_secure.cc",
        "src/core/ext/filters/client_channel/lb_policy/grpclb/grpclb_client_stats.cc",
        "src/core/ext/filters/client_channel/lb_policy/grpclb/load_balancer_api.cc",
    ],
    hdrs = [
        "src/core/ext/filters/client_channel/lb_policy/grpclb/client_load_reporting_filter.h",
        "src/core/ext/filters/client_channel/lb_policy/grpclb/grpclb.h",
        "src/core/ext/filters/client_channel/lb_policy/grpclb/grpclb_channel.h",
        "src/core/ext/filters/client_channel/lb_policy/grpclb/grpclb_client_stats.h",
        "src/core/ext/filters/client_channel/lb_policy/grpclb/load_balancer_api.h",
    ],
    external_deps = [
        "absl/memory",
        "absl/container:inlined_vector",
        "absl/strings",
        "absl/strings:str_format",
        "upb_lib",
    ],
    language = "c++",
    deps = [
        "google_api_upb",
        "gpr_base",
        "grpc_base_c",
        "grpc_client_channel",
        "grpc_grpclb_balancer_addresses",
        "grpc_lb_upb",
        "grpc_resolver_fake",
        "grpc_secure",
        "grpc_transport_chttp2_client_secure",
        "orphanable",
        "ref_counted_ptr",
    ],
)

grpc_cc_library(
    name = "grpc_xds_client",
    srcs = [
        "src/core/ext/xds/certificate_provider_registry.cc",
        "src/core/ext/xds/certificate_provider_store.cc",
        "src/core/ext/xds/file_watcher_certificate_provider_factory.cc",
        "src/core/ext/xds/xds_api.cc",
        "src/core/ext/xds/xds_bootstrap.cc",
        "src/core/ext/xds/xds_certificate_provider.cc",
        "src/core/ext/xds/xds_client.cc",
        "src/core/ext/xds/xds_client_stats.cc",
        "src/core/ext/xds/xds_http_fault_filter.cc",
        "src/core/ext/xds/xds_http_filters.cc",
        "src/core/lib/security/credentials/xds/xds_credentials.cc",
    ],
    hdrs = [
        "src/core/ext/xds/certificate_provider_factory.h",
        "src/core/ext/xds/certificate_provider_registry.h",
        "src/core/ext/xds/certificate_provider_store.h",
        "src/core/ext/xds/file_watcher_certificate_provider_factory.h",
        "src/core/ext/xds/xds_api.h",
        "src/core/ext/xds/xds_bootstrap.h",
        "src/core/ext/xds/xds_certificate_provider.h",
        "src/core/ext/xds/xds_channel_args.h",
        "src/core/ext/xds/xds_client.h",
        "src/core/ext/xds/xds_client_stats.h",
        "src/core/ext/xds/xds_http_fault_filter.h",
        "src/core/ext/xds/xds_http_filters.h",
        "src/core/lib/security/credentials/xds/xds_credentials.h",
    ],
    external_deps = [
        "absl/functional:bind_front",
        "absl/status:statusor",
        "absl/strings",
        "absl/strings:str_format",
        "absl/container:inlined_vector",
        "upb_lib",
        "upb_textformat_lib",
        "upb_json_lib",
        "re2",
        "upb_reflection",
    ],
    language = "c++",
    deps = [
        "envoy_ads_upb",
        "envoy_ads_upbdefs",
        "envoy_core_upb",
        "envoy_core_upbdefs",
        "envoy_type_upb",
        "google_api_upb",
        "gpr_base",
        "gpr_codegen",
        "grpc_base_c",
        "grpc_client_channel",
        "grpc_codegen",
        "grpc_fault_injection_filter",
        "grpc_lb_xds_channel_args",
        "grpc_matchers",
        "grpc_secure",
        "grpc_transport_chttp2_client_secure",
        "orphanable",
        "ref_counted_ptr",
        "udpa_type_upb",
        "udpa_type_upbdefs",
    ],
)

grpc_cc_library(
    name = "grpc_xds_server_config_fetcher",
    srcs = [
        "src/core/ext/xds/xds_server_config_fetcher.cc",
    ],
    external_deps = [
        "absl/strings",
    ],
    language = "c++",
    deps = [
        "gpr_base",
        "grpc_base_c",
        "grpc_xds_client",
    ],
)

grpc_cc_library(
    name = "grpc_google_mesh_ca_certificate_provider_factory",
    srcs = [
        "src/core/ext/xds/google_mesh_ca_certificate_provider_factory.cc",
    ],
    hdrs = [
        "src/core/ext/xds/google_mesh_ca_certificate_provider_factory.h",
    ],
    external_deps = [
        "absl/strings",
    ],
    language = "c++",
    deps = [
        "gpr_base",
        "grpc_base_c",
        "grpc_xds_client",
    ],
)

grpc_cc_library(
    name = "grpc_lb_policy_cds",
    srcs = [
        "src/core/ext/filters/client_channel/lb_policy/xds/cds.cc",
    ],
    external_deps = [
        "absl/strings",
    ],
    language = "c++",
    deps = [
        "gpr_base",
        "grpc_base_c",
        "grpc_client_channel",
        "grpc_xds_client",
        "orphanable",
        "ref_counted_ptr",
    ],
)

grpc_cc_library(
    name = "grpc_lb_xds_channel_args",
    hdrs = [
        "src/core/ext/filters/client_channel/lb_policy/xds/xds_channel_args.h",
    ],
    language = "c++",
)

grpc_cc_library(
    name = "grpc_lb_xds_common",
    hdrs = [
        "src/core/ext/filters/client_channel/lb_policy/xds/xds.h",
    ],
    language = "c++",
    deps = [
        "gpr_base",
        "grpc_base_c",
        "grpc_client_channel",
        "grpc_xds_client",
    ],
)

grpc_cc_library(
    name = "grpc_lb_policy_xds_cluster_resolver",
    srcs = [
        "src/core/ext/filters/client_channel/lb_policy/xds/xds_cluster_resolver.cc",
    ],
    external_deps = [
        "absl/strings",
        "absl/types:optional",
    ],
    language = "c++",
    deps = [
        "gpr_base",
        "grpc_base_c",
        "grpc_client_channel",
        "grpc_lb_address_filtering",
        "grpc_lb_policy_ring_hash",
        "grpc_lb_xds_channel_args",
        "grpc_lb_xds_common",
        "grpc_resolver_fake",
        "grpc_xds_client",
        "orphanable",
        "ref_counted_ptr",
    ],
)

grpc_cc_library(
    name = "grpc_lb_policy_xds_cluster_impl",
    srcs = [
        "src/core/ext/filters/client_channel/lb_policy/xds/xds_cluster_impl.cc",
    ],
    external_deps = [
        "absl/strings",
    ],
    language = "c++",
    deps = [
        "gpr_base",
        "grpc_base_c",
        "grpc_client_channel",
        "grpc_lb_xds_channel_args",
        "grpc_lb_xds_common",
        "grpc_xds_client",
        "orphanable",
        "ref_counted_ptr",
    ],
)

grpc_cc_library(
    name = "grpc_lb_policy_xds_cluster_manager",
    srcs = [
        "src/core/ext/filters/client_channel/lb_policy/xds/xds_cluster_manager.cc",
    ],
    external_deps = [
        "absl/strings",
        "absl/status",
    ],
    language = "c++",
    deps = [
        "gpr_base",
        "grpc_base_c",
        "grpc_client_channel",
        "grpc_resolver_xds_header",
        "orphanable",
        "ref_counted",
        "ref_counted_ptr",
    ],
)

grpc_cc_library(
    name = "grpc_lb_address_filtering",
    srcs = [
        "src/core/ext/filters/client_channel/lb_policy/address_filtering.cc",
    ],
    hdrs = [
        "src/core/ext/filters/client_channel/lb_policy/address_filtering.h",
    ],
    external_deps = [
        "absl/strings",
    ],
    language = "c++",
    deps = [
        "gpr_base",
        "grpc_base_c",
        "grpc_client_channel",
    ],
)

grpc_cc_library(
    name = "grpc_lb_subchannel_list",
    hdrs = [
        "src/core/ext/filters/client_channel/lb_policy/subchannel_list.h",
    ],
    language = "c++",
    deps = [
        "gpr_base",
        "grpc_base_c",
        "grpc_client_channel",
    ],
)

grpc_cc_library(
    name = "grpc_lb_policy_pick_first",
    srcs = [
        "src/core/ext/filters/client_channel/lb_policy/pick_first/pick_first.cc",
    ],
    language = "c++",
    deps = [
        "gpr_base",
        "grpc_base_c",
        "grpc_client_channel",
        "grpc_lb_subchannel_list",
    ],
)

grpc_cc_library(
    name = "grpc_lb_policy_ring_hash",
    srcs = [
        "src/core/ext/filters/client_channel/lb_policy/ring_hash/ring_hash.cc",
    ],
    hdrs = [
        "src/core/ext/filters/client_channel/lb_policy/ring_hash/ring_hash.h",
    ],
    external_deps = [
        "absl/strings",
        "xxhash",
    ],
    language = "c++",
    deps = [
        "gpr_base",
        "grpc_base_c",
        "grpc_client_channel",
        "grpc_lb_subchannel_list",
        "grpc_trace",
        "ref_counted_ptr",
    ],
)

grpc_cc_library(
    name = "grpc_lb_policy_round_robin",
    srcs = [
        "src/core/ext/filters/client_channel/lb_policy/round_robin/round_robin.cc",
    ],
    language = "c++",
    deps = [
        "gpr_base",
        "grpc_base_c",
        "grpc_client_channel",
        "grpc_lb_subchannel_list",
        "grpc_trace",
        "ref_counted_ptr",
    ],
)

grpc_cc_library(
    name = "grpc_lb_policy_priority",
    srcs = [
        "src/core/ext/filters/client_channel/lb_policy/priority/priority.cc",
    ],
    external_deps = [
        "absl/strings",
        "absl/strings:str_format",
    ],
    language = "c++",
    deps = [
        "gpr_base",
        "grpc_base_c",
        "grpc_client_channel",
        "grpc_lb_address_filtering",
        "orphanable",
        "ref_counted_ptr",
    ],
)

grpc_cc_library(
    name = "grpc_lb_policy_weighted_target",
    srcs = [
        "src/core/ext/filters/client_channel/lb_policy/weighted_target/weighted_target.cc",
    ],
    external_deps = [
        "absl/container:inlined_vector",
        "absl/strings",
    ],
    language = "c++",
    deps = [
        "gpr_base",
        "grpc_base_c",
        "grpc_client_channel",
        "grpc_lb_address_filtering",
        "orphanable",
        "ref_counted_ptr",
    ],
)

grpc_cc_library(
    name = "lb_server_load_reporting_filter",
    srcs = [
        "src/core/ext/filters/load_reporting/server_load_reporting_filter.cc",
    ],
    hdrs = [
        "src/core/ext/filters/load_reporting/registered_opencensus_objects.h",
        "src/core/ext/filters/load_reporting/server_load_reporting_filter.h",
        "src/cpp/server/load_reporter/constants.h",
    ],
    external_deps = [
        "absl/strings",
        "absl/strings:str_format",
        "opencensus-stats",
    ],
    language = "c++",
    deps = [
        "gpr",
        "grpc++_base",
        "grpc_base_c",
        "grpc_secure",
    ],
    alwayslink = 1,
)

grpc_cc_library(
    name = "lb_load_data_store",
    srcs = [
        "src/cpp/server/load_reporter/load_data_store.cc",
    ],
    hdrs = [
        "src/cpp/server/load_reporter/constants.h",
        "src/cpp/server/load_reporter/load_data_store.h",
    ],
    language = "c++",
    deps = [
        "gpr",
        "gpr_codegen",
        "grpc++",
        "grpc_base_c",
    ],
)

grpc_cc_library(
    name = "lb_server_load_reporting_service_server_builder_plugin",
    srcs = [
        "src/cpp/server/load_reporter/load_reporting_service_server_builder_plugin.cc",
    ],
    hdrs = [
        "src/cpp/server/load_reporter/load_reporting_service_server_builder_plugin.h",
    ],
    language = "c++",
    deps = [
        "gpr",
        "grpc++",
        "lb_load_reporter_service",
    ],
)

grpc_cc_library(
    name = "grpcpp_server_load_reporting",
    srcs = [
        "src/cpp/server/load_reporter/load_reporting_service_server_builder_option.cc",
        "src/cpp/server/load_reporter/util.cc",
    ],
    language = "c++",
    public_hdrs = [
        "include/grpcpp/ext/server_load_reporting.h",
    ],
    deps = [
        "gpr",
        "gpr_codegen",
        "lb_server_load_reporting_filter",
        "lb_server_load_reporting_service_server_builder_plugin",
    ],
)

grpc_cc_library(
    name = "lb_load_reporter_service",
    srcs = [
        "src/cpp/server/load_reporter/load_reporter_async_service_impl.cc",
    ],
    hdrs = [
        "src/cpp/server/load_reporter/load_reporter_async_service_impl.h",
    ],
    external_deps = ["absl/memory"],
    language = "c++",
    deps = [
        "gpr",
        "lb_load_reporter",
    ],
)

grpc_cc_library(
    name = "lb_get_cpu_stats",
    srcs = [
        "src/cpp/server/load_reporter/get_cpu_stats_linux.cc",
        "src/cpp/server/load_reporter/get_cpu_stats_macos.cc",
        "src/cpp/server/load_reporter/get_cpu_stats_unsupported.cc",
        "src/cpp/server/load_reporter/get_cpu_stats_windows.cc",
    ],
    hdrs = [
        "src/cpp/server/load_reporter/get_cpu_stats.h",
    ],
    language = "c++",
    deps = [
        "gpr_base",
        "grpc++",
    ],
)

grpc_cc_library(
    name = "lb_load_reporter",
    srcs = [
        "src/cpp/server/load_reporter/load_reporter.cc",
    ],
    hdrs = [
        "src/cpp/server/load_reporter/constants.h",
        "src/cpp/server/load_reporter/load_reporter.h",
    ],
    external_deps = [
        "opencensus-stats",
        "opencensus-tags",
    ],
    language = "c++",
    deps = [
        "gpr",
        "gpr_codegen",
        "lb_get_cpu_stats",
        "lb_load_data_store",
        "//src/proto/grpc/lb/v1:load_reporter_proto",
    ],
)

grpc_cc_library(
    name = "grpc_resolver_dns_selection",
    srcs = [
        "src/core/ext/filters/client_channel/resolver/dns/dns_resolver_selection.cc",
    ],
    hdrs = [
        "src/core/ext/filters/client_channel/resolver/dns/dns_resolver_selection.h",
    ],
    language = "c++",
    deps = [
        "gpr_base",
        "grpc_base_c",
    ],
)

grpc_cc_library(
    name = "grpc_resolver_dns_native",
    srcs = [
        "src/core/ext/filters/client_channel/resolver/dns/native/dns_resolver.cc",
    ],
    external_deps = [
        "absl/strings",
    ],
    language = "c++",
    deps = [
        "gpr_base",
        "grpc_base_c",
        "grpc_client_channel",
        "grpc_resolver_dns_selection",
    ],
)

grpc_cc_library(
    name = "grpc_resolver_dns_ares",
    srcs = [
        "src/core/ext/filters/client_channel/resolver/dns/c_ares/dns_resolver_ares.cc",
        "src/core/ext/filters/client_channel/resolver/dns/c_ares/grpc_ares_ev_driver_event_engine.cc",
        "src/core/ext/filters/client_channel/resolver/dns/c_ares/grpc_ares_ev_driver_libuv.cc",
        "src/core/ext/filters/client_channel/resolver/dns/c_ares/grpc_ares_ev_driver_posix.cc",
        "src/core/ext/filters/client_channel/resolver/dns/c_ares/grpc_ares_ev_driver_windows.cc",
        "src/core/ext/filters/client_channel/resolver/dns/c_ares/grpc_ares_wrapper.cc",
        "src/core/ext/filters/client_channel/resolver/dns/c_ares/grpc_ares_wrapper_event_engine.cc",
        "src/core/ext/filters/client_channel/resolver/dns/c_ares/grpc_ares_wrapper_libuv.cc",
        "src/core/ext/filters/client_channel/resolver/dns/c_ares/grpc_ares_wrapper_posix.cc",
        "src/core/ext/filters/client_channel/resolver/dns/c_ares/grpc_ares_wrapper_windows.cc",
    ],
    hdrs = [
        "src/core/ext/filters/client_channel/resolver/dns/c_ares/grpc_ares_ev_driver.h",
        "src/core/ext/filters/client_channel/resolver/dns/c_ares/grpc_ares_wrapper.h",
    ],
    external_deps = [
        "absl/strings",
        "absl/strings:str_format",
        "absl/container:inlined_vector",
        "address_sorting",
        "cares",
    ],
    language = "c++",
    deps = [
        "gpr_base",
        "grpc_base_c",
        "grpc_client_channel",
        "grpc_grpclb_balancer_addresses",
        "grpc_resolver_dns_selection",
    ],
)

grpc_cc_library(
    name = "grpc_resolver_sockaddr",
    srcs = [
        "src/core/ext/filters/client_channel/resolver/sockaddr/sockaddr_resolver.cc",
    ],
    external_deps = [
        "absl/strings",
    ],
    language = "c++",
    deps = [
        "gpr_base",
        "grpc_base_c",
        "grpc_client_channel",
    ],
)

grpc_cc_library(
    name = "grpc_resolver_fake",
    srcs = ["src/core/ext/filters/client_channel/resolver/fake/fake_resolver.cc"],
    hdrs = ["src/core/ext/filters/client_channel/resolver/fake/fake_resolver.h"],
    language = "c++",
    visibility = [
        "//test:__subpackages__",
        "@grpc:grpc_resolver_fake",
    ],
    deps = [
        "gpr_base",
        "grpc_base_c",
        "grpc_client_channel",
    ],
)

grpc_cc_library(
    name = "grpc_resolver_xds_header",
    hdrs = [
        "src/core/ext/filters/client_channel/resolver/xds/xds_resolver.h",
    ],
    language = "c++",
)

grpc_cc_library(
    name = "grpc_resolver_xds",
    srcs = [
        "src/core/ext/filters/client_channel/resolver/xds/xds_resolver.cc",
    ],
    external_deps = [
        "xxhash",
        "re2",
        "absl/strings",
    ],
    language = "c++",
    deps = [
        "gpr_base",
        "grpc_base_c",
        "grpc_client_channel",
        "grpc_lb_policy_ring_hash",
        "grpc_xds_client",
    ],
)

grpc_cc_library(
    name = "grpc_resolver_c2p",
    srcs = [
        "src/core/ext/filters/client_channel/resolver/google_c2p/google_c2p_resolver.cc",
    ],
    language = "c++",
    deps = [
        "alts_util",
        "gpr_base",
        "grpc_base_c",
        "grpc_client_channel",
        "grpc_xds_client",
    ],
)

grpc_cc_library(
    name = "grpc_secure",
    srcs = [
        "src/core/lib/http/httpcli_security_connector.cc",
        "src/core/lib/security/authorization/authorization_policy_provider_vtable.cc",
        "src/core/lib/security/authorization/evaluate_args.cc",
        "src/core/lib/security/context/security_context.cc",
        "src/core/lib/security/credentials/alts/alts_credentials.cc",
        "src/core/lib/security/credentials/composite/composite_credentials.cc",
        "src/core/lib/security/credentials/credentials.cc",
        "src/core/lib/security/credentials/credentials_metadata.cc",
        "src/core/lib/security/credentials/external/aws_external_account_credentials.cc",
        "src/core/lib/security/credentials/external/aws_request_signer.cc",
        "src/core/lib/security/credentials/external/external_account_credentials.cc",
        "src/core/lib/security/credentials/external/file_external_account_credentials.cc",
        "src/core/lib/security/credentials/external/url_external_account_credentials.cc",
        "src/core/lib/security/credentials/fake/fake_credentials.cc",
        "src/core/lib/security/credentials/google_default/credentials_generic.cc",
        "src/core/lib/security/credentials/google_default/google_default_credentials.cc",
        "src/core/lib/security/credentials/iam/iam_credentials.cc",
        "src/core/lib/security/credentials/insecure/insecure_credentials.cc",
        "src/core/lib/security/credentials/jwt/json_token.cc",
        "src/core/lib/security/credentials/jwt/jwt_credentials.cc",
        "src/core/lib/security/credentials/jwt/jwt_verifier.cc",
        "src/core/lib/security/credentials/local/local_credentials.cc",
        "src/core/lib/security/credentials/oauth2/oauth2_credentials.cc",
        "src/core/lib/security/credentials/plugin/plugin_credentials.cc",
        "src/core/lib/security/credentials/ssl/ssl_credentials.cc",
        "src/core/lib/security/credentials/tls/grpc_tls_certificate_distributor.cc",
        "src/core/lib/security/credentials/tls/grpc_tls_certificate_provider.cc",
        "src/core/lib/security/credentials/tls/grpc_tls_credentials_options.cc",
        "src/core/lib/security/credentials/tls/tls_credentials.cc",
        "src/core/lib/security/credentials/tls/tls_utils.cc",
        "src/core/lib/security/security_connector/alts/alts_security_connector.cc",
        "src/core/lib/security/security_connector/fake/fake_security_connector.cc",
        "src/core/lib/security/security_connector/insecure/insecure_security_connector.cc",
        "src/core/lib/security/security_connector/load_system_roots_fallback.cc",
        "src/core/lib/security/security_connector/load_system_roots_linux.cc",
        "src/core/lib/security/security_connector/local/local_security_connector.cc",
        "src/core/lib/security/security_connector/security_connector.cc",
        "src/core/lib/security/security_connector/ssl/ssl_security_connector.cc",
        "src/core/lib/security/security_connector/ssl_utils.cc",
        "src/core/lib/security/security_connector/ssl_utils_config.cc",
        "src/core/lib/security/security_connector/tls/tls_security_connector.cc",
        "src/core/lib/security/transport/client_auth_filter.cc",
        "src/core/lib/security/transport/secure_endpoint.cc",
        "src/core/lib/security/transport/security_handshaker.cc",
        "src/core/lib/security/transport/server_auth_filter.cc",
        "src/core/lib/security/transport/tsi_error.cc",
        "src/core/lib/security/util/json_util.cc",
        "src/core/lib/surface/init_secure.cc",
    ],
    hdrs = [
        "src/core/ext/filters/client_channel/lb_policy/grpclb/grpclb.h",
        "src/core/ext/xds/xds_channel_args.h",
        "src/core/lib/security/authorization/authorization_engine.h",
        "src/core/lib/security/authorization/authorization_policy_provider.h",
        "src/core/lib/security/authorization/evaluate_args.h",
        "src/core/lib/security/context/security_context.h",
        "src/core/lib/security/credentials/alts/alts_credentials.h",
        "src/core/lib/security/credentials/composite/composite_credentials.h",
        "src/core/lib/security/credentials/credentials.h",
        "src/core/lib/security/credentials/external/aws_external_account_credentials.h",
        "src/core/lib/security/credentials/external/aws_request_signer.h",
        "src/core/lib/security/credentials/external/external_account_credentials.h",
        "src/core/lib/security/credentials/external/file_external_account_credentials.h",
        "src/core/lib/security/credentials/external/url_external_account_credentials.h",
        "src/core/lib/security/credentials/fake/fake_credentials.h",
        "src/core/lib/security/credentials/google_default/google_default_credentials.h",
        "src/core/lib/security/credentials/iam/iam_credentials.h",
        "src/core/lib/security/credentials/jwt/json_token.h",
        "src/core/lib/security/credentials/jwt/jwt_credentials.h",
        "src/core/lib/security/credentials/jwt/jwt_verifier.h",
        "src/core/lib/security/credentials/local/local_credentials.h",
        "src/core/lib/security/credentials/oauth2/oauth2_credentials.h",
        "src/core/lib/security/credentials/plugin/plugin_credentials.h",
        "src/core/lib/security/credentials/ssl/ssl_credentials.h",
        "src/core/lib/security/credentials/tls/grpc_tls_certificate_distributor.h",
        "src/core/lib/security/credentials/tls/grpc_tls_certificate_provider.h",
        "src/core/lib/security/credentials/tls/grpc_tls_credentials_options.h",
        "src/core/lib/security/credentials/tls/tls_credentials.h",
        "src/core/lib/security/credentials/tls/tls_utils.h",
        "src/core/lib/security/security_connector/alts/alts_security_connector.h",
        "src/core/lib/security/security_connector/fake/fake_security_connector.h",
        "src/core/lib/security/security_connector/insecure/insecure_security_connector.h",
        "src/core/lib/security/security_connector/load_system_roots.h",
        "src/core/lib/security/security_connector/load_system_roots_linux.h",
        "src/core/lib/security/security_connector/local/local_security_connector.h",
        "src/core/lib/security/security_connector/security_connector.h",
        "src/core/lib/security/security_connector/ssl/ssl_security_connector.h",
        "src/core/lib/security/security_connector/ssl_utils.h",
        "src/core/lib/security/security_connector/ssl_utils_config.h",
        "src/core/lib/security/security_connector/tls/tls_security_connector.h",
        "src/core/lib/security/transport/auth_filters.h",
        "src/core/lib/security/transport/secure_endpoint.h",
        "src/core/lib/security/transport/security_handshaker.h",
        "src/core/lib/security/transport/tsi_error.h",
        "src/core/lib/security/util/json_util.h",
    ],
    external_deps = [
        "absl/container:inlined_vector",
        "absl/strings",
        "absl/strings:str_format",
        "absl/time",
        "libcrypto",
        "libssl",
    ],
    language = "c++",
    public_hdrs = GRPC_SECURE_PUBLIC_HDRS,
    visibility = ["@grpc:public"],
    deps = [
        "alts_util",
        "gpr_base",
        "grpc_base",
        "grpc_base_c",
        "grpc_client_channel",
        "grpc_codegen",
        "grpc_lb_xds_channel_args",
        "grpc_trace",
        "grpc_transport_chttp2_alpn",
        "ref_counted",
        "ref_counted_ptr",
        "tsi",
        "tsi_interface",
    ],
)

grpc_cc_library(
    name = "grpc_mock_cel",
    hdrs = [
        "src/core/lib/security/authorization/mock_cel/activation.h",
        "src/core/lib/security/authorization/mock_cel/cel_expr_builder_factory.h",
        "src/core/lib/security/authorization/mock_cel/cel_expression.h",
        "src/core/lib/security/authorization/mock_cel/cel_value.h",
        "src/core/lib/security/authorization/mock_cel/evaluator_core.h",
        "src/core/lib/security/authorization/mock_cel/flat_expr_builder.h",
    ],
    language = "c++",
    deps = [
        "google_api_upb",
        "grpc_base_c",
    ],
)

# This target depends on RE2 and should not be linked into grpc by default for binary-size reasons.
grpc_cc_library(
    name = "grpc_matchers",
    srcs = [
        "src/core/lib/matchers/matchers.cc",
    ],
    hdrs = [
        "src/core/lib/matchers/matchers.h",
    ],
    external_deps = [
        "re2",
        "absl/memory",
        "absl/strings",
        "absl/strings:str_format",
    ],
    language = "c++",
    deps = [
        "gpr_base",
        "grpc_base_c",
    ],
)

# This target pulls in a dependency on RE2 and should not be linked into grpc by default for binary-size reasons.
grpc_cc_library(
    name = "grpc_rbac_engine",
    srcs = [
        "src/core/lib/security/authorization/grpc_authorization_engine.cc",
        "src/core/lib/security/authorization/matchers.cc",
        "src/core/lib/security/authorization/rbac_policy.cc",
    ],
    hdrs = [
        "src/core/lib/security/authorization/grpc_authorization_engine.h",
        "src/core/lib/security/authorization/matchers.h",
        "src/core/lib/security/authorization/rbac_policy.h",
    ],
    external_deps = [
        "absl/strings",
        "absl/strings:str_format",
    ],
    language = "c++",
    deps = [
        "gpr_base",
        "grpc_base_c",
        "grpc_matchers",
        "grpc_secure",
    ],
)

# This target pulls in a dependency on RE2 and should not be linked into grpc by default for binary-size reasons.
grpc_cc_library(
    name = "grpc_authorization_provider",
    srcs = [
        "src/core/lib/security/authorization/grpc_authorization_policy_provider.cc",
        "src/core/lib/security/authorization/rbac_translator.cc",
    ],
    hdrs = [
        "src/core/lib/security/authorization/grpc_authorization_policy_provider.h",
        "src/core/lib/security/authorization/rbac_translator.h",
    ],
    external_deps = [
        "absl/strings",
        "absl/strings:str_format",
    ],
    language = "c++",
    deps = [
        "gpr_base",
        "grpc_matchers",
        "grpc_rbac_engine",
        "grpc_secure",
    ],
)

# This target pulls in a dependency on RE2 and should not be linked into grpc by default for binary-size reasons.
grpc_cc_library(
    name = "grpc++_authorization_provider",
    srcs = [
        "src/cpp/server/authorization_policy_provider.cc",
    ],
    external_deps = [
        "absl/synchronization",
        "protobuf_headers",
    ],
    language = "c++",
    public_hdrs = GRPCXX_PUBLIC_HDRS + GRPC_SECURE_PUBLIC_HDRS,
    deps = [
        "gpr_base",
        "grpc++_codegen_base",
        "grpc_authorization_provider",
    ],
)

# This target pulls in a dependency on RE2 and should not be linked into grpc by default for binary-size reasons.
grpc_cc_library(
    name = "grpc_cel_engine",
    srcs = [
        "src/core/lib/security/authorization/cel_authorization_engine.cc",
    ],
    hdrs = [
        "src/core/lib/security/authorization/cel_authorization_engine.h",
    ],
    external_deps = [
        "absl/container:flat_hash_set",
        "absl/memory",
    ],
    language = "c++",
    deps = [
        "envoy_ads_upb",
        "google_api_upb",
        "gpr_base",
        "grpc_base_c",
        "grpc_mock_cel",
        "grpc_rbac_engine",
    ],
)

grpc_cc_library(
    name = "popularity_count",
    hdrs = [
        "src/core/ext/transport/chttp2/transport/popularity_count.h",
    ],
    language = "c++",
    deps = [
        "gpr_platform",
    ],
)

grpc_cc_library(
    name = "grpc_transport_chttp2",
    srcs = [
        "src/core/ext/transport/chttp2/transport/bin_decoder.cc",
        "src/core/ext/transport/chttp2/transport/bin_encoder.cc",
        "src/core/ext/transport/chttp2/transport/chttp2_plugin.cc",
        "src/core/ext/transport/chttp2/transport/chttp2_slice_allocator.cc",
        "src/core/ext/transport/chttp2/transport/chttp2_transport.cc",
        "src/core/ext/transport/chttp2/transport/context_list.cc",
        "src/core/ext/transport/chttp2/transport/flow_control.cc",
        "src/core/ext/transport/chttp2/transport/frame_data.cc",
        "src/core/ext/transport/chttp2/transport/frame_goaway.cc",
        "src/core/ext/transport/chttp2/transport/frame_ping.cc",
        "src/core/ext/transport/chttp2/transport/frame_rst_stream.cc",
        "src/core/ext/transport/chttp2/transport/frame_settings.cc",
        "src/core/ext/transport/chttp2/transport/frame_window_update.cc",
        "src/core/ext/transport/chttp2/transport/hpack_encoder.cc",
        "src/core/ext/transport/chttp2/transport/hpack_parser.cc",
        "src/core/ext/transport/chttp2/transport/hpack_table.cc",
        "src/core/ext/transport/chttp2/transport/http2_settings.cc",
        "src/core/ext/transport/chttp2/transport/huffsyms.cc",
        "src/core/ext/transport/chttp2/transport/incoming_metadata.cc",
        "src/core/ext/transport/chttp2/transport/parsing.cc",
        "src/core/ext/transport/chttp2/transport/stream_lists.cc",
        "src/core/ext/transport/chttp2/transport/stream_map.cc",
        "src/core/ext/transport/chttp2/transport/varint.cc",
        "src/core/ext/transport/chttp2/transport/writing.cc",
    ],
    hdrs = [
        "src/core/ext/transport/chttp2/transport/bin_decoder.h",
        "src/core/ext/transport/chttp2/transport/bin_encoder.h",
        "src/core/ext/transport/chttp2/transport/chttp2_slice_allocator.h",
        "src/core/ext/transport/chttp2/transport/chttp2_transport.h",
        "src/core/ext/transport/chttp2/transport/context_list.h",
        "src/core/ext/transport/chttp2/transport/flow_control.h",
        "src/core/ext/transport/chttp2/transport/frame.h",
        "src/core/ext/transport/chttp2/transport/frame_data.h",
        "src/core/ext/transport/chttp2/transport/frame_goaway.h",
        "src/core/ext/transport/chttp2/transport/frame_ping.h",
        "src/core/ext/transport/chttp2/transport/frame_rst_stream.h",
        "src/core/ext/transport/chttp2/transport/frame_settings.h",
        "src/core/ext/transport/chttp2/transport/frame_window_update.h",
        "src/core/ext/transport/chttp2/transport/hpack_encoder.h",
        "src/core/ext/transport/chttp2/transport/hpack_parser.h",
        "src/core/ext/transport/chttp2/transport/hpack_table.h",
        "src/core/ext/transport/chttp2/transport/http2_settings.h",
        "src/core/ext/transport/chttp2/transport/huffsyms.h",
        "src/core/ext/transport/chttp2/transport/incoming_metadata.h",
        "src/core/ext/transport/chttp2/transport/internal.h",
        "src/core/ext/transport/chttp2/transport/stream_map.h",
        "src/core/ext/transport/chttp2/transport/varint.h",
    ],
    external_deps = [
        "absl/base:core_headers",
        "absl/memory",
        "absl/status",
        "absl/strings",
        "absl/strings:str_format",
    ],
    language = "c++",
    visibility = ["@grpc:grpclb"],
    deps = [
        "gpr_base",
        "grpc_base_c",
        "grpc_http_filters",
        "grpc_trace",
        "grpc_transport_chttp2_alpn",
        "popularity_count",
    ],
)

grpc_cc_library(
    name = "grpc_transport_chttp2_alpn",
    srcs = [
        "src/core/ext/transport/chttp2/alpn/alpn.cc",
    ],
    hdrs = [
        "src/core/ext/transport/chttp2/alpn/alpn.h",
    ],
    language = "c++",
    deps = [
        "gpr_base",
    ],
)

grpc_cc_library(
    name = "grpc_transport_chttp2_client_connector",
    srcs = [
        "src/core/ext/transport/chttp2/client/authority.cc",
        "src/core/ext/transport/chttp2/client/chttp2_connector.cc",
    ],
    hdrs = [
        "src/core/ext/transport/chttp2/client/authority.h",
        "src/core/ext/transport/chttp2/client/chttp2_connector.h",
    ],
    language = "c++",
    deps = [
        "gpr_base",
        "grpc_base_c",
        "grpc_client_channel",
        "grpc_transport_chttp2",
    ],
)

grpc_cc_library(
    name = "grpc_transport_chttp2_client_insecure",
    srcs = [
        "src/core/ext/transport/chttp2/client/insecure/channel_create.cc",
        "src/core/ext/transport/chttp2/client/insecure/channel_create_posix.cc",
    ],
    language = "c++",
    deps = [
        "gpr_base",
        "grpc_base_c",
        "grpc_client_channel",
        "grpc_transport_chttp2",
        "grpc_transport_chttp2_client_connector",
    ],
)

grpc_cc_library(
    name = "grpc_transport_chttp2_client_secure",
    srcs = [
        "src/core/ext/transport/chttp2/client/secure/secure_channel_create.cc",
    ],
    language = "c++",
    deps = [
        "gpr_base",
        "grpc_base_c",
        "grpc_client_channel",
        "grpc_secure",
        "grpc_transport_chttp2",
        "grpc_transport_chttp2_client_connector",
    ],
)

grpc_cc_library(
    name = "grpc_transport_chttp2_server",
    srcs = [
        "src/core/ext/transport/chttp2/server/chttp2_server.cc",
    ],
    hdrs = [
        "src/core/ext/transport/chttp2/server/chttp2_server.h",
    ],
    external_deps = [
        "absl/strings",
        "absl/strings:str_format",
    ],
    language = "c++",
    deps = [
        "gpr_base",
        "grpc_base_c",
        "grpc_codegen",
        "grpc_http_filters",
        "grpc_transport_chttp2",
        "ref_counted",
        "ref_counted_ptr",
    ],
)

grpc_cc_library(
    name = "grpc_transport_chttp2_server_insecure",
    srcs = [
        "src/core/ext/transport/chttp2/server/insecure/server_chttp2.cc",
        "src/core/ext/transport/chttp2/server/insecure/server_chttp2_posix.cc",
    ],
    external_deps = [
        "absl/strings",
    ],
    language = "c++",
    deps = [
        "gpr_base",
        "grpc_base_c",
        "grpc_transport_chttp2",
        "grpc_transport_chttp2_server",
    ],
)

grpc_cc_library(
    name = "grpc_transport_chttp2_server_secure",
    srcs = [
        "src/core/ext/transport/chttp2/server/secure/server_secure_chttp2.cc",
    ],
    external_deps = [
        "absl/strings",
    ],
    language = "c++",
    deps = [
        "gpr_base",
        "grpc_base_c",
        "grpc_secure",
        "grpc_transport_chttp2",
        "grpc_transport_chttp2_server",
        "ref_counted_ptr",
    ],
)

grpc_cc_library(
    name = "grpc_transport_inproc",
    srcs = [
        "src/core/ext/transport/inproc/inproc_plugin.cc",
        "src/core/ext/transport/inproc/inproc_transport.cc",
    ],
    hdrs = [
        "src/core/ext/transport/inproc/inproc_transport.h",
    ],
    language = "c++",
    deps = [
        "gpr_base",
        "grpc_base_c",
        "grpc_trace",
    ],
)

grpc_cc_library(
    name = "tsi_interface",
    srcs = [
        "src/core/tsi/transport_security.cc",
    ],
    hdrs = [
        "src/core/tsi/transport_security.h",
        "src/core/tsi/transport_security_interface.h",
    ],
    language = "c++",
    visibility = ["@grpc:tsi_interface"],
    deps = [
        "gpr",
        "grpc_trace",
    ],
)

grpc_cc_library(
    name = "alts_frame_protector",
    srcs = [
        "src/core/tsi/alts/crypt/aes_gcm.cc",
        "src/core/tsi/alts/crypt/gsec.cc",
        "src/core/tsi/alts/frame_protector/alts_counter.cc",
        "src/core/tsi/alts/frame_protector/alts_crypter.cc",
        "src/core/tsi/alts/frame_protector/alts_frame_protector.cc",
        "src/core/tsi/alts/frame_protector/alts_record_protocol_crypter_common.cc",
        "src/core/tsi/alts/frame_protector/alts_seal_privacy_integrity_crypter.cc",
        "src/core/tsi/alts/frame_protector/alts_unseal_privacy_integrity_crypter.cc",
        "src/core/tsi/alts/frame_protector/frame_handler.cc",
        "src/core/tsi/alts/zero_copy_frame_protector/alts_grpc_integrity_only_record_protocol.cc",
        "src/core/tsi/alts/zero_copy_frame_protector/alts_grpc_privacy_integrity_record_protocol.cc",
        "src/core/tsi/alts/zero_copy_frame_protector/alts_grpc_record_protocol_common.cc",
        "src/core/tsi/alts/zero_copy_frame_protector/alts_iovec_record_protocol.cc",
        "src/core/tsi/alts/zero_copy_frame_protector/alts_zero_copy_grpc_protector.cc",
    ],
    hdrs = [
        "src/core/tsi/alts/crypt/gsec.h",
        "src/core/tsi/alts/frame_protector/alts_counter.h",
        "src/core/tsi/alts/frame_protector/alts_crypter.h",
        "src/core/tsi/alts/frame_protector/alts_frame_protector.h",
        "src/core/tsi/alts/frame_protector/alts_record_protocol_crypter_common.h",
        "src/core/tsi/alts/frame_protector/frame_handler.h",
        "src/core/tsi/alts/zero_copy_frame_protector/alts_grpc_integrity_only_record_protocol.h",
        "src/core/tsi/alts/zero_copy_frame_protector/alts_grpc_privacy_integrity_record_protocol.h",
        "src/core/tsi/alts/zero_copy_frame_protector/alts_grpc_record_protocol.h",
        "src/core/tsi/alts/zero_copy_frame_protector/alts_grpc_record_protocol_common.h",
        "src/core/tsi/alts/zero_copy_frame_protector/alts_iovec_record_protocol.h",
        "src/core/tsi/alts/zero_copy_frame_protector/alts_zero_copy_grpc_protector.h",
        "src/core/tsi/transport_security_grpc.h",
    ],
    external_deps = [
        "libssl",
        "libcrypto",
    ],
    language = "c++",
    visibility = ["@grpc:alts_frame_protector"],
    deps = [
        "gpr_base",
        "grpc_base_c",
        "tsi_interface",
    ],
)

grpc_cc_library(
    name = "alts_util",
    srcs = [
        "src/core/lib/security/credentials/alts/check_gcp_environment.cc",
        "src/core/lib/security/credentials/alts/check_gcp_environment_linux.cc",
        "src/core/lib/security/credentials/alts/check_gcp_environment_no_op.cc",
        "src/core/lib/security/credentials/alts/check_gcp_environment_windows.cc",
        "src/core/lib/security/credentials/alts/grpc_alts_credentials_client_options.cc",
        "src/core/lib/security/credentials/alts/grpc_alts_credentials_options.cc",
        "src/core/lib/security/credentials/alts/grpc_alts_credentials_server_options.cc",
        "src/core/tsi/alts/handshaker/transport_security_common_api.cc",
    ],
    hdrs = [
        "src/core/lib/security/credentials/alts/check_gcp_environment.h",
        "src/core/lib/security/credentials/alts/grpc_alts_credentials_options.h",
        "src/core/tsi/alts/handshaker/transport_security_common_api.h",
    ],
    external_deps = [
        "upb_lib",
    ],
    language = "c++",
    public_hdrs = GRPC_SECURE_PUBLIC_HDRS,
    visibility = ["@grpc:tsi"],
    deps = [
        "alts_upb",
        "gpr",
        "grpc_base_c",
    ],
)

grpc_cc_library(
    name = "tsi",
    srcs = [
        "src/core/tsi/alts/handshaker/alts_handshaker_client.cc",
        "src/core/tsi/alts/handshaker/alts_shared_resource.cc",
        "src/core/tsi/alts/handshaker/alts_tsi_handshaker.cc",
        "src/core/tsi/alts/handshaker/alts_tsi_utils.cc",
        "src/core/tsi/fake_transport_security.cc",
        "src/core/tsi/local_transport_security.cc",
        "src/core/tsi/ssl/session_cache/ssl_session_boringssl.cc",
        "src/core/tsi/ssl/session_cache/ssl_session_cache.cc",
        "src/core/tsi/ssl/session_cache/ssl_session_openssl.cc",
        "src/core/tsi/ssl_transport_security.cc",
        "src/core/tsi/transport_security_grpc.cc",
    ],
    hdrs = [
        "src/core/tsi/alts/handshaker/alts_handshaker_client.h",
        "src/core/tsi/alts/handshaker/alts_shared_resource.h",
        "src/core/tsi/alts/handshaker/alts_tsi_handshaker.h",
        "src/core/tsi/alts/handshaker/alts_tsi_handshaker_private.h",
        "src/core/tsi/alts/handshaker/alts_tsi_utils.h",
        "src/core/tsi/fake_transport_security.h",
        "src/core/tsi/local_transport_security.h",
        "src/core/tsi/ssl/session_cache/ssl_session.h",
        "src/core/tsi/ssl/session_cache/ssl_session_cache.h",
        "src/core/tsi/ssl_transport_security.h",
        "src/core/tsi/ssl_types.h",
        "src/core/tsi/transport_security_grpc.h",
    ],
    external_deps = [
        "libssl",
        "libcrypto",
        "absl/strings",
        "upb_lib",
    ],
    language = "c++",
    visibility = ["@grpc:tsi"],
    deps = [
        "alts_frame_protector",
        "alts_util",
        "gpr_base",
        "grpc_base_c",
        "grpc_transport_chttp2_client_insecure",
        "tsi_interface",
    ],
)

grpc_cc_library(
    name = "grpc++_base",
    srcs = GRPCXX_SRCS,
    hdrs = GRPCXX_HDRS,
    external_deps = [
        "absl/synchronization",
        "absl/memory",
        "upb_lib",
        "protobuf_headers",
    ],
    language = "c++",
    public_hdrs = GRPCXX_PUBLIC_HDRS,
    visibility = ["@grpc:alt_grpc++_base_legacy"],
    deps = [
        "gpr_base",
        "grpc",
        "grpc++_codegen_base",
        "grpc++_codegen_base_src",
        "grpc++_internal_hdrs_only",
        "grpc_base_c",
        "grpc_client_channel",
        "grpc_codegen",
        "grpc_health_upb",
        "grpc_trace",
        "grpc_transport_inproc",
        "ref_counted",
    ],
)

grpc_cc_library(
    name = "grpc++_base_unsecure",
    srcs = GRPCXX_SRCS,
    hdrs = GRPCXX_HDRS,
    external_deps = [
        "absl/synchronization",
        "absl/memory",
        "upb_lib",
        "protobuf_headers",
    ],
    language = "c++",
    public_hdrs = GRPCXX_PUBLIC_HDRS,
    visibility = ["@grpc:alt_grpc++_base_unsecure_legacy"],
    deps = [
        "gpr_base",
        "grpc++_codegen_base",
        "grpc++_codegen_base_src",
        "grpc++_internal_hdrs_only",
        "grpc_base_c",
        "grpc_client_channel",
        "grpc_codegen",
        "grpc_health_upb",
        "grpc_trace",
        "grpc_transport_inproc",
        "grpc_unsecure",
        "ref_counted",
    ],
)

grpc_cc_library(
    name = "grpc++_codegen_base",
    language = "c++",
    public_hdrs = [
        "include/grpc++/impl/codegen/async_stream.h",
        "include/grpc++/impl/codegen/async_unary_call.h",
        "include/grpc++/impl/codegen/byte_buffer.h",
        "include/grpc++/impl/codegen/call_hook.h",
        "include/grpc++/impl/codegen/call.h",
        "include/grpc++/impl/codegen/channel_interface.h",
        "include/grpc++/impl/codegen/client_context.h",
        "include/grpc++/impl/codegen/client_unary_call.h",
        "include/grpc++/impl/codegen/completion_queue_tag.h",
        "include/grpc++/impl/codegen/completion_queue.h",
        "include/grpc++/impl/codegen/config.h",
        "include/grpc++/impl/codegen/core_codegen_interface.h",
        "include/grpc++/impl/codegen/create_auth_context.h",
        "include/grpc++/impl/codegen/grpc_library.h",
        "include/grpc++/impl/codegen/metadata_map.h",
        "include/grpc++/impl/codegen/method_handler_impl.h",
        "include/grpc++/impl/codegen/rpc_method.h",
        "include/grpc++/impl/codegen/rpc_service_method.h",
        "include/grpc++/impl/codegen/security/auth_context.h",
        "include/grpc++/impl/codegen/serialization_traits.h",
        "include/grpc++/impl/codegen/server_context.h",
        "include/grpc++/impl/codegen/server_interface.h",
        "include/grpc++/impl/codegen/service_type.h",
        "include/grpc++/impl/codegen/slice.h",
        "include/grpc++/impl/codegen/status_code_enum.h",
        "include/grpc++/impl/codegen/status.h",
        "include/grpc++/impl/codegen/string_ref.h",
        "include/grpc++/impl/codegen/stub_options.h",
        "include/grpc++/impl/codegen/sync_stream.h",
        "include/grpc++/impl/codegen/time.h",
        "include/grpcpp/impl/codegen/async_generic_service.h",
        "include/grpcpp/impl/codegen/async_stream.h",
        "include/grpcpp/impl/codegen/async_unary_call.h",
        "include/grpcpp/impl/codegen/byte_buffer.h",
        "include/grpcpp/impl/codegen/call_hook.h",
        "include/grpcpp/impl/codegen/call_op_set_interface.h",
        "include/grpcpp/impl/codegen/call_op_set.h",
        "include/grpcpp/impl/codegen/call.h",
        "include/grpcpp/impl/codegen/callback_common.h",
        "include/grpcpp/impl/codegen/channel_interface.h",
        "include/grpcpp/impl/codegen/client_callback.h",
        "include/grpcpp/impl/codegen/client_context.h",
        "include/grpcpp/impl/codegen/client_interceptor.h",
        "include/grpcpp/impl/codegen/client_unary_call.h",
        "include/grpcpp/impl/codegen/completion_queue_tag.h",
        "include/grpcpp/impl/codegen/completion_queue.h",
        "include/grpcpp/impl/codegen/config.h",
        "include/grpcpp/impl/codegen/core_codegen_interface.h",
        "include/grpcpp/impl/codegen/create_auth_context.h",
        "include/grpcpp/impl/codegen/delegating_channel.h",
        "include/grpcpp/impl/codegen/grpc_library.h",
        "include/grpcpp/impl/codegen/intercepted_channel.h",
        "include/grpcpp/impl/codegen/interceptor_common.h",
        "include/grpcpp/impl/codegen/interceptor.h",
        "include/grpcpp/impl/codegen/message_allocator.h",
        "include/grpcpp/impl/codegen/metadata_map.h",
        "include/grpcpp/impl/codegen/method_handler_impl.h",
        "include/grpcpp/impl/codegen/method_handler.h",
        "include/grpcpp/impl/codegen/rpc_method.h",
        "include/grpcpp/impl/codegen/rpc_service_method.h",
        "include/grpcpp/impl/codegen/security/auth_context.h",
        "include/grpcpp/impl/codegen/serialization_traits.h",
        "include/grpcpp/impl/codegen/server_callback_handlers.h",
        "include/grpcpp/impl/codegen/server_callback.h",
        "include/grpcpp/impl/codegen/server_context.h",
        "include/grpcpp/impl/codegen/server_interceptor.h",
        "include/grpcpp/impl/codegen/server_interface.h",
        "include/grpcpp/impl/codegen/service_type.h",
        "include/grpcpp/impl/codegen/slice.h",
        "include/grpcpp/impl/codegen/status_code_enum.h",
        "include/grpcpp/impl/codegen/status.h",
        "include/grpcpp/impl/codegen/string_ref.h",
        "include/grpcpp/impl/codegen/stub_options.h",
        "include/grpcpp/impl/codegen/sync_stream.h",
        "include/grpcpp/impl/codegen/time.h",
    ],
    visibility = ["@grpc:public"],
    deps = [
        "grpc++_internal_hdrs_only",
        "grpc_codegen",
    ],
)

grpc_cc_library(
    name = "grpc++_codegen_base_src",
    srcs = [
        "src/cpp/codegen/codegen_init.cc",
    ],
    language = "c++",
    deps = [
        "grpc++_codegen_base",
    ],
)

grpc_cc_library(
    name = "grpc++_codegen_proto",
    external_deps = [
        "protobuf_headers",
    ],
    language = "c++",
    public_hdrs = [
        "include/grpc++/impl/codegen/proto_utils.h",
        "include/grpcpp/impl/codegen/proto_buffer_reader.h",
        "include/grpcpp/impl/codegen/proto_buffer_writer.h",
        "include/grpcpp/impl/codegen/proto_utils.h",
    ],
    visibility = ["@grpc:public"],
    deps = [
        "grpc++_codegen_base",
        "grpc++_config_proto",
    ],
)

grpc_cc_library(
    name = "grpc++_config_proto",
    external_deps = [
        "protobuf_headers",
    ],
    language = "c++",
    public_hdrs = [
        "include/grpc++/impl/codegen/config_protobuf.h",
        "include/grpcpp/impl/codegen/config_protobuf.h",
    ],
    visibility = ["@grpc:public"],
)

grpc_cc_library(
    name = "grpc++_reflection",
    srcs = [
        "src/cpp/ext/proto_server_reflection.cc",
        "src/cpp/ext/proto_server_reflection_plugin.cc",
    ],
    hdrs = [
        "src/cpp/ext/proto_server_reflection.h",
    ],
    language = "c++",
    public_hdrs = [
        "include/grpc++/ext/proto_server_reflection_plugin.h",
        "include/grpcpp/ext/proto_server_reflection_plugin.h",
    ],
    visibility = ["@grpc:public"],
    deps = [
        "grpc++",
        "//src/proto/grpc/reflection/v1alpha:reflection_proto",
    ],
    alwayslink = 1,
)

grpc_cc_library(
    name = "grpcpp_channelz",
    srcs = [
        "src/cpp/server/channelz/channelz_service.cc",
        "src/cpp/server/channelz/channelz_service_plugin.cc",
    ],
    hdrs = [
        "src/cpp/server/channelz/channelz_service.h",
    ],
    language = "c++",
    public_hdrs = [
        "include/grpcpp/ext/channelz_service_plugin.h",
    ],
    deps = [
        "gpr",
        "grpc",
        "grpc++",
        "//src/proto/grpc/channelz:channelz_proto",
    ],
    alwayslink = 1,
)

grpc_cc_library(
    name = "grpcpp_csds",
    srcs = [
        "src/cpp/server/csds/csds.cc",
    ],
    hdrs = [
        "src/cpp/server/csds/csds.h",
    ],
    external_deps = ["absl/status:statusor"],
    language = "c++",
    deps = [
        "gpr",
        "grpc",
        "grpc++_codegen_base",
        "grpc++_internals",
        "//src/proto/grpc/testing/xds/v3:csds_proto",
    ],
    alwayslink = 1,
)

grpc_cc_library(
    name = "grpcpp_admin",
    srcs = [
        "src/cpp/server/admin/admin_services.cc",
    ],
    hdrs = [],
    defines = select({
        "grpc_no_xds": ["GRPC_NO_XDS"],
        "//conditions:default": [],
    }),
    external_deps = [
        "absl/memory",
    ],
    language = "c++",
    public_hdrs = [
        "include/grpcpp/ext/admin_services.h",
    ],
    select_deps = {
        "grpc_no_xds": [],
        "//conditions:default": ["//:grpcpp_csds"],
    },
    deps = [
        "gpr",
        "grpc++",
        "grpcpp_channelz",
    ],
    alwayslink = 1,
)

grpc_cc_library(
    name = "grpc++_test",
    srcs = [
        "src/cpp/client/channel_test_peer.cc",
    ],
    external_deps = [
        "gtest",
    ],
    public_hdrs = [
        "include/grpc++/test/mock_stream.h",
        "include/grpc++/test/server_context_test_spouse.h",
        "include/grpcpp/test/channel_test_peer.h",
        "include/grpcpp/test/client_context_test_peer.h",
        "include/grpcpp/test/default_reactor_test_peer.h",
        "include/grpcpp/test/mock_stream.h",
        "include/grpcpp/test/server_context_test_spouse.h",
    ],
    visibility = ["@grpc:grpc++_test"],
    deps = [
        "gpr_base",
        "grpc++",
        "grpc_base_c",
    ],
)

grpc_cc_library(
    name = "grpc_server_backward_compatibility",
    srcs = [
        "src/core/ext/filters/workarounds/workaround_utils.cc",
    ],
    hdrs = [
        "src/core/ext/filters/workarounds/workaround_utils.h",
    ],
    language = "c++",
    deps = [
        "gpr_base",
        "grpc_base_c",
    ],
)

grpc_cc_library(
    name = "grpc++_core_stats",
    srcs = [
        "src/cpp/util/core_stats.cc",
    ],
    hdrs = [
        "src/cpp/util/core_stats.h",
    ],
    language = "c++",
    deps = [
        "gpr",
        "grpc++",
        "//src/proto/grpc/core:stats_proto",
    ],
)

grpc_cc_library(
    name = "grpc_opencensus_plugin",
    srcs = [
        "src/cpp/ext/filters/census/channel_filter.cc",
        "src/cpp/ext/filters/census/client_filter.cc",
        "src/cpp/ext/filters/census/context.cc",
        "src/cpp/ext/filters/census/grpc_plugin.cc",
        "src/cpp/ext/filters/census/measures.cc",
        "src/cpp/ext/filters/census/rpc_encoding.cc",
        "src/cpp/ext/filters/census/server_filter.cc",
        "src/cpp/ext/filters/census/views.cc",
    ],
    hdrs = [
        "include/grpcpp/opencensus.h",
        "src/cpp/ext/filters/census/channel_filter.h",
        "src/cpp/ext/filters/census/client_filter.h",
        "src/cpp/ext/filters/census/context.h",
        "src/cpp/ext/filters/census/grpc_plugin.h",
        "src/cpp/ext/filters/census/measures.h",
        "src/cpp/ext/filters/census/open_census_call_tracer.h",
        "src/cpp/ext/filters/census/rpc_encoding.h",
        "src/cpp/ext/filters/census/server_filter.h",
    ],
    external_deps = [
        "absl-base",
        "absl-time",
        "absl/strings",
        "opencensus-trace",
        "opencensus-trace-context_util",
        "opencensus-trace-propagation",
        "opencensus-tags",
        "opencensus-tags-context_util",
        "opencensus-stats",
        "opencensus-context",
    ],
    language = "c++",
    visibility = ["@grpc:grpc_opencensus_plugin"],
    deps = [
        "census",
        "gpr_base",
        "grpc++",
        "grpc_base_c",
    ],
)

# Once upb code-gen issue is resolved, use the targets commented below to replace the ones using
# upb-generated files.

# grpc_upb_proto_library(
#     name = "upb_load_report",
#     deps = ["@envoy_api//envoy/api/v2/endpoint:load_report_export"],
# )
#
# grpc_upb_proto_library(
#     name = "upb_lrs",
#     deps = ["@envoy_api//envoy/service/load_stats/v2:lrs_export"],
# )
#
# grpc_upb_proto_library(
#     name = "upb_cds",
#     deps = ["@envoy_api//envoy/api/v2:cds_export"],
# )

# grpc_cc_library(
#    name = "envoy_lrs_upb",
#    external_deps = [
#        "upb_lib",
#    ],
#    language = "c++",
#    tags = ["no_windows"],
#    deps = [
#        "upb_load_report",
#        "upb_lrs",
#    ],
# )

# grpc_cc_library(
#    name = "envoy_ads_upb",
#    external_deps = [
#        "upb_lib",
#    ],
#    language = "c++",
#    tags = ["no_windows"],
#    deps = [
#        "upb_cds",
#    ],
# )

grpc_cc_library(
    name = "envoy_ads_upb",
    srcs = [
        "src/core/ext/upb-generated/envoy/admin/v3/config_dump.upb.c",
        "src/core/ext/upb-generated/envoy/config/accesslog/v3/accesslog.upb.c",
        "src/core/ext/upb-generated/envoy/config/bootstrap/v3/bootstrap.upb.c",
        "src/core/ext/upb-generated/envoy/config/cluster/v3/circuit_breaker.upb.c",
        "src/core/ext/upb-generated/envoy/config/cluster/v3/cluster.upb.c",
        "src/core/ext/upb-generated/envoy/config/cluster/v3/filter.upb.c",
        "src/core/ext/upb-generated/envoy/config/cluster/v3/outlier_detection.upb.c",
        "src/core/ext/upb-generated/envoy/config/core/v3/resolver.upb.c",
        "src/core/ext/upb-generated/envoy/config/core/v3/udp_socket_config.upb.c",
        "src/core/ext/upb-generated/envoy/config/endpoint/v3/endpoint.upb.c",
        "src/core/ext/upb-generated/envoy/config/endpoint/v3/endpoint_components.upb.c",
        "src/core/ext/upb-generated/envoy/config/endpoint/v3/load_report.upb.c",
        "src/core/ext/upb-generated/envoy/config/listener/v3/api_listener.upb.c",
        "src/core/ext/upb-generated/envoy/config/listener/v3/listener.upb.c",
        "src/core/ext/upb-generated/envoy/config/listener/v3/listener_components.upb.c",
        "src/core/ext/upb-generated/envoy/config/listener/v3/quic_config.upb.c",
        "src/core/ext/upb-generated/envoy/config/listener/v3/udp_listener_config.upb.c",
        "src/core/ext/upb-generated/envoy/config/metrics/v3/stats.upb.c",
        "src/core/ext/upb-generated/envoy/config/overload/v3/overload.upb.c",
        "src/core/ext/upb-generated/envoy/config/rbac/v3/rbac.upb.c",
        "src/core/ext/upb-generated/envoy/config/route/v3/route.upb.c",
        "src/core/ext/upb-generated/envoy/config/route/v3/route_components.upb.c",
        "src/core/ext/upb-generated/envoy/config/route/v3/scoped_route.upb.c",
        "src/core/ext/upb-generated/envoy/config/trace/v3/http_tracer.upb.c",
        "src/core/ext/upb-generated/envoy/extensions/clusters/aggregate/v3/cluster.upb.c",
        "src/core/ext/upb-generated/envoy/extensions/filters/common/fault/v3/fault.upb.c",
        "src/core/ext/upb-generated/envoy/extensions/filters/http/fault/v3/fault.upb.c",
        "src/core/ext/upb-generated/envoy/extensions/filters/http/router/v3/router.upb.c",
        "src/core/ext/upb-generated/envoy/extensions/filters/network/http_connection_manager/v3/http_connection_manager.upb.c",
        "src/core/ext/upb-generated/envoy/extensions/transport_sockets/tls/v3/cert.upb.c",
        "src/core/ext/upb-generated/envoy/extensions/transport_sockets/tls/v3/common.upb.c",
        "src/core/ext/upb-generated/envoy/extensions/transport_sockets/tls/v3/secret.upb.c",
        "src/core/ext/upb-generated/envoy/extensions/transport_sockets/tls/v3/tls.upb.c",
        "src/core/ext/upb-generated/envoy/service/cluster/v3/cds.upb.c",
        "src/core/ext/upb-generated/envoy/service/discovery/v3/ads.upb.c",
        "src/core/ext/upb-generated/envoy/service/discovery/v3/discovery.upb.c",
        "src/core/ext/upb-generated/envoy/service/endpoint/v3/eds.upb.c",
        "src/core/ext/upb-generated/envoy/service/listener/v3/lds.upb.c",
        "src/core/ext/upb-generated/envoy/service/load_stats/v3/lrs.upb.c",
        "src/core/ext/upb-generated/envoy/service/route/v3/rds.upb.c",
        "src/core/ext/upb-generated/envoy/service/route/v3/srds.upb.c",
        "src/core/ext/upb-generated/envoy/service/status/v3/csds.upb.c",
        "src/core/ext/upb-generated/envoy/type/http/v3/path_transformation.upb.c",
    ],
    hdrs = [
        "src/core/ext/upb-generated/envoy/admin/v3/config_dump.upb.h",
        "src/core/ext/upb-generated/envoy/config/accesslog/v3/accesslog.upb.h",
        "src/core/ext/upb-generated/envoy/config/bootstrap/v3/bootstrap.upb.h",
        "src/core/ext/upb-generated/envoy/config/cluster/v3/circuit_breaker.upb.h",
        "src/core/ext/upb-generated/envoy/config/cluster/v3/cluster.upb.h",
        "src/core/ext/upb-generated/envoy/config/cluster/v3/filter.upb.h",
        "src/core/ext/upb-generated/envoy/config/cluster/v3/outlier_detection.upb.h",
        "src/core/ext/upb-generated/envoy/config/core/v3/resolver.upb.h",
        "src/core/ext/upb-generated/envoy/config/core/v3/udp_socket_config.upb.h",
        "src/core/ext/upb-generated/envoy/config/endpoint/v3/endpoint.upb.h",
        "src/core/ext/upb-generated/envoy/config/endpoint/v3/endpoint_components.upb.h",
        "src/core/ext/upb-generated/envoy/config/endpoint/v3/load_report.upb.h",
        "src/core/ext/upb-generated/envoy/config/listener/v3/api_listener.upb.h",
        "src/core/ext/upb-generated/envoy/config/listener/v3/listener.upb.h",
        "src/core/ext/upb-generated/envoy/config/listener/v3/listener_components.upb.h",
        "src/core/ext/upb-generated/envoy/config/listener/v3/quic_config.upb.h",
        "src/core/ext/upb-generated/envoy/config/listener/v3/udp_listener_config.upb.h",
        "src/core/ext/upb-generated/envoy/config/metrics/v3/stats.upb.h",
        "src/core/ext/upb-generated/envoy/config/overload/v3/overload.upb.h",
        "src/core/ext/upb-generated/envoy/config/rbac/v3/rbac.upb.h",
        "src/core/ext/upb-generated/envoy/config/route/v3/route.upb.h",
        "src/core/ext/upb-generated/envoy/config/route/v3/route_components.upb.h",
        "src/core/ext/upb-generated/envoy/config/route/v3/scoped_route.upb.h",
        "src/core/ext/upb-generated/envoy/config/trace/v3/http_tracer.upb.h",
        "src/core/ext/upb-generated/envoy/extensions/clusters/aggregate/v3/cluster.upb.h",
        "src/core/ext/upb-generated/envoy/extensions/filters/common/fault/v3/fault.upb.h",
        "src/core/ext/upb-generated/envoy/extensions/filters/http/fault/v3/fault.upb.h",
        "src/core/ext/upb-generated/envoy/extensions/filters/http/router/v3/router.upb.h",
        "src/core/ext/upb-generated/envoy/extensions/filters/network/http_connection_manager/v3/http_connection_manager.upb.h",
        "src/core/ext/upb-generated/envoy/extensions/transport_sockets/tls/v3/cert.upb.h",
        "src/core/ext/upb-generated/envoy/extensions/transport_sockets/tls/v3/common.upb.h",
        "src/core/ext/upb-generated/envoy/extensions/transport_sockets/tls/v3/secret.upb.h",
        "src/core/ext/upb-generated/envoy/extensions/transport_sockets/tls/v3/tls.upb.h",
        "src/core/ext/upb-generated/envoy/service/cluster/v3/cds.upb.h",
        "src/core/ext/upb-generated/envoy/service/discovery/v3/ads.upb.h",
        "src/core/ext/upb-generated/envoy/service/discovery/v3/discovery.upb.h",
        "src/core/ext/upb-generated/envoy/service/endpoint/v3/eds.upb.h",
        "src/core/ext/upb-generated/envoy/service/listener/v3/lds.upb.h",
        "src/core/ext/upb-generated/envoy/service/load_stats/v3/lrs.upb.h",
        "src/core/ext/upb-generated/envoy/service/route/v3/rds.upb.h",
        "src/core/ext/upb-generated/envoy/service/route/v3/srds.upb.h",
        "src/core/ext/upb-generated/envoy/service/status/v3/csds.upb.h",
        "src/core/ext/upb-generated/envoy/type/http/v3/path_transformation.upb.h",
    ],
    external_deps = [
        "upb_lib",
        "upb_lib_descriptor",
        "upb_generated_code_support__only_for_generated_code_do_not_use__i_give_permission_to_break_me",
    ],
    language = "c++",
    deps = [
        "envoy_annotations_upb",
        "envoy_core_upb",
        "envoy_type_upb",
        "google_api_upb",
        "proto_gen_validate_upb",
        "udpa_annotations_upb",
        "xds_core_upb",
    ],
)

grpc_cc_library(
    name = "envoy_ads_upbdefs",
    srcs = [
        "src/core/ext/upbdefs-generated/envoy/admin/v3/config_dump.upbdefs.c",
        "src/core/ext/upbdefs-generated/envoy/config/accesslog/v3/accesslog.upbdefs.c",
        "src/core/ext/upbdefs-generated/envoy/config/bootstrap/v3/bootstrap.upbdefs.c",
        "src/core/ext/upbdefs-generated/envoy/config/cluster/v3/circuit_breaker.upbdefs.c",
        "src/core/ext/upbdefs-generated/envoy/config/cluster/v3/cluster.upbdefs.c",
        "src/core/ext/upbdefs-generated/envoy/config/cluster/v3/filter.upbdefs.c",
        "src/core/ext/upbdefs-generated/envoy/config/cluster/v3/outlier_detection.upbdefs.c",
        "src/core/ext/upbdefs-generated/envoy/config/core/v3/resolver.upbdefs.c",
        "src/core/ext/upbdefs-generated/envoy/config/core/v3/udp_socket_config.upbdefs.c",
        "src/core/ext/upbdefs-generated/envoy/config/endpoint/v3/endpoint.upbdefs.c",
        "src/core/ext/upbdefs-generated/envoy/config/endpoint/v3/endpoint_components.upbdefs.c",
        "src/core/ext/upbdefs-generated/envoy/config/endpoint/v3/load_report.upbdefs.c",
        "src/core/ext/upbdefs-generated/envoy/config/listener/v3/api_listener.upbdefs.c",
        "src/core/ext/upbdefs-generated/envoy/config/listener/v3/listener.upbdefs.c",
        "src/core/ext/upbdefs-generated/envoy/config/listener/v3/listener_components.upbdefs.c",
        "src/core/ext/upbdefs-generated/envoy/config/listener/v3/quic_config.upbdefs.c",
        "src/core/ext/upbdefs-generated/envoy/config/listener/v3/udp_listener_config.upbdefs.c",
        "src/core/ext/upbdefs-generated/envoy/config/metrics/v3/stats.upbdefs.c",
        "src/core/ext/upbdefs-generated/envoy/config/overload/v3/overload.upbdefs.c",
        "src/core/ext/upbdefs-generated/envoy/config/route/v3/route.upbdefs.c",
        "src/core/ext/upbdefs-generated/envoy/config/route/v3/route_components.upbdefs.c",
        "src/core/ext/upbdefs-generated/envoy/config/route/v3/scoped_route.upbdefs.c",
        "src/core/ext/upbdefs-generated/envoy/config/trace/v3/http_tracer.upbdefs.c",
        "src/core/ext/upbdefs-generated/envoy/extensions/clusters/aggregate/v3/cluster.upbdefs.c",
        "src/core/ext/upbdefs-generated/envoy/extensions/filters/common/fault/v3/fault.upbdefs.c",
        "src/core/ext/upbdefs-generated/envoy/extensions/filters/http/fault/v3/fault.upbdefs.c",
        "src/core/ext/upbdefs-generated/envoy/extensions/filters/http/router/v3/router.upbdefs.c",
        "src/core/ext/upbdefs-generated/envoy/extensions/filters/network/http_connection_manager/v3/http_connection_manager.upbdefs.c",
        "src/core/ext/upbdefs-generated/envoy/extensions/transport_sockets/tls/v3/cert.upbdefs.c",
        "src/core/ext/upbdefs-generated/envoy/extensions/transport_sockets/tls/v3/common.upbdefs.c",
        "src/core/ext/upbdefs-generated/envoy/extensions/transport_sockets/tls/v3/secret.upbdefs.c",
        "src/core/ext/upbdefs-generated/envoy/extensions/transport_sockets/tls/v3/tls.upbdefs.c",
        "src/core/ext/upbdefs-generated/envoy/service/cluster/v3/cds.upbdefs.c",
        "src/core/ext/upbdefs-generated/envoy/service/discovery/v3/ads.upbdefs.c",
        "src/core/ext/upbdefs-generated/envoy/service/discovery/v3/discovery.upbdefs.c",
        "src/core/ext/upbdefs-generated/envoy/service/endpoint/v3/eds.upbdefs.c",
        "src/core/ext/upbdefs-generated/envoy/service/listener/v3/lds.upbdefs.c",
        "src/core/ext/upbdefs-generated/envoy/service/load_stats/v3/lrs.upbdefs.c",
        "src/core/ext/upbdefs-generated/envoy/service/route/v3/rds.upbdefs.c",
        "src/core/ext/upbdefs-generated/envoy/service/route/v3/srds.upbdefs.c",
        "src/core/ext/upbdefs-generated/envoy/service/status/v3/csds.upbdefs.c",
        "src/core/ext/upbdefs-generated/envoy/type/http/v3/path_transformation.upbdefs.c",
    ],
    hdrs = [
        "src/core/ext/upbdefs-generated/envoy/admin/v3/config_dump.upbdefs.h",
        "src/core/ext/upbdefs-generated/envoy/config/accesslog/v3/accesslog.upbdefs.h",
        "src/core/ext/upbdefs-generated/envoy/config/bootstrap/v3/bootstrap.upbdefs.h",
        "src/core/ext/upbdefs-generated/envoy/config/cluster/v3/circuit_breaker.upbdefs.h",
        "src/core/ext/upbdefs-generated/envoy/config/cluster/v3/cluster.upbdefs.h",
        "src/core/ext/upbdefs-generated/envoy/config/cluster/v3/filter.upbdefs.h",
        "src/core/ext/upbdefs-generated/envoy/config/cluster/v3/outlier_detection.upbdefs.h",
        "src/core/ext/upbdefs-generated/envoy/config/core/v3/resolver.upbdefs.h",
        "src/core/ext/upbdefs-generated/envoy/config/core/v3/udp_socket_config.upbdefs.h",
        "src/core/ext/upbdefs-generated/envoy/config/endpoint/v3/endpoint.upbdefs.h",
        "src/core/ext/upbdefs-generated/envoy/config/endpoint/v3/endpoint_components.upbdefs.h",
        "src/core/ext/upbdefs-generated/envoy/config/endpoint/v3/load_report.upbdefs.h",
        "src/core/ext/upbdefs-generated/envoy/config/listener/v3/api_listener.upbdefs.h",
        "src/core/ext/upbdefs-generated/envoy/config/listener/v3/listener.upbdefs.h",
        "src/core/ext/upbdefs-generated/envoy/config/listener/v3/listener_components.upbdefs.h",
        "src/core/ext/upbdefs-generated/envoy/config/listener/v3/quic_config.upbdefs.h",
        "src/core/ext/upbdefs-generated/envoy/config/listener/v3/udp_listener_config.upbdefs.h",
        "src/core/ext/upbdefs-generated/envoy/config/metrics/v3/stats.upbdefs.h",
        "src/core/ext/upbdefs-generated/envoy/config/overload/v3/overload.upbdefs.h",
        "src/core/ext/upbdefs-generated/envoy/config/route/v3/route.upbdefs.h",
        "src/core/ext/upbdefs-generated/envoy/config/route/v3/route_components.upbdefs.h",
        "src/core/ext/upbdefs-generated/envoy/config/route/v3/scoped_route.upbdefs.h",
        "src/core/ext/upbdefs-generated/envoy/config/trace/v3/http_tracer.upbdefs.h",
        "src/core/ext/upbdefs-generated/envoy/extensions/clusters/aggregate/v3/cluster.upbdefs.h",
        "src/core/ext/upbdefs-generated/envoy/extensions/filters/common/fault/v3/fault.upbdefs.h",
        "src/core/ext/upbdefs-generated/envoy/extensions/filters/http/fault/v3/fault.upbdefs.h",
        "src/core/ext/upbdefs-generated/envoy/extensions/filters/http/router/v3/router.upbdefs.h",
        "src/core/ext/upbdefs-generated/envoy/extensions/filters/network/http_connection_manager/v3/http_connection_manager.upbdefs.h",
        "src/core/ext/upbdefs-generated/envoy/extensions/transport_sockets/tls/v3/cert.upbdefs.h",
        "src/core/ext/upbdefs-generated/envoy/extensions/transport_sockets/tls/v3/common.upbdefs.h",
        "src/core/ext/upbdefs-generated/envoy/extensions/transport_sockets/tls/v3/secret.upbdefs.h",
        "src/core/ext/upbdefs-generated/envoy/extensions/transport_sockets/tls/v3/tls.upbdefs.h",
        "src/core/ext/upbdefs-generated/envoy/service/cluster/v3/cds.upbdefs.h",
        "src/core/ext/upbdefs-generated/envoy/service/discovery/v3/ads.upbdefs.h",
        "src/core/ext/upbdefs-generated/envoy/service/discovery/v3/discovery.upbdefs.h",
        "src/core/ext/upbdefs-generated/envoy/service/endpoint/v3/eds.upbdefs.h",
        "src/core/ext/upbdefs-generated/envoy/service/listener/v3/lds.upbdefs.h",
        "src/core/ext/upbdefs-generated/envoy/service/load_stats/v3/lrs.upbdefs.h",
        "src/core/ext/upbdefs-generated/envoy/service/route/v3/rds.upbdefs.h",
        "src/core/ext/upbdefs-generated/envoy/service/route/v3/srds.upbdefs.h",
        "src/core/ext/upbdefs-generated/envoy/service/status/v3/csds.upbdefs.h",
        "src/core/ext/upbdefs-generated/envoy/type/http/v3/path_transformation.upbdefs.h",
    ],
    external_deps = [
        "upb_lib",
        "upb_lib_descriptor_reflection",
        "upb_textformat_lib",
        "upb_reflection",
        "upb_generated_code_support__only_for_generated_code_do_not_use__i_give_permission_to_break_me",
    ],
    language = "c++",
    deps = [
        "envoy_ads_upb",
        "envoy_annotations_upbdefs",
        "envoy_core_upbdefs",
        "envoy_type_upbdefs",
        "google_api_upbdefs",
        "proto_gen_validate_upbdefs",
        "udpa_annotations_upbdefs",
        "xds_core_upbdefs",
    ],
)

grpc_cc_library(
    name = "envoy_annotations_upb",
    srcs = [
        "src/core/ext/upb-generated/envoy/annotations/deprecation.upb.c",
        "src/core/ext/upb-generated/envoy/annotations/resource.upb.c",
    ],
    hdrs = [
        "src/core/ext/upb-generated/envoy/annotations/deprecation.upb.h",
        "src/core/ext/upb-generated/envoy/annotations/resource.upb.h",
    ],
    external_deps = [
        "upb_lib",
        "upb_lib_descriptor",
        "upb_generated_code_support__only_for_generated_code_do_not_use__i_give_permission_to_break_me",
    ],
    language = "c++",
    deps = [
        "google_api_upb",
    ],
)

grpc_cc_library(
    name = "envoy_annotations_upbdefs",
    srcs = [
        "src/core/ext/upbdefs-generated/envoy/annotations/deprecation.upbdefs.c",
        "src/core/ext/upbdefs-generated/envoy/annotations/resource.upbdefs.c",
    ],
    hdrs = [
        "src/core/ext/upbdefs-generated/envoy/annotations/deprecation.upbdefs.h",
        "src/core/ext/upbdefs-generated/envoy/annotations/resource.upbdefs.h",
    ],
    external_deps = [
        "upb_lib",
        "upb_lib_descriptor_reflection",
        "upb_reflection",
        "upb_textformat_lib",
        "upb_generated_code_support__only_for_generated_code_do_not_use__i_give_permission_to_break_me",
    ],
    language = "c++",
    deps = [
        "envoy_annotations_upb",
        "google_api_upbdefs",
    ],
)

grpc_cc_library(
    name = "envoy_core_upb",
    srcs = [
        "src/core/ext/upb-generated/envoy/config/core/v3/address.upb.c",
        "src/core/ext/upb-generated/envoy/config/core/v3/backoff.upb.c",
        "src/core/ext/upb-generated/envoy/config/core/v3/base.upb.c",
        "src/core/ext/upb-generated/envoy/config/core/v3/config_source.upb.c",
        "src/core/ext/upb-generated/envoy/config/core/v3/event_service_config.upb.c",
        "src/core/ext/upb-generated/envoy/config/core/v3/extension.upb.c",
        "src/core/ext/upb-generated/envoy/config/core/v3/grpc_service.upb.c",
        "src/core/ext/upb-generated/envoy/config/core/v3/health_check.upb.c",
        "src/core/ext/upb-generated/envoy/config/core/v3/http_uri.upb.c",
        "src/core/ext/upb-generated/envoy/config/core/v3/protocol.upb.c",
        "src/core/ext/upb-generated/envoy/config/core/v3/proxy_protocol.upb.c",
        "src/core/ext/upb-generated/envoy/config/core/v3/socket_option.upb.c",
        "src/core/ext/upb-generated/envoy/config/core/v3/substitution_format_string.upb.c",
    ],
    hdrs = [
        "src/core/ext/upb-generated/envoy/config/core/v3/address.upb.h",
        "src/core/ext/upb-generated/envoy/config/core/v3/backoff.upb.h",
        "src/core/ext/upb-generated/envoy/config/core/v3/base.upb.h",
        "src/core/ext/upb-generated/envoy/config/core/v3/config_source.upb.h",
        "src/core/ext/upb-generated/envoy/config/core/v3/event_service_config.upb.h",
        "src/core/ext/upb-generated/envoy/config/core/v3/extension.upb.h",
        "src/core/ext/upb-generated/envoy/config/core/v3/grpc_service.upb.h",
        "src/core/ext/upb-generated/envoy/config/core/v3/health_check.upb.h",
        "src/core/ext/upb-generated/envoy/config/core/v3/http_uri.upb.h",
        "src/core/ext/upb-generated/envoy/config/core/v3/protocol.upb.h",
        "src/core/ext/upb-generated/envoy/config/core/v3/proxy_protocol.upb.h",
        "src/core/ext/upb-generated/envoy/config/core/v3/socket_option.upb.h",
        "src/core/ext/upb-generated/envoy/config/core/v3/substitution_format_string.upb.h",
    ],
    external_deps = [
        "upb_lib",
        "upb_lib_descriptor",
        "upb_generated_code_support__only_for_generated_code_do_not_use__i_give_permission_to_break_me",
    ],
    language = "c++",
    deps = [
        "envoy_annotations_upb",
        "envoy_type_upb",
        "google_api_upb",
        "proto_gen_validate_upb",
        "udpa_annotations_upb",
        "xds_core_upb",
    ],
)

grpc_cc_library(
    name = "envoy_core_upbdefs",
    srcs = [
        "src/core/ext/upbdefs-generated/envoy/config/core/v3/address.upbdefs.c",
        "src/core/ext/upbdefs-generated/envoy/config/core/v3/backoff.upbdefs.c",
        "src/core/ext/upbdefs-generated/envoy/config/core/v3/base.upbdefs.c",
        "src/core/ext/upbdefs-generated/envoy/config/core/v3/config_source.upbdefs.c",
        "src/core/ext/upbdefs-generated/envoy/config/core/v3/event_service_config.upbdefs.c",
        "src/core/ext/upbdefs-generated/envoy/config/core/v3/extension.upbdefs.c",
        "src/core/ext/upbdefs-generated/envoy/config/core/v3/grpc_service.upbdefs.c",
        "src/core/ext/upbdefs-generated/envoy/config/core/v3/health_check.upbdefs.c",
        "src/core/ext/upbdefs-generated/envoy/config/core/v3/http_uri.upbdefs.c",
        "src/core/ext/upbdefs-generated/envoy/config/core/v3/protocol.upbdefs.c",
        "src/core/ext/upbdefs-generated/envoy/config/core/v3/proxy_protocol.upbdefs.c",
        "src/core/ext/upbdefs-generated/envoy/config/core/v3/socket_option.upbdefs.c",
        "src/core/ext/upbdefs-generated/envoy/config/core/v3/substitution_format_string.upbdefs.c",
    ],
    hdrs = [
        "src/core/ext/upbdefs-generated/envoy/config/core/v3/address.upbdefs.h",
        "src/core/ext/upbdefs-generated/envoy/config/core/v3/backoff.upbdefs.h",
        "src/core/ext/upbdefs-generated/envoy/config/core/v3/base.upbdefs.h",
        "src/core/ext/upbdefs-generated/envoy/config/core/v3/config_source.upbdefs.h",
        "src/core/ext/upbdefs-generated/envoy/config/core/v3/event_service_config.upbdefs.h",
        "src/core/ext/upbdefs-generated/envoy/config/core/v3/extension.upbdefs.h",
        "src/core/ext/upbdefs-generated/envoy/config/core/v3/grpc_service.upbdefs.h",
        "src/core/ext/upbdefs-generated/envoy/config/core/v3/health_check.upbdefs.h",
        "src/core/ext/upbdefs-generated/envoy/config/core/v3/http_uri.upbdefs.h",
        "src/core/ext/upbdefs-generated/envoy/config/core/v3/protocol.upbdefs.h",
        "src/core/ext/upbdefs-generated/envoy/config/core/v3/proxy_protocol.upbdefs.h",
        "src/core/ext/upbdefs-generated/envoy/config/core/v3/socket_option.upbdefs.h",
        "src/core/ext/upbdefs-generated/envoy/config/core/v3/substitution_format_string.upbdefs.h",
    ],
    external_deps = [
        "upb_lib",
        "upb_lib_descriptor_reflection",
        "upb_textformat_lib",
        "upb_reflection",
        "upb_generated_code_support__only_for_generated_code_do_not_use__i_give_permission_to_break_me",
    ],
    language = "c++",
    deps = [
        "envoy_annotations_upbdefs",
        "envoy_core_upb",
        "envoy_type_upbdefs",
        "google_api_upbdefs",
        "proto_gen_validate_upbdefs",
        "xds_core_upbdefs",
    ],
)

grpc_cc_library(
    name = "envoy_type_upb",
    srcs = [
        "src/core/ext/upb-generated/envoy/type/matcher/v3/metadata.upb.c",
        "src/core/ext/upb-generated/envoy/type/matcher/v3/node.upb.c",
        "src/core/ext/upb-generated/envoy/type/matcher/v3/number.upb.c",
        "src/core/ext/upb-generated/envoy/type/matcher/v3/path.upb.c",
        "src/core/ext/upb-generated/envoy/type/matcher/v3/regex.upb.c",
        "src/core/ext/upb-generated/envoy/type/matcher/v3/string.upb.c",
        "src/core/ext/upb-generated/envoy/type/matcher/v3/struct.upb.c",
        "src/core/ext/upb-generated/envoy/type/matcher/v3/value.upb.c",
        "src/core/ext/upb-generated/envoy/type/metadata/v3/metadata.upb.c",
        "src/core/ext/upb-generated/envoy/type/tracing/v3/custom_tag.upb.c",
        "src/core/ext/upb-generated/envoy/type/v3/http.upb.c",
        "src/core/ext/upb-generated/envoy/type/v3/percent.upb.c",
        "src/core/ext/upb-generated/envoy/type/v3/range.upb.c",
        "src/core/ext/upb-generated/envoy/type/v3/semantic_version.upb.c",
    ],
    hdrs = [
        "src/core/ext/upb-generated/envoy/type/matcher/v3/metadata.upb.h",
        "src/core/ext/upb-generated/envoy/type/matcher/v3/node.upb.h",
        "src/core/ext/upb-generated/envoy/type/matcher/v3/number.upb.h",
        "src/core/ext/upb-generated/envoy/type/matcher/v3/path.upb.h",
        "src/core/ext/upb-generated/envoy/type/matcher/v3/regex.upb.h",
        "src/core/ext/upb-generated/envoy/type/matcher/v3/string.upb.h",
        "src/core/ext/upb-generated/envoy/type/matcher/v3/struct.upb.h",
        "src/core/ext/upb-generated/envoy/type/matcher/v3/value.upb.h",
        "src/core/ext/upb-generated/envoy/type/metadata/v3/metadata.upb.h",
        "src/core/ext/upb-generated/envoy/type/tracing/v3/custom_tag.upb.h",
        "src/core/ext/upb-generated/envoy/type/v3/http.upb.h",
        "src/core/ext/upb-generated/envoy/type/v3/percent.upb.h",
        "src/core/ext/upb-generated/envoy/type/v3/range.upb.h",
        "src/core/ext/upb-generated/envoy/type/v3/semantic_version.upb.h",
    ],
    external_deps = [
        "upb_lib",
        "upb_lib_descriptor",
        "upb_generated_code_support__only_for_generated_code_do_not_use__i_give_permission_to_break_me",
    ],
    language = "c++",
    deps = [
        "envoy_annotations_upb",
        "google_api_upb",
        "proto_gen_validate_upb",
        "udpa_annotations_upb",
    ],
)

grpc_cc_library(
    name = "envoy_type_upbdefs",
    srcs = [
        "src/core/ext/upbdefs-generated/envoy/type/matcher/v3/metadata.upbdefs.c",
        "src/core/ext/upbdefs-generated/envoy/type/matcher/v3/node.upbdefs.c",
        "src/core/ext/upbdefs-generated/envoy/type/matcher/v3/number.upbdefs.c",
        "src/core/ext/upbdefs-generated/envoy/type/matcher/v3/path.upbdefs.c",
        "src/core/ext/upbdefs-generated/envoy/type/matcher/v3/regex.upbdefs.c",
        "src/core/ext/upbdefs-generated/envoy/type/matcher/v3/string.upbdefs.c",
        "src/core/ext/upbdefs-generated/envoy/type/matcher/v3/struct.upbdefs.c",
        "src/core/ext/upbdefs-generated/envoy/type/matcher/v3/value.upbdefs.c",
        "src/core/ext/upbdefs-generated/envoy/type/metadata/v3/metadata.upbdefs.c",
        "src/core/ext/upbdefs-generated/envoy/type/tracing/v3/custom_tag.upbdefs.c",
        "src/core/ext/upbdefs-generated/envoy/type/v3/http.upbdefs.c",
        "src/core/ext/upbdefs-generated/envoy/type/v3/percent.upbdefs.c",
        "src/core/ext/upbdefs-generated/envoy/type/v3/range.upbdefs.c",
        "src/core/ext/upbdefs-generated/envoy/type/v3/semantic_version.upbdefs.c",
    ],
    hdrs = [
        "src/core/ext/upbdefs-generated/envoy/type/matcher/v3/metadata.upbdefs.h",
        "src/core/ext/upbdefs-generated/envoy/type/matcher/v3/node.upbdefs.h",
        "src/core/ext/upbdefs-generated/envoy/type/matcher/v3/number.upbdefs.h",
        "src/core/ext/upbdefs-generated/envoy/type/matcher/v3/path.upbdefs.h",
        "src/core/ext/upbdefs-generated/envoy/type/matcher/v3/regex.upbdefs.h",
        "src/core/ext/upbdefs-generated/envoy/type/matcher/v3/string.upbdefs.h",
        "src/core/ext/upbdefs-generated/envoy/type/matcher/v3/struct.upbdefs.h",
        "src/core/ext/upbdefs-generated/envoy/type/matcher/v3/value.upbdefs.h",
        "src/core/ext/upbdefs-generated/envoy/type/metadata/v3/metadata.upbdefs.h",
        "src/core/ext/upbdefs-generated/envoy/type/tracing/v3/custom_tag.upbdefs.h",
        "src/core/ext/upbdefs-generated/envoy/type/v3/http.upbdefs.h",
        "src/core/ext/upbdefs-generated/envoy/type/v3/percent.upbdefs.h",
        "src/core/ext/upbdefs-generated/envoy/type/v3/range.upbdefs.h",
        "src/core/ext/upbdefs-generated/envoy/type/v3/semantic_version.upbdefs.h",
    ],
    external_deps = [
        "upb_lib",
        "upb_lib_descriptor_reflection",
        "upb_reflection",
        "upb_textformat_lib",
        "upb_generated_code_support__only_for_generated_code_do_not_use__i_give_permission_to_break_me",
    ],
    language = "c++",
    deps = [
        "envoy_type_upb",
        "google_api_upbdefs",
        "proto_gen_validate_upbdefs",
    ],
)

grpc_cc_library(
    name = "proto_gen_validate_upb",
    srcs = [
        "src/core/ext/upb-generated/validate/validate.upb.c",
    ],
    hdrs = [
        "src/core/ext/upb-generated/validate/validate.upb.h",
    ],
    external_deps = [
        "upb_lib",
        "upb_lib_descriptor",
        "upb_generated_code_support__only_for_generated_code_do_not_use__i_give_permission_to_break_me",
    ],
    language = "c++",
    deps = [
        "google_api_upb",
    ],
)

grpc_cc_library(
    name = "proto_gen_validate_upbdefs",
    srcs = [
        "src/core/ext/upbdefs-generated/validate/validate.upbdefs.c",
    ],
    hdrs = [
        "src/core/ext/upbdefs-generated/validate/validate.upbdefs.h",
    ],
    external_deps = [
        "upb_lib",
        "upb_lib_descriptor_reflection",
        "upb_textformat_lib",
        "upb_reflection",
        "upb_generated_code_support__only_for_generated_code_do_not_use__i_give_permission_to_break_me",
    ],
    language = "c++",
    deps = [
        "google_api_upbdefs",
        "proto_gen_validate_upb",
    ],
)

# Once upb code-gen issue is resolved, replace udpa_orca_upb with this.
# grpc_upb_proto_library(
#     name = "udpa_orca_upb",
#     deps = ["@envoy_api//udpa/data/orca/v1:orca_load_report"]
# )

grpc_cc_library(
    name = "udpa_orca_upb",
    srcs = [
        "src/core/ext/upb-generated/udpa/data/orca/v1/orca_load_report.upb.c",
    ],
    hdrs = [
        "src/core/ext/upb-generated/udpa/data/orca/v1/orca_load_report.upb.h",
    ],
    external_deps = [
        "upb_lib",
        "upb_lib_descriptor",
        "upb_generated_code_support__only_for_generated_code_do_not_use__i_give_permission_to_break_me",
    ],
    language = "c++",
    deps = [
        "proto_gen_validate_upb",
    ],
)

grpc_cc_library(
    name = "udpa_annotations_upb",
    srcs = [
        "src/core/ext/upb-generated/udpa/annotations/migrate.upb.c",
        "src/core/ext/upb-generated/udpa/annotations/security.upb.c",
        "src/core/ext/upb-generated/udpa/annotations/sensitive.upb.c",
        "src/core/ext/upb-generated/udpa/annotations/status.upb.c",
        "src/core/ext/upb-generated/udpa/annotations/versioning.upb.c",
    ],
    hdrs = [
        "src/core/ext/upb-generated/udpa/annotations/migrate.upb.h",
        "src/core/ext/upb-generated/udpa/annotations/security.upb.h",
        "src/core/ext/upb-generated/udpa/annotations/sensitive.upb.h",
        "src/core/ext/upb-generated/udpa/annotations/status.upb.h",
        "src/core/ext/upb-generated/udpa/annotations/versioning.upb.h",
    ],
    external_deps = [
        "upb_lib",
        "upb_lib_descriptor",
        "upb_generated_code_support__only_for_generated_code_do_not_use__i_give_permission_to_break_me",
    ],
    language = "c++",
    deps = [
        "google_api_upb",
        "proto_gen_validate_upb",
    ],
)

grpc_cc_library(
    name = "udpa_annotations_upbdefs",
    srcs = [
        "src/core/ext/upbdefs-generated/udpa/annotations/migrate.upbdefs.c",
        "src/core/ext/upbdefs-generated/udpa/annotations/security.upbdefs.c",
        "src/core/ext/upbdefs-generated/udpa/annotations/sensitive.upbdefs.c",
        "src/core/ext/upbdefs-generated/udpa/annotations/status.upbdefs.c",
        "src/core/ext/upbdefs-generated/udpa/annotations/versioning.upbdefs.c",
    ],
    hdrs = [
        "src/core/ext/upbdefs-generated/udpa/annotations/migrate.upbdefs.h",
        "src/core/ext/upbdefs-generated/udpa/annotations/security.upbdefs.h",
        "src/core/ext/upbdefs-generated/udpa/annotations/sensitive.upbdefs.h",
        "src/core/ext/upbdefs-generated/udpa/annotations/status.upbdefs.h",
        "src/core/ext/upbdefs-generated/udpa/annotations/versioning.upbdefs.h",
    ],
    external_deps = [
        "upb_lib",
        "upb_lib_descriptor_reflection",
        "upb_textformat_lib",
        "upb_reflection",
        "upb_generated_code_support__only_for_generated_code_do_not_use__i_give_permission_to_break_me",
    ],
    language = "c++",
    deps = [
        "google_api_upbdefs",
        "udpa_annotations_upb",
    ],
)

grpc_cc_library(
    name = "xds_core_upb",
    srcs = [
        "src/core/ext/upb-generated/xds/core/v3/authority.upb.c",
        "src/core/ext/upb-generated/xds/core/v3/collection_entry.upb.c",
        "src/core/ext/upb-generated/xds/core/v3/context_params.upb.c",
        "src/core/ext/upb-generated/xds/core/v3/resource.upb.c",
        "src/core/ext/upb-generated/xds/core/v3/resource_locator.upb.c",
        "src/core/ext/upb-generated/xds/core/v3/resource_name.upb.c",
    ],
    hdrs = [
        "src/core/ext/upb-generated/xds/core/v3/authority.upb.h",
        "src/core/ext/upb-generated/xds/core/v3/collection_entry.upb.h",
        "src/core/ext/upb-generated/xds/core/v3/context_params.upb.h",
        "src/core/ext/upb-generated/xds/core/v3/resource.upb.h",
        "src/core/ext/upb-generated/xds/core/v3/resource_locator.upb.h",
        "src/core/ext/upb-generated/xds/core/v3/resource_name.upb.h",
    ],
    external_deps = [
        "upb_lib",
        "upb_lib_descriptor",
        "upb_generated_code_support__only_for_generated_code_do_not_use__i_give_permission_to_break_me",
    ],
    language = "c++",
    deps = [
        "google_api_upb",
        "proto_gen_validate_upb",
        "udpa_annotations_upb",
    ],
)

grpc_cc_library(
    name = "xds_core_upbdefs",
    srcs = [
        "src/core/ext/upbdefs-generated/xds/core/v3/authority.upbdefs.c",
        "src/core/ext/upbdefs-generated/xds/core/v3/collection_entry.upbdefs.c",
        "src/core/ext/upbdefs-generated/xds/core/v3/context_params.upbdefs.c",
        "src/core/ext/upbdefs-generated/xds/core/v3/resource.upbdefs.c",
        "src/core/ext/upbdefs-generated/xds/core/v3/resource_locator.upbdefs.c",
        "src/core/ext/upbdefs-generated/xds/core/v3/resource_name.upbdefs.c",
    ],
    hdrs = [
        "src/core/ext/upbdefs-generated/xds/core/v3/authority.upbdefs.h",
        "src/core/ext/upbdefs-generated/xds/core/v3/collection_entry.upbdefs.h",
        "src/core/ext/upbdefs-generated/xds/core/v3/context_params.upbdefs.h",
        "src/core/ext/upbdefs-generated/xds/core/v3/resource.upbdefs.h",
        "src/core/ext/upbdefs-generated/xds/core/v3/resource_locator.upbdefs.h",
        "src/core/ext/upbdefs-generated/xds/core/v3/resource_name.upbdefs.h",
    ],
    external_deps = [
        "upb_lib",
        "upb_lib_descriptor_reflection",
        "upb_textformat_lib",
        "upb_reflection",
        "upb_generated_code_support__only_for_generated_code_do_not_use__i_give_permission_to_break_me",
    ],
    language = "c++",
    deps = [
        "google_api_upbdefs",
        "proto_gen_validate_upbdefs",
        "udpa_annotations_upbdefs",
        "xds_core_upb",
    ],
)

grpc_cc_library(
    name = "udpa_type_upb",
    srcs = [
        "src/core/ext/upb-generated/udpa/type/v1/typed_struct.upb.c",
    ],
    hdrs = [
        "src/core/ext/upb-generated/udpa/type/v1/typed_struct.upb.h",
    ],
    external_deps = [
        "upb_lib",
        "upb_lib_descriptor",
        "upb_generated_code_support__only_for_generated_code_do_not_use__i_give_permission_to_break_me",
    ],
    language = "c++",
    deps = [
        "google_api_upb",
        "proto_gen_validate_upb",
    ],
)

grpc_cc_library(
    name = "udpa_type_upbdefs",
    srcs = [
        "src/core/ext/upbdefs-generated/udpa/type/v1/typed_struct.upbdefs.c",
    ],
    hdrs = [
        "src/core/ext/upbdefs-generated/udpa/type/v1/typed_struct.upbdefs.h",
    ],
    external_deps = [
        "upb_lib",
        "upb_lib_descriptor_reflection",
        "upb_textformat_lib",
        "upb_reflection",
        "upb_generated_code_support__only_for_generated_code_do_not_use__i_give_permission_to_break_me",
    ],
    language = "c++",
    deps = [
        "google_api_upbdefs",
        "proto_gen_validate_upbdefs",
    ],
)

# Once upb code-gen issue is resolved, replace grpc_health_upb with this.
# grpc_upb_proto_library(
#     name = "grpc_health_upb",
#     deps = ["//src/proto/grpc/health/v1:health_proto_descriptor"],
# )

grpc_cc_library(
    name = "grpc_health_upb",
    srcs = [
        "src/core/ext/upb-generated/src/proto/grpc/health/v1/health.upb.c",
    ],
    hdrs = [
        "src/core/ext/upb-generated/src/proto/grpc/health/v1/health.upb.h",
    ],
    external_deps = [
        "upb_lib",
        "upb_lib_descriptor",
        "upb_generated_code_support__only_for_generated_code_do_not_use__i_give_permission_to_break_me",
    ],
    language = "c++",
)

# Once upb code-gen issue is resolved, remove this.
grpc_cc_library(
    name = "google_api_upb",
    srcs = [
        "src/core/ext/upb-generated/google/api/annotations.upb.c",
        "src/core/ext/upb-generated/google/api/expr/v1alpha1/checked.upb.c",
        "src/core/ext/upb-generated/google/api/expr/v1alpha1/syntax.upb.c",
        "src/core/ext/upb-generated/google/api/http.upb.c",
        "src/core/ext/upb-generated/google/protobuf/any.upb.c",
        "src/core/ext/upb-generated/google/protobuf/duration.upb.c",
        "src/core/ext/upb-generated/google/protobuf/empty.upb.c",
        "src/core/ext/upb-generated/google/protobuf/struct.upb.c",
        "src/core/ext/upb-generated/google/protobuf/timestamp.upb.c",
        "src/core/ext/upb-generated/google/protobuf/wrappers.upb.c",
        "src/core/ext/upb-generated/google/rpc/status.upb.c",
    ],
    hdrs = [
        "src/core/ext/upb-generated/google/api/annotations.upb.h",
        "src/core/ext/upb-generated/google/api/expr/v1alpha1/checked.upb.h",
        "src/core/ext/upb-generated/google/api/expr/v1alpha1/syntax.upb.h",
        "src/core/ext/upb-generated/google/api/http.upb.h",
        "src/core/ext/upb-generated/google/protobuf/any.upb.h",
        "src/core/ext/upb-generated/google/protobuf/duration.upb.h",
        "src/core/ext/upb-generated/google/protobuf/empty.upb.h",
        "src/core/ext/upb-generated/google/protobuf/struct.upb.h",
        "src/core/ext/upb-generated/google/protobuf/timestamp.upb.h",
        "src/core/ext/upb-generated/google/protobuf/wrappers.upb.h",
        "src/core/ext/upb-generated/google/rpc/status.upb.h",
    ],
    external_deps = [
        "upb_lib",
        "upb_lib_descriptor",
        "upb_generated_code_support__only_for_generated_code_do_not_use__i_give_permission_to_break_me",
    ],
    language = "c++",
)

grpc_cc_library(
    name = "google_api_upbdefs",
    srcs = [
        "src/core/ext/upbdefs-generated/google/api/annotations.upbdefs.c",
        "src/core/ext/upbdefs-generated/google/api/http.upbdefs.c",
        "src/core/ext/upbdefs-generated/google/protobuf/any.upbdefs.c",
        "src/core/ext/upbdefs-generated/google/protobuf/duration.upbdefs.c",
        "src/core/ext/upbdefs-generated/google/protobuf/empty.upbdefs.c",
        "src/core/ext/upbdefs-generated/google/protobuf/struct.upbdefs.c",
        "src/core/ext/upbdefs-generated/google/protobuf/timestamp.upbdefs.c",
        "src/core/ext/upbdefs-generated/google/protobuf/wrappers.upbdefs.c",
        "src/core/ext/upbdefs-generated/google/rpc/status.upbdefs.c",
    ],
    hdrs = [
        "src/core/ext/upbdefs-generated/google/api/annotations.upbdefs.h",
        "src/core/ext/upbdefs-generated/google/api/http.upbdefs.h",
        "src/core/ext/upbdefs-generated/google/protobuf/any.upbdefs.h",
        "src/core/ext/upbdefs-generated/google/protobuf/duration.upbdefs.h",
        "src/core/ext/upbdefs-generated/google/protobuf/empty.upbdefs.h",
        "src/core/ext/upbdefs-generated/google/protobuf/struct.upbdefs.h",
        "src/core/ext/upbdefs-generated/google/protobuf/timestamp.upbdefs.h",
        "src/core/ext/upbdefs-generated/google/protobuf/wrappers.upbdefs.h",
        "src/core/ext/upbdefs-generated/google/rpc/status.upbdefs.h",
    ],
    external_deps = [
        "upb_lib",
        "upb_lib_descriptor_reflection",
        "upb_textformat_lib",
        "upb_reflection",
        "upb_generated_code_support__only_for_generated_code_do_not_use__i_give_permission_to_break_me",
    ],
    language = "c++",
    deps = [
        "google_api_upb",
    ],
)

# Once upb code-gen issue is resolved, replace grpc_lb_upb with this.
# grpc_upb_proto_library(
#     name = "grpc_lb_upb",
#     deps = ["//src/proto/grpc/lb/v1:load_balancer_proto_descriptor"],
# )

grpc_cc_library(
    name = "grpc_lb_upb",
    srcs = [
        "src/core/ext/upb-generated/src/proto/grpc/lb/v1/load_balancer.upb.c",
    ],
    hdrs = [
        "src/core/ext/upb-generated/src/proto/grpc/lb/v1/load_balancer.upb.h",
    ],
    external_deps = [
        "upb_lib",
        "upb_lib_descriptor",
        "upb_generated_code_support__only_for_generated_code_do_not_use__i_give_permission_to_break_me",
    ],
    language = "c++",
    deps = [
        "google_api_upb",
    ],
)

# Once upb code-gen issue is resolved, replace meshca_upb with this.
# meshca_upb_proto_library(
#     name = "meshca_upb",
#     deps = ["//third_party/istio/security/proto/providers/google:meshca_proto"],
# )

grpc_cc_library(
    name = "meshca_upb",
    srcs = [
        "src/core/ext/upb-generated/third_party/istio/security/proto/providers/google/meshca.upb.c",
    ],
    hdrs = [
        "src/core/ext/upb-generated/third_party/istio/security/proto/providers/google/meshca.upb.h",
    ],
    external_deps = [
        "upb_generated_code_support__only_for_generated_code_do_not_use__i_give_permission_to_break_me",
    ],
    language = "c++",
    deps = [
        "google_api_upb",
    ],
)

# Once upb code-gen issue is resolved, replace alts_upb with this.
# grpc_upb_proto_library(
#     name = "alts_upb",
#     deps = ["//src/proto/grpc/gcp:alts_handshaker_proto"],
# )

grpc_cc_library(
    name = "alts_upb",
    srcs = [
        "src/core/ext/upb-generated/src/proto/grpc/gcp/altscontext.upb.c",
        "src/core/ext/upb-generated/src/proto/grpc/gcp/handshaker.upb.c",
        "src/core/ext/upb-generated/src/proto/grpc/gcp/transport_security_common.upb.c",
    ],
    hdrs = [
        "src/core/ext/upb-generated/src/proto/grpc/gcp/altscontext.upb.h",
        "src/core/ext/upb-generated/src/proto/grpc/gcp/handshaker.upb.h",
        "src/core/ext/upb-generated/src/proto/grpc/gcp/transport_security_common.upb.h",
    ],
    external_deps = [
        "upb_lib",
        "upb_lib_descriptor",
        "upb_generated_code_support__only_for_generated_code_do_not_use__i_give_permission_to_break_me",
    ],
    language = "c++",
)

grpc_generate_one_off_targets()

filegroup(
    name = "root_certificates",
    srcs = [
        "etc/roots.pem",
    ],
    visibility = ["//visibility:public"],
)<|MERGE_RESOLUTION|>--- conflicted
+++ resolved
@@ -857,8 +857,6 @@
 )
 
 grpc_cc_library(
-<<<<<<< HEAD
-=======
     name = "promise",
     external_deps = [
         "absl/types:optional",
@@ -875,7 +873,6 @@
 )
 
 grpc_cc_library(
->>>>>>> 34338e57
     name = "promise_like",
     language = "c++",
     public_hdrs = [
@@ -901,7 +898,6 @@
 )
 
 grpc_cc_library(
-<<<<<<< HEAD
     name = "if",
     external_deps = [
         "absl/status:statusor",
@@ -913,7 +909,9 @@
         "poll",
         "promise_factory",
     ],
-=======
+)
+
+grpc_cc_library(
     name = "promise_status",
     external_deps = [
         "absl/status",
@@ -933,7 +931,6 @@
         "src/core/lib/promise/detail/switch.h",
     ],
     deps = ["gpr_platform"],
->>>>>>> 34338e57
 )
 
 grpc_cc_library(
