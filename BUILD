--- conflicted
+++ resolved
@@ -2723,15 +2723,12 @@
         "src/core/tsi/transport_security_grpc.h",
     ],
     external_deps = [
+        "libcrypto",
         "libssl",
-<<<<<<< HEAD
         # TODO(matthewstevenson88) Remove once S2A TSI is merged.
         "absl/container:flat_hash_set",
-=======
-        "libcrypto",
         "absl/strings",
         "upb_lib",
->>>>>>> fe2b6a0a
     ],
     language = "c++",
     deps = [
