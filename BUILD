--- conflicted
+++ resolved
@@ -5566,11 +5566,8 @@
         "slice",
         "sockaddr_utils",
         "tcp_connect_handshaker",
-<<<<<<< HEAD
         "transport_fwd",
-=======
         "unique_type_name",
->>>>>>> 3e41ebd1
         "uri_parser",
     ],
 )
@@ -5617,11 +5614,8 @@
         "slice",
         "sockaddr_utils",
         "time",
-<<<<<<< HEAD
         "transport_fwd",
-=======
         "unique_type_name",
->>>>>>> 3e41ebd1
         "uri_parser",
         "useful",
     ],
