# gRPC Bazel BUILD file.
#
# Copyright 2016 gRPC authors.
#
# Licensed under the Apache License, Version 2.0 (the "License");
# you may not use this file except in compliance with the License.
# You may obtain a copy of the License at
#
#     http://www.apache.org/licenses/LICENSE-2.0
#
# Unless required by applicable law or agreed to in writing, software
# distributed under the License is distributed on an "AS IS" BASIS,
# WITHOUT WARRANTIES OR CONDITIONS OF ANY KIND, either express or implied.
# See the License for the specific language governing permissions and
# limitations under the License.

load("@bazel_skylib//lib:selects.bzl", "selects")
load("@bazel_skylib//rules:common_settings.bzl", "bool_flag")
load(
    "//bazel:grpc_build_system.bzl",
    "grpc_cc_library",
    "grpc_generate_one_off_targets",
    "grpc_upb_proto_library",
    "grpc_upb_proto_reflection_library",
    "python_config_settings",
)

licenses(["reciprocal"])

package(
    default_visibility = ["//visibility:public"],
    features = [
        "-parse_headers",
        "layering_check",
    ],
)

exports_files([
    "LICENSE",
    "etc/roots.pem",
])

exports_files(
    glob(["include/**"]),
    visibility = ["//:__subpackages__"],
)

config_setting(
    name = "grpc_no_ares",
    values = {"define": "grpc_no_ares=true"},
)

config_setting(
    name = "grpc_no_xds_define",
    values = {"define": "grpc_no_xds=true"},
)

config_setting(
    name = "grpc_experiments_are_final_define",
    values = {"define": "grpc_experiments_are_final=true"},
)

bool_flag(
    name = "disable_grpc_rls",
    build_setting_default = False,
)

platform(
    name = "android_x86_64",
    constraint_values = [
        "@platforms//os:android",
        "@platforms//cpu:x86_64",
    ],
)

platform(
    name = "android_arm64",
    constraint_values = [
        "@platforms//os:android",
        "@platforms//cpu:arm64",
    ],
)

platform(
    name = "android_armv7",
    constraint_values = [
        "@platforms//os:android",
        "@platforms//cpu:armv7",
    ],
)

config_setting(
    name = "grpc_no_rls_flag",
    flag_values = {":disable_grpc_rls": "true"},
)

# When gRPC is build as shared library, binder transport code might still
# get included even when user's code does not depend on it. In that case
# --define=grpc_no_binder=true can be used to disable binder transport
# related code to reduce binary size.
# For users using build system other than bazel, they can define
# GRPC_NO_BINDER to achieve the same effect.
config_setting(
    name = "grpc_no_binder_define",
    values = {"define": "grpc_no_binder=true"},
)

config_setting(
    name = "android",
    values = {"crosstool_top": "//external:android/crosstool"},
    # TODO: Use constraint_values to detect android after Bazel 7.0 platforms migration is finished
    # constraint_values = [ "@platforms//os:android" ],
)

config_setting(
    name = "macos",
    values = {"apple_platform_type": "macos"},
)

config_setting(
    name = "ios",
    values = {"apple_platform_type": "ios"},
)

config_setting(
    name = "tvos",
    values = {"apple_platform_type": "tvos"},
)

config_setting(
    name = "visionos",
    values = {"apple_platform_type": "visionos"},
)

config_setting(
    name = "watchos",
    values = {"apple_platform_type": "watchos"},
)

config_setting(
    name = "systemd",
    values = {"define": "use_systemd=true"},
)

selects.config_setting_group(
    name = "grpc_no_xds",
    match_any = [
        ":grpc_no_xds_define",
        # In addition to disabling XDS support when --define=grpc_no_xds=true is
        # specified, we also disable it on mobile platforms where it is not
        # likely to be needed and where reducing the binary size is more
        # important.
        ":android",
        ":ios",
    ],
)

selects.config_setting_group(
    name = "grpc_no_binder",
    match_any = [
        ":grpc_no_binder_define",
        # We do not need binder on ios.
        ":ios",
    ],
)

selects.config_setting_group(
    name = "grpc_no_rls",
    match_any = [
        ":grpc_no_rls_flag",
        # Disable RLS support on mobile platforms where it is not likely to be
        # needed and where reducing the binary size is more important.
        ":android",
        ":ios",
    ],
)

selects.config_setting_group(
    name = "grpc_experiments_are_final",
    match_any = [
        ":grpc_experiments_are_final_define",
        # In addition to disabling experiments when
        # --define=grpc_experiments_are_final=true is specified, we also disable
        # them on mobile platforms where runtime configuration of experiments is unlikely to be needed and where
        # reducing the binary size is more important.
        ":android",
        ":ios",
    ],
)

# Fuzzers can be built as fuzzers or as tests
config_setting(
    name = "grpc_build_fuzzers",
    values = {"define": "grpc_build_fuzzers=true"},
)

config_setting(
    name = "grpc_allow_exceptions",
    values = {"define": "GRPC_ALLOW_EXCEPTIONS=1"},
)

config_setting(
    name = "grpc_disallow_exceptions",
    values = {"define": "GRPC_ALLOW_EXCEPTIONS=0"},
)

config_setting(
    name = "remote_execution",
    values = {"define": "GRPC_PORT_ISOLATED_RUNTIME=1"},
)

config_setting(
    name = "windows",
    values = {"cpu": "x64_windows"},
)

config_setting(
    name = "windows_msvc",
    values = {"cpu": "x64_windows_msvc"},
)

config_setting(
    name = "mac",
    values = {"cpu": "darwin"},
)

config_setting(
    name = "mac_x86_64",
    values = {"cpu": "darwin_x86_64"},
)

config_setting(
    name = "mac_arm64",
    values = {"cpu": "darwin_arm64"},
)

config_setting(
    name = "use_strict_warning",
    values = {"define": "use_strict_warning=true"},
)

python_config_settings()

# This should be updated along with build_handwritten.yaml
g_stands_for = "grateful"  # @unused

core_version = "41.0.0"  # @unused

version = "1.64.0-dev"  # @unused

GPR_PUBLIC_HDRS = [
    "include/grpc/support/alloc.h",
    "include/grpc/support/atm_gcc_atomic.h",
    "include/grpc/support/atm_gcc_sync.h",
    "include/grpc/support/atm_windows.h",
    "include/grpc/support/cpu.h",
    "include/grpc/support/json.h",
    "include/grpc/support/log.h",
    "include/grpc/support/log_windows.h",
    "include/grpc/support/metrics.h",
    "include/grpc/support/port_platform.h",
    "include/grpc/support/string_util.h",
    "include/grpc/support/sync.h",
    "include/grpc/support/sync_abseil.h",
    "include/grpc/support/sync_custom.h",
    "include/grpc/support/sync_generic.h",
    "include/grpc/support/sync_posix.h",
    "include/grpc/support/sync_windows.h",
    "include/grpc/support/thd_id.h",
    "include/grpc/support/time.h",
    "include/grpc/impl/call.h",
    "include/grpc/impl/codegen/atm.h",
    "include/grpc/impl/codegen/atm_gcc_atomic.h",
    "include/grpc/impl/codegen/atm_gcc_sync.h",
    "include/grpc/impl/codegen/atm_windows.h",
    "include/grpc/impl/codegen/fork.h",
    "include/grpc/impl/codegen/gpr_types.h",
    "include/grpc/impl/codegen/log.h",
    "include/grpc/impl/codegen/port_platform.h",
    "include/grpc/impl/codegen/sync.h",
    "include/grpc/impl/codegen/sync_abseil.h",
    "include/grpc/impl/codegen/sync_custom.h",
    "include/grpc/impl/codegen/sync_generic.h",
    "include/grpc/impl/codegen/sync_posix.h",
    "include/grpc/impl/codegen/sync_windows.h",
]

GRPC_PUBLIC_HDRS = [
    "include/grpc/grpc_audit_logging.h",
    "include/grpc/grpc_crl_provider.h",
    "include/grpc/byte_buffer.h",
    "include/grpc/byte_buffer_reader.h",
    "include/grpc/compression.h",
    "include/grpc/fork.h",
    "include/grpc/grpc.h",
    "include/grpc/grpc_posix.h",
    "include/grpc/grpc_security.h",
    "include/grpc/grpc_security_constants.h",
    "include/grpc/slice.h",
    "include/grpc/slice_buffer.h",
    "include/grpc/status.h",
    "include/grpc/load_reporting.h",
    "include/grpc/support/workaround_list.h",
    "include/grpc/impl/codegen/byte_buffer.h",
    "include/grpc/impl/codegen/byte_buffer_reader.h",
    "include/grpc/impl/codegen/compression_types.h",
    "include/grpc/impl/codegen/connectivity_state.h",
    "include/grpc/impl/codegen/grpc_types.h",
    "include/grpc/impl/codegen/propagation_bits.h",
    "include/grpc/impl/codegen/status.h",
    "include/grpc/impl/codegen/slice.h",
    "include/grpc/impl/compression_types.h",
    "include/grpc/impl/connectivity_state.h",
    "include/grpc/impl/grpc_types.h",
    "include/grpc/impl/propagation_bits.h",
    "include/grpc/impl/slice_type.h",
]

GRPC_PUBLIC_EVENT_ENGINE_HDRS = [
    "include/grpc/event_engine/endpoint_config.h",
    "include/grpc/event_engine/event_engine.h",
    "include/grpc/event_engine/extensible.h",
    "include/grpc/event_engine/port.h",
    "include/grpc/event_engine/memory_allocator.h",
    "include/grpc/event_engine/memory_request.h",
    "include/grpc/event_engine/internal/memory_allocator_impl.h",
    "include/grpc/event_engine/slice.h",
    "include/grpc/event_engine/slice_buffer.h",
    "include/grpc/event_engine/internal/slice_cast.h",
]

GRPCXX_SRCS = [
    "src/cpp/client/call_credentials.cc",
    "src/cpp/client/channel_cc.cc",
    "src/cpp/client/channel_credentials.cc",
    "src/cpp/client/client_callback.cc",
    "src/cpp/client/client_context.cc",
    "src/cpp/client/client_interceptor.cc",
    "src/cpp/client/client_stats_interceptor.cc",
    "src/cpp/client/create_channel.cc",
    "src/cpp/client/create_channel_internal.cc",
    "src/cpp/client/create_channel_posix.cc",
    "src/cpp/common/alarm.cc",
    "src/cpp/common/channel_arguments.cc",
    "src/cpp/common/completion_queue_cc.cc",
    "src/cpp/common/resource_quota_cc.cc",
    "src/cpp/common/rpc_method.cc",
    "src/cpp/common/version_cc.cc",
    "src/cpp/common/validate_service_config.cc",
    "src/cpp/server/async_generic_service.cc",
    "src/cpp/server/channel_argument_option.cc",
    "src/cpp/server/create_default_thread_pool.cc",
    "src/cpp/server/external_connection_acceptor_impl.cc",
    "src/cpp/server/health/default_health_check_service.cc",
    "src/cpp/server/health/health_check_service.cc",
    "src/cpp/server/health/health_check_service_server_builder_option.cc",
    "src/cpp/server/server_builder.cc",
    "src/cpp/server/server_callback.cc",
    "src/cpp/server/server_cc.cc",
    "src/cpp/server/server_context.cc",
    "src/cpp/server/server_credentials.cc",
    "src/cpp/server/server_posix.cc",
    "src/cpp/thread_manager/thread_manager.cc",
    "src/cpp/util/byte_buffer_cc.cc",
    "src/cpp/util/string_ref.cc",
    "src/cpp/util/time_cc.cc",
]

GRPCXX_HDRS = [
    "src/cpp/client/create_channel_internal.h",
    "src/cpp/client/client_stats_interceptor.h",
    "src/cpp/server/dynamic_thread_pool.h",
    "src/cpp/server/external_connection_acceptor_impl.h",
    "src/cpp/server/health/default_health_check_service.h",
    "src/cpp/server/thread_pool_interface.h",
    "src/cpp/thread_manager/thread_manager.h",
]

GRPCXX_PUBLIC_HDRS = [
    "include/grpc++/alarm.h",
    "include/grpc++/channel.h",
    "include/grpc++/client_context.h",
    "include/grpc++/completion_queue.h",
    "include/grpc++/create_channel.h",
    "include/grpc++/create_channel_posix.h",
    "include/grpc++/ext/health_check_service_server_builder_option.h",
    "include/grpc++/generic/async_generic_service.h",
    "include/grpc++/generic/generic_stub.h",
    "include/grpc++/grpc++.h",
    "include/grpc++/health_check_service_interface.h",
    "include/grpc++/impl/call.h",
    "include/grpc++/impl/channel_argument_option.h",
    "include/grpc++/impl/client_unary_call.h",
    "include/grpc++/impl/grpc_library.h",
    "include/grpc++/impl/method_handler_impl.h",
    "include/grpc++/impl/rpc_method.h",
    "include/grpc++/impl/rpc_service_method.h",
    "include/grpc++/impl/serialization_traits.h",
    "include/grpc++/impl/server_builder_option.h",
    "include/grpc++/impl/server_builder_plugin.h",
    "include/grpc++/impl/server_initializer.h",
    "include/grpc++/impl/service_type.h",
    "include/grpc++/security/auth_context.h",
    "include/grpc++/resource_quota.h",
    "include/grpc++/security/auth_metadata_processor.h",
    "include/grpc++/security/credentials.h",
    "include/grpc++/security/server_credentials.h",
    "include/grpc++/server.h",
    "include/grpc++/server_builder.h",
    "include/grpc++/server_context.h",
    "include/grpc++/server_posix.h",
    "include/grpc++/support/async_stream.h",
    "include/grpc++/support/async_unary_call.h",
    "include/grpc++/support/byte_buffer.h",
    "include/grpc++/support/channel_arguments.h",
    "include/grpc++/support/config.h",
    "include/grpc++/support/slice.h",
    "include/grpc++/support/status.h",
    "include/grpc++/support/status_code_enum.h",
    "include/grpc++/support/string_ref.h",
    "include/grpc++/support/stub_options.h",
    "include/grpc++/support/sync_stream.h",
    "include/grpc++/support/time.h",
    "include/grpcpp/alarm.h",
    "include/grpcpp/channel.h",
    "include/grpcpp/client_context.h",
    "include/grpcpp/completion_queue.h",
    "include/grpcpp/create_channel.h",
    "include/grpcpp/create_channel_posix.h",
    "include/grpcpp/ext/health_check_service_server_builder_option.h",
    "include/grpcpp/generic/async_generic_service.h",
    "include/grpcpp/generic/generic_stub.h",
    "include/grpcpp/grpcpp.h",
    "include/grpcpp/health_check_service_interface.h",
    "include/grpcpp/impl/call_hook.h",
    "include/grpcpp/impl/call_op_set_interface.h",
    "include/grpcpp/impl/call_op_set.h",
    "include/grpcpp/impl/call.h",
    "include/grpcpp/impl/channel_argument_option.h",
    "include/grpcpp/impl/channel_interface.h",
    "include/grpcpp/impl/client_unary_call.h",
    "include/grpcpp/impl/completion_queue_tag.h",
    "include/grpcpp/impl/create_auth_context.h",
    "include/grpcpp/impl/delegating_channel.h",
    "include/grpcpp/impl/grpc_library.h",
    "include/grpcpp/impl/intercepted_channel.h",
    "include/grpcpp/impl/interceptor_common.h",
    "include/grpcpp/impl/metadata_map.h",
    "include/grpcpp/impl/method_handler_impl.h",
    "include/grpcpp/impl/rpc_method.h",
    "include/grpcpp/impl/rpc_service_method.h",
    "include/grpcpp/impl/serialization_traits.h",
    "include/grpcpp/impl/server_builder_option.h",
    "include/grpcpp/impl/server_builder_plugin.h",
    "include/grpcpp/impl/server_callback_handlers.h",
    "include/grpcpp/impl/server_initializer.h",
    "include/grpcpp/impl/service_type.h",
    "include/grpcpp/impl/status.h",
    "include/grpcpp/impl/sync.h",
    "include/grpcpp/resource_quota.h",
    "include/grpcpp/security/audit_logging.h",
    "include/grpcpp/security/tls_crl_provider.h",
    "include/grpcpp/security/auth_context.h",
    "include/grpcpp/security/auth_metadata_processor.h",
    "include/grpcpp/security/credentials.h",
    "include/grpcpp/security/server_credentials.h",
    "include/grpcpp/security/tls_certificate_provider.h",
    "include/grpcpp/security/authorization_policy_provider.h",
    "include/grpcpp/security/tls_certificate_verifier.h",
    "include/grpcpp/security/tls_credentials_options.h",
    "include/grpcpp/server.h",
    "include/grpcpp/server_builder.h",
    "include/grpcpp/server_context.h",
    "include/grpcpp/server_interface.h",
    "include/grpcpp/server_posix.h",
    "include/grpcpp/version_info.h",
    "include/grpcpp/support/async_stream.h",
    "include/grpcpp/support/async_unary_call.h",
    "include/grpcpp/support/byte_buffer.h",
    "include/grpcpp/support/callback_common.h",
    "include/grpcpp/support/channel_arguments.h",
    "include/grpcpp/support/client_callback.h",
    "include/grpcpp/support/client_interceptor.h",
    "include/grpcpp/support/config.h",
    "include/grpcpp/support/interceptor.h",
    "include/grpcpp/support/message_allocator.h",
    "include/grpcpp/support/method_handler.h",
    "include/grpcpp/support/proto_buffer_reader.h",
    "include/grpcpp/support/proto_buffer_writer.h",
    "include/grpcpp/support/server_callback.h",
    "include/grpcpp/support/server_interceptor.h",
    "include/grpcpp/support/slice.h",
    "include/grpcpp/support/status.h",
    "include/grpcpp/support/status_code_enum.h",
    "include/grpcpp/support/string_ref.h",
    "include/grpcpp/support/stub_options.h",
    "include/grpcpp/support/sync_stream.h",
    "include/grpcpp/support/time.h",
    "include/grpcpp/support/validate_service_config.h",
    "include/grpc++/impl/codegen/async_stream.h",
    "include/grpc++/impl/codegen/async_unary_call.h",
    "include/grpc++/impl/codegen/byte_buffer.h",
    "include/grpc++/impl/codegen/call_hook.h",
    "include/grpc++/impl/codegen/call.h",
    "include/grpc++/impl/codegen/channel_interface.h",
    "include/grpc++/impl/codegen/client_context.h",
    "include/grpc++/impl/codegen/client_unary_call.h",
    "include/grpc++/impl/codegen/completion_queue_tag.h",
    "include/grpc++/impl/codegen/completion_queue.h",
    "include/grpc++/impl/codegen/config.h",
    "include/grpc++/impl/codegen/create_auth_context.h",
    "include/grpc++/impl/codegen/metadata_map.h",
    "include/grpc++/impl/codegen/method_handler_impl.h",
    "include/grpc++/impl/codegen/rpc_method.h",
    "include/grpc++/impl/codegen/rpc_service_method.h",
    "include/grpc++/impl/codegen/security/auth_context.h",
    "include/grpc++/impl/codegen/serialization_traits.h",
    "include/grpc++/impl/codegen/server_context.h",
    "include/grpc++/impl/codegen/server_interface.h",
    "include/grpc++/impl/codegen/service_type.h",
    "include/grpc++/impl/codegen/slice.h",
    "include/grpc++/impl/codegen/status_code_enum.h",
    "include/grpc++/impl/codegen/status.h",
    "include/grpc++/impl/codegen/string_ref.h",
    "include/grpc++/impl/codegen/stub_options.h",
    "include/grpc++/impl/codegen/sync_stream.h",
    "include/grpc++/impl/codegen/time.h",
    "include/grpcpp/impl/codegen/async_generic_service.h",
    "include/grpcpp/impl/codegen/async_stream.h",
    "include/grpcpp/impl/codegen/async_unary_call.h",
    "include/grpcpp/impl/codegen/byte_buffer.h",
    "include/grpcpp/impl/codegen/call_hook.h",
    "include/grpcpp/impl/codegen/call_op_set_interface.h",
    "include/grpcpp/impl/codegen/call_op_set.h",
    "include/grpcpp/impl/codegen/call.h",
    "include/grpcpp/impl/codegen/callback_common.h",
    "include/grpcpp/impl/codegen/channel_interface.h",
    "include/grpcpp/impl/codegen/client_callback.h",
    "include/grpcpp/impl/codegen/client_context.h",
    "include/grpcpp/impl/codegen/client_interceptor.h",
    "include/grpcpp/impl/codegen/client_unary_call.h",
    "include/grpcpp/impl/codegen/completion_queue_tag.h",
    "include/grpcpp/impl/codegen/completion_queue.h",
    "include/grpcpp/impl/codegen/config.h",
    "include/grpcpp/impl/codegen/create_auth_context.h",
    "include/grpcpp/impl/codegen/delegating_channel.h",
    "include/grpcpp/impl/codegen/intercepted_channel.h",
    "include/grpcpp/impl/codegen/interceptor_common.h",
    "include/grpcpp/impl/codegen/interceptor.h",
    "include/grpcpp/impl/codegen/message_allocator.h",
    "include/grpcpp/impl/codegen/metadata_map.h",
    "include/grpcpp/impl/codegen/method_handler_impl.h",
    "include/grpcpp/impl/codegen/method_handler.h",
    "include/grpcpp/impl/codegen/rpc_method.h",
    "include/grpcpp/impl/codegen/rpc_service_method.h",
    "include/grpcpp/impl/codegen/security/auth_context.h",
    "include/grpcpp/impl/codegen/serialization_traits.h",
    "include/grpcpp/impl/codegen/server_callback_handlers.h",
    "include/grpcpp/impl/codegen/server_callback.h",
    "include/grpcpp/impl/codegen/server_context.h",
    "include/grpcpp/impl/codegen/server_interceptor.h",
    "include/grpcpp/impl/codegen/server_interface.h",
    "include/grpcpp/impl/codegen/service_type.h",
    "include/grpcpp/impl/codegen/slice.h",
    "include/grpcpp/impl/codegen/status_code_enum.h",
    "include/grpcpp/impl/codegen/status.h",
    "include/grpcpp/impl/codegen/string_ref.h",
    "include/grpcpp/impl/codegen/stub_options.h",
    "include/grpcpp/impl/codegen/sync_stream.h",
    "include/grpcpp/impl/codegen/time.h",
    "include/grpcpp/impl/codegen/sync.h",
]

grpc_cc_library(
    name = "grpc_unsecure",
    srcs = [
        "//src/core:lib/surface/init.cc",
        "//src/core:plugin_registry/grpc_plugin_registry.cc",
        "//src/core:plugin_registry/grpc_plugin_registry_noextra.cc",
    ],
    defines = ["GRPC_NO_XDS"],
    external_deps = [
        "absl/base:core_headers",
    ],
    language = "c++",
    public_hdrs = GRPC_PUBLIC_HDRS,
    tags = [
        "nofixdeps",
    ],
    visibility = ["@grpc:public"],
    deps = [
        "api_trace",
        "channel_arg_names",
        "channel_stack_builder",
        "config",
        "exec_ctx",
        "gpr",
        "grpc_base",
        "grpc_client_channel",
        "grpc_common",
        "grpc_http_filters",
        "grpc_security_base",
        "grpc_trace",
        "http_connect_handshaker",
        "iomgr_timer",
        "server",
        "//src/core:channel_args",
        "//src/core:channel_init",
        "//src/core:channel_stack_type",
        "//src/core:client_channel_backup_poller",
        "//src/core:default_event_engine",
        "//src/core:endpoint_info_handshaker",
        "//src/core:experiments",
        "//src/core:forkable",
        "//src/core:grpc_authorization_base",
        "//src/core:http_proxy_mapper",
        "//src/core:init_internally",
        "//src/core:posix_event_engine_timer_manager",
        "//src/core:server_call_tracer_filter",
        "//src/core:service_config_channel_arg_filter",
        "//src/core:slice",
        "//src/core:tcp_connect_handshaker",
    ],
)

GRPC_XDS_TARGETS = [
    "//src/core:grpc_lb_policy_cds",
    "//src/core:grpc_lb_policy_xds_cluster_impl",
    "//src/core:grpc_lb_policy_xds_cluster_manager",
    "//src/core:grpc_lb_policy_xds_override_host",
    "//src/core:grpc_lb_policy_xds_wrr_locality",
    "//src/core:grpc_lb_policy_ring_hash",
    "//src/core:grpc_resolver_xds",
    "//src/core:grpc_resolver_c2p",
    "//src/core:grpc_xds_server_config_fetcher",
    "//src/core:grpc_stateful_session_filter",

    # Not xDS-specific but currently only used by xDS.
    "//src/core:channel_creds_registry_init",
]

grpc_cc_library(
    name = "grpc",
    srcs = [
        "//src/core:lib/surface/init.cc",
        "//src/core:plugin_registry/grpc_plugin_registry.cc",
        "//src/core:plugin_registry/grpc_plugin_registry_extra.cc",
    ],
    defines = select({
        ":grpc_no_xds": ["GRPC_NO_XDS"],
        "//conditions:default": [],
    }),
    external_deps = [
        "absl/base:core_headers",
    ],
    language = "c++",
    public_hdrs = GRPC_PUBLIC_HDRS,
    select_deps = [
        {
            ":grpc_no_xds": [],
            "//conditions:default": GRPC_XDS_TARGETS,
        },
    ],
    tags = [
        "nofixdeps",
    ],
    visibility = [
        "@grpc:public",
    ],
    deps = [
        "api_trace",
        "channel_arg_names",
        "channel_stack_builder",
        "config",
        "exec_ctx",
        "gpr",
        "grpc_alts_credentials",
        "grpc_base",
        "grpc_client_channel",
        "grpc_common",
        "grpc_credentials_util",
        "grpc_http_filters",
        "grpc_jwt_credentials",
        "grpc_public_hdrs",
        "grpc_security_base",
        "grpc_trace",
        "http_connect_handshaker",
        "httpcli",
        "iomgr_timer",
        "promise",
        "ref_counted_ptr",
        "server",
        "sockaddr_utils",
        "tsi_base",
        "uri_parser",
        "//src/core:channel_args",
        "//src/core:channel_init",
        "//src/core:channel_stack_type",
        "//src/core:client_channel_backup_poller",
        "//src/core:default_event_engine",
        "//src/core:endpoint_info_handshaker",
        "//src/core:experiments",
        "//src/core:forkable",
        "//src/core:grpc_authorization_base",
        "//src/core:grpc_external_account_credentials",
        "//src/core:grpc_fake_credentials",
        "//src/core:grpc_google_default_credentials",
        "//src/core:grpc_iam_credentials",
        "//src/core:grpc_insecure_credentials",
        "//src/core:grpc_local_credentials",
        "//src/core:grpc_oauth2_credentials",
        "//src/core:grpc_ssl_credentials",
        "//src/core:grpc_tls_credentials",
        "//src/core:grpc_transport_chttp2_alpn",
        "//src/core:http_proxy_mapper",
        "//src/core:httpcli_ssl_credentials",
        "//src/core:init_internally",
        "//src/core:json",
        "//src/core:posix_event_engine_timer_manager",
        "//src/core:ref_counted",
        "//src/core:server_call_tracer_filter",
        "//src/core:service_config_channel_arg_filter",
        "//src/core:slice",
        "//src/core:slice_refcount",
        "//src/core:tcp_connect_handshaker",
        "//src/core:useful",
    ],
)

grpc_cc_library(
    name = "gpr",
    srcs = [
        "//src/core:lib/gpr/alloc.cc",
        "//src/core:lib/gpr/android/log.cc",
        "//src/core:lib/gpr/iphone/cpu.cc",
        "//src/core:lib/gpr/linux/cpu.cc",
        "//src/core:lib/gpr/linux/log.cc",
        "//src/core:lib/gpr/log.cc",
        "//src/core:lib/gpr/msys/tmpfile.cc",
        "//src/core:lib/gpr/posix/cpu.cc",
        "//src/core:lib/gpr/posix/log.cc",
        "//src/core:lib/gpr/posix/string.cc",
        "//src/core:lib/gpr/posix/sync.cc",
        "//src/core:lib/gpr/posix/time.cc",
        "//src/core:lib/gpr/posix/tmpfile.cc",
        "//src/core:lib/gpr/string.cc",
        "//src/core:lib/gpr/sync.cc",
        "//src/core:lib/gpr/sync_abseil.cc",
        "//src/core:lib/gpr/time.cc",
        "//src/core:lib/gpr/time_precise.cc",
        "//src/core:lib/gpr/windows/cpu.cc",
        "//src/core:lib/gpr/windows/log.cc",
        "//src/core:lib/gpr/windows/string.cc",
        "//src/core:lib/gpr/windows/string_util.cc",
        "//src/core:lib/gpr/windows/sync.cc",
        "//src/core:lib/gpr/windows/time.cc",
        "//src/core:lib/gpr/windows/tmpfile.cc",
        "//src/core:lib/gprpp/crash.cc",
        "//src/core:lib/gprpp/fork.cc",
        "//src/core:lib/gprpp/host_port.cc",
        "//src/core:lib/gprpp/mpscq.cc",
        "//src/core:lib/gprpp/posix/stat.cc",
        "//src/core:lib/gprpp/posix/thd.cc",
        "//src/core:lib/gprpp/time_util.cc",
        "//src/core:lib/gprpp/windows/stat.cc",
        "//src/core:lib/gprpp/windows/thd.cc",
    ],
    hdrs = [
        "//src/core:lib/gpr/alloc.h",
        "//src/core:lib/gpr/string.h",
        "//src/core:lib/gpr/time_precise.h",
        "//src/core:lib/gpr/tmpfile.h",
        "//src/core:lib/gprpp/crash.h",
        "//src/core:lib/gprpp/fork.h",
        "//src/core:lib/gprpp/host_port.h",
        "//src/core:lib/gprpp/memory.h",
        "//src/core:lib/gprpp/mpscq.h",
        "//src/core:lib/gprpp/stat.h",
        "//src/core:lib/gprpp/sync.h",
        "//src/core:lib/gprpp/thd.h",
        "//src/core:lib/gprpp/time_util.h",
    ],
    external_deps = [
        "absl/base",
        "absl/base:core_headers",
        "absl/base:log_severity",
        "absl/functional:any_invocable",
        "absl/log",
<<<<<<< HEAD
        "absl/log:check",
        "absl/log:globals",
=======
>>>>>>> 9cbde967
        "absl/memory",
        "absl/random",
        "absl/status",
        "absl/strings",
        "absl/strings:cord",
        "absl/strings:str_format",
        "absl/synchronization",
        "absl/time:time",
        "absl/types:optional",
    ],
    language = "c++",
    public_hdrs = GPR_PUBLIC_HDRS,
    tags = [
        "nofixdeps",
    ],
    visibility = ["@grpc:public"],
    deps = [
        "config_vars",
        "debug_location",
        "//src/core:construct_destruct",
        "//src/core:env",
        "//src/core:event_engine_thread_local",
        "//src/core:examine_stack",
        "//src/core:gpr_atm",
        "//src/core:no_destruct",
        "//src/core:strerror",
        "//src/core:tchar",
        "//src/core:useful",
    ],
)

grpc_cc_library(
    name = "gpr_public_hdrs",
    hdrs = GPR_PUBLIC_HDRS,
    external_deps = [
        "absl/strings",
        "absl/types:variant",
    ],
    tags = [
        "avoid_dep",
        "nofixdeps",
    ],
    visibility = ["@grpc:gpr_public_hdrs"],
)

grpc_cc_library(
    name = "cpp_impl_of",
    hdrs = ["//src/core:lib/gprpp/cpp_impl_of.h"],
    language = "c++",
)

grpc_cc_library(
    name = "grpc_common",
    defines = select({
        "grpc_no_rls": ["GRPC_NO_RLS"],
        "//conditions:default": [],
    }),
    language = "c++",
    select_deps = [
        {
            "grpc_no_rls": [],
            "//conditions:default": ["//src/core:grpc_lb_policy_rls"],
        },
    ],
    tags = ["nofixdeps"],
    deps = [
        "grpc_base",
        # standard plugins
        "census",
        "//src/core:grpc_backend_metric_filter",
        "//src/core:grpc_client_authority_filter",
        "//src/core:grpc_lb_policy_grpclb",
        "//src/core:grpc_lb_policy_outlier_detection",
        "//src/core:grpc_lb_policy_pick_first",
        "//src/core:grpc_lb_policy_priority",
        "//src/core:grpc_lb_policy_round_robin",
        "//src/core:grpc_lb_policy_weighted_round_robin",
        "//src/core:grpc_lb_policy_weighted_target",
        "//src/core:grpc_channel_idle_filter",
        "//src/core:grpc_message_size_filter",
        "//src/core:grpc_resolver_binder",
        "grpc_resolver_dns_ares",
        "grpc_resolver_fake",
        "//src/core:grpc_resolver_dns_native",
        "//src/core:grpc_resolver_sockaddr",
        "//src/core:grpc_transport_chttp2_client_connector",
        "//src/core:grpc_transport_chttp2_server",
        "//src/core:grpc_transport_inproc",
        "//src/core:grpc_fault_injection_filter",
        "//src/core:grpc_resolver_dns_plugin",
    ],
)

grpc_cc_library(
    name = "grpc_public_hdrs",
    hdrs = GRPC_PUBLIC_HDRS,
    external_deps = [
        "absl/status:statusor",
        "absl/strings",
    ],
    tags = [
        "avoid_dep",
        "nofixdeps",
    ],
    visibility = ["@grpc:grpc_public_hdrs"],
    deps = [
        "channel_arg_names",
        "gpr_public_hdrs",
    ],
)

grpc_cc_library(
    name = "grpc++_public_hdrs",
    hdrs = GRPCXX_PUBLIC_HDRS,
    external_deps = [
        "absl/log:check",
        "absl/strings:cord",
        "absl/synchronization",
        "protobuf_headers",
        "protobuf",
    ],
    tags = [
        "avoid_dep",
        "nofixdeps",
    ],
    visibility = ["@grpc:grpc++_public_hdrs"],
    deps = [
        "grpc_public_hdrs",
        "//src/core:gpr_atm",
    ],
)

grpc_cc_library(
    name = "channel_arg_names",
    hdrs = ["include/grpc/impl/channel_arg_names.h"],
)

grpc_cc_library(
    name = "grpc++",
    hdrs = [
        "src/cpp/client/secure_credentials.h",
        "src/cpp/common/secure_auth_context.h",
        "src/cpp/server/secure_server_credentials.h",
    ],
    external_deps = [
        "absl/log:check",
        "absl/strings:cord",
    ],
    language = "c++",
    public_hdrs = GRPCXX_PUBLIC_HDRS,
    select_deps = [
        {
            ":grpc_no_xds": [],
            "//conditions:default": [
                "grpc++_xds_client",
                "grpc++_xds_server",
            ],
        },
        {
            "grpc_no_binder": [],
            "//conditions:default": [
                "grpc++_binder",
            ],
        },
    ],
    tags = ["nofixdeps"],
    visibility = ["@grpc:public"],
    deps = [
        "grpc++_base",
        "//src/core:gpr_atm",
        "//src/core:slice",
    ],
)

grpc_cc_library(
    name = "grpc_cronet_hdrs",
    hdrs = [
        "include/grpc/grpc_cronet.h",
    ],
    deps = [
        "gpr_public_hdrs",
        "grpc_base",
    ],
)

grpc_cc_library(
    name = "grpc++_cronet_credentials",
    srcs = [
        "src/cpp/client/cronet_credentials.cc",
    ],
    hdrs = [
        "include/grpcpp/security/cronet_credentials.h",
    ],
    language = "c++",
    deps = [
        "grpc++_base",
        "grpc_cronet_hdrs",
        "grpc_public_hdrs",
    ],
)

# This target pulls in a dependency on RE2 and should not be linked into grpc by default for binary-size reasons.
grpc_cc_library(
    name = "grpc_authorization_provider",
    srcs = [
        "//src/core:lib/security/authorization/grpc_authorization_policy_provider.cc",
        "//src/core:lib/security/authorization/rbac_translator.cc",
    ],
    hdrs = [
        "//src/core:lib/security/authorization/grpc_authorization_policy_provider.h",
        "//src/core:lib/security/authorization/rbac_translator.h",
    ],
    external_deps = [
        "absl/base:core_headers",
        "absl/log:check",
        "absl/status",
        "absl/status:statusor",
        "absl/strings",
        "absl/strings:str_format",
        "absl/types:optional",
    ],
    language = "c++",
    deps = [
        "gpr",
        "grpc_base",
        "grpc_public_hdrs",
        "grpc_trace",
        "ref_counted_ptr",
        "//src/core:error",
        "//src/core:grpc_audit_logging",
        "//src/core:grpc_authorization_base",
        "//src/core:grpc_matchers",
        "//src/core:grpc_rbac_engine",
        "//src/core:json",
        "//src/core:json_reader",
        "//src/core:load_file",
        "//src/core:slice",
        "//src/core:slice_refcount",
        "//src/core:status_helper",
        "//src/core:useful",
    ],
)

# This target pulls in a dependency on RE2 and should not be linked into grpc by default for binary-size reasons.
grpc_cc_library(
    name = "grpc++_authorization_provider",
    srcs = [
        "src/cpp/server/authorization_policy_provider.cc",
    ],
    hdrs = [
        "include/grpcpp/security/authorization_policy_provider.h",
    ],
    language = "c++",
    tags = ["nofixdeps"],
    deps = [
        "gpr",
        "grpc++",
        "grpc++_public_hdrs",
        "grpc_authorization_provider",
        "grpc_public_hdrs",
    ],
)

# This target pulls in a dependency on RE2 and should not be linked into grpc by default for binary-size reasons.
grpc_cc_library(
    name = "grpc_cel_engine",
    srcs = [
        "//src/core:lib/security/authorization/cel_authorization_engine.cc",
    ],
    hdrs = [
        "//src/core:lib/security/authorization/cel_authorization_engine.h",
    ],
    external_deps = [
        "absl/container:flat_hash_set",
        "absl/strings",
        "absl/types:optional",
        "absl/types:span",
        "@com_google_protobuf//upb:base",
        "@com_google_protobuf//upb:mem",
        "@com_google_protobuf//upb:message",
    ],
    language = "c++",
    deps = [
        "envoy_config_rbac_upb",
        "google_api_expr_v1alpha1_syntax_upb",
        "gpr",
        "grpc_mock_cel",
        "//src/core:grpc_authorization_base",
    ],
)

grpc_cc_library(
    name = "grpc++_binder",
    srcs = [
        "//src/core:ext/transport/binder/client/binder_connector.cc",
        "//src/core:ext/transport/binder/client/channel_create.cc",
        "//src/core:ext/transport/binder/client/channel_create_impl.cc",
        "//src/core:ext/transport/binder/client/connection_id_generator.cc",
        "//src/core:ext/transport/binder/client/endpoint_binder_pool.cc",
        "//src/core:ext/transport/binder/client/jni_utils.cc",
        "//src/core:ext/transport/binder/client/security_policy_setting.cc",
        "//src/core:ext/transport/binder/security_policy/binder_security_policy.cc",
        "//src/core:ext/transport/binder/server/binder_server.cc",
        "//src/core:ext/transport/binder/server/binder_server_credentials.cc",
        "//src/core:ext/transport/binder/transport/binder_transport.cc",
        "//src/core:ext/transport/binder/utils/ndk_binder.cc",
        "//src/core:ext/transport/binder/utils/transport_stream_receiver_impl.cc",
        "//src/core:ext/transport/binder/wire_format/binder_android.cc",
        "//src/core:ext/transport/binder/wire_format/binder_constants.cc",
        "//src/core:ext/transport/binder/wire_format/transaction.cc",
        "//src/core:ext/transport/binder/wire_format/wire_reader_impl.cc",
        "//src/core:ext/transport/binder/wire_format/wire_writer.cc",
    ],
    hdrs = [
        "//src/core:ext/transport/binder/client/binder_connector.h",
        "//src/core:ext/transport/binder/client/channel_create_impl.h",
        "//src/core:ext/transport/binder/client/connection_id_generator.h",
        "//src/core:ext/transport/binder/client/endpoint_binder_pool.h",
        "//src/core:ext/transport/binder/client/jni_utils.h",
        "//src/core:ext/transport/binder/client/security_policy_setting.h",
        "//src/core:ext/transport/binder/server/binder_server.h",
        "//src/core:ext/transport/binder/transport/binder_stream.h",
        "//src/core:ext/transport/binder/transport/binder_transport.h",
        "//src/core:ext/transport/binder/utils/binder_auto_utils.h",
        "//src/core:ext/transport/binder/utils/ndk_binder.h",
        "//src/core:ext/transport/binder/utils/transport_stream_receiver.h",
        "//src/core:ext/transport/binder/utils/transport_stream_receiver_impl.h",
        "//src/core:ext/transport/binder/wire_format/binder.h",
        "//src/core:ext/transport/binder/wire_format/binder_android.h",
        "//src/core:ext/transport/binder/wire_format/binder_constants.h",
        "//src/core:ext/transport/binder/wire_format/transaction.h",
        "//src/core:ext/transport/binder/wire_format/wire_reader.h",
        "//src/core:ext/transport/binder/wire_format/wire_reader_impl.h",
        "//src/core:ext/transport/binder/wire_format/wire_writer.h",
    ],
    defines = select({
        "grpc_no_binder": ["GRPC_NO_BINDER"],
        "//conditions:default": [],
    }),
    external_deps = [
        "absl/base:core_headers",
        "absl/cleanup",
        "absl/container:flat_hash_map",
        "absl/functional:any_invocable",
        "absl/hash",
        "absl/memory",
        "absl/meta:type_traits",
        "absl/status",
        "absl/status:statusor",
        "absl/strings",
        "absl/synchronization",
        "absl/time",
        "absl/types:variant",
    ],
    language = "c++",
    public_hdrs = [
        "include/grpcpp/security/binder_security_policy.h",
        "include/grpcpp/create_channel_binder.h",
        "include/grpcpp/security/binder_credentials.h",
    ],
    tags = ["nofixdeps"],
    deps = [
        "api_trace",
        "channel",
        "channel_create",
        "config",
        "debug_location",
        "exec_ctx",
        "gpr",
        "gpr_platform",
        "grpc",
        "grpc++_base",
        "grpc_base",
        "grpc_client_channel",
        "grpc_public_hdrs",
        "orphanable",
        "ref_counted_ptr",
        "server",
        "//src/core:arena",
        "//src/core:channel_args",
        "//src/core:channel_args_preconditioning",
        "//src/core:channel_stack_type",
        "//src/core:default_event_engine",
        "//src/core:error_utils",
        "//src/core:iomgr_fwd",
        "//src/core:iomgr_port",
        "//src/core:metadata_batch",
        "//src/core:notification",
        "//src/core:slice",
        "//src/core:slice_refcount",
        "//src/core:status_helper",
        "//src/core:subchannel_connector",
        "//src/core:transport_fwd",
    ],
)

grpc_cc_library(
    name = "grpc++_xds_client",
    srcs = [
        "src/cpp/client/xds_credentials.cc",
    ],
    hdrs = [
        "src/cpp/client/secure_credentials.h",
    ],
    external_deps = [
        "absl/log:check",
        "absl/strings",
    ],
    language = "c++",
    deps = [
        "exec_ctx",
        "gpr",
        "grpc",
        "grpc++_base",
        "grpc_base",
        "grpc_public_hdrs",
        "grpc_security_base",
    ],
)

grpc_cc_library(
    name = "grpc++_xds_server",
    srcs = [
        "src/cpp/server/xds_server_builder.cc",
        "src/cpp/server/xds_server_credentials.cc",
    ],
    hdrs = [
        "src/cpp/server/secure_server_credentials.h",
    ],
    external_deps = [
        "absl/log:check",
    ],
    language = "c++",
    public_hdrs = [
        "include/grpcpp/xds_server_builder.h",
    ],
    visibility = ["@grpc:xds"],
    deps = [
        "channel_arg_names",
        "gpr",
        "grpc",
        "grpc++_base",
        "//src/core:xds_enabled_server",
    ],
)

# TODO(hork): restructure the grpc++_unsecure and grpc++ build targets in a
# similar way to how the grpc_unsecure and grpc targets were restructured in
# #25586
grpc_cc_library(
    name = "grpc++_unsecure",
    srcs = [
        "src/cpp/client/insecure_credentials.cc",
        "src/cpp/common/insecure_create_auth_context.cc",
        "src/cpp/server/insecure_server_credentials.cc",
    ],
    external_deps = [
        "absl/log:check",
        "absl/strings",
        "absl/synchronization",
    ],
    language = "c++",
    public_hdrs = GRPCXX_PUBLIC_HDRS,
    tags = [
        "avoid_dep",
        "nofixdeps",
    ],
    visibility = ["@grpc:public"],
    deps = [
        "channel_arg_names",
        "gpr",
        "grpc++_base_unsecure",
        "grpc++_codegen_proto",
        "grpc_core_credentials_header",
        "grpc_public_hdrs",
        "grpc_security_base",
        "grpc_unsecure",
        "//src/core:gpr_atm",
        "//src/core:grpc_insecure_credentials",
    ],
)

grpc_cc_library(
    name = "grpc++_error_details",
    srcs = [
        "src/cpp/util/error_details.cc",
    ],
    hdrs = [
        "include/grpc++/support/error_details.h",
        "include/grpcpp/support/error_details.h",
    ],
    language = "c++",
    standalone = True,
    visibility = ["@grpc:public"],
    deps = ["grpc++"],
)

grpc_cc_library(
    name = "grpc++_alts",
    srcs = [
        "src/cpp/common/alts_context.cc",
        "src/cpp/common/alts_util.cc",
    ],
    hdrs = [
        "include/grpcpp/security/alts_context.h",
        "include/grpcpp/security/alts_util.h",
    ],
    external_deps = [
        "@com_google_protobuf//upb:base",
        "@com_google_protobuf//upb:mem",
        "@com_google_protobuf//upb:message",
    ],
    language = "c++",
    standalone = True,
    visibility = ["@grpc:public"],
    deps = [
        "alts_upb",
        "gpr",
        "grpc++",
        "grpc_base",
        "tsi_alts_credentials",
    ],
)

grpc_cc_library(
    name = "census",
    srcs = [
        "//src/core:ext/filters/census/grpc_context.cc",
    ],
    language = "c++",
    public_hdrs = [
        "include/grpc/census.h",
    ],
    visibility = ["@grpc:public"],
    deps = [
        "api_trace",
        "gpr",
        "grpc_base",
        "grpc_public_hdrs",
        "grpc_trace",
        "legacy_context",
    ],
)

# A library that vends only port_platform, so that libraries that don't need
# anything else from gpr can still be portable!
grpc_cc_library(
    name = "gpr_platform",
    language = "c++",
    public_hdrs = [
        "include/grpc/impl/codegen/port_platform.h",
        "include/grpc/support/port_platform.h",
    ],
)

grpc_cc_library(
    name = "event_engine_base_hdrs",
    hdrs = GRPC_PUBLIC_EVENT_ENGINE_HDRS + GRPC_PUBLIC_HDRS,
    external_deps = [
        "absl/status",
        "absl/status:statusor",
        "absl/time",
        "absl/types:optional",
        "absl/functional:any_invocable",
    ],
    tags = [
        "nofixdeps",
    ],
    visibility = ["@grpc:event_engine_base_hdrs"],
    deps = [
        "channel_arg_names",
        "gpr",
    ],
)

grpc_cc_library(
    name = "channelz",
    srcs = [
        "//src/core:channelz/channel_trace.cc",
        "//src/core:channelz/channelz.cc",
        "//src/core:channelz/channelz_registry.cc",
    ],
    hdrs = [
        "//src/core:channelz/channel_trace.h",
        "//src/core:channelz/channelz.h",
        "//src/core:channelz/channelz_registry.h",
    ],
    external_deps = [
        "absl/base:core_headers",
        "absl/log:check",
        "absl/status:statusor",
        "absl/strings",
        "absl/types:optional",
    ],
    language = "c++",
    deps = [
        "exec_ctx",
        "gpr",
        "grpc_public_hdrs",
        "parse_address",
        "ref_counted_ptr",
        "sockaddr_utils",
        "uri_parser",
        "//src/core:channel_args",
        "//src/core:connectivity_state",
        "//src/core:json",
        "//src/core:json_writer",
        "//src/core:per_cpu",
        "//src/core:ref_counted",
        "//src/core:resolved_address",
        "//src/core:slice",
        "//src/core:time",
        "//src/core:useful",
    ],
)

grpc_cc_library(
    name = "call_trace",
    hdrs = [
        "//src/core:lib/surface/call_trace.h",
    ],
    language = "c++",
    deps = [
        "grpc_trace",
    ],
)

grpc_cc_library(
    name = "dynamic_annotations",
    hdrs = [
        "//src/core:lib/iomgr/dynamic_annotations.h",
    ],
    language = "c++",
    deps = [
        "gpr_public_hdrs",
    ],
)

grpc_cc_library(
    name = "call_combiner",
    srcs = [
        "//src/core:lib/iomgr/call_combiner.cc",
    ],
    hdrs = [
        "//src/core:lib/iomgr/call_combiner.h",
    ],
    external_deps = [
        "absl/container:inlined_vector",
        "absl/log:check",
    ],
    language = "c++",
    deps = [
        "dynamic_annotations",
        "exec_ctx",
        "gpr",
        "ref_counted_ptr",
        "stats",
        "//src/core:closure",
        "//src/core:gpr_atm",
        "//src/core:ref_counted",
        "//src/core:stats_data",
    ],
)

grpc_cc_library(
    name = "resource_quota_api",
    srcs = [
        "//src/core:lib/resource_quota/api.cc",
    ],
    hdrs = [
        "//src/core:lib/resource_quota/api.h",
    ],
    external_deps = [
        "absl/strings",
    ],
    language = "c++",
    visibility = ["@grpc:alt_grpc_base_legacy"],
    deps = [
        "channel_arg_names",
        "config",
        "event_engine_base_hdrs",
        "exec_ctx",
        "gpr_public_hdrs",
        "grpc_public_hdrs",
        "ref_counted_ptr",
        "//src/core:channel_args",
        "//src/core:memory_quota",
        "//src/core:resource_quota",
        "//src/core:thread_quota",
    ],
)

grpc_cc_library(
    name = "api_trace",
    srcs = [
        "//src/core:lib/surface/api_trace.cc",
    ],
    hdrs = [
        "//src/core:lib/surface/api_trace.h",
    ],
    language = "c++",
    deps = [
        "gpr",
        "grpc_trace",
    ],
)

grpc_cc_library(
    name = "byte_buffer",
    srcs = [
        "//src/core:lib/surface/byte_buffer.cc",
        "//src/core:lib/surface/byte_buffer_reader.cc",
    ],
    external_deps = [
        "absl/log:check",
    ],
    language = "c++",
    deps = [
        "exec_ctx",
        "gpr_public_hdrs",
        "grpc_public_hdrs",
        "//src/core:compression",
        "//src/core:slice",
    ],
)

grpc_cc_library(
    name = "iomgr",
    srcs = [
        "//src/core:lib/iomgr/cfstream_handle.cc",
        "//src/core:lib/iomgr/dualstack_socket_posix.cc",
        "//src/core:lib/iomgr/endpoint.cc",
        "//src/core:lib/iomgr/endpoint_cfstream.cc",
        "//src/core:lib/iomgr/endpoint_pair_posix.cc",
        "//src/core:lib/iomgr/endpoint_pair_windows.cc",
        "//src/core:lib/iomgr/error_cfstream.cc",
        "//src/core:lib/iomgr/ev_apple.cc",
        "//src/core:lib/iomgr/ev_epoll1_linux.cc",
        "//src/core:lib/iomgr/ev_poll_posix.cc",
        "//src/core:lib/iomgr/ev_posix.cc",
        "//src/core:lib/iomgr/ev_windows.cc",
        "//src/core:lib/iomgr/fork_posix.cc",
        "//src/core:lib/iomgr/fork_windows.cc",
        "//src/core:lib/iomgr/gethostname_fallback.cc",
        "//src/core:lib/iomgr/gethostname_host_name_max.cc",
        "//src/core:lib/iomgr/gethostname_sysconf.cc",
        "//src/core:lib/iomgr/iocp_windows.cc",
        "//src/core:lib/iomgr/iomgr.cc",
        "//src/core:lib/iomgr/iomgr_posix.cc",
        "//src/core:lib/iomgr/iomgr_posix_cfstream.cc",
        "//src/core:lib/iomgr/iomgr_windows.cc",
        "//src/core:lib/iomgr/lockfree_event.cc",
        "//src/core:lib/iomgr/polling_entity.cc",
        "//src/core:lib/iomgr/pollset.cc",
        "//src/core:lib/iomgr/pollset_set_windows.cc",
        "//src/core:lib/iomgr/pollset_windows.cc",
        "//src/core:lib/iomgr/resolve_address.cc",
        "//src/core:lib/iomgr/resolve_address_posix.cc",
        "//src/core:lib/iomgr/resolve_address_windows.cc",
        "//src/core:lib/iomgr/socket_factory_posix.cc",
        "//src/core:lib/iomgr/socket_utils_common_posix.cc",
        "//src/core:lib/iomgr/socket_utils_linux.cc",
        "//src/core:lib/iomgr/socket_utils_posix.cc",
        "//src/core:lib/iomgr/socket_windows.cc",
        "//src/core:lib/iomgr/systemd_utils.cc",
        "//src/core:lib/iomgr/tcp_client.cc",
        "//src/core:lib/iomgr/tcp_client_cfstream.cc",
        "//src/core:lib/iomgr/tcp_client_posix.cc",
        "//src/core:lib/iomgr/tcp_client_windows.cc",
        "//src/core:lib/iomgr/tcp_posix.cc",
        "//src/core:lib/iomgr/tcp_server.cc",
        "//src/core:lib/iomgr/tcp_server_posix.cc",
        "//src/core:lib/iomgr/tcp_server_utils_posix_common.cc",
        "//src/core:lib/iomgr/tcp_server_utils_posix_ifaddrs.cc",
        "//src/core:lib/iomgr/tcp_server_utils_posix_noifaddrs.cc",
        "//src/core:lib/iomgr/tcp_server_windows.cc",
        "//src/core:lib/iomgr/tcp_windows.cc",
        "//src/core:lib/iomgr/unix_sockets_posix.cc",
        "//src/core:lib/iomgr/unix_sockets_posix_noop.cc",
        "//src/core:lib/iomgr/vsock.cc",
        "//src/core:lib/iomgr/wakeup_fd_eventfd.cc",
        "//src/core:lib/iomgr/wakeup_fd_nospecial.cc",
        "//src/core:lib/iomgr/wakeup_fd_pipe.cc",
        "//src/core:lib/iomgr/wakeup_fd_posix.cc",
    ] +
    # TODO(vigneshbabu): remove these
    # These headers used to be vended by this target, but they have to be
    # removed after landing EventEngine.
    [
        "//src/core:lib/iomgr/event_engine_shims/closure.cc",
        "//src/core:lib/iomgr/event_engine_shims/endpoint.cc",
        "//src/core:lib/iomgr/event_engine_shims/tcp_client.cc",
    ],
    hdrs = [
        "//src/core:lib/iomgr/block_annotate.h",
        "//src/core:lib/iomgr/cfstream_handle.h",
        "//src/core:lib/iomgr/endpoint.h",
        "//src/core:lib/iomgr/endpoint_cfstream.h",
        "//src/core:lib/iomgr/endpoint_pair.h",
        "//src/core:lib/iomgr/error_cfstream.h",
        "//src/core:lib/iomgr/ev_apple.h",
        "//src/core:lib/iomgr/ev_epoll1_linux.h",
        "//src/core:lib/iomgr/ev_poll_posix.h",
        "//src/core:lib/iomgr/ev_posix.h",
        "//src/core:lib/iomgr/gethostname.h",
        "//src/core:lib/iomgr/iocp_windows.h",
        "//src/core:lib/iomgr/iomgr.h",
        "//src/core:lib/iomgr/lockfree_event.h",
        "//src/core:lib/iomgr/nameser.h",
        "//src/core:lib/iomgr/polling_entity.h",
        "//src/core:lib/iomgr/pollset.h",
        "//src/core:lib/iomgr/pollset_set_windows.h",
        "//src/core:lib/iomgr/pollset_windows.h",
        "//src/core:lib/iomgr/python_util.h",
        "//src/core:lib/iomgr/resolve_address.h",
        "//src/core:lib/iomgr/resolve_address_impl.h",
        "//src/core:lib/iomgr/resolve_address_posix.h",
        "//src/core:lib/iomgr/resolve_address_windows.h",
        "//src/core:lib/iomgr/sockaddr.h",
        "//src/core:lib/iomgr/sockaddr_posix.h",
        "//src/core:lib/iomgr/sockaddr_windows.h",
        "//src/core:lib/iomgr/socket_factory_posix.h",
        "//src/core:lib/iomgr/socket_utils_posix.h",
        "//src/core:lib/iomgr/socket_windows.h",
        "//src/core:lib/iomgr/systemd_utils.h",
        "//src/core:lib/iomgr/tcp_client.h",
        "//src/core:lib/iomgr/tcp_client_posix.h",
        "//src/core:lib/iomgr/tcp_posix.h",
        "//src/core:lib/iomgr/tcp_server.h",
        "//src/core:lib/iomgr/tcp_server_utils_posix.h",
        "//src/core:lib/iomgr/tcp_windows.h",
        "//src/core:lib/iomgr/unix_sockets_posix.h",
        "//src/core:lib/iomgr/vsock.h",
        "//src/core:lib/iomgr/wakeup_fd_pipe.h",
        "//src/core:lib/iomgr/wakeup_fd_posix.h",
    ] +
    # TODO(vigneshbabu): remove these
    # These headers used to be vended by this target, but they have to be
    # removed after landing EventEngine.
    [
        "//src/core:lib/iomgr/event_engine_shims/closure.h",
        "//src/core:lib/iomgr/event_engine_shims/endpoint.h",
        "//src/core:lib/iomgr/event_engine_shims/tcp_client.h",
    ],
    defines = select({
        "systemd": ["HAVE_LIBSYSTEMD"],
        "//conditions:default": [],
    }),
    external_deps = [
        "absl/base:core_headers",
        "absl/container:flat_hash_map",
        "absl/container:flat_hash_set",
        "absl/functional:any_invocable",
        "absl/log:check",
        "absl/status",
        "absl/status:statusor",
        "absl/strings",
        "absl/strings:str_format",
        "absl/time",
        "absl/types:optional",
        "absl/utility",
    ],
    language = "c++",
    linkopts = select({
        "systemd": ["-lsystemd"],
        "//conditions:default": [],
    }),
    public_hdrs = GRPC_PUBLIC_HDRS + GRPC_PUBLIC_EVENT_ENGINE_HDRS,
    visibility = ["@grpc:alt_grpc_base_legacy"],
    deps = [
        "byte_buffer",
        "channel_arg_names",
        "config_vars",
        "debug_location",
        "exec_ctx",
        "gpr",
        "grpc_public_hdrs",
        "grpc_trace",
        "iomgr_buffer_list",
        "iomgr_internal_errqueue",
        "iomgr_timer",
        "orphanable",
        "parse_address",
        "resource_quota_api",
        "sockaddr_utils",
        "stats",
        "//src/core:channel_args",
        "//src/core:channel_args_endpoint_config",
        "//src/core:closure",
        "//src/core:construct_destruct",
        "//src/core:context",
        "//src/core:default_event_engine",
        "//src/core:error",
        "//src/core:error_utils",
        "//src/core:event_engine_common",
        "//src/core:event_engine_extensions",
        "//src/core:event_engine_memory_allocator_factory",
        "//src/core:event_engine_query_extensions",
        "//src/core:event_engine_shim",
        "//src/core:event_engine_tcp_socket_utils",
        "//src/core:event_engine_trace",
        "//src/core:event_log",
        "//src/core:examine_stack",
        "//src/core:experiments",
        "//src/core:gpr_atm",
        "//src/core:gpr_manual_constructor",
        "//src/core:grpc_sockaddr",
        "//src/core:init_internally",
        "//src/core:iomgr_fwd",
        "//src/core:iomgr_port",
        "//src/core:memory_quota",
        "//src/core:no_destruct",
        "//src/core:pollset_set",
        "//src/core:posix_event_engine_base_hdrs",
        "//src/core:posix_event_engine_endpoint",
        "//src/core:resolved_address",
        "//src/core:resource_quota",
        "//src/core:resource_quota_trace",
        "//src/core:slice",
        "//src/core:slice_buffer",
        "//src/core:slice_cast",
        "//src/core:slice_refcount",
        "//src/core:socket_mutator",
        "//src/core:stats_data",
        "//src/core:strerror",
        "//src/core:time",
        "//src/core:useful",
        "//src/core:windows_event_engine",
        "//src/core:windows_event_engine_listener",
    ],
)

grpc_cc_library(
    name = "call_tracer",
    srcs = [
        "//src/core:lib/channel/call_tracer.cc",
    ],
    hdrs = [
        "//src/core:lib/channel/call_tracer.h",
    ],
    external_deps = [
        "absl/log:check",
        "absl/status",
        "absl/strings",
        "absl/types:optional",
    ],
    language = "c++",
    visibility = ["@grpc:alt_grpc_base_legacy"],
    deps = [
        "gpr",
        "legacy_context",
        "tcp_tracer",
        "//src/core:arena",
        "//src/core:call_final_info",
        "//src/core:channel_args",
        "//src/core:context",
        "//src/core:error",
        "//src/core:metadata_batch",
        "//src/core:ref_counted_string",
        "//src/core:slice_buffer",
    ],
)

grpc_cc_library(
    name = "channel",
    srcs = [
        "//src/core:lib/surface/channel.cc",
    ],
    hdrs = [
        "//src/core:lib/surface/channel.h",
    ],
    external_deps = [
        "absl/base:core_headers",
        "absl/log:check",
        "absl/status:statusor",
        "absl/strings",
        "absl/types:optional",
    ],
    language = "c++",
    visibility = ["@grpc:alt_grpc_base_legacy"],
    deps = [
        "api_trace",
        "channel_arg_names",
        "channelz",
        "cpp_impl_of",
        "event_engine_base_hdrs",
        "exec_ctx",
        "gpr",
        "grpc_public_hdrs",
        "grpc_trace",
        "orphanable",
        "ref_counted_ptr",
        "stats",
        "//src/core:arena",
        "//src/core:channel_args",
        "//src/core:channel_stack_type",
        "//src/core:compression",
        "//src/core:connectivity_state",
        "//src/core:iomgr_fwd",
        "//src/core:ref_counted",
        "//src/core:slice",
        "//src/core:stats_data",
        "//src/core:time",
    ],
)

grpc_cc_library(
    name = "legacy_channel",
    srcs = [
        "//src/core:lib/surface/legacy_channel.cc",
    ],
    hdrs = [
        "//src/core:lib/surface/legacy_channel.h",
    ],
    external_deps = [
        "absl/base:core_headers",
        "absl/log:check",
        "absl/status",
        "absl/status:statusor",
        "absl/types:optional",
    ],
    language = "c++",
    visibility = ["@grpc:alt_grpc_base_legacy"],
    deps = [
        "api_trace",
        "channel",
        "channelz",
        "config",
        "exec_ctx",
        "gpr",
        "grpc_base",
        "grpc_client_channel",
        "ref_counted_ptr",
        "stats",
        "//src/core:arena",
        "//src/core:call_arena_allocator",
        "//src/core:channel_args",
        "//src/core:channel_fwd",
        "//src/core:channel_init",
        "//src/core:channel_stack_type",
        "//src/core:closure",
        "//src/core:dual_ref_counted",
        "//src/core:error",
        "//src/core:init_internally",
        "//src/core:iomgr_fwd",
        "//src/core:metrics",
        "//src/core:resource_quota",
        "//src/core:slice",
        "//src/core:stats_data",
        "//src/core:time",
    ],
)

grpc_cc_library(
    name = "channel_create",
    srcs = [
        "//src/core:lib/surface/channel_create.cc",
    ],
    hdrs = [
        "//src/core:lib/surface/channel_create.h",
    ],
    external_deps = [
        "absl/base:core_headers",
        "absl/log:check",
        "absl/status:statusor",
        "absl/strings",
        "absl/types:optional",
    ],
    language = "c++",
    visibility = ["@grpc:alt_grpc_base_legacy"],
    deps = [
        "channel",
        "channel_arg_names",
        "channelz",
        "config",
        "gpr",
        "grpc_base",
        "grpc_public_hdrs",
        "legacy_channel",
        "ref_counted_ptr",
        "stats",
        "//src/core:arena",
        "//src/core:channel_args",
        "//src/core:channel_stack_type",
        "//src/core:iomgr_fwd",
        "//src/core:ref_counted",
        "//src/core:slice",
        "//src/core:stats_data",
    ],
)

grpc_cc_library(
    name = "server",
    srcs = [
        "//src/core:server/server.cc",
    ],
    hdrs = [
        "//src/core:server/server.h",
    ],
    external_deps = [
        "absl/base:core_headers",
        "absl/cleanup",
        "absl/container:flat_hash_map",
        "absl/container:flat_hash_set",
        "absl/hash",
        "absl/log:check",
        "absl/random",
        "absl/status",
        "absl/status:statusor",
        "absl/strings",
        "absl/types:optional",
    ],
    language = "c++",
    visibility = ["@grpc:alt_grpc_base_legacy"],
    deps = [
        "api_trace",
        "call_combiner",
        "call_tracer",
        "channel",
        "channel_arg_names",
        "channelz",
        "config",
        "cpp_impl_of",
        "debug_location",
        "exec_ctx",
        "gpr",
        "grpc_base",
        "grpc_public_hdrs",
        "grpc_trace",
        "iomgr",
        "legacy_channel",
        "orphanable",
        "promise",
        "ref_counted_ptr",
        "stats",
        "//src/core:1999",
        "//src/core:activity",
        "//src/core:arena",
        "//src/core:arena_promise",
        "//src/core:cancel_callback",
        "//src/core:channel_args",
        "//src/core:channel_args_preconditioning",
        "//src/core:channel_fwd",
        "//src/core:channel_stack_type",
        "//src/core:closure",
        "//src/core:connectivity_state",
        "//src/core:context",
        "//src/core:dual_ref_counted",
        "//src/core:error",
        "//src/core:error_utils",
        "//src/core:experiments",
        "//src/core:iomgr_fwd",
        "//src/core:map",
        "//src/core:metadata_batch",
        "//src/core:pipe",
        "//src/core:poll",
        "//src/core:pollset_set",
        "//src/core:random_early_detection",
        "//src/core:seq",
        "//src/core:server_interface",
        "//src/core:slice",
        "//src/core:slice_buffer",
        "//src/core:status_helper",
        "//src/core:time",
        "//src/core:try_join",
        "//src/core:try_seq",
        "//src/core:useful",
    ],
)

grpc_cc_library(
    name = "grpc_base",
    srcs = [
        "//src/core:lib/channel/channel_stack.cc",
        "//src/core:lib/channel/channel_stack_builder_impl.cc",
        "//src/core:lib/channel/connected_channel.cc",
        "//src/core:lib/channel/promise_based_filter.cc",
        "//src/core:lib/channel/status_util.cc",
        "//src/core:lib/compression/message_compress.cc",
        "//src/core:lib/surface/call.cc",
        "//src/core:lib/surface/call_details.cc",
        "//src/core:lib/surface/call_log_batch.cc",
        "//src/core:lib/surface/completion_queue.cc",
        "//src/core:lib/surface/completion_queue_factory.cc",
        "//src/core:lib/surface/event_string.cc",
        "//src/core:lib/surface/lame_client.cc",
        "//src/core:lib/surface/metadata_array.cc",
        "//src/core:lib/surface/validate_metadata.cc",
        "//src/core:lib/surface/version.cc",
        "//src/core:lib/surface/wait_for_cq_end_op.cc",
        "//src/core:lib/transport/batch_builder.cc",
        "//src/core:lib/transport/transport.cc",
        "//src/core:lib/transport/transport_op_string.cc",
    ],
    hdrs = [
        "//src/core:lib/channel/channel_stack.h",
        "//src/core:lib/channel/channel_stack_builder_impl.h",
        "//src/core:lib/channel/connected_channel.h",
        "//src/core:lib/channel/promise_based_filter.h",
        "//src/core:lib/channel/status_util.h",
        "//src/core:lib/compression/message_compress.h",
        "//src/core:lib/surface/call.h",
        "//src/core:lib/surface/call_test_only.h",
        "//src/core:lib/surface/completion_queue.h",
        "//src/core:lib/surface/completion_queue_factory.h",
        "//src/core:lib/surface/event_string.h",
        "//src/core:lib/surface/init.h",
        "//src/core:lib/surface/lame_client.h",
        "//src/core:lib/surface/validate_metadata.h",
        "//src/core:lib/surface/wait_for_cq_end_op.h",
        "//src/core:lib/transport/batch_builder.h",
        "//src/core:lib/transport/transport.h",
    ],
    defines = select({
        "systemd": ["HAVE_LIBSYSTEMD"],
        "//conditions:default": [],
    }),
    external_deps = [
        "absl/base:core_headers",
        "absl/container:flat_hash_map",
        "absl/container:inlined_vector",
        "absl/functional:any_invocable",
        "absl/functional:function_ref",
        "absl/log:check",
        "absl/meta:type_traits",
        "absl/status",
        "absl/status:statusor",
        "absl/strings",
        "absl/strings:str_format",
        "absl/types:optional",
        "absl/utility",
        "madler_zlib",
    ],
    language = "c++",
    linkopts = select({
        "systemd": ["-lsystemd"],
        "//conditions:default": [],
    }),
    public_hdrs = GRPC_PUBLIC_HDRS + GRPC_PUBLIC_EVENT_ENGINE_HDRS,
    visibility = ["@grpc:alt_grpc_base_legacy"],
    deps = [
        "api_trace",
        "call_combiner",
        "call_trace",
        "call_tracer",
        "channel",
        "channel_arg_names",
        "channel_stack_builder",
        "channelz",
        "config",
        "cpp_impl_of",
        "debug_location",
        "exec_ctx",
        "gpr",
        "grpc_public_hdrs",
        "grpc_trace",
        "iomgr",
        "iomgr_timer",
        "legacy_context",
        "orphanable",
        "promise",
        "ref_counted_ptr",
        "stats",
        "//src/core:1999",
        "//src/core:activity",
        "//src/core:all_ok",
        "//src/core:arena",
        "//src/core:arena_promise",
        "//src/core:atomic_utils",
        "//src/core:bitset",
        "//src/core:call_filters",
        "//src/core:call_final_info",
        "//src/core:call_finalization",
        "//src/core:call_spine",
        "//src/core:channel_args",
        "//src/core:channel_args_preconditioning",
        "//src/core:channel_fwd",
        "//src/core:channel_init",
        "//src/core:channel_stack_trace",
        "//src/core:channel_stack_type",
        "//src/core:closure",
        "//src/core:compression",
        "//src/core:connectivity_state",
        "//src/core:context",
        "//src/core:default_event_engine",
        "//src/core:error",
        "//src/core:error_utils",
        "//src/core:event_engine_common",
        "//src/core:event_engine_context",
        "//src/core:experiments",
        "//src/core:for_each",
        "//src/core:gpr_atm",
        "//src/core:gpr_manual_constructor",
        "//src/core:gpr_spinlock",
        "//src/core:if",
        "//src/core:iomgr_fwd",
        "//src/core:latch",
        "//src/core:loop",
        "//src/core:map",
        "//src/core:match",
        "//src/core:message",
        "//src/core:metadata",
        "//src/core:metadata_batch",
        "//src/core:metrics",
        "//src/core:no_destruct",
        "//src/core:pipe",
        "//src/core:poll",
        "//src/core:promise_status",
        "//src/core:promise_trace",
        "//src/core:race",
        "//src/core:ref_counted",
        "//src/core:seq",
        "//src/core:server_interface",
        "//src/core:slice",
        "//src/core:slice_buffer",
        "//src/core:slice_cast",
        "//src/core:slice_refcount",
        "//src/core:stats_data",
        "//src/core:status_flag",
        "//src/core:status_helper",
        "//src/core:time",
        "//src/core:transport_fwd",
        "//src/core:try_seq",
        "//src/core:useful",
    ],
)

grpc_cc_library(
    name = "legacy_context",
    hdrs = [
        "//src/core:lib/channel/context.h",
    ],
    language = "c++",
    visibility = ["@grpc:alt_grpc_base_legacy"],
    deps = [
        "gpr_platform",
        "//src/core:context",
    ],
)

grpc_cc_library(
    name = "lb_load_data_store",
    srcs = [
        "src/cpp/server/load_reporter/load_data_store.cc",
    ],
    hdrs = [
        "src/cpp/server/load_reporter/constants.h",
        "src/cpp/server/load_reporter/load_data_store.h",
    ],
    external_deps = [
        "absl/log:check",
    ],
    language = "c++",
    deps = [
        "gpr",
        "gpr_platform",
        "grpc++",
        "//src/core:grpc_sockaddr",
    ],
)

grpc_cc_library(
    name = "lb_server_load_reporting_service_server_builder_plugin",
    srcs = [
        "src/cpp/server/load_reporter/load_reporting_service_server_builder_plugin.cc",
    ],
    hdrs = [
        "src/cpp/server/load_reporter/load_reporting_service_server_builder_plugin.h",
    ],
    language = "c++",
    deps = [
        "gpr_platform",
        "grpc++",
        "lb_load_reporter_service",
    ],
)

grpc_cc_library(
    name = "grpcpp_server_load_reporting",
    srcs = [
        "src/cpp/server/load_reporter/load_reporting_service_server_builder_option.cc",
        "src/cpp/server/load_reporter/util.cc",
    ],
    language = "c++",
    public_hdrs = [
        "include/grpcpp/ext/server_load_reporting.h",
    ],
    tags = ["nofixdeps"],
    deps = [
        "channel_arg_names",
        "gpr",
        "gpr_platform",
        "grpc",
        "grpc++",
        "grpc++_public_hdrs",
        "grpc_public_hdrs",
        "lb_server_load_reporting_service_server_builder_plugin",
        "//src/core:lb_server_load_reporting_filter",
    ],
)

grpc_cc_library(
    name = "lb_load_reporter_service",
    srcs = [
        "src/cpp/server/load_reporter/load_reporter_async_service_impl.cc",
    ],
    hdrs = [
        "src/cpp/server/load_reporter/load_reporter_async_service_impl.h",
    ],
    external_deps = [
        "absl/log:check",
        "absl/memory",
        "protobuf_headers",
    ],
    language = "c++",
    tags = ["nofixdeps"],
    deps = [
        ":gpr",
        ":grpc++",
        ":lb_load_reporter",
        "//src/proto/grpc/lb/v1:load_reporter_proto",
    ],
)

grpc_cc_library(
    name = "lb_get_cpu_stats",
    srcs = [
        "src/cpp/server/load_reporter/get_cpu_stats_linux.cc",
        "src/cpp/server/load_reporter/get_cpu_stats_macos.cc",
        "src/cpp/server/load_reporter/get_cpu_stats_unsupported.cc",
        "src/cpp/server/load_reporter/get_cpu_stats_windows.cc",
    ],
    hdrs = [
        "src/cpp/server/load_reporter/get_cpu_stats.h",
    ],
    language = "c++",
    deps = [
        "gpr",
        "gpr_platform",
    ],
)

grpc_cc_library(
    name = "lb_load_reporter",
    srcs = [
        "src/cpp/server/load_reporter/load_reporter.cc",
    ],
    hdrs = [
        "src/cpp/server/load_reporter/constants.h",
        "src/cpp/server/load_reporter/load_reporter.h",
    ],
    external_deps = [
        "absl/log:check",
        "opencensus-stats",
        "opencensus-tags",
        "protobuf_headers",
    ],
    language = "c++",
    tags = ["nofixdeps"],
    deps = [
        "gpr",
        "lb_get_cpu_stats",
        "lb_load_data_store",
        "//src/proto/grpc/lb/v1:load_reporter_proto",
    ],
)

grpc_cc_library(
    name = "grpc_security_base",
    srcs = [
        "//src/core:handshaker/security/secure_endpoint.cc",
        "//src/core:handshaker/security/security_handshaker.cc",
        "//src/core:handshaker/security/tsi_error.cc",
        "//src/core:lib/security/context/security_context.cc",
        "//src/core:lib/security/credentials/call_creds_util.cc",
        "//src/core:lib/security/credentials/composite/composite_credentials.cc",
        "//src/core:lib/security/credentials/credentials.cc",
        "//src/core:lib/security/credentials/plugin/plugin_credentials.cc",
        "//src/core:lib/security/security_connector/security_connector.cc",
        "//src/core:lib/security/transport/client_auth_filter.cc",
        "//src/core:lib/security/transport/server_auth_filter.cc",
    ],
    hdrs = [
        "//src/core:handshaker/security/secure_endpoint.h",
        "//src/core:handshaker/security/security_handshaker.h",
        "//src/core:handshaker/security/tsi_error.h",
        "//src/core:lib/security/context/security_context.h",
        "//src/core:lib/security/credentials/call_creds_util.h",
        "//src/core:lib/security/credentials/composite/composite_credentials.h",
        "//src/core:lib/security/credentials/credentials.h",
        "//src/core:lib/security/credentials/plugin/plugin_credentials.h",
        "//src/core:lib/security/security_connector/security_connector.h",
        "//src/core:lib/security/transport/auth_filters.h",
    ],
    external_deps = [
        "absl/base:core_headers",
        "absl/container:inlined_vector",
        "absl/log:check",
        "absl/status",
        "absl/status:statusor",
        "absl/strings",
        "absl/types:optional",
    ],
    language = "c++",
    public_hdrs = GRPC_PUBLIC_HDRS,
    visibility = ["@grpc:public"],
    deps = [
        "api_trace",
        "call_trace",
        "channel_arg_names",
        "channelz",
        "config",
        "debug_location",
        "exec_ctx",
        "gpr",
        "grpc_base",
        "grpc_core_credentials_header",
        "grpc_public_hdrs",
        "grpc_trace",
        "handshaker",
        "iomgr",
        "legacy_context",
        "promise",
        "ref_counted_ptr",
        "resource_quota_api",
        "stats",
        "tsi_base",
        "//src/core:activity",
        "//src/core:arena",
        "//src/core:arena_promise",
        "//src/core:channel_args",
        "//src/core:channel_fwd",
        "//src/core:closure",
        "//src/core:context",
        "//src/core:error",
        "//src/core:event_engine_memory_allocator",
        "//src/core:gpr_atm",
        "//src/core:handshaker_factory",
        "//src/core:handshaker_registry",
        "//src/core:iomgr_fwd",
        "//src/core:memory_quota",
        "//src/core:metadata_batch",
        "//src/core:poll",
        "//src/core:ref_counted",
        "//src/core:resource_quota",
        "//src/core:resource_quota_trace",
        "//src/core:seq",
        "//src/core:slice",
        "//src/core:slice_refcount",
        "//src/core:stats_data",
        "//src/core:status_helper",
        "//src/core:try_seq",
        "//src/core:unique_type_name",
        "//src/core:useful",
    ],
)

grpc_cc_library(
    name = "tsi_base",
    srcs = [
        "//src/core:tsi/transport_security.cc",
        "//src/core:tsi/transport_security_grpc.cc",
    ],
    hdrs = [
        "//src/core:tsi/transport_security.h",
        "//src/core:tsi/transport_security_grpc.h",
        "//src/core:tsi/transport_security_interface.h",
    ],
    language = "c++",
    tags = ["nofixdeps"],
    visibility = ["@grpc:tsi_interface"],
    deps = [
        "gpr",
        "grpc_public_hdrs",
        "grpc_trace",
    ],
)

# TODO(hork): split credentials types into their own source files and targets.
grpc_cc_library(
    name = "grpc_core_credentials_header",
    hdrs = ["include/grpc/credentials.h"],
    language = "c++",
    visibility = ["@grpc:core_credentials"],
)

grpc_cc_library(
    name = "alts_util",
    srcs = [
        "//src/core:lib/security/credentials/alts/check_gcp_environment.cc",
        "//src/core:lib/security/credentials/alts/check_gcp_environment_linux.cc",
        "//src/core:lib/security/credentials/alts/check_gcp_environment_no_op.cc",
        "//src/core:lib/security/credentials/alts/check_gcp_environment_windows.cc",
        "//src/core:lib/security/credentials/alts/grpc_alts_credentials_client_options.cc",
        "//src/core:lib/security/credentials/alts/grpc_alts_credentials_options.cc",
        "//src/core:lib/security/credentials/alts/grpc_alts_credentials_server_options.cc",
        "//src/core:tsi/alts/handshaker/transport_security_common_api.cc",
    ],
    hdrs = [
        "include/grpc/grpc_security.h",
        "//src/core:lib/security/credentials/alts/check_gcp_environment.h",
        "//src/core:lib/security/credentials/alts/grpc_alts_credentials_options.h",
        "//src/core:tsi/alts/handshaker/transport_security_common_api.h",
    ],
    external_deps = [
        "@com_google_protobuf//upb:base",
        "@com_google_protobuf//upb:mem",
    ],
    language = "c++",
    visibility = ["@grpc:tsi"],
    deps = [
        "alts_upb",
        "gpr",
        "grpc_core_credentials_header",
        "grpc_public_hdrs",
    ],
)

grpc_cc_library(
    name = "tsi",
    external_deps = [
        "libssl",
        "libcrypto",
        "absl/strings",
        "@com_google_protobuf//upb:base",
        "@com_google_protobuf//upb:mem",
    ],
    language = "c++",
    tags = ["nofixdeps"],
    visibility = ["@grpc:tsi"],
    deps = [
        "gpr",
        "tsi_alts_frame_protector",
        "tsi_base",
        "tsi_fake_credentials",
        "//src/core:tsi_local_credentials",
        "//src/core:useful",
    ],
)

grpc_cc_library(
    name = "grpc++_base",
    srcs = GRPCXX_SRCS + [
        "src/cpp/client/insecure_credentials.cc",
        "src/cpp/client/secure_credentials.cc",
        "src/cpp/common/auth_property_iterator.cc",
        "src/cpp/common/secure_auth_context.cc",
        "src/cpp/common/secure_create_auth_context.cc",
        "src/cpp/common/tls_certificate_provider.cc",
        "src/cpp/common/tls_certificate_verifier.cc",
        "src/cpp/common/tls_credentials_options.cc",
        "src/cpp/server/insecure_server_credentials.cc",
        "src/cpp/server/secure_server_credentials.cc",
    ],
    hdrs = GRPCXX_HDRS + [
        "src/cpp/client/secure_credentials.h",
        "src/cpp/common/secure_auth_context.h",
        "src/cpp/server/secure_server_credentials.h",
    ],
    external_deps = [
        "absl/base:core_headers",
        "absl/functional:any_invocable",
        "absl/log:check",
        "absl/status",
        "absl/status:statusor",
        "absl/strings",
        "absl/strings:str_format",
        "absl/synchronization",
        "absl/memory",
        "absl/types:optional",
        "@com_google_protobuf//upb:base",
        "@com_google_protobuf//upb:mem",
        "protobuf_headers",
        "absl/container:inlined_vector",
    ],
    language = "c++",
    public_hdrs = GRPCXX_PUBLIC_HDRS,
    tags = ["nofixdeps"],
    visibility = ["@grpc:alt_grpc++_base_legacy"],
    deps = [
        "channel_arg_names",
        "channel_stack_builder",
        "config",
        "exec_ctx",
        "gpr",
        "grpc",
        "grpc++_codegen_proto",
        "grpc_base",
        "grpc_core_credentials_header",
        "grpc_credentials_util",
        "grpc_health_upb",
        "grpc_public_hdrs",
        "grpc_security_base",
        "grpc_service_config_impl",
        "grpc_trace",
        "grpcpp_backend_metric_recorder",
        "grpcpp_call_metric_recorder",
        "grpcpp_status",
        "iomgr",
        "iomgr_timer",
        "legacy_context",
        "ref_counted_ptr",
        "resource_quota_api",
        "server",
        "//src/core:arena",
        "//src/core:channel_args",
        "//src/core:channel_fwd",
        "//src/core:channel_init",
        "//src/core:channel_stack_type",
        "//src/core:closure",
        "//src/core:default_event_engine",
        "//src/core:env",
        "//src/core:error",
        "//src/core:gpr_atm",
        "//src/core:gpr_manual_constructor",
        "//src/core:grpc_audit_logging",
        "//src/core:grpc_backend_metric_provider",
        "//src/core:grpc_crl_provider",
        "//src/core:grpc_service_config",
        "//src/core:grpc_transport_inproc",
        "//src/core:json",
        "//src/core:json_reader",
        "//src/core:load_file",
        "//src/core:ref_counted",
        "//src/core:resource_quota",
        "//src/core:slice",
        "//src/core:slice_buffer",
        "//src/core:slice_refcount",
        "//src/core:socket_mutator",
        "//src/core:status_helper",
        "//src/core:thread_quota",
        "//src/core:time",
        "//src/core:useful",
    ],
)

# TODO(chengyuc): Give it another try to merge this to `grpc++_base` after
# codegen files are removed.
grpc_cc_library(
    name = "grpc++_base_unsecure",
    srcs = GRPCXX_SRCS,
    hdrs = GRPCXX_HDRS,
    external_deps = [
        "absl/base:core_headers",
        "absl/functional:any_invocable",
        "absl/log:check",
        "absl/status",
        "absl/status:statusor",
        "absl/strings",
        "absl/synchronization",
        "absl/types:optional",
        "absl/memory",
        "@com_google_protobuf//upb:base",
        "@com_google_protobuf//upb:mem",
        "absl/strings:str_format",
        "protobuf_headers",
    ],
    language = "c++",
    public_hdrs = GRPCXX_PUBLIC_HDRS,
    tags = [
        "avoid_dep",
        "nofixdeps",
    ],
    visibility = ["@grpc:alt_grpc++_base_unsecure_legacy"],
    deps = [
        "channel_arg_names",
        "channel_stack_builder",
        "config",
        "exec_ctx",
        "gpr",
        "grpc_base",
        "grpc_core_credentials_header",
        "grpc_health_upb",
        "grpc_public_hdrs",
        "grpc_security_base",
        "grpc_service_config_impl",
        "grpc_trace",
        "grpc_unsecure",
        "grpcpp_backend_metric_recorder",
        "grpcpp_call_metric_recorder",
        "grpcpp_status",
        "iomgr",
        "iomgr_timer",
        "legacy_context",
        "ref_counted_ptr",
        "resource_quota_api",
        "server",
        "//src/core:arena",
        "//src/core:channel_args",
        "//src/core:channel_init",
        "//src/core:closure",
        "//src/core:default_event_engine",
        "//src/core:error",
        "//src/core:gpr_atm",
        "//src/core:gpr_manual_constructor",
        "//src/core:grpc_backend_metric_provider",
        "//src/core:grpc_insecure_credentials",
        "//src/core:grpc_service_config",
        "//src/core:grpc_transport_inproc",
        "//src/core:ref_counted",
        "//src/core:resource_quota",
        "//src/core:slice",
        "//src/core:socket_mutator",
        "//src/core:thread_quota",
        "//src/core:time",
        "//src/core:useful",
    ],
)

grpc_cc_library(
    name = "grpc++_codegen_proto",
    external_deps = [
        "absl/strings:cord",
        "protobuf_headers",
        "protobuf",
    ],
    language = "c++",
    public_hdrs = [
        "include/grpc++/impl/codegen/proto_utils.h",
        "include/grpcpp/impl/codegen/proto_buffer_reader.h",
        "include/grpcpp/impl/codegen/proto_buffer_writer.h",
        "include/grpcpp/impl/codegen/proto_utils.h",
        "include/grpcpp/impl/proto_utils.h",
    ],
    tags = ["nofixdeps"],
    visibility = ["@grpc:public"],
    deps = [
        "grpc++_config_proto",
        "grpc++_public_hdrs",
        "grpcpp_status",
    ],
)

grpc_cc_library(
    name = "grpc++_config_proto",
    external_deps = [
        "protobuf_headers",
        "protobuf",
    ],
    language = "c++",
    public_hdrs = [
        "include/grpc++/impl/codegen/config_protobuf.h",
        "include/grpcpp/impl/codegen/config_protobuf.h",
    ],
    tags = ["nofixdeps"],
    visibility = ["@grpc:public"],
)

grpc_cc_library(
    name = "grpc++_reflection",
    srcs = [
        "src/cpp/ext/proto_server_reflection.cc",
        "src/cpp/ext/proto_server_reflection_plugin.cc",
    ],
    hdrs = [
        "src/cpp/ext/proto_server_reflection.h",
    ],
    external_deps = [
        "protobuf_headers",
    ],
    language = "c++",
    public_hdrs = [
        "include/grpc++/ext/proto_server_reflection_plugin.h",
        "include/grpcpp/ext/proto_server_reflection_plugin.h",
    ],
    tags = ["nofixdeps"],
    visibility = ["@grpc:public"],
    deps = [
        "grpc++",
        "grpc++_config_proto",
        "//src/proto/grpc/reflection/v1:reflection_proto",
        "//src/proto/grpc/reflection/v1alpha:reflection_proto",
    ],
    alwayslink = 1,
)

grpc_cc_library(
    name = "grpcpp_call_metric_recorder",
    external_deps = [
        "absl/strings",
        "absl/types:optional",
    ],
    language = "c++",
    public_hdrs = [
        "include/grpcpp/ext/call_metric_recorder.h",
    ],
    visibility = ["@grpc:public"],
    deps = ["grpc++_public_hdrs"],
)

grpc_cc_library(
    name = "grpcpp_backend_metric_recorder",
    srcs = [
        "src/cpp/server/backend_metric_recorder.cc",
    ],
    hdrs = [
        "src/cpp/server/backend_metric_recorder.h",
    ],
    external_deps = [
        "absl/base:core_headers",
        "absl/strings",
    ],
    language = "c++",
    public_hdrs = [
        "include/grpcpp/ext/server_metric_recorder.h",
    ],
    visibility = ["@grpc:public"],
    deps = [
        "gpr",
        "grpc++_public_hdrs",
        "grpc_trace",
        "grpcpp_call_metric_recorder",
        "//src/core:grpc_backend_metric_data",
        "//src/core:grpc_backend_metric_provider",
    ],
)

grpc_cc_library(
    name = "grpcpp_orca_service",
    srcs = [
        "src/cpp/server/orca/orca_service.cc",
    ],
    external_deps = [
        "absl/base:core_headers",
        "absl/log:check",
        "absl/strings",
        "absl/time",
        "absl/types:optional",
        "@com_google_protobuf//upb:base",
        "@com_google_protobuf//upb:mem",
    ],
    language = "c++",
    public_hdrs = [
        "include/grpcpp/ext/orca_service.h",
    ],
    visibility = ["@grpc:public"],
    deps = [
        "debug_location",
        "exec_ctx",
        "gpr",
        "grpc++",
        "grpc_base",
        "grpcpp_backend_metric_recorder",
        "protobuf_duration_upb",
        "ref_counted_ptr",
        "xds_orca_service_upb",
        "xds_orca_upb",
        "//src/core:default_event_engine",
        "//src/core:grpc_backend_metric_data",
        "//src/core:ref_counted",
        "//src/core:time",
    ],
    alwayslink = 1,
)

grpc_cc_library(
    name = "grpcpp_channelz",
    srcs = [
        "src/cpp/server/channelz/channelz_service.cc",
        "src/cpp/server/channelz/channelz_service_plugin.cc",
    ],
    hdrs = [
        "src/cpp/server/channelz/channelz_service.h",
    ],
    external_deps = [
        "protobuf_headers",
    ],
    language = "c++",
    public_hdrs = [
        "include/grpcpp/ext/channelz_service_plugin.h",
    ],
    tags = ["nofixdeps"],
    visibility = ["@grpc:channelz"],
    deps = [
        "gpr",
        "grpc",
        "grpc++",
        "grpc++_config_proto",
        "//src/proto/grpc/channelz:channelz_proto",
    ],
    alwayslink = 1,
)

grpc_cc_library(
    name = "grpcpp_csds",
    srcs = [
        "src/cpp/server/csds/csds.cc",
    ],
    hdrs = [
        "src/cpp/server/csds/csds.h",
    ],
    external_deps = [
        "absl/status",
        "absl/status:statusor",
    ],
    language = "c++",
    tags = ["nofixdeps"],
    deps = [
        "gpr",
        "grpc",
        "grpc++_base",
        "//src/proto/grpc/testing/xds/v3:csds_proto",
    ],
    alwayslink = 1,
)

grpc_cc_library(
    name = "grpcpp_admin",
    srcs = [
        "src/cpp/server/admin/admin_services.cc",
    ],
    hdrs = [],
    defines = select({
        ":grpc_no_xds": ["GRPC_NO_XDS"],
        "//conditions:default": [],
    }),
    external_deps = [
        "absl/memory",
    ],
    language = "c++",
    public_hdrs = [
        "include/grpcpp/ext/admin_services.h",
    ],
    select_deps = [{
        ":grpc_no_xds": [],
        "//conditions:default": ["//:grpcpp_csds"],
    }],
    deps = [
        "gpr",
        "grpc++",
        "grpcpp_channelz",
    ],
    alwayslink = 1,
)

grpc_cc_library(
    name = "grpc++_test",
    testonly = True,
    srcs = [
        "src/cpp/client/channel_test_peer.cc",
    ],
    external_deps = ["gtest"],
    public_hdrs = [
        "include/grpc++/test/mock_stream.h",
        "include/grpc++/test/server_context_test_spouse.h",
        "include/grpcpp/test/channel_test_peer.h",
        "include/grpcpp/test/client_context_test_peer.h",
        "include/grpcpp/test/default_reactor_test_peer.h",
        "include/grpcpp/test/mock_stream.h",
        "include/grpcpp/test/server_context_test_spouse.h",
    ],
    visibility = ["@grpc:grpc++_test"],
    deps = [
        "channel",
        "grpc++",
        "grpc_base",
    ],
)

grpc_cc_library(
    name = "grpc_opencensus_plugin",
    srcs = [
        "src/cpp/ext/filters/census/client_filter.cc",
        "src/cpp/ext/filters/census/context.cc",
        "src/cpp/ext/filters/census/grpc_plugin.cc",
        "src/cpp/ext/filters/census/measures.cc",
        "src/cpp/ext/filters/census/rpc_encoding.cc",
        "src/cpp/ext/filters/census/server_call_tracer.cc",
        "src/cpp/ext/filters/census/views.cc",
    ],
    hdrs = [
        "include/grpcpp/opencensus.h",
        "src/cpp/ext/filters/census/client_filter.h",
        "src/cpp/ext/filters/census/context.h",
        "src/cpp/ext/filters/census/grpc_plugin.h",
        "src/cpp/ext/filters/census/measures.h",
        "src/cpp/ext/filters/census/open_census_call_tracer.h",
        "src/cpp/ext/filters/census/rpc_encoding.h",
        "src/cpp/ext/filters/census/server_call_tracer.h",
    ],
    external_deps = [
        "absl/base:core_headers",
        "absl/base:endian",
        "absl/log:check",
        "absl/status",
        "absl/status:statusor",
        "absl/strings",
        "absl/strings:str_format",
        "absl/time",
        "absl/types:optional",
        "opencensus-stats",
        "opencensus-tags",
        "opencensus-tags-context_util",
        "opencensus-trace",
        "opencensus-trace-context_util",
        "opencensus-trace-propagation",
        "opencensus-trace-span_context",
    ],
    language = "c++",
    visibility = ["@grpc:grpc_opencensus_plugin"],
    deps = [
        "call_tracer",
        "config",
        "gpr",
        "grpc++_base",
        "grpc_base",
        "grpc_public_hdrs",
        "legacy_context",
        "tcp_tracer",
        "//src/core:arena",
        "//src/core:arena_promise",
        "//src/core:channel_args",
        "//src/core:channel_fwd",
        "//src/core:channel_stack_type",
        "//src/core:context",
        "//src/core:error",
        "//src/core:logging_filter",
        "//src/core:metadata_batch",
        "//src/core:slice",
        "//src/core:slice_buffer",
        "//src/core:slice_refcount",
    ],
)

# This is an EXPERIMENTAL target subject to change.
grpc_cc_library(
    name = "grpcpp_gcp_observability",
    hdrs = [
        "include/grpcpp/ext/gcp_observability.h",
    ],
    language = "c++",
    tags = ["nofixdeps"],
    visibility = ["@grpc:grpcpp_gcp_observability"],
    deps = [
        "//src/cpp/ext/gcp:observability",
    ],
)

# This is an EXPERIMENTAL target subject to change.
grpc_cc_library(
    name = "grpcpp_csm_observability",
    hdrs = [
        "include/grpcpp/ext/csm_observability.h",
    ],
    language = "c++",
    tags = ["nofixdeps"],
    deps = [
        ":grpcpp_otel_plugin",
        "//src/cpp/ext/csm:csm_observability",
    ],
)

# This is an EXPERIMENTAL target subject to change.
grpc_cc_library(
    name = "grpcpp_otel_plugin",
    hdrs = [
        "include/grpcpp/ext/otel_plugin.h",
    ],
    language = "c++",
    deps = [
        "//src/cpp/ext/otel:otel_plugin",
    ],
)

grpc_cc_library(
    name = "work_serializer",
    srcs = [
        "//src/core:lib/gprpp/work_serializer.cc",
    ],
    hdrs = [
        "//src/core:lib/gprpp/work_serializer.h",
    ],
    external_deps = [
        "absl/base:core_headers",
        "absl/container:inlined_vector",
        "absl/log:check",
    ],
    language = "c++",
    visibility = ["@grpc:client_channel"],
    deps = [
        "debug_location",
        "event_engine_base_hdrs",
        "exec_ctx",
        "gpr",
        "grpc_trace",
        "orphanable",
        "stats",
        "//src/core:experiments",
        "//src/core:stats_data",
    ],
)

grpc_cc_library(
    name = "grpc_trace",
    srcs = ["//src/core:lib/debug/trace.cc"],
    hdrs = ["//src/core:lib/debug/trace.h"],
    external_deps = ["absl/strings"],
    language = "c++",
    visibility = ["@grpc:trace"],
    deps = [
        "config_vars",
        "gpr",
        "grpc_public_hdrs",
    ],
)

grpc_cc_library(
    name = "load_config",
    srcs = [
        "//src/core:lib/config/load_config.cc",
    ],
    hdrs = [
        "//src/core:lib/config/load_config.h",
    ],
    external_deps = [
        "absl/flags:flag",
        "absl/flags:marshalling",
        "absl/log:check",
        "absl/strings",
        "absl/types:optional",
    ],
    deps = [
        "gpr_platform",
        "//src/core:env",
    ],
)

grpc_cc_library(
    name = "config_vars",
    srcs = [
        "//src/core:lib/config/config_vars.cc",
        "//src/core:lib/config/config_vars_non_generated.cc",
    ],
    hdrs = [
        "//src/core:lib/config/config_vars.h",
    ],
    external_deps = [
        "absl/flags:flag",
        "absl/strings",
        "absl/types:optional",
    ],
    deps = [
        "gpr_platform",
        "load_config",
    ],
)

grpc_cc_library(
    name = "config",
    srcs = [
        "//src/core:lib/config/core_configuration.cc",
    ],
    external_deps = [
        "absl/functional:any_invocable",
        "absl/log:check",
    ],
    language = "c++",
    public_hdrs = [
        "//src/core:lib/config/core_configuration.h",
    ],
    visibility = ["@grpc:client_channel"],
    deps = [
        "gpr",
        "grpc_resolver",
        "//src/core:certificate_provider_registry",
        "//src/core:channel_args_preconditioning",
        "//src/core:channel_creds_registry",
        "//src/core:channel_init",
        "//src/core:handshaker_registry",
        "//src/core:lb_policy_registry",
        "//src/core:proxy_mapper_registry",
        "//src/core:service_config_parser",
    ],
)

grpc_cc_library(
    name = "debug_location",
    language = "c++",
    public_hdrs = ["//src/core:lib/gprpp/debug_location.h"],
    visibility = ["@grpc:debug_location"],
    deps = ["gpr_platform"],
)

grpc_cc_library(
    name = "orphanable",
    language = "c++",
    public_hdrs = ["//src/core:lib/gprpp/orphanable.h"],
    visibility = [
        "@grpc:client_channel",
        "@grpc:xds_client_core",
    ],
    deps = [
        "debug_location",
        "gpr_platform",
        "ref_counted_ptr",
        "//src/core:down_cast",
        "//src/core:ref_counted",
    ],
)

grpc_cc_library(
    name = "promise",
    external_deps = [
        "absl/functional:any_invocable",
        "absl/status",
        "absl/types:optional",
    ],
    language = "c++",
    public_hdrs = [
        "//src/core:lib/promise/promise.h",
    ],
    visibility = ["@grpc:alt_grpc_base_legacy"],
    deps = [
        "gpr_platform",
        "//src/core:poll",
        "//src/core:promise_like",
    ],
)

grpc_cc_library(
    name = "ref_counted_ptr",
    external_deps = ["absl/hash"],
    language = "c++",
    public_hdrs = ["//src/core:lib/gprpp/ref_counted_ptr.h"],
    visibility = ["@grpc:ref_counted_ptr"],
    deps = [
        "debug_location",
        "gpr_platform",
        "//src/core:down_cast",
    ],
)

grpc_cc_library(
    name = "handshaker",
    srcs = [
        "//src/core:handshaker/handshaker.cc",
    ],
    external_deps = [
        "absl/base:core_headers",
        "absl/container:inlined_vector",
        "absl/log:check",
        "absl/status",
        "absl/strings:str_format",
    ],
    language = "c++",
    public_hdrs = [
        "//src/core:handshaker/handshaker.h",
    ],
    visibility = ["@grpc:alt_grpc_base_legacy"],
    deps = [
        "debug_location",
        "event_engine_base_hdrs",
        "exec_ctx",
        "gpr",
        "grpc_base",
        "grpc_public_hdrs",
        "grpc_trace",
        "iomgr",
        "ref_counted_ptr",
        "//src/core:channel_args",
        "//src/core:closure",
        "//src/core:error",
        "//src/core:ref_counted",
        "//src/core:slice",
        "//src/core:slice_buffer",
        "//src/core:status_helper",
        "//src/core:time",
    ],
)

grpc_cc_library(
    name = "http_connect_handshaker",
    srcs = [
        "//src/core:handshaker/http_connect/http_connect_handshaker.cc",
    ],
    external_deps = [
        "absl/base:core_headers",
        "absl/status",
        "absl/strings",
        "absl/types:optional",
    ],
    language = "c++",
    public_hdrs = [
        "//src/core:handshaker/http_connect/http_connect_handshaker.h",
    ],
    visibility = ["@grpc:alt_grpc_base_legacy"],
    deps = [
        "config",
        "debug_location",
        "exec_ctx",
        "gpr",
        "grpc_base",
        "handshaker",
        "httpcli",
        "iomgr",
        "ref_counted_ptr",
        "//src/core:channel_args",
        "//src/core:closure",
        "//src/core:error",
        "//src/core:handshaker_factory",
        "//src/core:handshaker_registry",
        "//src/core:iomgr_fwd",
        "//src/core:slice",
        "//src/core:slice_buffer",
    ],
)

grpc_cc_library(
    name = "exec_ctx",
    srcs = [
        "//src/core:lib/iomgr/combiner.cc",
        "//src/core:lib/iomgr/exec_ctx.cc",
        "//src/core:lib/iomgr/executor.cc",
        "//src/core:lib/iomgr/iomgr_internal.cc",
    ],
    hdrs = [
        "//src/core:lib/iomgr/combiner.h",
        "//src/core:lib/iomgr/exec_ctx.h",
        "//src/core:lib/iomgr/executor.h",
        "//src/core:lib/iomgr/iomgr_internal.h",
    ],
    external_deps = [
        "absl/log:check",
        "absl/strings:str_format",
    ],
    visibility = [
        "@grpc:alt_grpc_base_legacy",
        "@grpc:exec_ctx",
    ],
    deps = [
        "debug_location",
        "gpr",
        "grpc_public_hdrs",
        "grpc_trace",
        "//src/core:closure",
        "//src/core:error",
        "//src/core:experiments",
        "//src/core:gpr_atm",
        "//src/core:gpr_spinlock",
        "//src/core:time",
        "//src/core:useful",
    ],
)

grpc_cc_library(
    name = "sockaddr_utils",
    srcs = [
        "//src/core:lib/address_utils/sockaddr_utils.cc",
    ],
    hdrs = [
        "//src/core:lib/address_utils/sockaddr_utils.h",
    ],
    external_deps = [
        "absl/log:check",
        "absl/status",
        "absl/status:statusor",
        "absl/strings",
        "absl/strings:str_format",
    ],
    visibility = ["@grpc:alt_grpc_base_legacy"],
    deps = [
        "gpr",
        "uri_parser",
        "//src/core:grpc_sockaddr",
        "//src/core:iomgr_port",
        "//src/core:resolved_address",
    ],
)

grpc_cc_library(
    name = "iomgr_timer",
    srcs = [
        "//src/core:lib/iomgr/timer.cc",
        "//src/core:lib/iomgr/timer_generic.cc",
        "//src/core:lib/iomgr/timer_heap.cc",
        "//src/core:lib/iomgr/timer_manager.cc",
    ],
    hdrs = [
        "//src/core:lib/iomgr/timer.h",
        "//src/core:lib/iomgr/timer_generic.h",
        "//src/core:lib/iomgr/timer_heap.h",
        "//src/core:lib/iomgr/timer_manager.h",
    ] + [
        # TODO(hork): deduplicate
        "//src/core:lib/iomgr/iomgr.h",
    ],
    external_deps = [
        "absl/log:check",
        "absl/strings",
        "absl/strings:str_format",
    ],
    tags = ["nofixdeps"],
    deps = [
        "event_engine_base_hdrs",
        "exec_ctx",
        "gpr",
        "gpr_platform",
        "grpc_trace",
        "//src/core:closure",
        "//src/core:gpr_manual_constructor",
        "//src/core:gpr_spinlock",
        "//src/core:iomgr_port",
        "//src/core:time",
        "//src/core:time_averaged_stats",
        "//src/core:useful",
    ],
)

grpc_cc_library(
    name = "iomgr_internal_errqueue",
    srcs = [
        "//src/core:lib/iomgr/internal_errqueue.cc",
    ],
    hdrs = [
        "//src/core:lib/iomgr/internal_errqueue.h",
    ],
    tags = ["nofixdeps"],
    visibility = ["@grpc:iomgr_internal_errqueue"],
    deps = [
        "gpr",
        "//src/core:iomgr_port",
        "//src/core:strerror",
    ],
)

grpc_cc_library(
    name = "iomgr_buffer_list",
    srcs = [
        "//src/core:lib/iomgr/buffer_list.cc",
    ],
    hdrs = [
        "//src/core:lib/iomgr/buffer_list.h",
    ],
    external_deps = [
        "absl/strings",
        "absl/strings:str_format",
        "absl/types:optional",
    ],
    tags = ["nofixdeps"],
    visibility = ["@grpc:iomgr_buffer_list"],
    deps = [
        "gpr",
        "iomgr_internal_errqueue",
        "//src/core:error",
        "//src/core:iomgr_port",
    ],
)

grpc_cc_library(
    name = "uri_parser",
    srcs = [
        "//src/core:lib/uri/uri_parser.cc",
    ],
    hdrs = [
        "//src/core:lib/uri/uri_parser.h",
    ],
    external_deps = [
        "absl/log:check",
        "absl/status",
        "absl/status:statusor",
        "absl/strings",
        "absl/strings:str_format",
    ],
    visibility = ["@grpc:alt_grpc_base_legacy"],
    deps = ["gpr"],
)

grpc_cc_library(
    name = "parse_address",
    srcs = [
        "//src/core:lib/address_utils/parse_address.cc",
        "//src/core:lib/iomgr/grpc_if_nametoindex_posix.cc",
        "//src/core:lib/iomgr/grpc_if_nametoindex_unsupported.cc",
    ],
    hdrs = [
        "//src/core:lib/address_utils/parse_address.h",
        "//src/core:lib/iomgr/grpc_if_nametoindex.h",
    ],
    external_deps = [
        "absl/log:check",
        "absl/status",
        "absl/status:statusor",
        "absl/strings",
    ],
    visibility = ["@grpc:alt_grpc_base_legacy"],
    deps = [
        "gpr",
        "uri_parser",
        "//src/core:error",
        "//src/core:grpc_sockaddr",
        "//src/core:iomgr_port",
        "//src/core:resolved_address",
        "//src/core:status_helper",
    ],
)

grpc_cc_library(
    name = "backoff",
    srcs = [
        "//src/core:lib/backoff/backoff.cc",
    ],
    hdrs = [
        "//src/core:lib/backoff/backoff.h",
    ],
    external_deps = ["absl/random"],
    language = "c++",
    visibility = ["@grpc:alt_grpc_base_legacy"],
    deps = [
        "gpr_platform",
        "//src/core:time",
    ],
)

grpc_cc_library(
    name = "stats",
    srcs = [
        "//src/core:lib/debug/stats.cc",
    ],
    hdrs = [
        "//src/core:lib/debug/stats.h",
    ],
    external_deps = [
        "absl/strings",
        "absl/types:span",
    ],
    visibility = [
        "@grpc:alt_grpc_base_legacy",
    ],
    deps = [
        "gpr",
        "//src/core:histogram_view",
        "//src/core:no_destruct",
        "//src/core:stats_data",
    ],
)

grpc_cc_library(
    name = "channel_stack_builder",
    srcs = [
        "//src/core:lib/channel/channel_stack_builder.cc",
    ],
    hdrs = [
        "//src/core:lib/channel/channel_stack_builder.h",
    ],
    external_deps = [
        "absl/status:statusor",
        "absl/strings",
    ],
    language = "c++",
    visibility = ["@grpc:alt_grpc_base_legacy"],
    deps = [
        "gpr",
        "ref_counted_ptr",
        "//src/core:channel_args",
        "//src/core:channel_fwd",
        "//src/core:channel_stack_type",
    ],
)

grpc_cc_library(
    name = "grpc_service_config_impl",
    srcs = [
        "//src/core:service_config/service_config_impl.cc",
    ],
    hdrs = [
        "//src/core:service_config/service_config_impl.h",
    ],
    external_deps = [
        "absl/log:check",
        "absl/status",
        "absl/status:statusor",
        "absl/strings",
        "absl/types:optional",
    ],
    language = "c++",
    visibility = ["@grpc:client_channel"],
    deps = [
        "config",
        "gpr",
        "ref_counted_ptr",
        "//src/core:channel_args",
        "//src/core:grpc_service_config",
        "//src/core:json",
        "//src/core:json_args",
        "//src/core:json_object_loader",
        "//src/core:json_reader",
        "//src/core:json_writer",
        "//src/core:service_config_parser",
        "//src/core:slice",
        "//src/core:slice_refcount",
        "//src/core:validation_errors",
    ],
)

grpc_cc_library(
    name = "endpoint_addresses",
    srcs = [
        "//src/core:resolver/endpoint_addresses.cc",
    ],
    hdrs = [
        "//src/core:resolver/endpoint_addresses.h",
    ],
    external_deps = [
        "absl/functional:function_ref",
        "absl/log:check",
        "absl/status",
        "absl/status:statusor",
        "absl/strings",
    ],
    language = "c++",
    visibility = ["@grpc:client_channel"],
    deps = [
        "gpr",
        "gpr_platform",
        "sockaddr_utils",
        "//src/core:channel_args",
        "//src/core:resolved_address",
        "//src/core:useful",
    ],
)

grpc_cc_library(
    name = "server_address",
    hdrs = [
        "//src/core:resolver/server_address.h",
    ],
    language = "c++",
    visibility = ["@grpc:client_channel"],
    deps = [
        "endpoint_addresses",
        "gpr_public_hdrs",
    ],
)

grpc_cc_library(
    name = "grpc_resolver",
    srcs = [
        "//src/core:resolver/resolver.cc",
        "//src/core:resolver/resolver_registry.cc",
    ],
    hdrs = [
        "//src/core:resolver/resolver.h",
        "//src/core:resolver/resolver_factory.h",
        "//src/core:resolver/resolver_registry.h",
    ],
    external_deps = [
        "absl/log:check",
        "absl/status",
        "absl/status:statusor",
        "absl/strings",
        "absl/strings:str_format",
    ],
    language = "c++",
    visibility = ["@grpc:client_channel"],
    deps = [
        "endpoint_addresses",
        "gpr",
        "grpc_trace",
        "orphanable",
        "ref_counted_ptr",
        "server_address",
        "uri_parser",
        "//src/core:channel_args",
        "//src/core:grpc_service_config",
        "//src/core:iomgr_fwd",
    ],
)

grpc_cc_library(
    name = "oob_backend_metric",
    srcs = [
        "//src/core:load_balancing/oob_backend_metric.cc",
    ],
    hdrs = [
        "//src/core:load_balancing/oob_backend_metric.h",
        "//src/core:load_balancing/oob_backend_metric_internal.h",
    ],
    external_deps = [
        "absl/base:core_headers",
        "absl/log:check",
        "absl/status",
        "absl/strings",
        "@com_google_protobuf//upb:base",
        "@com_google_protobuf//upb:mem",
    ],
    language = "c++",
    deps = [
        "channelz",
        "debug_location",
        "exec_ctx",
        "gpr",
        "grpc_client_channel",
        "grpc_public_hdrs",
        "grpc_trace",
        "orphanable",
        "protobuf_duration_upb",
        "ref_counted_ptr",
        "xds_orca_service_upb",
        "xds_orca_upb",
        "//src/core:backend_metric_parser",
        "//src/core:closure",
        "//src/core:error",
        "//src/core:grpc_backend_metric_data",
        "//src/core:iomgr_fwd",
        "//src/core:pollset_set",
        "//src/core:slice",
        "//src/core:subchannel_interface",
        "//src/core:time",
        "//src/core:unique_type_name",
    ],
)

grpc_cc_library(
    name = "lb_child_policy_handler",
    srcs = [
        "//src/core:load_balancing/child_policy_handler.cc",
    ],
    hdrs = [
        "//src/core:load_balancing/child_policy_handler.h",
    ],
    external_deps = [
        "absl/log:check",
        "absl/status",
        "absl/strings",
    ],
    language = "c++",
    deps = [
        "config",
        "debug_location",
        "gpr_public_hdrs",
        "grpc_public_hdrs",
        "grpc_trace",
        "orphanable",
        "ref_counted_ptr",
        "//src/core:channel_args",
        "//src/core:connectivity_state",
        "//src/core:delegating_helper",
        "//src/core:lb_policy",
        "//src/core:lb_policy_registry",
        "//src/core:pollset_set",
        "//src/core:resolved_address",
        "//src/core:subchannel_interface",
    ],
)

grpc_cc_library(
    name = "grpc_client_channel",
    srcs = [
        "//src/core:client_channel/client_channel_factory.cc",
        "//src/core:client_channel/client_channel_filter.cc",
        "//src/core:client_channel/client_channel_plugin.cc",
        "//src/core:client_channel/dynamic_filters.cc",
        "//src/core:client_channel/global_subchannel_pool.cc",
        "//src/core:client_channel/local_subchannel_pool.cc",
        "//src/core:client_channel/retry_filter.cc",
        "//src/core:client_channel/retry_filter_legacy_call_data.cc",
        "//src/core:client_channel/subchannel.cc",
        "//src/core:client_channel/subchannel_stream_client.cc",
    ],
    hdrs = [
        "//src/core:client_channel/client_channel_factory.h",
        "//src/core:client_channel/client_channel_filter.h",
        "//src/core:client_channel/dynamic_filters.h",
        "//src/core:client_channel/global_subchannel_pool.h",
        "//src/core:client_channel/local_subchannel_pool.h",
        "//src/core:client_channel/retry_filter.h",
        "//src/core:client_channel/retry_filter_legacy_call_data.h",
        "//src/core:client_channel/subchannel.h",
        "//src/core:client_channel/subchannel_interface_internal.h",
        "//src/core:client_channel/subchannel_stream_client.h",
    ],
    external_deps = [
        "absl/base:core_headers",
        "absl/cleanup",
        "absl/container:flat_hash_set",
        "absl/container:inlined_vector",
        "absl/functional:any_invocable",
        "absl/log:check",
        "absl/status",
        "absl/status:statusor",
        "absl/strings",
        "absl/strings:cord",
        "absl/types:optional",
        "absl/types:variant",
        "@com_google_protobuf//upb:base",
        "@com_google_protobuf//upb:mem",
        "@com_google_protobuf//upb:message",
    ],
    language = "c++",
    visibility = ["@grpc:client_channel"],
    deps = [
        "api_trace",
        "backoff",
        "call_combiner",
        "call_tracer",
        "channel_arg_names",
        "channelz",
        "config",
        "config_vars",
        "debug_location",
        "endpoint_addresses",
        "exec_ctx",
        "gpr",
        "grpc_base",
        "grpc_public_hdrs",
        "grpc_resolver",
        "grpc_security_base",
        "grpc_service_config_impl",
        "grpc_trace",
        "http_connect_handshaker",
        "iomgr",
        "iomgr_timer",
        "lb_child_policy_handler",
        "legacy_context",
        "orphanable",
        "parse_address",
        "promise",
        "protobuf_duration_upb",
        "ref_counted_ptr",
        "sockaddr_utils",
        "stats",
        "uri_parser",
        "work_serializer",
        "xds_orca_service_upb",
        "xds_orca_upb",
        "//src/core:activity",
        "//src/core:arena",
        "//src/core:arena_promise",
        "//src/core:backend_metric_parser",
        "//src/core:cancel_callback",
        "//src/core:channel_args",
        "//src/core:channel_fwd",
        "//src/core:channel_init",
        "//src/core:channel_stack_type",
        "//src/core:client_channel_backup_poller",
        "//src/core:client_channel_internal_header",
        "//src/core:client_channel_service_config",
        "//src/core:closure",
        "//src/core:config_selector",
        "//src/core:connectivity_state",
        "//src/core:construct_destruct",
        "//src/core:context",
        "//src/core:delegating_helper",
        "//src/core:dual_ref_counted",
        "//src/core:env",
        "//src/core:error",
        "//src/core:error_utils",
        "//src/core:experiments",
        "//src/core:gpr_atm",
        "//src/core:gpr_manual_constructor",
        "//src/core:grpc_backend_metric_data",
        "//src/core:grpc_message_size_filter",
        "//src/core:grpc_service_config",
        "//src/core:init_internally",
        "//src/core:iomgr_fwd",
        "//src/core:json",
        "//src/core:json_args",
        "//src/core:json_channel_args",
        "//src/core:json_object_loader",
        "//src/core:latch",
        "//src/core:lb_policy",
        "//src/core:lb_policy_registry",
        "//src/core:map",
        "//src/core:memory_quota",
        "//src/core:metadata_batch",
        "//src/core:pipe",
        "//src/core:poll",
        "//src/core:pollset_set",
        "//src/core:proxy_mapper",
        "//src/core:proxy_mapper_registry",
        "//src/core:ref_counted",
        "//src/core:resolved_address",
        "//src/core:resource_quota",
        "//src/core:retry_service_config",
        "//src/core:retry_throttle",
        "//src/core:seq",
        "//src/core:service_config_parser",
        "//src/core:slice",
        "//src/core:slice_buffer",
        "//src/core:slice_refcount",
        "//src/core:stats_data",
        "//src/core:status_helper",
        "//src/core:subchannel_connector",
        "//src/core:subchannel_interface",
        "//src/core:subchannel_pool_interface",
        "//src/core:time",
        "//src/core:try_seq",
        "//src/core:unique_type_name",
        "//src/core:useful",
        "//src/core:validation_errors",
    ],
)

grpc_cc_library(
    name = "grpc_resolver_dns_ares",
    srcs = [
        "//src/core:resolver/dns/c_ares/dns_resolver_ares.cc",
        "//src/core:resolver/dns/c_ares/grpc_ares_ev_driver_posix.cc",
        "//src/core:resolver/dns/c_ares/grpc_ares_ev_driver_windows.cc",
        "//src/core:resolver/dns/c_ares/grpc_ares_wrapper.cc",
        "//src/core:resolver/dns/c_ares/grpc_ares_wrapper_posix.cc",
        "//src/core:resolver/dns/c_ares/grpc_ares_wrapper_windows.cc",
    ],
    hdrs = [
        "//src/core:resolver/dns/c_ares/dns_resolver_ares.h",
        "//src/core:resolver/dns/c_ares/grpc_ares_ev_driver.h",
        "//src/core:resolver/dns/c_ares/grpc_ares_wrapper.h",
    ],
    external_deps = [
        "absl/base:core_headers",
        "absl/functional:any_invocable",
        "absl/log:check",
        "absl/status",
        "absl/status:statusor",
        "absl/strings",
        "absl/strings:str_format",
        "absl/types:optional",
        "address_sorting",
        "cares",
    ],
    language = "c++",
    deps = [
        "backoff",
        "channel_arg_names",
        "config",
        "config_vars",
        "debug_location",
        "endpoint_addresses",
        "exec_ctx",
        "gpr",
        "grpc_base",
        "grpc_grpclb_balancer_addresses",
        "grpc_resolver",
        "grpc_service_config_impl",
        "grpc_trace",
        "iomgr",
        "iomgr_timer",
        "orphanable",
        "parse_address",
        "ref_counted_ptr",
        "sockaddr_utils",
        "uri_parser",
        "//src/core:channel_args",
        "//src/core:closure",
        "//src/core:error",
        "//src/core:error_utils",
        "//src/core:grpc_service_config",
        "//src/core:grpc_sockaddr",
        "//src/core:iomgr_fwd",
        "//src/core:iomgr_port",
        "//src/core:polling_resolver",
        "//src/core:pollset_set",
        "//src/core:resolved_address",
        "//src/core:service_config_helper",
        "//src/core:slice",
        "//src/core:status_helper",
        "//src/core:time",
    ],
)

grpc_cc_library(
    name = "httpcli",
    srcs = [
        "//src/core:lib/http/format_request.cc",
        "//src/core:lib/http/httpcli.cc",
        "//src/core:lib/http/parser.cc",
    ],
    hdrs = [
        "//src/core:lib/http/format_request.h",
        "//src/core:lib/http/httpcli.h",
        "//src/core:lib/http/parser.h",
    ],
    external_deps = [
        "absl/base:core_headers",
        "absl/functional:bind_front",
        "absl/log:check",
        "absl/status",
        "absl/status:statusor",
        "absl/strings",
        "absl/strings:str_format",
        "absl/types:optional",
    ],
    language = "c++",
    visibility = ["@grpc:httpcli"],
    deps = [
        "config",
        "debug_location",
        "exec_ctx",
        "gpr",
        "grpc_base",
        "grpc_public_hdrs",
        "grpc_security_base",
        "grpc_trace",
        "handshaker",
        "iomgr",
        "orphanable",
        "ref_counted_ptr",
        "resource_quota_api",
        "sockaddr_utils",
        "uri_parser",
        "//src/core:channel_args",
        "//src/core:channel_args_preconditioning",
        "//src/core:closure",
        "//src/core:error",
        "//src/core:error_utils",
        "//src/core:handshaker_registry",
        "//src/core:iomgr_fwd",
        "//src/core:pollset_set",
        "//src/core:resolved_address",
        "//src/core:resource_quota",
        "//src/core:slice",
        "//src/core:slice_refcount",
        "//src/core:status_helper",
        "//src/core:tcp_connect_handshaker",
        "//src/core:time",
    ],
)

grpc_cc_library(
    name = "grpc_alts_credentials",
    srcs = [
        "//src/core:lib/security/credentials/alts/alts_credentials.cc",
        "//src/core:lib/security/security_connector/alts/alts_security_connector.cc",
    ],
    hdrs = [
        "//src/core:lib/security/credentials/alts/alts_credentials.h",
        "//src/core:lib/security/security_connector/alts/alts_security_connector.h",
    ],
    external_deps = [
        "absl/log:check",
        "absl/status",
        "absl/strings",
        "absl/types:optional",
    ],
    language = "c++",
    visibility = ["@grpc:public"],
    deps = [
        "alts_util",
        "channel_arg_names",
        "debug_location",
        "exec_ctx",
        "gpr",
        "grpc_base",
        "grpc_core_credentials_header",
        "grpc_public_hdrs",
        "grpc_security_base",
        "handshaker",
        "iomgr",
        "promise",
        "ref_counted_ptr",
        "tsi_alts_credentials",
        "tsi_base",
        "//src/core:arena_promise",
        "//src/core:channel_args",
        "//src/core:closure",
        "//src/core:error",
        "//src/core:iomgr_fwd",
        "//src/core:slice",
        "//src/core:slice_refcount",
        "//src/core:unique_type_name",
        "//src/core:useful",
    ],
)

grpc_cc_library(
    name = "tsi_fake_credentials",
    srcs = [
        "//src/core:tsi/fake_transport_security.cc",
    ],
    hdrs = [
        "//src/core:tsi/fake_transport_security.h",
    ],
    language = "c++",
    visibility = [
        "@grpc:public",
    ],
    deps = [
        "gpr",
        "tsi_base",
        "//src/core:slice",
        "//src/core:useful",
    ],
)

grpc_cc_library(
    name = "grpc_jwt_credentials",
    srcs = [
        "//src/core:lib/security/credentials/jwt/json_token.cc",
        "//src/core:lib/security/credentials/jwt/jwt_credentials.cc",
        "//src/core:lib/security/credentials/jwt/jwt_verifier.cc",
    ],
    hdrs = [
        "//src/core:lib/security/credentials/jwt/json_token.h",
        "//src/core:lib/security/credentials/jwt/jwt_credentials.h",
        "//src/core:lib/security/credentials/jwt/jwt_verifier.h",
    ],
    external_deps = [
        "absl/log:check",
        "absl/status",
        "absl/status:statusor",
        "absl/strings",
        "absl/strings:str_format",
        "absl/time",
        "absl/types:optional",
        "libcrypto",
        "libssl",
    ],
    language = "c++",
    visibility = ["@grpc:public"],
    deps = [
        "api_trace",
        "exec_ctx",
        "gpr",
        "grpc_base",
        "grpc_core_credentials_header",
        "grpc_credentials_util",
        "grpc_security_base",
        "grpc_trace",
        "httpcli",
        "iomgr",
        "orphanable",
        "promise",
        "ref_counted_ptr",
        "uri_parser",
        "//src/core:arena_promise",
        "//src/core:closure",
        "//src/core:error",
        "//src/core:gpr_manual_constructor",
        "//src/core:httpcli_ssl_credentials",
        "//src/core:iomgr_fwd",
        "//src/core:json",
        "//src/core:json_reader",
        "//src/core:json_writer",
        "//src/core:metadata_batch",
        "//src/core:slice",
        "//src/core:slice_refcount",
        "//src/core:time",
        "//src/core:tsi_ssl_types",
        "//src/core:unique_type_name",
        "//src/core:useful",
    ],
)

grpc_cc_library(
    name = "grpc_credentials_util",
    srcs = [
        "//src/core:lib/security/credentials/tls/tls_utils.cc",
        "//src/core:lib/security/security_connector/load_system_roots_fallback.cc",
        "//src/core:lib/security/security_connector/load_system_roots_supported.cc",
        "//src/core:lib/security/security_connector/load_system_roots_windows.cc",
        "//src/core:lib/security/util/json_util.cc",
    ],
    hdrs = [
        "//src/core:lib/security/credentials/tls/tls_utils.h",
        "//src/core:lib/security/security_connector/load_system_roots.h",
        "//src/core:lib/security/security_connector/load_system_roots_supported.h",
        "//src/core:lib/security/util/json_util.h",
    ],
    external_deps = ["absl/strings"],
    language = "c++",
    visibility = ["@grpc:public"],
    deps = [
        "config_vars",
        "gpr",
        "grpc_base",
        "grpc_security_base",
        "//src/core:error",
        "//src/core:json",
        "//src/core:load_file",
        "//src/core:useful",
    ],
)

grpc_cc_library(
    name = "tsi_alts_credentials",
    srcs = [
        "//src/core:tsi/alts/handshaker/alts_handshaker_client.cc",
        "//src/core:tsi/alts/handshaker/alts_shared_resource.cc",
        "//src/core:tsi/alts/handshaker/alts_tsi_handshaker.cc",
        "//src/core:tsi/alts/handshaker/alts_tsi_utils.cc",
    ],
    hdrs = [
        "//src/core:tsi/alts/handshaker/alts_handshaker_client.h",
        "//src/core:tsi/alts/handshaker/alts_shared_resource.h",
        "//src/core:tsi/alts/handshaker/alts_tsi_handshaker.h",
        "//src/core:tsi/alts/handshaker/alts_tsi_handshaker_private.h",
        "//src/core:tsi/alts/handshaker/alts_tsi_utils.h",
    ],
    external_deps = [
        "absl/strings",
        "@com_google_protobuf//upb:base",
        "@com_google_protobuf//upb:mem",
    ],
    language = "c++",
    visibility = ["@grpc:public"],
    deps = [
        "alts_upb",
        "alts_util",
        "channel",
        "channel_create",
        "exec_ctx",
        "gpr",
        "grpc_base",
        "grpc_core_credentials_header",
        "grpc_security_base",
        "tsi_alts_frame_protector",
        "tsi_base",
        "//src/core:channel_args",
        "//src/core:closure",
        "//src/core:env",
        "//src/core:pollset_set",
        "//src/core:slice",
    ],
)

grpc_cc_library(
    name = "tsi_alts_frame_protector",
    srcs = [
        "//src/core:tsi/alts/crypt/aes_gcm.cc",
        "//src/core:tsi/alts/crypt/gsec.cc",
        "//src/core:tsi/alts/frame_protector/alts_counter.cc",
        "//src/core:tsi/alts/frame_protector/alts_crypter.cc",
        "//src/core:tsi/alts/frame_protector/alts_frame_protector.cc",
        "//src/core:tsi/alts/frame_protector/alts_record_protocol_crypter_common.cc",
        "//src/core:tsi/alts/frame_protector/alts_seal_privacy_integrity_crypter.cc",
        "//src/core:tsi/alts/frame_protector/alts_unseal_privacy_integrity_crypter.cc",
        "//src/core:tsi/alts/frame_protector/frame_handler.cc",
        "//src/core:tsi/alts/zero_copy_frame_protector/alts_grpc_integrity_only_record_protocol.cc",
        "//src/core:tsi/alts/zero_copy_frame_protector/alts_grpc_privacy_integrity_record_protocol.cc",
        "//src/core:tsi/alts/zero_copy_frame_protector/alts_grpc_record_protocol_common.cc",
        "//src/core:tsi/alts/zero_copy_frame_protector/alts_iovec_record_protocol.cc",
        "//src/core:tsi/alts/zero_copy_frame_protector/alts_zero_copy_grpc_protector.cc",
    ],
    hdrs = [
        "//src/core:tsi/alts/crypt/gsec.h",
        "//src/core:tsi/alts/frame_protector/alts_counter.h",
        "//src/core:tsi/alts/frame_protector/alts_crypter.h",
        "//src/core:tsi/alts/frame_protector/alts_frame_protector.h",
        "//src/core:tsi/alts/frame_protector/alts_record_protocol_crypter_common.h",
        "//src/core:tsi/alts/frame_protector/frame_handler.h",
        "//src/core:tsi/alts/zero_copy_frame_protector/alts_grpc_integrity_only_record_protocol.h",
        "//src/core:tsi/alts/zero_copy_frame_protector/alts_grpc_privacy_integrity_record_protocol.h",
        "//src/core:tsi/alts/zero_copy_frame_protector/alts_grpc_record_protocol.h",
        "//src/core:tsi/alts/zero_copy_frame_protector/alts_grpc_record_protocol_common.h",
        "//src/core:tsi/alts/zero_copy_frame_protector/alts_iovec_record_protocol.h",
        "//src/core:tsi/alts/zero_copy_frame_protector/alts_zero_copy_grpc_protector.h",
    ],
    external_deps = [
        "absl/types:span",
        "libcrypto",
        "libssl",
    ],
    language = "c++",
    visibility = ["@grpc:public"],
    deps = [
        "event_engine_base_hdrs",
        "exec_ctx",
        "gpr",
        "gpr_platform",
        "tsi_base",
        "//src/core:slice",
        "//src/core:slice_buffer",
        "//src/core:useful",
    ],
)

grpc_cc_library(
    name = "tsi_ssl_session_cache",
    srcs = [
        "//src/core:tsi/ssl/session_cache/ssl_session_boringssl.cc",
        "//src/core:tsi/ssl/session_cache/ssl_session_cache.cc",
        "//src/core:tsi/ssl/session_cache/ssl_session_openssl.cc",
    ],
    hdrs = [
        "//src/core:tsi/ssl/session_cache/ssl_session.h",
        "//src/core:tsi/ssl/session_cache/ssl_session_cache.h",
    ],
    external_deps = [
        "absl/memory",
        "libssl",
    ],
    language = "c++",
    visibility = ["@grpc:public"],
    deps = [
        "cpp_impl_of",
        "gpr",
        "grpc_public_hdrs",
        "//src/core:ref_counted",
        "//src/core:slice",
    ],
)

grpc_cc_library(
    name = "tsi_ssl_credentials",
    srcs = [
        "//src/core:lib/security/security_connector/ssl_utils.cc",
        "//src/core:tsi/ssl/key_logging/ssl_key_logging.cc",
        "//src/core:tsi/ssl_transport_security.cc",
        "//src/core:tsi/ssl_transport_security_utils.cc",
    ],
    hdrs = [
        "//src/core:lib/security/security_connector/ssl_utils.h",
        "//src/core:tsi/ssl/key_logging/ssl_key_logging.h",
        "//src/core:tsi/ssl_transport_security.h",
        "//src/core:tsi/ssl_transport_security_utils.h",
    ],
    external_deps = [
        "absl/base:core_headers",
        "absl/log:check",
        "absl/status",
        "absl/status:statusor",
        "absl/strings",
        "libcrypto",
        "libssl",
    ],
    language = "c++",
    visibility = ["@grpc:public"],
    deps = [
        "channel_arg_names",
        "config_vars",
        "gpr",
        "grpc_base",
        "grpc_core_credentials_header",
        "grpc_credentials_util",
        "grpc_public_hdrs",
        "grpc_security_base",
        "ref_counted_ptr",
        "tsi_base",
        "tsi_ssl_session_cache",
        "//src/core:channel_args",
        "//src/core:error",
        "//src/core:grpc_crl_provider",
        "//src/core:grpc_transport_chttp2_alpn",
        "//src/core:load_file",
        "//src/core:ref_counted",
        "//src/core:slice",
        "//src/core:tsi_ssl_types",
        "//src/core:useful",
    ],
)

grpc_cc_library(
    name = "grpc_http_filters",
    srcs = [
        "//src/core:ext/filters/http/client/http_client_filter.cc",
        "//src/core:ext/filters/http/http_filters_plugin.cc",
        "//src/core:ext/filters/http/message_compress/compression_filter.cc",
        "//src/core:ext/filters/http/server/http_server_filter.cc",
    ],
    hdrs = [
        "//src/core:ext/filters/http/client/http_client_filter.h",
        "//src/core:ext/filters/http/message_compress/compression_filter.h",
        "//src/core:ext/filters/http/server/http_server_filter.h",
    ],
    external_deps = [
        "absl/base:core_headers",
        "absl/log:check",
        "absl/status",
        "absl/status:statusor",
        "absl/strings",
        "absl/strings:str_format",
        "absl/types:optional",
    ],
    language = "c++",
    visibility = ["@grpc:http"],
    deps = [
        "call_trace",
        "call_tracer",
        "channel_arg_names",
        "config",
        "gpr",
        "grpc_base",
        "grpc_public_hdrs",
        "grpc_trace",
        "legacy_context",
        "promise",
        "//src/core:activity",
        "//src/core:arena",
        "//src/core:arena_promise",
        "//src/core:channel_args",
        "//src/core:channel_fwd",
        "//src/core:channel_stack_type",
        "//src/core:compression",
        "//src/core:context",
        "//src/core:experiments",
        "//src/core:grpc_message_size_filter",
        "//src/core:latch",
        "//src/core:map",
        "//src/core:metadata_batch",
        "//src/core:percent_encoding",
        "//src/core:pipe",
        "//src/core:poll",
        "//src/core:prioritized_race",
        "//src/core:race",
        "//src/core:slice",
        "//src/core:slice_buffer",
        "//src/core:status_conversion",
    ],
)

grpc_cc_library(
    name = "grpc_grpclb_balancer_addresses",
    srcs = [
        "//src/core:load_balancing/grpclb/grpclb_balancer_addresses.cc",
    ],
    hdrs = [
        "//src/core:load_balancing/grpclb/grpclb_balancer_addresses.h",
    ],
    language = "c++",
    visibility = ["@grpc:grpclb"],
    deps = [
        "endpoint_addresses",
        "gpr_platform",
        "grpc_public_hdrs",
        "//src/core:channel_args",
        "//src/core:useful",
    ],
)

grpc_cc_library(
    name = "xds_client",
    srcs = [
        "//src/core:ext/xds/xds_api.cc",
        "//src/core:ext/xds/xds_bootstrap.cc",
        "//src/core:ext/xds/xds_client.cc",
        "//src/core:ext/xds/xds_client_stats.cc",
    ],
    hdrs = [
        "//src/core:ext/xds/xds_api.h",
        "//src/core:ext/xds/xds_bootstrap.h",
        "//src/core:ext/xds/xds_channel_args.h",
        "//src/core:ext/xds/xds_client.h",
        "//src/core:ext/xds/xds_client_stats.h",
        "//src/core:ext/xds/xds_metrics.h",
        "//src/core:ext/xds/xds_resource_type.h",
        "//src/core:ext/xds/xds_resource_type_impl.h",
        "//src/core:ext/xds/xds_transport.h",
    ],
    external_deps = [
        "absl/base:core_headers",
        "absl/cleanup",
        "absl/log:check",
        "absl/memory",
        "absl/status",
        "absl/status:statusor",
        "absl/strings",
        "absl/strings:str_format",
        "absl/types:optional",
        "@com_google_protobuf//upb:base",
        "@com_google_protobuf//upb:mem",
        "@com_google_protobuf//upb:text",
        "@com_google_protobuf//upb:json",
        "@com_google_protobuf//upb:reflection",
    ],
    language = "c++",
    tags = ["nofixdeps"],
    visibility = ["@grpc:xds_client_core"],
    deps = [
        "backoff",
        "call_tracer",
        "debug_location",
        "endpoint_addresses",
        "envoy_admin_upb",
        "envoy_config_core_upb",
        "envoy_config_endpoint_upb",
        "envoy_service_discovery_upb",
        "envoy_service_discovery_upbdefs",
        "envoy_service_load_stats_upb",
        "envoy_service_load_stats_upbdefs",
        "envoy_service_status_upb",
        "envoy_service_status_upbdefs",
        "event_engine_base_hdrs",
        "exec_ctx",
        "google_rpc_status_upb",
        "gpr",
        "grpc_trace",
        "orphanable",
        "protobuf_any_upb",
        "protobuf_duration_upb",
        "protobuf_struct_upb",
        "protobuf_timestamp_upb",
        "ref_counted_ptr",
        "uri_parser",
        "work_serializer",
        "//src/core:default_event_engine",
        "//src/core:dual_ref_counted",
        "//src/core:env",
        "//src/core:json",
        "//src/core:per_cpu",
        "//src/core:ref_counted",
        "//src/core:time",
        "//src/core:upb_utils",
        "//src/core:useful",
    ],
)

grpc_cc_library(
    name = "grpc_mock_cel",
    hdrs = [
        "//src/core:lib/security/authorization/mock_cel/activation.h",
        "//src/core:lib/security/authorization/mock_cel/cel_expr_builder_factory.h",
        "//src/core:lib/security/authorization/mock_cel/cel_expression.h",
        "//src/core:lib/security/authorization/mock_cel/cel_value.h",
        "//src/core:lib/security/authorization/mock_cel/evaluator_core.h",
        "//src/core:lib/security/authorization/mock_cel/flat_expr_builder.h",
    ],
    external_deps = [
        "absl/status",
        "absl/status:statusor",
        "absl/strings",
        "absl/types:span",
    ],
    language = "c++",
    deps = [
        "google_api_expr_v1alpha1_syntax_upb",
        "gpr_public_hdrs",
    ],
)

grpc_cc_library(
    name = "grpc_resolver_fake",
    srcs = ["//src/core:resolver/fake/fake_resolver.cc"],
    hdrs = ["//src/core:resolver/fake/fake_resolver.h"],
    external_deps = [
        "absl/base:core_headers",
        "absl/log:check",
        "absl/strings",
        "absl/time",
        "absl/types:optional",
    ],
    language = "c++",
    visibility = [
        "//test:__subpackages__",
        "@grpc:grpc_resolver_fake",
    ],
    deps = [
        "config",
        "debug_location",
        "gpr",
        "grpc_public_hdrs",
        "grpc_resolver",
        "orphanable",
        "ref_counted_ptr",
        "uri_parser",
        "work_serializer",
        "//src/core:channel_args",
        "//src/core:notification",
        "//src/core:ref_counted",
        "//src/core:useful",
    ],
)

grpc_cc_library(
    name = "chttp2_frame",
    srcs = [
        "//src/core:ext/transport/chttp2/transport/frame.cc",
    ],
    hdrs = [
        "//src/core:ext/transport/chttp2/transport/frame.h",
    ],
    external_deps = [
        "absl/status",
        "absl/status:statusor",
        "absl/strings",
        "absl/types:span",
        "absl/types:variant",
    ],
    deps = [
        "gpr",
        "//src/core:slice",
        "//src/core:slice_buffer",
    ],
)

grpc_cc_library(
    name = "chttp2_legacy_frame",
    hdrs = [
        "//src/core:ext/transport/chttp2/transport/legacy_frame.h",
    ],
    deps = ["gpr"],
)

grpc_cc_library(
    name = "http_trace",
    srcs = [
        "//src/core:ext/transport/chttp2/transport/http_trace.cc",
    ],
    hdrs = [
        "//src/core:ext/transport/chttp2/transport/http_trace.h",
    ],
    deps = [
        "gpr_platform",
        "grpc_trace",
    ],
)

grpc_cc_library(
    name = "hpack_parser_table",
    srcs = [
        "//src/core:ext/transport/chttp2/transport/hpack_parser_table.cc",
    ],
    hdrs = [
        "//src/core:ext/transport/chttp2/transport/hpack_parser_table.h",
    ],
    external_deps = [
        "absl/functional:function_ref",
        "absl/status",
        "absl/strings",
    ],
    deps = [
        "gpr",
        "gpr_platform",
        "grpc_trace",
        "hpack_parse_result",
        "http_trace",
        "//src/core:hpack_constants",
        "//src/core:metadata_batch",
        "//src/core:no_destruct",
        "//src/core:parsed_metadata",
        "//src/core:slice",
    ],
)

grpc_cc_library(
    name = "hpack_parse_result",
    srcs = [
        "//src/core:ext/transport/chttp2/transport/hpack_parse_result.cc",
    ],
    hdrs = [
        "//src/core:ext/transport/chttp2/transport/hpack_parse_result.h",
    ],
    external_deps = [
        "absl/status",
        "absl/strings",
        "absl/strings:str_format",
        "absl/types:optional",
    ],
    deps = [
        "gpr",
        "grpc_base",
        "ref_counted_ptr",
        "//src/core:error",
        "//src/core:hpack_constants",
        "//src/core:metadata_batch",
        "//src/core:ref_counted",
        "//src/core:slice",
        "//src/core:status_helper",
    ],
)

grpc_cc_library(
    name = "hpack_parser",
    srcs = [
        "//src/core:ext/transport/chttp2/transport/hpack_parser.cc",
    ],
    hdrs = [
        "//src/core:ext/transport/chttp2/transport/hpack_parser.h",
    ],
    external_deps = [
        "absl/base:core_headers",
        "absl/random:bit_gen_ref",
        "absl/status",
        "absl/strings",
        "absl/types:optional",
        "absl/types:span",
        "absl/types:variant",
    ],
    deps = [
        "call_tracer",
        "chttp2_legacy_frame",
        "gpr",
        "gpr_platform",
        "grpc_base",
        "grpc_public_hdrs",
        "grpc_trace",
        "hpack_parse_result",
        "hpack_parser_table",
        "stats",
        "//src/core:decode_huff",
        "//src/core:error",
        "//src/core:hpack_constants",
        "//src/core:match",
        "//src/core:metadata_batch",
        "//src/core:metadata_info",
        "//src/core:parsed_metadata",
        "//src/core:random_early_detection",
        "//src/core:slice",
        "//src/core:slice_refcount",
        "//src/core:stats_data",
    ],
)

grpc_cc_library(
    name = "hpack_encoder",
    srcs = [
        "//src/core:ext/transport/chttp2/transport/hpack_encoder.cc",
    ],
    hdrs = [
        "//src/core:ext/transport/chttp2/transport/hpack_encoder.h",
    ],
    external_deps = ["absl/strings"],
    deps = [
        "chttp2_bin_encoder",
        "chttp2_legacy_frame",
        "chttp2_varint",
        "gpr",
        "gpr_platform",
        "grpc_base",
        "grpc_public_hdrs",
        "grpc_trace",
        "http_trace",
        "//src/core:hpack_constants",
        "//src/core:hpack_encoder_table",
        "//src/core:metadata_batch",
        "//src/core:metadata_compression_traits",
        "//src/core:slice",
        "//src/core:slice_buffer",
        "//src/core:time",
        "//src/core:timeout_encoding",
    ],
)

grpc_cc_library(
    name = "chttp2_bin_encoder",
    srcs = [
        "//src/core:ext/transport/chttp2/transport/bin_encoder.cc",
    ],
    hdrs = [
        "//src/core:ext/transport/chttp2/transport/bin_encoder.h",
    ],
    deps = [
        "gpr",
        "gpr_platform",
        "//src/core:huffsyms",
        "//src/core:slice",
    ],
)

grpc_cc_library(
    name = "chttp2_varint",
    srcs = [
        "//src/core:ext/transport/chttp2/transport/varint.cc",
    ],
    hdrs = [
        "//src/core:ext/transport/chttp2/transport/varint.h",
    ],
    external_deps = ["absl/base:core_headers"],
    deps = ["gpr"],
)

grpc_cc_library(
    name = "chttp2_context_list_entry",
    hdrs = [
        "//src/core:ext/transport/chttp2/transport/context_list_entry.h",
    ],
    deps = [
        "gpr",
        "tcp_tracer",
    ],
)

grpc_cc_library(
    name = "tcp_tracer",
    hdrs = [
        "//src/core:lib/channel/tcp_tracer.h",
    ],
    external_deps = [
        "absl/time",
        "absl/types:optional",
    ],
    language = "c++",
    visibility = ["@grpc:tcp_tracer"],
    deps = ["gpr"],
)

grpc_cc_library(
    name = "grpc_transport_chttp2",
    srcs = [
        "//src/core:ext/transport/chttp2/transport/bin_decoder.cc",
        "//src/core:ext/transport/chttp2/transport/chttp2_transport.cc",
        "//src/core:ext/transport/chttp2/transport/frame_data.cc",
        "//src/core:ext/transport/chttp2/transport/frame_goaway.cc",
        "//src/core:ext/transport/chttp2/transport/frame_ping.cc",
        "//src/core:ext/transport/chttp2/transport/frame_rst_stream.cc",
        "//src/core:ext/transport/chttp2/transport/frame_settings.cc",
        "//src/core:ext/transport/chttp2/transport/frame_window_update.cc",
        "//src/core:ext/transport/chttp2/transport/parsing.cc",
        "//src/core:ext/transport/chttp2/transport/stream_lists.cc",
        "//src/core:ext/transport/chttp2/transport/writing.cc",
    ],
    hdrs = [
        "//src/core:ext/transport/chttp2/transport/bin_decoder.h",
        "//src/core:ext/transport/chttp2/transport/chttp2_transport.h",
        "//src/core:ext/transport/chttp2/transport/frame_data.h",
        "//src/core:ext/transport/chttp2/transport/frame_goaway.h",
        "//src/core:ext/transport/chttp2/transport/frame_ping.h",
        "//src/core:ext/transport/chttp2/transport/frame_rst_stream.h",
        "//src/core:ext/transport/chttp2/transport/frame_settings.h",
        "//src/core:ext/transport/chttp2/transport/frame_window_update.h",
        "//src/core:ext/transport/chttp2/transport/internal.h",
    ],
    external_deps = [
        "absl/base:core_headers",
        "absl/container:flat_hash_map",
        "absl/hash",
        "absl/meta:type_traits",
        "absl/random",
        "absl/random:bit_gen_ref",
        "absl/random:distributions",
        "absl/status",
        "absl/strings",
        "absl/strings:cord",
        "absl/strings:str_format",
        "absl/types:optional",
        "absl/types:variant",
    ],
    language = "c++",
    visibility = ["@grpc:grpclb"],
    deps = [
        "call_tracer",
        "channel_arg_names",
        "channelz",
        "chttp2_context_list_entry",
        "chttp2_legacy_frame",
        "chttp2_varint",
        "debug_location",
        "exec_ctx",
        "gpr",
        "grpc_base",
        "grpc_public_hdrs",
        "grpc_trace",
        "hpack_encoder",
        "hpack_parser",
        "hpack_parser_table",
        "http_trace",
        "httpcli",
        "iomgr",
        "iomgr_buffer_list",
        "legacy_context",
        "ref_counted_ptr",
        "stats",
        "tcp_tracer",
        "//src/core:arena",
        "//src/core:bdp_estimator",
        "//src/core:bitset",
        "//src/core:channel_args",
        "//src/core:chttp2_flow_control",
        "//src/core:closure",
        "//src/core:connectivity_state",
        "//src/core:error",
        "//src/core:error_utils",
        "//src/core:experiments",
        "//src/core:gpr_manual_constructor",
        "//src/core:http2_errors",
        "//src/core:http2_settings",
        "//src/core:init_internally",
        "//src/core:iomgr_fwd",
        "//src/core:iomgr_port",
        "//src/core:match",
        "//src/core:max_concurrent_streams_policy",
        "//src/core:memory_quota",
        "//src/core:metadata_batch",
        "//src/core:metadata_info",
        "//src/core:ping_abuse_policy",
        "//src/core:ping_callbacks",
        "//src/core:ping_rate_policy",
        "//src/core:poll",
        "//src/core:random_early_detection",
        "//src/core:ref_counted",
        "//src/core:resource_quota",
        "//src/core:resource_quota_trace",
        "//src/core:slice",
        "//src/core:slice_buffer",
        "//src/core:slice_refcount",
        "//src/core:stats_data",
        "//src/core:status_conversion",
        "//src/core:status_helper",
        "//src/core:time",
        "//src/core:useful",
        "//src/core:write_size_policy",
    ],
)

grpc_cc_library(
    name = "grpcpp_status",
    srcs = [
        "src/cpp/util/status.cc",
    ],
    public_hdrs = [
        "include/grpc++/support/status.h",
        "include/grpcpp/impl/status.h",
        "include/grpcpp/support/status.h",
        "include/grpc++/impl/codegen/status.h",
        "include/grpcpp/impl/codegen/status.h",
    ],
    deps = [
        "gpr_platform",
        "grpc++_public_hdrs",
        "grpc_public_hdrs",
    ],
)

grpc_cc_library(
    name = "grpcpp_chaotic_good",
    srcs = [
        "src/cpp/ext/chaotic_good.cc",
    ],
    hdrs = [
        "src/cpp/ext/chaotic_good.h",
    ],
    visibility = ["@grpc:chaotic_good"],
    deps = [
        "gpr",
        "grpc++_base",
        "grpc_public_hdrs",
        "//src/core:chaotic_good_connector",
        "//src/core:chaotic_good_server",
    ],
)

grpc_cc_library(
    name = "subprocess",
    srcs = [
        "//src/core:lib/gpr/subprocess_posix.cc",
        "//src/core:lib/gpr/subprocess_windows.cc",
    ],
    hdrs = [
        "//src/core:lib/gpr/subprocess.h",
    ],
    external_deps = [
        "absl/log:check",
        "absl/strings",
        "absl/types:span",
    ],
    deps = [
        "gpr",
        "//src/core:strerror",
        "//src/core:tchar",
    ],
)

# TODO(yashykt): Remove the UPB definitions from here once they are no longer needed
### UPB Targets

grpc_upb_proto_library(
    name = "envoy_admin_upb",
    deps = ["@envoy_api//envoy/admin/v3:pkg"],
)

grpc_upb_proto_library(
    name = "envoy_config_cluster_upb",
    deps = ["@envoy_api//envoy/config/cluster/v3:pkg"],
)

grpc_upb_proto_reflection_library(
    name = "envoy_config_cluster_upbdefs",
    deps = ["@envoy_api//envoy/config/cluster/v3:pkg"],
)

grpc_upb_proto_library(
    name = "envoy_config_core_upb",
    deps = ["@envoy_api//envoy/config/core/v3:pkg"],
)

grpc_upb_proto_library(
    name = "envoy_config_endpoint_upb",
    deps = ["@envoy_api//envoy/config/endpoint/v3:pkg"],
)

grpc_upb_proto_reflection_library(
    name = "envoy_config_endpoint_upbdefs",
    deps = ["@envoy_api//envoy/config/endpoint/v3:pkg"],
)

grpc_upb_proto_library(
    name = "envoy_config_listener_upb",
    deps = ["@envoy_api//envoy/config/listener/v3:pkg"],
)

grpc_upb_proto_reflection_library(
    name = "envoy_config_listener_upbdefs",
    deps = ["@envoy_api//envoy/config/listener/v3:pkg"],
)

grpc_upb_proto_library(
    name = "envoy_config_rbac_upb",
    deps = ["@envoy_api//envoy/config/rbac/v3:pkg"],
)

grpc_upb_proto_library(
    name = "envoy_config_route_upb",
    deps = ["@envoy_api//envoy/config/route/v3:pkg"],
)

grpc_upb_proto_reflection_library(
    name = "envoy_config_route_upbdefs",
    deps = ["@envoy_api//envoy/config/route/v3:pkg"],
)

grpc_upb_proto_library(
    name = "envoy_extensions_clusters_aggregate_upb",
    deps = ["@envoy_api//envoy/extensions/clusters/aggregate/v3:pkg"],
)

grpc_upb_proto_reflection_library(
    name = "envoy_extensions_clusters_aggregate_upbdefs",
    deps = ["@envoy_api//envoy/extensions/clusters/aggregate/v3:pkg"],
)

grpc_upb_proto_library(
    name = "envoy_extensions_filters_common_fault_upb",
    deps = ["@envoy_api//envoy/extensions/filters/common/fault/v3:pkg"],
)

grpc_upb_proto_library(
    name = "envoy_extensions_filters_http_fault_upb",
    deps = ["@envoy_api//envoy/extensions/filters/http/fault/v3:pkg"],
)

grpc_upb_proto_reflection_library(
    name = "envoy_extensions_filters_http_fault_upbdefs",
    deps = ["@envoy_api//envoy/extensions/filters/http/fault/v3:pkg"],
)

grpc_upb_proto_library(
    name = "envoy_extensions_filters_http_rbac_upb",
    deps = ["@envoy_api//envoy/extensions/filters/http/rbac/v3:pkg"],
)

grpc_upb_proto_reflection_library(
    name = "envoy_extensions_filters_http_rbac_upbdefs",
    deps = ["@envoy_api//envoy/extensions/filters/http/rbac/v3:pkg"],
)

grpc_upb_proto_library(
    name = "envoy_extensions_filters_http_router_upb",
    deps = ["@envoy_api//envoy/extensions/filters/http/router/v3:pkg"],
)

grpc_upb_proto_reflection_library(
    name = "envoy_extensions_filters_http_router_upbdefs",
    deps = ["@envoy_api//envoy/extensions/filters/http/router/v3:pkg"],
)

grpc_upb_proto_library(
    name = "envoy_extensions_filters_http_stateful_session_upb",
    deps = ["@envoy_api//envoy/extensions/filters/http/stateful_session/v3:pkg"],
)

grpc_upb_proto_reflection_library(
    name = "envoy_extensions_filters_http_stateful_session_upbdefs",
    deps = ["@envoy_api//envoy/extensions/filters/http/stateful_session/v3:pkg"],
)

grpc_upb_proto_library(
    name = "envoy_extensions_http_stateful_session_cookie_upb",
    deps = ["@envoy_api//envoy/extensions/http/stateful_session/cookie/v3:pkg"],
)

grpc_upb_proto_reflection_library(
    name = "envoy_extensions_http_stateful_session_cookie_upbdefs",
    deps = ["@envoy_api//envoy/extensions/http/stateful_session/cookie/v3:pkg"],
)

grpc_upb_proto_library(
    name = "envoy_type_http_upb",
    deps = ["@envoy_api//envoy/type/http/v3:pkg"],
)

grpc_upb_proto_library(
    name = "envoy_extensions_load_balancing_policies_client_side_weighted_round_robin_upb",
    deps = ["@envoy_api//envoy/extensions/load_balancing_policies/client_side_weighted_round_robin/v3:pkg"],
)

grpc_upb_proto_library(
    name = "envoy_extensions_load_balancing_policies_pick_first_upb",
    deps = ["@envoy_api//envoy/extensions/load_balancing_policies/pick_first/v3:pkg"],
)

grpc_upb_proto_library(
    name = "envoy_extensions_load_balancing_policies_ring_hash_upb",
    deps = ["@envoy_api//envoy/extensions/load_balancing_policies/ring_hash/v3:pkg"],
)

grpc_upb_proto_library(
    name = "envoy_extensions_load_balancing_policies_wrr_locality_upb",
    deps = ["@envoy_api//envoy/extensions/load_balancing_policies/wrr_locality/v3:pkg"],
)

grpc_upb_proto_library(
    name = "envoy_extensions_filters_network_http_connection_manager_upb",
    deps = ["@envoy_api//envoy/extensions/filters/network/http_connection_manager/v3:pkg"],
)

grpc_upb_proto_reflection_library(
    name = "envoy_extensions_filters_network_http_connection_manager_upbdefs",
    deps = ["@envoy_api//envoy/extensions/filters/network/http_connection_manager/v3:pkg"],
)

grpc_upb_proto_library(
    name = "envoy_extensions_transport_sockets_tls_upb",
    deps = ["@envoy_api//envoy/extensions/transport_sockets/tls/v3:pkg"],
)

grpc_upb_proto_reflection_library(
    name = "envoy_extensions_transport_sockets_tls_upbdefs",
    deps = ["@envoy_api//envoy/extensions/transport_sockets/tls/v3:pkg"],
)

grpc_upb_proto_library(
    name = "envoy_extensions_upstreams_http_upb",
    deps = ["@envoy_api//envoy/extensions/upstreams/http/v3:pkg"],
)

grpc_upb_proto_reflection_library(
    name = "envoy_extensions_upstreams_http_upbdefs",
    deps = ["@envoy_api//envoy/extensions/upstreams/http/v3:pkg"],
)

grpc_upb_proto_library(
    name = "envoy_service_discovery_upb",
    deps = ["@envoy_api//envoy/service/discovery/v3:pkg"],
)

grpc_upb_proto_reflection_library(
    name = "envoy_service_discovery_upbdefs",
    deps = ["@envoy_api//envoy/service/discovery/v3:pkg"],
)

grpc_upb_proto_library(
    name = "envoy_service_load_stats_upb",
    deps = ["@envoy_api//envoy/service/load_stats/v3:pkg"],
)

grpc_upb_proto_reflection_library(
    name = "envoy_service_load_stats_upbdefs",
    deps = ["@envoy_api//envoy/service/load_stats/v3:pkg"],
)

grpc_upb_proto_library(
    name = "envoy_service_status_upb",
    deps = ["@envoy_api//envoy/service/status/v3:pkg"],
)

grpc_upb_proto_reflection_library(
    name = "envoy_service_status_upbdefs",
    deps = ["@envoy_api//envoy/service/status/v3:pkg"],
)

grpc_upb_proto_library(
    name = "envoy_type_matcher_upb",
    deps = ["@envoy_api//envoy/type/matcher/v3:pkg"],
)

grpc_upb_proto_library(
    name = "envoy_type_upb",
    deps = ["@envoy_api//envoy/type/v3:pkg"],
)

grpc_upb_proto_library(
    name = "xds_type_upb",
    deps = ["@com_github_cncf_xds//xds/type/v3:pkg"],
)

grpc_upb_proto_reflection_library(
    name = "xds_type_upbdefs",
    deps = ["@com_github_cncf_xds//xds/type/v3:pkg"],
)

grpc_upb_proto_library(
    name = "xds_orca_upb",
    deps = ["@com_github_cncf_xds//xds/data/orca/v3:pkg"],
)

grpc_upb_proto_library(
    name = "xds_orca_service_upb",
    deps = ["@com_github_cncf_xds//xds/service/orca/v3:pkg"],
)

grpc_upb_proto_library(
    name = "grpc_health_upb",
    deps = ["//src/proto/grpc/health/v1:health_proto_descriptor"],
)

grpc_upb_proto_library(
    name = "google_rpc_status_upb",
    deps = ["@com_google_googleapis//google/rpc:status_proto"],
)

grpc_upb_proto_reflection_library(
    name = "google_rpc_status_upbdefs",
    deps = ["@com_google_googleapis//google/rpc:status_proto"],
)

grpc_upb_proto_library(
    name = "google_api_expr_v1alpha1_syntax_upb",
    deps = ["@com_google_googleapis//google/api/expr/v1alpha1:syntax_proto"],
)

grpc_upb_proto_library(
    name = "grpc_lb_upb",
    deps = ["//src/proto/grpc/lb/v1:load_balancer_proto_descriptor"],
)

grpc_upb_proto_library(
    name = "alts_upb",
    deps = ["//src/proto/grpc/gcp:alts_handshaker_proto"],
)

grpc_upb_proto_library(
    name = "rls_upb",
    deps = ["//src/proto/grpc/lookup/v1:rls_proto_descriptor"],
)

grpc_upb_proto_library(
    name = "rls_config_upb",
    deps = ["//src/proto/grpc/lookup/v1:rls_config_proto_descriptor"],
)

grpc_upb_proto_reflection_library(
    name = "rls_config_upbdefs",
    deps = ["//src/proto/grpc/lookup/v1:rls_config_proto_descriptor"],
)

WELL_KNOWN_PROTO_TARGETS = [
    "any",
    "duration",
    "empty",
    "struct",
    "timestamp",
    "wrappers",
]

[grpc_upb_proto_library(
    name = "protobuf_" + target + "_upb",
    deps = ["@com_google_protobuf//:" + target + "_proto"],
) for target in WELL_KNOWN_PROTO_TARGETS]

[grpc_upb_proto_reflection_library(
    name = "protobuf_" + target + "_upbdefs",
    deps = ["@com_google_protobuf//:" + target + "_proto"],
) for target in WELL_KNOWN_PROTO_TARGETS]

grpc_generate_one_off_targets()

filegroup(
    name = "root_certificates",
    srcs = [
        "etc/roots.pem",
    ],
    visibility = ["//visibility:public"],
)<|MERGE_RESOLUTION|>--- conflicted
+++ resolved
@@ -786,11 +786,8 @@
         "absl/base:log_severity",
         "absl/functional:any_invocable",
         "absl/log",
-<<<<<<< HEAD
         "absl/log:check",
         "absl/log:globals",
-=======
->>>>>>> 9cbde967
         "absl/memory",
         "absl/random",
         "absl/status",
