# gRPC Bazel BUILD file.
#
# Copyright 2016 gRPC authors.
#
# Licensed under the Apache License, Version 2.0 (the "License");
# you may not use this file except in compliance with the License.
# You may obtain a copy of the License at
#
#     http://www.apache.org/licenses/LICENSE-2.0
#
# Unless required by applicable law or agreed to in writing, software
# distributed under the License is distributed on an "AS IS" BASIS,
# WITHOUT WARRANTIES OR CONDITIONS OF ANY KIND, either express or implied.
# See the License for the specific language governing permissions and
# limitations under the License.

load(
    "//bazel:grpc_build_system.bzl",
    "grpc_cc_library",
    "grpc_generate_one_off_targets",
    "grpc_upb_proto_library",
    "grpc_upb_proto_reflection_library",
    "python_config_settings",
)
load("@bazel_skylib//lib:selects.bzl", "selects")

licenses(["reciprocal"])

package(
    default_visibility = ["//visibility:public"],
    features = [
        "layering_check",
        "-parse_headers",
    ],
)

exports_files([
    "LICENSE",
    "etc/roots.pem",
])

config_setting(
    name = "grpc_no_ares",
    values = {"define": "grpc_no_ares=true"},
)

config_setting(
    name = "grpc_no_xds_define",
    values = {"define": "grpc_no_xds=true"},
)

# When gRPC is build as shared library, binder transport code might still
# get included even when user's code does not depend on it. In that case
# --define=grpc_no_binder=true can be used to disable binder transport
# related code to reduce binary size.
# For users using build system other than bazel, they can define
# GRPC_NO_BINDER to achieve the same effect.
config_setting(
    name = "grpc_no_binder_define",
    values = {"define": "grpc_no_binder=true"},
)

config_setting(
    name = "android",
    values = {"crosstool_top": "//external:android/crosstool"},
)

config_setting(
    name = "ios",
    values = {"apple_platform_type": "ios"},
)

selects.config_setting_group(
    name = "grpc_no_xds",
    match_any = [
        ":grpc_no_xds_define",
        # In addition to disabling XDS support when --define=grpc_no_xds=true is
        # specified, we also disable it on mobile platforms where it is not
        # likely to be needed and where reducing the binary size is more
        # important.
        ":android",
        ":ios",
    ],
)

selects.config_setting_group(
    name = "grpc_no_binder",
    match_any = [
        ":grpc_no_binder_define",
        # We do not need binder on ios.
        ":ios",
    ],
)

selects.config_setting_group(
    name = "grpc_no_rls",
    match_any = [
        # Disable RLS support on mobile platforms where it is not likely to be
        # needed and where reducing the binary size is more important.
        ":android",
        ":ios",
    ],
)

# Fuzzers can be built as fuzzers or as tests
config_setting(
    name = "grpc_build_fuzzers",
    values = {"define": "grpc_build_fuzzers=true"},
)

config_setting(
    name = "grpc_allow_exceptions",
    values = {"define": "GRPC_ALLOW_EXCEPTIONS=1"},
)

config_setting(
    name = "grpc_disallow_exceptions",
    values = {"define": "GRPC_ALLOW_EXCEPTIONS=0"},
)

config_setting(
    name = "remote_execution",
    values = {"define": "GRPC_PORT_ISOLATED_RUNTIME=1"},
)

config_setting(
    name = "windows",
    values = {"cpu": "x64_windows"},
)

config_setting(
    name = "windows_msvc",
    values = {"cpu": "x64_windows_msvc"},
)

config_setting(
    name = "mac_x86_64",
    values = {"cpu": "darwin"},
)

config_setting(
    name = "use_strict_warning",
    values = {"define": "use_strict_warning=true"},
)

python_config_settings()

# This should be updated along with build_handwritten.yaml
g_stands_for = "galley"  # @unused

core_version = "28.0.0"  # @unused

version = "1.50.0-dev"  # @unused

GPR_PUBLIC_HDRS = [
    "include/grpc/support/alloc.h",
    "include/grpc/support/atm_gcc_atomic.h",
    "include/grpc/support/atm_gcc_sync.h",
    "include/grpc/support/atm_windows.h",
    "include/grpc/support/cpu.h",
    "include/grpc/support/log.h",
    "include/grpc/support/log_windows.h",
    "include/grpc/support/port_platform.h",
    "include/grpc/support/string_util.h",
    "include/grpc/support/sync.h",
    "include/grpc/support/sync_abseil.h",
    "include/grpc/support/sync_custom.h",
    "include/grpc/support/sync_generic.h",
    "include/grpc/support/sync_posix.h",
    "include/grpc/support/sync_windows.h",
    "include/grpc/support/thd_id.h",
    "include/grpc/support/time.h",
    "include/grpc/impl/codegen/atm.h",
    "include/grpc/impl/codegen/atm_gcc_atomic.h",
    "include/grpc/impl/codegen/atm_gcc_sync.h",
    "include/grpc/impl/codegen/atm_windows.h",
    "include/grpc/impl/codegen/fork.h",
    "include/grpc/impl/codegen/gpr_slice.h",
    "include/grpc/impl/codegen/gpr_types.h",
    "include/grpc/impl/codegen/log.h",
    "include/grpc/impl/codegen/port_platform.h",
    "include/grpc/impl/codegen/sync.h",
    "include/grpc/impl/codegen/sync_abseil.h",
    "include/grpc/impl/codegen/sync_custom.h",
    "include/grpc/impl/codegen/sync_generic.h",
    "include/grpc/impl/codegen/sync_posix.h",
    "include/grpc/impl/codegen/sync_windows.h",
]

GRPC_PUBLIC_HDRS = [
    "include/grpc/byte_buffer.h",
    "include/grpc/byte_buffer_reader.h",
    "include/grpc/compression.h",
    "include/grpc/fork.h",
    "include/grpc/grpc.h",
    "include/grpc/grpc_posix.h",
    "include/grpc/grpc_security.h",
    "include/grpc/grpc_security_constants.h",
    "include/grpc/slice.h",
    "include/grpc/slice_buffer.h",
    "include/grpc/status.h",
    "include/grpc/load_reporting.h",
    "include/grpc/support/workaround_list.h",
    "include/grpc/impl/codegen/byte_buffer.h",
    "include/grpc/impl/codegen/byte_buffer_reader.h",
    "include/grpc/impl/codegen/compression_types.h",
    "include/grpc/impl/codegen/connectivity_state.h",
    "include/grpc/impl/codegen/grpc_types.h",
    "include/grpc/impl/codegen/propagation_bits.h",
    "include/grpc/impl/codegen/status.h",
    "include/grpc/impl/codegen/slice.h",
]

GRPC_PUBLIC_EVENT_ENGINE_HDRS = [
    "include/grpc/event_engine/endpoint_config.h",
    "include/grpc/event_engine/event_engine.h",
    "include/grpc/event_engine/port.h",
    "include/grpc/event_engine/memory_allocator.h",
    "include/grpc/event_engine/memory_request.h",
    "include/grpc/event_engine/internal/memory_allocator_impl.h",
    "include/grpc/event_engine/slice.h",
    "include/grpc/event_engine/slice_buffer.h",
]

GRPCXX_SRCS = [
    "src/cpp/client/channel_cc.cc",
    "src/cpp/client/client_callback.cc",
    "src/cpp/client/client_context.cc",
    "src/cpp/client/client_interceptor.cc",
    "src/cpp/client/create_channel.cc",
    "src/cpp/client/create_channel_internal.cc",
    "src/cpp/client/create_channel_posix.cc",
    "src/cpp/client/credentials_cc.cc",
    "src/cpp/common/alarm.cc",
    "src/cpp/common/channel_arguments.cc",
    "src/cpp/common/channel_filter.cc",
    "src/cpp/common/completion_queue_cc.cc",
    "src/cpp/common/core_codegen.cc",
    "src/cpp/common/resource_quota_cc.cc",
    "src/cpp/common/rpc_method.cc",
    "src/cpp/common/version_cc.cc",
    "src/cpp/common/validate_service_config.cc",
    "src/cpp/server/async_generic_service.cc",
    "src/cpp/server/channel_argument_option.cc",
    "src/cpp/server/create_default_thread_pool.cc",
    "src/cpp/server/dynamic_thread_pool.cc",
    "src/cpp/server/external_connection_acceptor_impl.cc",
    "src/cpp/server/health/default_health_check_service.cc",
    "src/cpp/server/health/health_check_service.cc",
    "src/cpp/server/health/health_check_service_server_builder_option.cc",
    "src/cpp/server/server_builder.cc",
    "src/cpp/server/server_callback.cc",
    "src/cpp/server/server_cc.cc",
    "src/cpp/server/server_context.cc",
    "src/cpp/server/server_credentials.cc",
    "src/cpp/server/server_posix.cc",
    "src/cpp/thread_manager/thread_manager.cc",
    "src/cpp/util/byte_buffer_cc.cc",
    "src/cpp/util/status.cc",
    "src/cpp/util/string_ref.cc",
    "src/cpp/util/time_cc.cc",
]

GRPCXX_HDRS = [
    "src/cpp/client/create_channel_internal.h",
    "src/cpp/common/channel_filter.h",
    "src/cpp/server/dynamic_thread_pool.h",
    "src/cpp/server/external_connection_acceptor_impl.h",
    "src/cpp/server/health/default_health_check_service.h",
    "src/cpp/server/thread_pool_interface.h",
    "src/cpp/thread_manager/thread_manager.h",
]

GRPCXX_PUBLIC_HDRS = [
    "include/grpc++/alarm.h",
    "include/grpc++/channel.h",
    "include/grpc++/client_context.h",
    "include/grpc++/completion_queue.h",
    "include/grpc++/create_channel.h",
    "include/grpc++/create_channel_posix.h",
    "include/grpc++/ext/health_check_service_server_builder_option.h",
    "include/grpc++/generic/async_generic_service.h",
    "include/grpc++/generic/generic_stub.h",
    "include/grpc++/grpc++.h",
    "include/grpc++/health_check_service_interface.h",
    "include/grpc++/impl/call.h",
    "include/grpc++/impl/channel_argument_option.h",
    "include/grpc++/impl/client_unary_call.h",
    "include/grpc++/impl/codegen/core_codegen.h",
    "include/grpc++/impl/grpc_library.h",
    "include/grpc++/impl/method_handler_impl.h",
    "include/grpc++/impl/rpc_method.h",
    "include/grpc++/impl/rpc_service_method.h",
    "include/grpc++/impl/serialization_traits.h",
    "include/grpc++/impl/server_builder_option.h",
    "include/grpc++/impl/server_builder_plugin.h",
    "include/grpc++/impl/server_initializer.h",
    "include/grpc++/impl/service_type.h",
    "include/grpc++/security/auth_context.h",
    "include/grpc++/resource_quota.h",
    "include/grpc++/security/auth_metadata_processor.h",
    "include/grpc++/security/credentials.h",
    "include/grpc++/security/server_credentials.h",
    "include/grpc++/server.h",
    "include/grpc++/server_builder.h",
    "include/grpc++/server_context.h",
    "include/grpc++/server_posix.h",
    "include/grpc++/support/async_stream.h",
    "include/grpc++/support/async_unary_call.h",
    "include/grpc++/support/byte_buffer.h",
    "include/grpc++/support/channel_arguments.h",
    "include/grpc++/support/config.h",
    "include/grpc++/support/slice.h",
    "include/grpc++/support/status.h",
    "include/grpc++/support/status_code_enum.h",
    "include/grpc++/support/string_ref.h",
    "include/grpc++/support/stub_options.h",
    "include/grpc++/support/sync_stream.h",
    "include/grpc++/support/time.h",
    "include/grpcpp/alarm.h",
    "include/grpcpp/channel.h",
    "include/grpcpp/client_context.h",
    "include/grpcpp/completion_queue.h",
    "include/grpcpp/create_channel.h",
    "include/grpcpp/create_channel_posix.h",
    "include/grpcpp/ext/health_check_service_server_builder_option.h",
    "include/grpcpp/generic/async_generic_service.h",
    "include/grpcpp/generic/generic_stub.h",
    "include/grpcpp/grpcpp.h",
    "include/grpcpp/health_check_service_interface.h",
    "include/grpcpp/impl/call_hook.h",
    "include/grpcpp/impl/call_op_set_interface.h",
    "include/grpcpp/impl/call.h",
    "include/grpcpp/impl/channel_argument_option.h",
    "include/grpcpp/impl/client_unary_call.h",
    "include/grpcpp/impl/codegen/core_codegen.h",
    "include/grpcpp/impl/grpc_library.h",
    "include/grpcpp/impl/method_handler_impl.h",
    "include/grpcpp/impl/rpc_method.h",
    "include/grpcpp/impl/rpc_service_method.h",
    "include/grpcpp/impl/serialization_traits.h",
    "include/grpcpp/impl/server_builder_option.h",
    "include/grpcpp/impl/server_builder_plugin.h",
    "include/grpcpp/impl/server_initializer.h",
    "include/grpcpp/impl/service_type.h",
    "include/grpcpp/resource_quota.h",
    "include/grpcpp/security/auth_context.h",
    "include/grpcpp/security/auth_metadata_processor.h",
    "include/grpcpp/security/credentials.h",
    "include/grpcpp/security/server_credentials.h",
    "include/grpcpp/security/tls_certificate_provider.h",
    "include/grpcpp/security/authorization_policy_provider.h",
    "include/grpcpp/security/tls_certificate_verifier.h",
    "include/grpcpp/security/tls_credentials_options.h",
    "include/grpcpp/server.h",
    "include/grpcpp/server_builder.h",
    "include/grpcpp/server_context.h",
    "include/grpcpp/server_posix.h",
    "include/grpcpp/support/async_stream.h",
    "include/grpcpp/support/async_unary_call.h",
    "include/grpcpp/support/byte_buffer.h",
    "include/grpcpp/support/channel_arguments.h",
    "include/grpcpp/support/client_callback.h",
    "include/grpcpp/support/client_interceptor.h",
    "include/grpcpp/support/config.h",
    "include/grpcpp/support/interceptor.h",
    "include/grpcpp/support/message_allocator.h",
    "include/grpcpp/support/method_handler.h",
    "include/grpcpp/support/proto_buffer_reader.h",
    "include/grpcpp/support/proto_buffer_writer.h",
    "include/grpcpp/support/server_callback.h",
    "include/grpcpp/support/server_interceptor.h",
    "include/grpcpp/support/slice.h",
    "include/grpcpp/support/status.h",
    "include/grpcpp/support/status_code_enum.h",
    "include/grpcpp/support/string_ref.h",
    "include/grpcpp/support/stub_options.h",
    "include/grpcpp/support/sync_stream.h",
    "include/grpcpp/support/time.h",
    "include/grpcpp/support/validate_service_config.h",
    "include/grpc++/impl/codegen/async_stream.h",
    "include/grpc++/impl/codegen/async_unary_call.h",
    "include/grpc++/impl/codegen/byte_buffer.h",
    "include/grpc++/impl/codegen/call_hook.h",
    "include/grpc++/impl/codegen/call.h",
    "include/grpc++/impl/codegen/channel_interface.h",
    "include/grpc++/impl/codegen/client_context.h",
    "include/grpc++/impl/codegen/client_unary_call.h",
    "include/grpc++/impl/codegen/completion_queue_tag.h",
    "include/grpc++/impl/codegen/completion_queue.h",
    "include/grpc++/impl/codegen/config.h",
    "include/grpc++/impl/codegen/core_codegen_interface.h",
    "include/grpc++/impl/codegen/create_auth_context.h",
    "include/grpc++/impl/codegen/grpc_library.h",
    "include/grpc++/impl/codegen/metadata_map.h",
    "include/grpc++/impl/codegen/method_handler_impl.h",
    "include/grpc++/impl/codegen/rpc_method.h",
    "include/grpc++/impl/codegen/rpc_service_method.h",
    "include/grpc++/impl/codegen/security/auth_context.h",
    "include/grpc++/impl/codegen/serialization_traits.h",
    "include/grpc++/impl/codegen/server_context.h",
    "include/grpc++/impl/codegen/server_interface.h",
    "include/grpc++/impl/codegen/service_type.h",
    "include/grpc++/impl/codegen/slice.h",
    "include/grpc++/impl/codegen/status_code_enum.h",
    "include/grpc++/impl/codegen/status.h",
    "include/grpc++/impl/codegen/string_ref.h",
    "include/grpc++/impl/codegen/stub_options.h",
    "include/grpc++/impl/codegen/sync_stream.h",
    "include/grpc++/impl/codegen/time.h",
    "include/grpcpp/impl/codegen/async_generic_service.h",
    "include/grpcpp/impl/codegen/async_stream.h",
    "include/grpcpp/impl/codegen/async_unary_call.h",
    "include/grpcpp/impl/codegen/byte_buffer.h",
    "include/grpcpp/impl/codegen/call_hook.h",
    "include/grpcpp/impl/codegen/call_op_set_interface.h",
    "include/grpcpp/impl/codegen/call_op_set.h",
    "include/grpcpp/impl/codegen/call.h",
    "include/grpcpp/impl/codegen/callback_common.h",
    "include/grpcpp/impl/codegen/channel_interface.h",
    "include/grpcpp/impl/codegen/client_callback.h",
    "include/grpcpp/impl/codegen/client_context.h",
    "include/grpcpp/impl/codegen/client_interceptor.h",
    "include/grpcpp/impl/codegen/client_unary_call.h",
    "include/grpcpp/impl/codegen/completion_queue_tag.h",
    "include/grpcpp/impl/codegen/completion_queue.h",
    "include/grpcpp/impl/codegen/config.h",
    "include/grpcpp/impl/codegen/core_codegen_interface.h",
    "include/grpcpp/impl/codegen/create_auth_context.h",
    "include/grpcpp/impl/codegen/delegating_channel.h",
    "include/grpcpp/impl/codegen/grpc_library.h",
    "include/grpcpp/impl/codegen/intercepted_channel.h",
    "include/grpcpp/impl/codegen/interceptor_common.h",
    "include/grpcpp/impl/codegen/interceptor.h",
    "include/grpcpp/impl/codegen/message_allocator.h",
    "include/grpcpp/impl/codegen/metadata_map.h",
    "include/grpcpp/impl/codegen/method_handler_impl.h",
    "include/grpcpp/impl/codegen/method_handler.h",
    "include/grpcpp/impl/codegen/rpc_method.h",
    "include/grpcpp/impl/codegen/rpc_service_method.h",
    "include/grpcpp/impl/codegen/security/auth_context.h",
    "include/grpcpp/impl/codegen/serialization_traits.h",
    "include/grpcpp/impl/codegen/server_callback_handlers.h",
    "include/grpcpp/impl/codegen/server_callback.h",
    "include/grpcpp/impl/codegen/server_context.h",
    "include/grpcpp/impl/codegen/server_interceptor.h",
    "include/grpcpp/impl/codegen/server_interface.h",
    "include/grpcpp/impl/codegen/service_type.h",
    "include/grpcpp/impl/codegen/slice.h",
    "include/grpcpp/impl/codegen/status_code_enum.h",
    "include/grpcpp/impl/codegen/status.h",
    "include/grpcpp/impl/codegen/string_ref.h",
    "include/grpcpp/impl/codegen/stub_options.h",
    "include/grpcpp/impl/codegen/sync_stream.h",
    "include/grpcpp/impl/codegen/time.h",
    "include/grpcpp/impl/codegen/sync.h",
]

grpc_cc_library(
    name = "channel_fwd",
    hdrs = [
        "src/core/lib/channel/channel_fwd.h",
    ],
    language = "c++",
)

grpc_cc_library(
    name = "transport_fwd",
    hdrs = [
        "src/core/lib/transport/transport_fwd.h",
    ],
    language = "c++",
)

grpc_cc_library(
    name = "atomic_utils",
    language = "c++",
    public_hdrs = ["src/core/lib/gprpp/atomic_utils.h"],
    deps = ["gpr_platform"],
)

grpc_cc_library(
    name = "experiments",
    srcs = [
        "src/core/lib/experiments/config.cc",
        "src/core/lib/experiments/experiments.cc",
    ],
    hdrs = [
        "src/core/lib/experiments/config.h",
        "src/core/lib/experiments/experiments.h",
    ],
    external_deps = ["absl/strings"],
    language = "c++",
    deps = [
        "gpr",
        "gpr_platform",
        "no_destruct",
    ],
)

grpc_cc_library(
    name = "init_internally",
    srcs = ["src/core/lib/surface/init_internally.cc"],
    hdrs = ["src/core/lib/surface/init_internally.h"],
    deps = ["gpr_platform"],
)

grpc_cc_library(
    name = "grpc_unsecure",
    srcs = [
        "src/core/lib/surface/init.cc",
        "src/core/plugin_registry/grpc_plugin_registry.cc",
        "src/core/plugin_registry/grpc_plugin_registry_noextra.cc",
    ],
    external_deps = [
        "absl/base:core_headers",
    ],
    language = "c++",
    public_hdrs = GRPC_PUBLIC_HDRS,
    tags = [
        "avoid_dep",
        "nofixdeps",
    ],
    visibility = ["@grpc:public"],
    deps = [
        "channel_init",
        "channel_stack_type",
        "config",
        "default_event_engine",
        "experiments",
        "forkable",
        "gpr",
        "grpc_authorization_base",
        "grpc_base",
        "grpc_client_channel",
        "grpc_common",
        "grpc_http_filters",
        "grpc_security_base",
        "grpc_trace",
        "http_connect_handshaker",
        "init_internally",
        "iomgr_timer",
        "posix_event_engine_timer_manager",
        "slice",
        "tcp_connect_handshaker",
    ],
)

GRPC_XDS_TARGETS = [
    "grpc_lb_policy_cds",
    "grpc_lb_policy_xds_cluster_impl",
    "grpc_lb_policy_xds_cluster_manager",
    "grpc_lb_policy_xds_cluster_resolver",
    "grpc_resolver_xds",
    "grpc_resolver_c2p",
    "grpc_xds_server_config_fetcher",

    # Not xDS-specific but currently only used by xDS.
    "channel_creds_registry_init",
]

grpc_cc_library(
    name = "grpc",
    srcs = [
        "src/core/lib/surface/init.cc",
        "src/core/plugin_registry/grpc_plugin_registry.cc",
        "src/core/plugin_registry/grpc_plugin_registry_extra.cc",
    ],
    defines = select({
        "grpc_no_xds": ["GRPC_NO_XDS"],
        "//conditions:default": [],
    }),
    external_deps = [
        "absl/base:core_headers",
    ],
    language = "c++",
    public_hdrs = GRPC_PUBLIC_HDRS,
    select_deps = [
        {
            "grpc_no_xds": [],
            "//conditions:default": GRPC_XDS_TARGETS,
        },
    ],
    tags = [
        "grpc_avoid_dep",
        "nofixdeps",
    ],
    visibility = [
        "@grpc:public",
    ],
    deps = [
        "channel_init",
        "channel_stack_type",
        "config",
        "default_event_engine",
        "experiments",
        "forkable",
        "gpr",
        "grpc_alts_credentials",
        "grpc_authorization_base",
        "grpc_base",
        "grpc_client_channel",
        "grpc_codegen",
        "grpc_common",
        "grpc_credentials_util",
        "grpc_external_account_credentials",
        "grpc_fake_credentials",
        "grpc_google_default_credentials",
        "grpc_http_filters",
        "grpc_iam_credentials",
        "grpc_insecure_credentials",
        "grpc_jwt_credentials",
        "grpc_local_credentials",
        "grpc_oauth2_credentials",
        "grpc_security_base",
        "grpc_ssl_credentials",
        "grpc_tls_credentials",
        "grpc_trace",
        "grpc_transport_chttp2_alpn",
        "http_connect_handshaker",
        "httpcli",
        "httpcli_ssl_credentials",
        "init_internally",
        "iomgr_timer",
        "json",
        "posix_event_engine_timer_manager",
        "promise",
        "ref_counted",
        "ref_counted_ptr",
        "slice",
        "slice_refcount",
        "sockaddr_utils",
        "tcp_connect_handshaker",
        "tsi_base",
        "uri_parser",
        "useful",
    ],
)

grpc_cc_library(
    name = "gpr_public_hdrs",
    hdrs = GPR_PUBLIC_HDRS,
    tags = [
        "avoid_dep",
        "nofixdeps",
    ],
)

grpc_cc_library(
    name = "grpc_public_hdrs",
    hdrs = GRPC_PUBLIC_HDRS,
    tags = [
        "avoid_dep",
        "nofixdeps",
    ],
    deps = ["gpr_public_hdrs"],
)

grpc_cc_library(
    name = "grpc++_public_hdrs",
    hdrs = GRPCXX_PUBLIC_HDRS,
    external_deps = [
        "absl/synchronization",
        "protobuf_headers",
    ],
    tags = [
        "avoid_dep",
        "nofixdeps",
    ],
    visibility = ["@grpc:public"],
    deps = ["grpc_public_hdrs"],
)

grpc_cc_library(
    name = "grpc++",
    hdrs = [
        "src/cpp/client/secure_credentials.h",
        "src/cpp/common/secure_auth_context.h",
        "src/cpp/server/secure_server_credentials.h",
    ],
    language = "c++",
    public_hdrs = GRPCXX_PUBLIC_HDRS,
    select_deps = [
        {
            "grpc_no_xds": [],
            "//conditions:default": [
                "grpc++_xds_client",
                "grpc++_xds_server",
            ],
        },
        {
            "grpc_no_binder": [],
            "//conditions:default": [
                "grpc++_binder",
            ],
        },
    ],
    tags = ["nofixdeps"],
    visibility = [
        "@grpc:public",
    ],
    deps = [
        "grpc++_base",
        "slice",
    ],
)

grpc_cc_library(
    name = "tchar",
    srcs = [
        "src/core/lib/gprpp/tchar.cc",
    ],
    hdrs = [
        "src/core/lib/gprpp/tchar.h",
    ],
    deps = ["gpr_platform"],
)

grpc_cc_library(
    name = "grpc++_binder",
    srcs = [
        "src/core/ext/transport/binder/client/binder_connector.cc",
        "src/core/ext/transport/binder/client/channel_create.cc",
        "src/core/ext/transport/binder/client/channel_create_impl.cc",
        "src/core/ext/transport/binder/client/connection_id_generator.cc",
        "src/core/ext/transport/binder/client/endpoint_binder_pool.cc",
        "src/core/ext/transport/binder/client/jni_utils.cc",
        "src/core/ext/transport/binder/client/security_policy_setting.cc",
        "src/core/ext/transport/binder/security_policy/binder_security_policy.cc",
        "src/core/ext/transport/binder/server/binder_server.cc",
        "src/core/ext/transport/binder/server/binder_server_credentials.cc",
        "src/core/ext/transport/binder/transport/binder_transport.cc",
        "src/core/ext/transport/binder/utils/ndk_binder.cc",
        "src/core/ext/transport/binder/utils/transport_stream_receiver_impl.cc",
        "src/core/ext/transport/binder/wire_format/binder_android.cc",
        "src/core/ext/transport/binder/wire_format/binder_constants.cc",
        "src/core/ext/transport/binder/wire_format/transaction.cc",
        "src/core/ext/transport/binder/wire_format/wire_reader_impl.cc",
        "src/core/ext/transport/binder/wire_format/wire_writer.cc",
    ],
    hdrs = [
        "src/core/ext/transport/binder/client/binder_connector.h",
        "src/core/ext/transport/binder/client/channel_create_impl.h",
        "src/core/ext/transport/binder/client/connection_id_generator.h",
        "src/core/ext/transport/binder/client/endpoint_binder_pool.h",
        "src/core/ext/transport/binder/client/jni_utils.h",
        "src/core/ext/transport/binder/client/security_policy_setting.h",
        "src/core/ext/transport/binder/server/binder_server.h",
        "src/core/ext/transport/binder/transport/binder_stream.h",
        "src/core/ext/transport/binder/transport/binder_transport.h",
        "src/core/ext/transport/binder/utils/binder_auto_utils.h",
        "src/core/ext/transport/binder/utils/ndk_binder.h",
        "src/core/ext/transport/binder/utils/transport_stream_receiver.h",
        "src/core/ext/transport/binder/utils/transport_stream_receiver_impl.h",
        "src/core/ext/transport/binder/wire_format/binder.h",
        "src/core/ext/transport/binder/wire_format/binder_android.h",
        "src/core/ext/transport/binder/wire_format/binder_constants.h",
        "src/core/ext/transport/binder/wire_format/transaction.h",
        "src/core/ext/transport/binder/wire_format/wire_reader.h",
        "src/core/ext/transport/binder/wire_format/wire_reader_impl.h",
        "src/core/ext/transport/binder/wire_format/wire_writer.h",
    ],
    defines = select({
        "grpc_no_binder": ["GRPC_NO_BINDER"],
        "//conditions:default": [],
    }),
    external_deps = [
        "absl/base:core_headers",
        "absl/cleanup",
        "absl/container:flat_hash_map",
        "absl/hash",
        "absl/memory",
        "absl/meta:type_traits",
        "absl/status",
        "absl/status:statusor",
        "absl/strings",
        "absl/synchronization",
        "absl/time",
        "absl/types:variant",
    ],
    language = "c++",
    public_hdrs = [
        "include/grpcpp/security/binder_security_policy.h",
        "include/grpcpp/create_channel_binder.h",
        "include/grpcpp/security/binder_credentials.h",
    ],
    tags = ["nofixdeps"],
    deps = [
        "arena",
        "channel_args_preconditioning",
        "channel_stack_type",
        "config",
        "debug_location",
        "gpr",
        "gpr_platform",
        "grpc",
        "grpc++_base",
        "grpc_base",
        "grpc_client_channel",
        "grpc_codegen",
        "iomgr_fwd",
        "iomgr_port",
        "orphanable",
        "ref_counted_ptr",
        "slice",
        "slice_refcount",
        "transport_fwd",
    ],
)

grpc_cc_library(
    name = "grpc++_xds_client",
    srcs = [
        "src/cpp/client/xds_credentials.cc",
    ],
    hdrs = [
        "src/cpp/client/secure_credentials.h",
    ],
    external_deps = ["absl/strings"],
    language = "c++",
    deps = [
        "exec_ctx",
        "gpr",
        "grpc",
        "grpc++_base",
        "grpc_base",
        "grpc_public_hdrs",
        "grpc_security_base",
    ],
)

grpc_cc_library(
    name = "grpc++_xds_server",
    srcs = [
        "src/cpp/server/xds_server_credentials.cc",
    ],
    hdrs = [
        "src/cpp/server/secure_server_credentials.h",
    ],
    language = "c++",
    public_hdrs = [
        "include/grpcpp/xds_server_builder.h",
    ],
    visibility = ["@grpc:xds"],
    deps = [
        "gpr",
        "grpc",
        "grpc++_base",
    ],
)

grpc_cc_library(
    name = "grpc++_unsecure",
    srcs = [
        "src/cpp/client/insecure_credentials.cc",
        "src/cpp/common/insecure_create_auth_context.cc",
        "src/cpp/server/insecure_server_credentials.cc",
    ],
    language = "c++",
    tags = [
        "avoid_dep",
        "nofixdeps",
    ],
    visibility = ["@grpc:public"],
    deps = [
        "gpr",
        "grpc++_base_unsecure",
        "grpc++_codegen_base",
        "grpc++_codegen_base_src",
        "grpc++_codegen_proto",
        "grpc_codegen",
        "grpc_insecure_credentials",
        "grpc_unsecure",
    ],
)

grpc_cc_library(
    name = "grpc++_error_details",
    srcs = [
        "src/cpp/util/error_details.cc",
    ],
    hdrs = [
        "include/grpc++/support/error_details.h",
        "include/grpcpp/support/error_details.h",
    ],
    language = "c++",
    standalone = True,
    tags = ["nofixdeps"],
    visibility = ["@grpc:public"],
    deps = [
        "grpc++",
    ],
)

grpc_cc_library(
    name = "grpc++_alts",
    srcs = [
        "src/cpp/common/alts_context.cc",
        "src/cpp/common/alts_util.cc",
    ],
    hdrs = [
        "include/grpcpp/security/alts_context.h",
        "include/grpcpp/security/alts_util.h",
    ],
    external_deps = [
        "absl/memory",
        "upb_lib",
    ],
    language = "c++",
    standalone = True,
    visibility = ["@grpc:tsi"],
    deps = [
        "alts_upb",
        "gpr",
        "grpc++",
        "grpc_base",
        "tsi_alts_credentials",
    ],
)

grpc_cc_library(
    name = "census",
    srcs = [
        "src/core/ext/filters/census/grpc_context.cc",
    ],
    language = "c++",
    public_hdrs = [
        "include/grpc/census.h",
    ],
    visibility = ["@grpc:public"],
    deps = [
        "gpr",
        "grpc_base",
        "grpc_codegen",
        "grpc_trace",
    ],
)

grpc_cc_library(
    name = "useful",
    hdrs = ["src/core/lib/gpr/useful.h"],
    external_deps = [
        "absl/strings",
        "absl/types:variant",
    ],
    language = "c++",
    deps = ["gpr_platform"],
)

grpc_cc_library(
    name = "examine_stack",
    srcs = [
        "src/core/lib/gprpp/examine_stack.cc",
    ],
    hdrs = [
        "src/core/lib/gprpp/examine_stack.h",
    ],
    external_deps = ["absl/types:optional"],
    deps = ["gpr_platform"],
)

grpc_cc_library(
    name = "gpr_atm",
    srcs = [
        "src/core/lib/gpr/atm.cc",
    ],
    language = "c++",
    public_hdrs = [
        "include/grpc/support/atm.h",
    ],
    deps = [
        "gpr_platform",
        "gpr_public_hdrs",
        "useful",
    ],
)

grpc_cc_library(
    name = "gpr_manual_constructor",
    srcs = [],
    hdrs = [
        "src/core/lib/gprpp/manual_constructor.h",
    ],
    language = "c++",
    deps = [
        "construct_destruct",
        "gpr_public_hdrs",
    ],
)

grpc_cc_library(
    name = "gpr_murmur_hash",
    srcs = [
        "src/core/lib/gpr/murmur_hash.cc",
    ],
    hdrs = [
        "src/core/lib/gpr/murmur_hash.h",
    ],
    external_deps = ["absl/base:core_headers"],
    language = "c++",
    deps = ["gpr_platform"],
)

grpc_cc_library(
    name = "gpr_spinlock",
    srcs = [],
    hdrs = [
        "src/core/lib/gpr/spinlock.h",
    ],
    language = "c++",
    deps = [
        "gpr_atm",
        "gpr_public_hdrs",
    ],
)

grpc_cc_library(
    name = "gpr_log_internal",
    hdrs = [
        "src/core/lib/gpr/log_internal.h",
    ],
    language = "c++",
    deps = ["gpr_platform"],
)

grpc_cc_library(
    name = "env",
    srcs = [
        "src/core/lib/gprpp/env_linux.cc",
        "src/core/lib/gprpp/env_posix.cc",
        "src/core/lib/gprpp/env_windows.cc",
    ],
    hdrs = [
        "src/core/lib/gprpp/env.h",
    ],
    external_deps = ["absl/types:optional"],
    deps = [
        "gpr_platform",
        "tchar",
    ],
)

grpc_cc_library(
    name = "gpr",
    srcs = [
        "src/core/lib/gpr/alloc.cc",
        "src/core/lib/gpr/cpu_iphone.cc",
        "src/core/lib/gpr/cpu_linux.cc",
        "src/core/lib/gpr/cpu_posix.cc",
        "src/core/lib/gpr/cpu_windows.cc",
        "src/core/lib/gpr/log.cc",
        "src/core/lib/gpr/log_android.cc",
        "src/core/lib/gpr/log_linux.cc",
        "src/core/lib/gpr/log_posix.cc",
        "src/core/lib/gpr/log_windows.cc",
        "src/core/lib/gpr/string.cc",
        "src/core/lib/gpr/string_posix.cc",
        "src/core/lib/gpr/string_util_windows.cc",
        "src/core/lib/gpr/string_windows.cc",
        "src/core/lib/gpr/sync.cc",
        "src/core/lib/gpr/sync_abseil.cc",
        "src/core/lib/gpr/sync_posix.cc",
        "src/core/lib/gpr/sync_windows.cc",
        "src/core/lib/gpr/time.cc",
        "src/core/lib/gpr/time_posix.cc",
        "src/core/lib/gpr/time_precise.cc",
        "src/core/lib/gpr/time_windows.cc",
        "src/core/lib/gpr/tmpfile_msys.cc",
        "src/core/lib/gpr/tmpfile_posix.cc",
        "src/core/lib/gpr/tmpfile_windows.cc",
        "src/core/lib/gpr/wrap_memcpy.cc",
        "src/core/lib/gprpp/fork.cc",
        "src/core/lib/gprpp/global_config_env.cc",
        "src/core/lib/gprpp/host_port.cc",
        "src/core/lib/gprpp/mpscq.cc",
        "src/core/lib/gprpp/stat_posix.cc",
        "src/core/lib/gprpp/stat_windows.cc",
        "src/core/lib/gprpp/thd_posix.cc",
        "src/core/lib/gprpp/thd_windows.cc",
        "src/core/lib/gprpp/time_util.cc",
    ],
    hdrs = [
        "src/core/lib/gpr/alloc.h",
        "src/core/lib/gpr/string.h",
        "src/core/lib/gpr/time_precise.h",
        "src/core/lib/gpr/tmpfile.h",
        "src/core/lib/gprpp/fork.h",
        "src/core/lib/gprpp/global_config.h",
        "src/core/lib/gprpp/global_config_custom.h",
        "src/core/lib/gprpp/global_config_env.h",
        "src/core/lib/gprpp/global_config_generic.h",
        "src/core/lib/gprpp/host_port.h",
        "src/core/lib/gprpp/memory.h",
        "src/core/lib/gprpp/mpscq.h",
        "src/core/lib/gprpp/stat.h",
        "src/core/lib/gprpp/sync.h",
        "src/core/lib/gprpp/thd.h",
        "src/core/lib/gprpp/time_util.h",
    ],
    external_deps = [
        "absl/base",
        "absl/base:core_headers",
        "absl/memory",
        "absl/random",
        "absl/status",
        "absl/strings",
        "absl/strings:cord",
        "absl/strings:str_format",
        "absl/synchronization",
        "absl/time:time",
        "absl/types:optional",
    ],
    language = "c++",
    public_hdrs = GPR_PUBLIC_HDRS,
    tags = [
        "nofixdeps",
    ],
    visibility = ["@grpc:public"],
    deps = [
        "construct_destruct",
        "env",
        "examine_stack",
        "gpr_atm",
        "gpr_tls",
        "no_destruct",
        "tchar",
        "useful",
    ],
)

grpc_cc_library(
    name = "gpr_tls",
    hdrs = ["src/core/lib/gpr/tls.h"],
    deps = ["gpr_platform"],
)

grpc_cc_library(
    name = "chunked_vector",
    hdrs = ["src/core/lib/gprpp/chunked_vector.h"],
    deps = [
        "arena",
        "gpr",
        "gpr_manual_constructor",
    ],
)

grpc_cc_library(
    name = "construct_destruct",
    language = "c++",
    public_hdrs = ["src/core/lib/gprpp/construct_destruct.h"],
    deps = ["gpr_platform"],
)

grpc_cc_library(
    name = "cpp_impl_of",
    hdrs = ["src/core/lib/gprpp/cpp_impl_of.h"],
    language = "c++",
)

grpc_cc_library(
    name = "status_helper",
    srcs = [
        "src/core/lib/gprpp/status_helper.cc",
    ],
    hdrs = [
        "src/core/lib/gprpp/status_helper.h",
    ],
    external_deps = [
        "absl/status",
        "absl/strings",
        "absl/strings:cord",
        "absl/time",
        "absl/types:optional",
        "upb_lib",
    ],
    language = "c++",
    deps = [
        "debug_location",
        "google_rpc_status_upb",
        "gpr",
        "percent_encoding",
        "protobuf_any_upb",
        "slice",
    ],
)

grpc_cc_library(
    name = "unique_type_name",
    hdrs = ["src/core/lib/gprpp/unique_type_name.h"],
    external_deps = ["absl/strings"],
    language = "c++",
    deps = [
        "gpr_platform",
        "useful",
    ],
)

grpc_cc_library(
    name = "work_serializer",
    srcs = [
        "src/core/lib/gprpp/work_serializer.cc",
    ],
    hdrs = [
        "src/core/lib/gprpp/work_serializer.h",
    ],
    external_deps = ["absl/base:core_headers"],
    language = "c++",
    visibility = ["@grpc:client_channel"],
    deps = [
        "debug_location",
        "gpr",
        "grpc_trace",
        "orphanable",
    ],
)

grpc_cc_library(
    name = "validation_errors",
    srcs = [
        "src/core/lib/gprpp/validation_errors.cc",
    ],
    hdrs = [
        "src/core/lib/gprpp/validation_errors.h",
    ],
    external_deps = [
        "absl/status",
        "absl/strings",
    ],
    language = "c++",
    deps = ["gpr_platform"],
)

# A library that vends only port_platform, so that libraries that don't need
# anything else from gpr can still be portable!
grpc_cc_library(
    name = "gpr_platform",
    language = "c++",
    public_hdrs = [
        "include/grpc/impl/codegen/port_platform.h",
        "include/grpc/support/port_platform.h",
    ],
)

grpc_cc_library(
    name = "grpc_trace",
    srcs = ["src/core/lib/debug/trace.cc"],
    hdrs = ["src/core/lib/debug/trace.h"],
    language = "c++",
    public_hdrs = GRPC_PUBLIC_HDRS,
    visibility = ["@grpc:trace"],
    deps = [
        "gpr",
        "grpc_codegen",
        "grpc_public_hdrs",
    ],
)

grpc_cc_library(
    name = "config",
    srcs = [
        "src/core/lib/config/core_configuration.cc",
    ],
    language = "c++",
    public_hdrs = [
        "src/core/lib/config/core_configuration.h",
    ],
    visibility = ["@grpc:client_channel"],
    deps = [
        "certificate_provider_registry",
        "channel_args_preconditioning",
        "channel_creds_registry",
        "channel_init",
        "gpr",
        "grpc_resolver",
        "handshaker_registry",
        "lb_policy_registry",
        "proxy_mapper_registry",
        "service_config_parser",
    ],
)

grpc_cc_library(
    name = "debug_location",
    language = "c++",
    public_hdrs = ["src/core/lib/gprpp/debug_location.h"],
    visibility = ["@grpc:debug_location"],
)

grpc_cc_library(
    name = "overload",
    language = "c++",
    public_hdrs = ["src/core/lib/gprpp/overload.h"],
    deps = ["gpr_platform"],
)

grpc_cc_library(
    name = "match",
    external_deps = ["absl/types:variant"],
    language = "c++",
    public_hdrs = ["src/core/lib/gprpp/match.h"],
    deps = [
        "gpr_platform",
        "overload",
    ],
)

grpc_cc_library(
    name = "table",
    external_deps = [
        "absl/meta:type_traits",
        "absl/utility",
    ],
    language = "c++",
    public_hdrs = ["src/core/lib/gprpp/table.h"],
    deps = [
        "bitset",
        "gpr_platform",
    ],
)

grpc_cc_library(
    name = "packed_table",
    hdrs = ["src/core/lib/gprpp/packed_table.h"],
    language = "c++",
    deps = [
        "gpr_public_hdrs",
        "sorted_pack",
        "table",
    ],
)

grpc_cc_library(
    name = "bitset",
    language = "c++",
    public_hdrs = ["src/core/lib/gprpp/bitset.h"],
    deps = [
        "gpr_platform",
        "useful",
    ],
)

grpc_cc_library(
    name = "no_destruct",
    language = "c++",
    public_hdrs = ["src/core/lib/gprpp/no_destruct.h"],
    deps = [
        "construct_destruct",
        "gpr_platform",
    ],
)

grpc_cc_library(
    name = "orphanable",
    language = "c++",
    public_hdrs = ["src/core/lib/gprpp/orphanable.h"],
    visibility = ["@grpc:client_channel"],
    deps = [
        "debug_location",
        "gpr_platform",
        "ref_counted",
        "ref_counted_ptr",
    ],
)

grpc_cc_library(
    name = "poll",
    external_deps = ["absl/types:variant"],
    language = "c++",
    public_hdrs = [
        "src/core/lib/promise/poll.h",
    ],
    deps = ["gpr_platform"],
)

grpc_cc_library(
    name = "call_push_pull",
    hdrs = ["src/core/lib/promise/call_push_pull.h"],
    external_deps = ["absl/types:variant"],
    language = "c++",
    deps = [
        "bitset",
        "construct_destruct",
        "gpr_platform",
        "poll",
        "promise_like",
        "promise_status",
    ],
)

grpc_cc_library(
    name = "context",
    language = "c++",
    public_hdrs = [
        "src/core/lib/promise/context.h",
    ],
    deps = [
        "gpr_platform",
        "gpr_tls",
    ],
)

grpc_cc_library(
    name = "map",
    external_deps = ["absl/types:variant"],
    language = "c++",
    public_hdrs = ["src/core/lib/promise/map.h"],
    deps = [
        "gpr_platform",
        "poll",
        "promise_like",
    ],
)

grpc_cc_library(
    name = "sleep",
    srcs = [
        "src/core/lib/promise/sleep.cc",
    ],
    hdrs = [
        "src/core/lib/promise/sleep.h",
    ],
    external_deps = ["absl/status"],
    deps = [
        "activity",
        "default_event_engine",
        "event_engine_base_hdrs",
        "exec_ctx",
        "gpr",
        "poll",
        "time",
    ],
)

grpc_cc_library(
    name = "promise",
    external_deps = [
        "absl/status",
        "absl/types:optional",
        "absl/types:variant",
    ],
    language = "c++",
    public_hdrs = [
        "src/core/lib/promise/promise.h",
    ],
    visibility = ["@grpc:alt_grpc_base_legacy"],
    deps = [
        "gpr_platform",
        "poll",
        "promise_like",
    ],
)

grpc_cc_library(
    name = "arena_promise",
    external_deps = ["absl/meta:type_traits"],
    language = "c++",
    public_hdrs = [
        "src/core/lib/promise/arena_promise.h",
    ],
    deps = [
        "arena",
        "context",
        "gpr_platform",
        "poll",
    ],
)

grpc_cc_library(
    name = "promise_like",
    external_deps = ["absl/meta:type_traits"],
    language = "c++",
    public_hdrs = [
        "src/core/lib/promise/detail/promise_like.h",
    ],
    deps = [
        "gpr_platform",
        "poll",
    ],
)

grpc_cc_library(
    name = "promise_factory",
    external_deps = ["absl/meta:type_traits"],
    language = "c++",
    public_hdrs = [
        "src/core/lib/promise/detail/promise_factory.h",
    ],
    deps = [
        "gpr_platform",
        "promise_like",
    ],
)

grpc_cc_library(
    name = "if",
    external_deps = [
        "absl/status:statusor",
        "absl/types:variant",
    ],
    language = "c++",
    public_hdrs = ["src/core/lib/promise/if.h"],
    deps = [
        "gpr_platform",
        "poll",
        "promise_factory",
        "promise_like",
    ],
)

grpc_cc_library(
    name = "promise_status",
    external_deps = [
        "absl/status",
        "absl/status:statusor",
    ],
    language = "c++",
    public_hdrs = [
        "src/core/lib/promise/detail/status.h",
    ],
    deps = ["gpr_platform"],
)

grpc_cc_library(
    name = "race",
    external_deps = ["absl/types:variant"],
    language = "c++",
    public_hdrs = ["src/core/lib/promise/race.h"],
    deps = [
        "gpr_platform",
        "poll",
    ],
)

grpc_cc_library(
    name = "loop",
    external_deps = [
        "absl/status",
        "absl/status:statusor",
        "absl/types:variant",
    ],
    language = "c++",
    public_hdrs = [
        "src/core/lib/promise/loop.h",
    ],
    deps = [
        "gpr_platform",
        "poll",
        "promise_factory",
    ],
)

grpc_cc_library(
    name = "basic_join",
    external_deps = [
        "absl/types:variant",
        "absl/utility",
    ],
    language = "c++",
    public_hdrs = [
        "src/core/lib/promise/detail/basic_join.h",
    ],
    deps = [
        "bitset",
        "construct_destruct",
        "gpr_platform",
        "poll",
        "promise_like",
    ],
)

grpc_cc_library(
    name = "join",
    external_deps = ["absl/meta:type_traits"],
    language = "c++",
    public_hdrs = [
        "src/core/lib/promise/join.h",
    ],
    deps = [
        "basic_join",
        "gpr_platform",
    ],
)

grpc_cc_library(
    name = "try_join",
    external_deps = [
        "absl/meta:type_traits",
        "absl/status",
        "absl/status:statusor",
    ],
    language = "c++",
    public_hdrs = [
        "src/core/lib/promise/try_join.h",
    ],
    deps = [
        "basic_join",
        "gpr_platform",
        "poll",
        "promise_status",
    ],
)

grpc_cc_library(
    name = "basic_seq",
    external_deps = [
        "absl/meta:type_traits",
        "absl/types:variant",
        "absl/utility",
    ],
    language = "c++",
    public_hdrs = [
        "src/core/lib/promise/detail/basic_seq.h",
    ],
    deps = [
        "construct_destruct",
        "gpr_platform",
        "poll",
        "promise_factory",
        "promise_like",
    ],
)

grpc_cc_library(
    name = "seq",
    language = "c++",
    public_hdrs = [
        "src/core/lib/promise/seq.h",
    ],
    deps = [
        "basic_seq",
        "gpr_platform",
        "poll",
        "promise_like",
    ],
)

grpc_cc_library(
    name = "try_seq",
    external_deps = [
        "absl/meta:type_traits",
        "absl/status",
        "absl/status:statusor",
    ],
    language = "c++",
    public_hdrs = [
        "src/core/lib/promise/try_seq.h",
    ],
    deps = [
        "basic_seq",
        "gpr_platform",
        "poll",
        "promise_like",
        "promise_status",
    ],
)

grpc_cc_library(
    name = "activity",
    srcs = [
        "src/core/lib/promise/activity.cc",
    ],
    external_deps = [
        "absl/base:core_headers",
        "absl/status",
        "absl/types:optional",
        "absl/types:variant",
    ],
    language = "c++",
    public_hdrs = [
        "src/core/lib/promise/activity.h",
    ],
    deps = [
        "atomic_utils",
        "construct_destruct",
        "context",
        "gpr",
        "gpr_tls",
        "no_destruct",
        "orphanable",
        "poll",
        "promise_factory",
        "promise_status",
    ],
)

grpc_cc_library(
    name = "exec_ctx_wakeup_scheduler",
    hdrs = [
        "src/core/lib/promise/exec_ctx_wakeup_scheduler.h",
    ],
    language = "c++",
    deps = [
        "closure",
        "debug_location",
        "error",
        "exec_ctx",
        "gpr_platform",
    ],
)

grpc_cc_library(
    name = "wait_set",
    external_deps = [
        "absl/container:flat_hash_set",
        "absl/hash",
    ],
    language = "c++",
    public_hdrs = [
        "src/core/lib/promise/wait_set.h",
    ],
    deps = [
        "activity",
        "gpr_platform",
        "poll",
    ],
)

grpc_cc_library(
    name = "intra_activity_waiter",
    language = "c++",
    public_hdrs = [
        "src/core/lib/promise/intra_activity_waiter.h",
    ],
    deps = [
        "activity",
        "gpr_platform",
        "poll",
    ],
)

grpc_cc_library(
    name = "latch",
    language = "c++",
    public_hdrs = [
        "src/core/lib/promise/latch.h",
    ],
    deps = [
        "gpr",
        "intra_activity_waiter",
        "poll",
    ],
)

grpc_cc_library(
    name = "observable",
    external_deps = [
        "absl/base:core_headers",
        "absl/types:optional",
        "absl/types:variant",
    ],
    language = "c++",
    public_hdrs = [
        "src/core/lib/promise/observable.h",
    ],
    deps = [
        "activity",
        "gpr",
        "poll",
        "promise_like",
        "wait_set",
    ],
)

grpc_cc_library(
    name = "pipe",
    external_deps = ["absl/types:optional"],
    language = "c++",
    public_hdrs = [
        "src/core/lib/promise/pipe.h",
    ],
    deps = [
        "arena",
        "context",
        "gpr",
        "intra_activity_waiter",
        "poll",
    ],
)

grpc_cc_library(
    name = "for_each",
    external_deps = [
        "absl/status",
        "absl/types:variant",
    ],
    language = "c++",
    public_hdrs = ["src/core/lib/promise/for_each.h"],
    deps = [
        "gpr_platform",
        "poll",
        "promise_factory",
    ],
)

grpc_cc_library(
    name = "ref_counted",
    language = "c++",
    public_hdrs = ["src/core/lib/gprpp/ref_counted.h"],
    deps = [
        "atomic_utils",
        "debug_location",
        "gpr",
        "ref_counted_ptr",
    ],
)

grpc_cc_library(
    name = "dual_ref_counted",
    language = "c++",
    public_hdrs = ["src/core/lib/gprpp/dual_ref_counted.h"],
    deps = [
        "debug_location",
        "gpr",
        "orphanable",
        "ref_counted_ptr",
    ],
)

grpc_cc_library(
    name = "ref_counted_ptr",
    language = "c++",
    public_hdrs = ["src/core/lib/gprpp/ref_counted_ptr.h"],
    visibility = ["@grpc:ref_counted_ptr"],
    deps = [
        "debug_location",
        "gpr_platform",
    ],
)

grpc_cc_library(
    name = "handshaker",
    srcs = [
        "src/core/lib/transport/handshaker.cc",
    ],
    external_deps = [
        "absl/container:inlined_vector",
        "absl/strings:str_format",
    ],
    language = "c++",
    public_hdrs = [
        "src/core/lib/transport/handshaker.h",
    ],
    visibility = ["@grpc:alt_grpc_base_legacy"],
    deps = [
        "channel_args",
        "closure",
        "debug_location",
        "exec_ctx",
        "gpr",
        "grpc_base",
        "grpc_codegen",
        "grpc_trace",
        "iomgr_timer",
        "ref_counted",
        "ref_counted_ptr",
        "slice",
        "slice_buffer",
        "slice_refcount",
        "time",
    ],
)

grpc_cc_library(
    name = "handshaker_factory",
    language = "c++",
    public_hdrs = [
        "src/core/lib/transport/handshaker_factory.h",
    ],
    deps = [
        "channel_args",
        "gpr_platform",
        "iomgr_fwd",
    ],
)

grpc_cc_library(
    name = "handshaker_registry",
    srcs = [
        "src/core/lib/transport/handshaker_registry.cc",
    ],
    language = "c++",
    public_hdrs = [
        "src/core/lib/transport/handshaker_registry.h",
    ],
    deps = [
        "channel_args",
        "gpr_platform",
        "handshaker_factory",
        "iomgr_fwd",
    ],
)

grpc_cc_library(
    name = "http_connect_handshaker",
    srcs = [
        "src/core/lib/transport/http_connect_handshaker.cc",
    ],
    external_deps = [
        "absl/base:core_headers",
        "absl/memory",
        "absl/strings",
        "absl/types:optional",
    ],
    language = "c++",
    public_hdrs = [
        "src/core/lib/transport/http_connect_handshaker.h",
    ],
    visibility = ["@grpc:alt_grpc_base_legacy"],
    deps = [
        "channel_args",
        "closure",
        "config",
        "debug_location",
        "exec_ctx",
        "gpr",
        "grpc_base",
        "handshaker",
        "handshaker_factory",
        "handshaker_registry",
        "httpcli",
        "iomgr_fwd",
        "ref_counted_ptr",
        "slice",
        "slice_buffer",
        "slice_refcount",
    ],
)

grpc_cc_library(
    name = "tcp_connect_handshaker",
    srcs = [
        "src/core/lib/transport/tcp_connect_handshaker.cc",
    ],
    external_deps = [
        "absl/base:core_headers",
        "absl/memory",
        "absl/status:statusor",
        "absl/strings",
        "absl/types:optional",
    ],
    language = "c++",
    public_hdrs = [
        "src/core/lib/transport/tcp_connect_handshaker.h",
    ],
    deps = [
        "channel_args",
        "closure",
        "config",
        "debug_location",
        "exec_ctx",
        "gpr",
        "grpc_base",
        "handshaker",
        "handshaker_factory",
        "handshaker_registry",
        "iomgr_fwd",
        "pollset_set",
        "ref_counted_ptr",
        "resolved_address",
        "slice",
        "slice_refcount",
        "uri_parser",
    ],
)

grpc_cc_library(
    name = "channel_creds_registry",
    hdrs = [
        "src/core/lib/security/credentials/channel_creds_registry.h",
    ],
    external_deps = ["absl/strings"],
    language = "c++",
    deps = [
        "gpr_platform",
        "json",
        "ref_counted_ptr",
    ],
)

grpc_cc_library(
    name = "event_engine_memory_allocator",
    srcs = [
        "src/core/lib/event_engine/memory_allocator.cc",
    ],
    hdrs = [
        "include/grpc/event_engine/internal/memory_allocator_impl.h",
        "include/grpc/event_engine/memory_allocator.h",
        "include/grpc/event_engine/memory_request.h",
    ],
    external_deps = ["absl/strings"],
    language = "c++",
    deps = [
        "gpr_platform",
        "slice",
        "slice_refcount",
    ],
)

grpc_cc_library(
    name = "memory_quota",
    srcs = [
        "src/core/lib/resource_quota/memory_quota.cc",
    ],
    hdrs = [
        "src/core/lib/resource_quota/memory_quota.h",
    ],
    external_deps = [
        "absl/base:core_headers",
        "absl/status",
        "absl/strings",
        "absl/types:optional",
    ],
    deps = [
        "activity",
        "event_engine_memory_allocator",
        "exec_ctx_wakeup_scheduler",
        "experiments",
        "gpr",
        "grpc_trace",
        "loop",
        "map",
        "orphanable",
        "periodic_update",
        "poll",
        "race",
        "ref_counted_ptr",
        "resource_quota_trace",
        "seq",
        "time",
        "useful",
    ],
)

grpc_cc_library(
    name = "periodic_update",
    srcs = [
        "src/core/lib/resource_quota/periodic_update.cc",
    ],
    hdrs = [
        "src/core/lib/resource_quota/periodic_update.h",
    ],
    external_deps = ["absl/functional:function_ref"],
    deps = [
        "gpr_platform",
        "time",
        "useful",
    ],
)

grpc_cc_library(
    name = "arena",
    srcs = [
        "src/core/lib/resource_quota/arena.cc",
    ],
    hdrs = [
        "src/core/lib/resource_quota/arena.h",
    ],
    deps = [
        "construct_destruct",
        "context",
        "event_engine_memory_allocator",
        "gpr",
        "memory_quota",
    ],
)

grpc_cc_library(
    name = "thread_quota",
    srcs = [
        "src/core/lib/resource_quota/thread_quota.cc",
    ],
    hdrs = [
        "src/core/lib/resource_quota/thread_quota.h",
    ],
    external_deps = ["absl/base:core_headers"],
    deps = [
        "gpr",
        "ref_counted",
        "ref_counted_ptr",
    ],
)

grpc_cc_library(
    name = "resource_quota_trace",
    srcs = [
        "src/core/lib/resource_quota/trace.cc",
    ],
    hdrs = [
        "src/core/lib/resource_quota/trace.h",
    ],
    deps = [
        "gpr_platform",
        "grpc_trace",
    ],
)

grpc_cc_library(
    name = "resource_quota",
    srcs = [
        "src/core/lib/resource_quota/resource_quota.cc",
    ],
    hdrs = [
        "src/core/lib/resource_quota/resource_quota.h",
    ],
    external_deps = ["absl/strings"],
    deps = [
        "cpp_impl_of",
        "gpr_platform",
        "grpc_codegen",
        "memory_quota",
        "ref_counted",
        "ref_counted_ptr",
        "thread_quota",
        "useful",
    ],
)

grpc_cc_library(
    name = "slice_refcount",
    srcs = [
        "src/core/lib/slice/slice_refcount.cc",
    ],
    hdrs = [
        "src/core/lib/slice/slice_refcount.h",
        "src/core/lib/slice/slice_refcount_base.h",
    ],
    public_hdrs = [
        "include/grpc/slice.h",
    ],
    deps = [
        "gpr",
        "grpc_codegen",
    ],
)

grpc_cc_library(
    name = "slice",
    srcs = [
        "src/core/lib/slice/slice.cc",
        "src/core/lib/slice/slice_string_helpers.cc",
    ],
    hdrs = [
        "include/grpc/slice.h",
        "src/core/lib/slice/slice.h",
        "src/core/lib/slice/slice_internal.h",
        "src/core/lib/slice/slice_string_helpers.h",
    ],
    external_deps = ["absl/strings"],
    deps = [
        "gpr",
        "gpr_murmur_hash",
        "grpc_codegen",
        "slice_refcount",
    ],
)

grpc_cc_library(
    name = "slice_buffer",
    srcs = [
        "src/core/lib/slice/slice_buffer.cc",
    ],
    hdrs = [
        "include/grpc/slice_buffer.h",
        "src/core/lib/slice/slice_buffer.h",
    ],
    deps = [
        "gpr",
        "slice",
        "slice_refcount",
    ],
)

grpc_cc_library(
    name = "error",
    srcs = [
        "src/core/lib/iomgr/error.cc",
    ],
    hdrs = [
        "src/core/lib/iomgr/error.h",
    ],
    external_deps = [
        "absl/status",
    ],
    tags = ["nofixdeps"],
    deps = [
        "gpr",
        "gpr_spinlock",
        "grpc_codegen",
        "grpc_trace",
        "slice",
        "slice_refcount",
        "status_helper",
        "useful",
    ],
)

grpc_cc_library(
    name = "closure",
    hdrs = [
        "src/core/lib/iomgr/closure.h",
    ],
    deps = [
        "debug_location",
        "error",
        "gpr",
        "gpr_manual_constructor",
    ],
)

grpc_cc_library(
    name = "time",
    srcs = [
        "src/core/lib/gprpp/time.cc",
    ],
    hdrs = [
        "src/core/lib/gprpp/time.h",
    ],
    external_deps = [
        "absl/strings:str_format",
        "absl/types:optional",
    ],
    deps = [
        "event_engine_base_hdrs",
        "gpr",
        "gpr_tls",
        "no_destruct",
        "useful",
    ],
)

grpc_cc_library(
    name = "exec_ctx",
    srcs = [
        "src/core/lib/iomgr/combiner.cc",
        "src/core/lib/iomgr/exec_ctx.cc",
        "src/core/lib/iomgr/executor.cc",
        "src/core/lib/iomgr/iomgr_internal.cc",
    ],
    hdrs = [
        "src/core/lib/iomgr/combiner.h",
        "src/core/lib/iomgr/exec_ctx.h",
        "src/core/lib/iomgr/executor.h",
        "src/core/lib/iomgr/iomgr_internal.h",
    ],
    deps = [
        "closure",
        "debug_location",
        "error",
        "gpr",
        "gpr_atm",
        "gpr_spinlock",
        "gpr_tls",
        "grpc_codegen",
        "grpc_trace",
        "time",
        "useful",
    ],
)

grpc_cc_library(
    name = "sockaddr_utils",
    srcs = [
        "src/core/lib/address_utils/sockaddr_utils.cc",
    ],
    hdrs = [
        "src/core/lib/address_utils/sockaddr_utils.h",
    ],
    external_deps = [
        "absl/status",
        "absl/status:statusor",
        "absl/strings",
        "absl/strings:str_format",
    ],
    visibility = ["@grpc:alt_grpc_base_legacy"],
    deps = [
        "gpr",
        "grpc_sockaddr",
        "iomgr_port",
        "resolved_address",
        "uri_parser",
    ],
)

grpc_cc_library(
    name = "iomgr_port",
    hdrs = [
        "src/core/lib/iomgr/port.h",
    ],
    deps = ["gpr_platform"],
)

grpc_cc_library(
    name = "iomgr_timer",
    srcs = [
        "src/core/lib/iomgr/timer.cc",
        "src/core/lib/iomgr/timer_generic.cc",
        "src/core/lib/iomgr/timer_heap.cc",
        "src/core/lib/iomgr/timer_manager.cc",
    ],
    hdrs = [
        "src/core/lib/iomgr/timer.h",
        "src/core/lib/iomgr/timer_generic.h",
        "src/core/lib/iomgr/timer_heap.h",
        "src/core/lib/iomgr/timer_manager.h",
    ] + [
        # TODO(hork): deduplicate
        "src/core/lib/iomgr/iomgr.h",
    ],
    external_deps = [
        "absl/strings",
    ],
    tags = ["nofixdeps"],
    visibility = ["@grpc:iomgr_timer"],
    deps = [
        "closure",
        "event_engine_base_hdrs",
        "exec_ctx",
        "gpr",
        "gpr_manual_constructor",
        "gpr_platform",
        "gpr_spinlock",
        "gpr_tls",
        "grpc_trace",
        "iomgr_port",
        "time",
        "time_averaged_stats",
        "useful",
    ],
)

grpc_cc_library(
    name = "iomgr_fwd",
    hdrs = [
        "src/core/lib/iomgr/iomgr_fwd.h",
    ],
    deps = ["gpr_platform"],
)

grpc_cc_library(
    name = "grpc_sockaddr",
    srcs = [
        "src/core/lib/iomgr/sockaddr_utils_posix.cc",
        "src/core/lib/iomgr/socket_utils_windows.cc",
    ],
    hdrs = [
        "src/core/lib/iomgr/sockaddr.h",
        "src/core/lib/iomgr/sockaddr_posix.h",
        "src/core/lib/iomgr/sockaddr_windows.h",
        "src/core/lib/iomgr/socket_utils.h",
    ],
    deps = [
        "gpr",
        "iomgr_port",
    ],
)

grpc_cc_library(
    name = "avl",
    hdrs = [
        "src/core/lib/avl/avl.h",
    ],
    deps = [
        "gpr_platform",
        "useful",
    ],
)

grpc_cc_library(
    name = "event_engine_base_hdrs",
    hdrs = GRPC_PUBLIC_EVENT_ENGINE_HDRS + GRPC_PUBLIC_HDRS,
    external_deps = [
        "absl/status",
        "absl/status:statusor",
        "absl/time",
        "absl/types:optional",
        "absl/functional:any_invocable",
    ],
    tags = ["nofixdeps"],
    deps = [
        "gpr",
    ],
)

grpc_cc_library(
    name = "time_averaged_stats",
    srcs = ["src/core/lib/gprpp/time_averaged_stats.cc"],
    hdrs = [
        "src/core/lib/gprpp/time_averaged_stats.h",
    ],
    deps = ["gpr"],
)

grpc_cc_library(
    name = "forkable",
    srcs = [
        "src/core/lib/event_engine/forkable.cc",
    ],
    hdrs = [
        "src/core/lib/event_engine/forkable.h",
    ],
    external_deps = ["absl/container:flat_hash_set"],
    deps = [
        "gpr",
        "gpr_platform",
        "no_destruct",
    ],
)

grpc_cc_library(
    name = "event_engine_poller",
    hdrs = [
        "src/core/lib/event_engine/poller.h",
    ],
    external_deps = ["absl/functional:function_ref"],
    deps = [
        "event_engine_base_hdrs",
        "gpr_platform",
    ],
)

grpc_cc_library(
    name = "event_engine_executor",
    hdrs = [
        "src/core/lib/event_engine/executor/executor.h",
    ],
    external_deps = ["absl/functional:any_invocable"],
    deps = [
        "event_engine_base_hdrs",
        "gpr_platform",
    ],
)

grpc_cc_library(
    name = "event_engine_time_util",
    srcs = ["src/core/lib/event_engine/time_util.cc"],
    hdrs = ["src/core/lib/event_engine/time_util.h"],
    deps = [
        "event_engine_base_hdrs",
        "gpr_platform",
    ],
)

grpc_cc_library(
    name = "event_engine_threaded_executor",
    srcs = [
        "src/core/lib/event_engine/executor/threaded_executor.cc",
    ],
    hdrs = [
        "src/core/lib/event_engine/executor/threaded_executor.h",
    ],
    external_deps = ["absl/functional:any_invocable"],
    deps = [
        "event_engine_base_hdrs",
        "event_engine_executor",
        "event_engine_thread_pool",
        "gpr_platform",
    ],
)

grpc_cc_library(
    name = "common_event_engine_closures",
    hdrs = ["src/core/lib/event_engine/common_closures.h"],
    external_deps = ["absl/functional:any_invocable"],
    deps = [
        "event_engine_base_hdrs",
        "gpr_platform",
    ],
)

grpc_cc_library(
    name = "posix_event_engine_timer",
    srcs = [
        "src/core/lib/event_engine/posix_engine/timer.cc",
        "src/core/lib/event_engine/posix_engine/timer_heap.cc",
    ],
    hdrs = [
        "src/core/lib/event_engine/posix_engine/timer.h",
        "src/core/lib/event_engine/posix_engine/timer_heap.h",
    ],
    external_deps = [
        "absl/base:core_headers",
        "absl/types:optional",
    ],
    deps = [
        "event_engine_base_hdrs",
        "gpr",
        "time",
        "time_averaged_stats",
        "useful",
    ],
)

grpc_cc_library(
    name = "event_engine_thread_pool",
    srcs = ["src/core/lib/event_engine/thread_pool.cc"],
    hdrs = [
        "src/core/lib/event_engine/thread_pool.h",
    ],
    external_deps = [
        "absl/base:core_headers",
        "absl/functional:any_invocable",
        "absl/time",
    ],
    deps = [
        "forkable",
        "gpr",
        "gpr_tls",
    ],
)

grpc_cc_library(
    name = "posix_event_engine_timer_manager",
    srcs = ["src/core/lib/event_engine/posix_engine/timer_manager.cc"],
    hdrs = [
        "src/core/lib/event_engine/posix_engine/timer_manager.h",
    ],
    external_deps = [
        "absl/base:core_headers",
        "absl/memory",
        "absl/time",
        "absl/types:optional",
    ],
    deps = [
        "event_engine_base_hdrs",
        "forkable",
        "gpr",
        "gpr_tls",
        "grpc_trace",
        "posix_event_engine_timer",
        "time",
    ],
)

grpc_cc_library(
    name = "posix_event_engine_event_poller",
    srcs = [],
    hdrs = [
        "src/core/lib/event_engine/posix_engine/event_poller.h",
    ],
    external_deps = [
        "absl/functional:any_invocable",
        "absl/status",
        "absl/strings",
    ],
    deps = [
        "event_engine_base_hdrs",
        "event_engine_poller",
        "gpr_platform",
        "posix_event_engine_closure",
    ],
)

grpc_cc_library(
    name = "posix_event_engine_closure",
    srcs = [],
    hdrs = [
        "src/core/lib/event_engine/posix_engine/posix_engine_closure.h",
    ],
    external_deps = [
        "absl/functional:any_invocable",
        "absl/status",
    ],
    deps = [
        "event_engine_base_hdrs",
        "gpr_platform",
    ],
)

grpc_cc_library(
    name = "posix_event_engine_lockfree_event",
    srcs = [
        "src/core/lib/event_engine/posix_engine/lockfree_event.cc",
    ],
    hdrs = [
        "src/core/lib/event_engine/posix_engine/lockfree_event.h",
    ],
    external_deps = ["absl/status"],
    deps = [
        "gpr",
        "gpr_atm",
        "posix_event_engine_closure",
        "posix_event_engine_event_poller",
        "status_helper",
    ],
)

grpc_cc_library(
    name = "posix_event_engine_wakeup_fd_posix",
    hdrs = [
        "src/core/lib/event_engine/posix_engine/wakeup_fd_posix.h",
    ],
    external_deps = ["absl/status"],
    deps = ["gpr_platform"],
)

grpc_cc_library(
    name = "posix_event_engine_wakeup_fd_posix_pipe",
    srcs = [
        "src/core/lib/event_engine/posix_engine/wakeup_fd_pipe.cc",
    ],
    hdrs = [
        "src/core/lib/event_engine/posix_engine/wakeup_fd_pipe.h",
    ],
    external_deps = [
        "absl/memory",
        "absl/status",
        "absl/status:statusor",
        "absl/strings",
    ],
    deps = [
        "gpr",
        "iomgr_port",
        "posix_event_engine_wakeup_fd_posix",
    ],
)

grpc_cc_library(
    name = "posix_event_engine_wakeup_fd_posix_eventfd",
    srcs = [
        "src/core/lib/event_engine/posix_engine/wakeup_fd_eventfd.cc",
    ],
    hdrs = [
        "src/core/lib/event_engine/posix_engine/wakeup_fd_eventfd.h",
    ],
    external_deps = [
        "absl/memory",
        "absl/status",
        "absl/status:statusor",
        "absl/strings",
    ],
    deps = [
        "gpr",
        "iomgr_port",
        "posix_event_engine_wakeup_fd_posix",
    ],
)

grpc_cc_library(
    name = "posix_event_engine_wakeup_fd_posix_default",
    srcs = [
        "src/core/lib/event_engine/posix_engine/wakeup_fd_posix_default.cc",
    ],
    hdrs = [
        "src/core/lib/event_engine/posix_engine/wakeup_fd_posix_default.h",
    ],
    external_deps = [
        "absl/status",
        "absl/status:statusor",
    ],
    deps = [
        "gpr_platform",
        "iomgr_port",
        "posix_event_engine_wakeup_fd_posix",
        "posix_event_engine_wakeup_fd_posix_eventfd",
        "posix_event_engine_wakeup_fd_posix_pipe",
    ],
)

grpc_cc_library(
    name = "posix_event_engine_poller_posix_epoll1",
    srcs = [
        "src/core/lib/event_engine/posix_engine/ev_epoll1_linux.cc",
    ],
    hdrs = [
        "src/core/lib/event_engine/posix_engine/ev_epoll1_linux.h",
    ],
    external_deps = [
        "absl/base:core_headers",
        "absl/container:inlined_vector",
        "absl/functional:function_ref",
        "absl/memory",
        "absl/status",
        "absl/status:statusor",
        "absl/strings",
        "absl/synchronization",
    ],
    deps = [
        "event_engine_base_hdrs",
        "event_engine_poller",
        "event_engine_time_util",
        "gpr",
        "iomgr_port",
        "posix_event_engine_closure",
        "posix_event_engine_event_poller",
        "posix_event_engine_lockfree_event",
        "posix_event_engine_wakeup_fd_posix",
        "posix_event_engine_wakeup_fd_posix_default",
    ],
)

grpc_cc_library(
    name = "posix_event_engine_poller_posix_poll",
    srcs = [
        "src/core/lib/event_engine/posix_engine/ev_poll_posix.cc",
    ],
    hdrs = [
        "src/core/lib/event_engine/posix_engine/ev_poll_posix.h",
    ],
    external_deps = [
        "absl/base:core_headers",
        "absl/container:inlined_vector",
        "absl/functional:any_invocable",
        "absl/functional:function_ref",
        "absl/status",
        "absl/status:statusor",
        "absl/strings",
        "absl/synchronization",
    ],
    deps = [
        "common_event_engine_closures",
        "event_engine_base_hdrs",
        "event_engine_poller",
        "event_engine_time_util",
        "gpr",
        "iomgr_port",
        "posix_event_engine_closure",
        "posix_event_engine_event_poller",
        "posix_event_engine_wakeup_fd_posix",
        "posix_event_engine_wakeup_fd_posix_default",
        "time",
    ],
)

grpc_cc_library(
    name = "posix_event_engine_poller_posix_default",
    srcs = [
        "src/core/lib/event_engine/posix_engine/event_poller_posix_default.cc",
    ],
    hdrs = [
        "src/core/lib/event_engine/posix_engine/event_poller_posix_default.h",
    ],
    external_deps = ["absl/strings"],
    deps = [
        "gpr",
        "posix_event_engine_event_poller",
        "posix_event_engine_poller_posix_epoll1",
        "posix_event_engine_poller_posix_poll",
    ],
)

grpc_cc_library(
    name = "posix_event_engine_internal_errqueue",
    srcs = [
        "src/core/lib/event_engine/posix_engine/internal_errqueue.cc",
    ],
    hdrs = [
        "src/core/lib/event_engine/posix_engine/internal_errqueue.h",
    ],
    deps = [
        "gpr",
        "iomgr_port",
    ],
)

grpc_cc_library(
    name = "posix_event_engine_traced_buffer_list",
    srcs = [
        "src/core/lib/event_engine/posix_engine/traced_buffer_list.cc",
    ],
    hdrs = [
        "src/core/lib/event_engine/posix_engine/traced_buffer_list.h",
    ],
    external_deps = [
        "absl/functional:any_invocable",
        "absl/status",
        "absl/types:optional",
    ],
    deps = [
        "gpr",
        "iomgr_port",
        "posix_event_engine_internal_errqueue",
    ],
)

grpc_cc_library(
    name = "posix_event_engine_endpoint",
    srcs = [
        "src/core/lib/event_engine/posix_engine/posix_endpoint.cc",
    ],
    hdrs = [
        "src/core/lib/event_engine/posix_engine/posix_endpoint.h",
    ],
    external_deps = [
<<<<<<< HEAD
=======
        "absl/container:flat_hash_map",
>>>>>>> 8007edd0
        "absl/functional:any_invocable",
        "absl/status",
        "absl/synchronization",
    ],
    deps = [
        "event_engine_base_hdrs",
        "experiments",
        "gpr",
        "iomgr_port",
        "posix_event_engine_closure",
        "posix_event_engine_event_poller",
        "posix_event_engine_internal_errqueue",
        "posix_event_engine_tcp_socket_utils",
        "posix_event_engine_traced_buffer_list",
    ],
)

grpc_cc_library(
    name = "event_engine_utils",
    srcs = ["src/core/lib/event_engine/utils.cc"],
    hdrs = ["src/core/lib/event_engine/utils.h"],
    external_deps = ["absl/strings"],
    deps = [
        "event_engine_base_hdrs",
        "gpr_platform",
        "time",
    ],
)

grpc_cc_library(
    name = "event_engine_socket_notifier",
    hdrs = ["src/core/lib/event_engine/socket_notifier.h"],
    external_deps = ["absl/status"],
    deps = [
        "event_engine_base_hdrs",
        "gpr_platform",
    ],
)

grpc_cc_library(
    name = "posix_event_engine_tcp_socket_utils",
    srcs = [
        "src/core/lib/event_engine/posix_engine/tcp_socket_utils.cc",
    ],
    hdrs = [
        "src/core/lib/event_engine/posix_engine/tcp_socket_utils.h",
    ],
    external_deps = [
        "absl/cleanup",
        "absl/status",
        "absl/status:statusor",
        "absl/strings",
        "absl/strings:str_format",
        "absl/types:optional",
        "absl/utility",
    ],
    deps = [
        "event_engine_base_hdrs",
        "gpr",
        "grpc_codegen",
        "iomgr_port",
        "ref_counted_ptr",
        "resource_quota",
        "socket_mutator",
        "useful",
    ],
)

grpc_cc_library(
    name = "posix_event_engine",
    srcs = ["src/core/lib/event_engine/posix_engine/posix_engine.cc"],
    hdrs = ["src/core/lib/event_engine/posix_engine/posix_engine.h"],
    external_deps = [
        "absl/base:core_headers",
        "absl/cleanup",
        "absl/container:flat_hash_map",
        "absl/container:flat_hash_set",
        "absl/functional:any_invocable",
        "absl/status",
        "absl/status:statusor",
        "absl/strings",
    ],
    deps = [
        "event_engine_base_hdrs",
        "event_engine_common",
        "event_engine_threaded_executor",
        "event_engine_trace",
        "event_engine_utils",
        "gpr",
        "grpc_trace",
        "posix_event_engine_closure",
        "posix_event_engine_endpoint",
        "posix_event_engine_event_poller",
        "posix_event_engine_poller_posix_default",
        "posix_event_engine_tcp_socket_utils",
        "posix_event_engine_timer",
        "posix_event_engine_timer_manager",
    ],
)

grpc_cc_library(
    name = "windows_event_engine",
    srcs = ["src/core/lib/event_engine/windows/windows_engine.cc"],
    hdrs = ["src/core/lib/event_engine/windows/windows_engine.h"],
    external_deps = [
        "absl/status",
        "absl/status:statusor",
        "absl/strings",
    ],
    deps = [
        "event_engine_base_hdrs",
        "event_engine_common",
        "event_engine_threaded_executor",
        "event_engine_trace",
        "event_engine_utils",
        "gpr",
        "posix_event_engine_timer_manager",
        "time",
        "windows_iocp",
    ],
)

grpc_cc_library(
    name = "windows_iocp",
    srcs = [
        "src/core/lib/event_engine/windows/iocp.cc",
        "src/core/lib/event_engine/windows/win_socket.cc",
    ],
    hdrs = [
        "src/core/lib/event_engine/windows/iocp.h",
        "src/core/lib/event_engine/windows/win_socket.h",
    ],
    external_deps = [
        "absl/base:core_headers",
        "absl/functional:any_invocable",
        "absl/status",
        "absl/strings:str_format",
    ],
    deps = [
        "error",
        "event_engine_base_hdrs",
        "event_engine_executor",
        "event_engine_poller",
        "event_engine_socket_notifier",
        "event_engine_time_util",
        "event_engine_trace",
        "gpr",
        "gpr_platform",
    ],
)

grpc_cc_library(
    name = "event_engine_common",
    srcs = [
        "src/core/lib/event_engine/resolved_address.cc",
        "src/core/lib/event_engine/slice.cc",
        "src/core/lib/event_engine/slice_buffer.cc",
    ],
    hdrs = [
        "src/core/lib/event_engine/handle_containers.h",
    ],
    external_deps = [
        "absl/container:flat_hash_set",
        "absl/hash",
    ],
    deps = [
        "event_engine_base_hdrs",
        "gpr",
        "gpr_platform",
        "slice",
        "slice_refcount",
    ],
)

grpc_cc_library(
    name = "event_engine_trace",
    srcs = [
        "src/core/lib/event_engine/trace.cc",
    ],
    hdrs = [
        "src/core/lib/event_engine/trace.h",
    ],
    deps = [
        "gpr",
        "gpr_platform",
        "grpc_trace",
    ],
)

# NOTE: this target gets replaced inside Google's build system to be one that
# integrates with other internal systems better. Please do not rename or fold
# this into other targets.
grpc_cc_library(
    name = "default_event_engine_factory",
    srcs = ["src/core/lib/event_engine/default_event_engine_factory.cc"],
    hdrs = ["src/core/lib/event_engine/default_event_engine_factory.h"],
    external_deps = ["absl/memory"],
    select_deps = [{
        "//:windows": ["windows_event_engine"],
        "//:windows_msvc": ["windows_event_engine"],
        "//:windows_other": ["windows_event_engine"],
        "//conditions:default": ["posix_event_engine"],
    }],
    deps = [
        "event_engine_base_hdrs",
        "gpr_platform",
    ],
)

grpc_cc_library(
    name = "default_event_engine",
    srcs = [
        "src/core/lib/event_engine/default_event_engine.cc",
    ],
    hdrs = [
        "src/core/lib/event_engine/default_event_engine.h",
    ],
    external_deps = ["absl/functional:any_invocable"],
    deps = [
        "default_event_engine_factory",
        "event_engine_base_hdrs",
        "gpr",
    ],
)

grpc_cc_library(
    name = "uri_parser",
    srcs = [
        "src/core/lib/uri/uri_parser.cc",
    ],
    hdrs = [
        "src/core/lib/uri/uri_parser.h",
    ],
    external_deps = [
        "absl/status",
        "absl/status:statusor",
        "absl/strings",
        "absl/strings:str_format",
    ],
    visibility = ["@grpc:alt_grpc_base_legacy"],
    deps = ["gpr"],
)

grpc_cc_library(
    name = "channel_args_preconditioning",
    srcs = [
        "src/core/lib/channel/channel_args_preconditioning.cc",
    ],
    hdrs = [
        "src/core/lib/channel/channel_args_preconditioning.h",
    ],
    deps = [
        "channel_args",
        "gpr_platform",
        "grpc_codegen",
    ],
)

grpc_cc_library(
    name = "pid_controller",
    srcs = [
        "src/core/lib/transport/pid_controller.cc",
    ],
    hdrs = [
        "src/core/lib/transport/pid_controller.h",
    ],
    deps = [
        "gpr_platform",
        "useful",
    ],
)

grpc_cc_library(
    name = "bdp_estimator",
    srcs = [
        "src/core/lib/transport/bdp_estimator.cc",
    ],
    hdrs = ["src/core/lib/transport/bdp_estimator.h"],
    deps = [
        "gpr",
        "grpc_trace",
        "time",
    ],
)

grpc_cc_library(
    name = "percent_encoding",
    srcs = [
        "src/core/lib/slice/percent_encoding.cc",
    ],
    hdrs = [
        "src/core/lib/slice/percent_encoding.h",
    ],
    deps = [
        "bitset",
        "gpr",
        "slice",
    ],
)

grpc_cc_library(
    name = "socket_mutator",
    srcs = [
        "src/core/lib/iomgr/socket_mutator.cc",
    ],
    hdrs = [
        "src/core/lib/iomgr/socket_mutator.h",
    ],
    deps = [
        "channel_args",
        "gpr",
        "grpc_codegen",
        "useful",
    ],
)

grpc_cc_library(
    name = "backoff",
    srcs = [
        "src/core/lib/backoff/backoff.cc",
    ],
    hdrs = [
        "src/core/lib/backoff/backoff.h",
    ],
    external_deps = ["absl/random"],
    language = "c++",
    visibility = ["@grpc:alt_grpc_base_legacy"],
    deps = [
        "gpr_platform",
        "time",
    ],
)

grpc_cc_library(
    name = "pollset_set",
    srcs = [
        "src/core/lib/iomgr/pollset_set.cc",
    ],
    hdrs = [
        "src/core/lib/iomgr/pollset_set.h",
    ],
    deps = [
        "gpr",
        "iomgr_fwd",
    ],
)

grpc_cc_library(
    name = "grpc_base",
    srcs = [
        "src/core/lib/address_utils/parse_address.cc",
        "src/core/lib/channel/channel_stack.cc",
        "src/core/lib/channel/channel_stack_builder_impl.cc",
        "src/core/lib/channel/channel_trace.cc",
        "src/core/lib/channel/channelz.cc",
        "src/core/lib/channel/channelz_registry.cc",
        "src/core/lib/channel/connected_channel.cc",
        "src/core/lib/channel/promise_based_filter.cc",
        "src/core/lib/channel/status_util.cc",
        "src/core/lib/compression/compression.cc",
        "src/core/lib/compression/compression_internal.cc",
        "src/core/lib/compression/message_compress.cc",
        "src/core/lib/debug/stats.cc",
        "src/core/lib/debug/stats_data.cc",
        "src/core/lib/event_engine/channel_args_endpoint_config.cc",
        "src/core/lib/iomgr/buffer_list.cc",
        "src/core/lib/iomgr/call_combiner.cc",
        "src/core/lib/iomgr/cfstream_handle.cc",
        "src/core/lib/iomgr/dualstack_socket_posix.cc",
        "src/core/lib/iomgr/endpoint.cc",
        "src/core/lib/iomgr/endpoint_cfstream.cc",
        "src/core/lib/iomgr/endpoint_pair_posix.cc",
        "src/core/lib/iomgr/endpoint_pair_windows.cc",
        "src/core/lib/iomgr/error_cfstream.cc",
        "src/core/lib/iomgr/ev_apple.cc",
        "src/core/lib/iomgr/ev_epoll1_linux.cc",
        "src/core/lib/iomgr/ev_poll_posix.cc",
        "src/core/lib/iomgr/ev_posix.cc",
        "src/core/lib/iomgr/ev_windows.cc",
        "src/core/lib/iomgr/fork_posix.cc",
        "src/core/lib/iomgr/fork_windows.cc",
        "src/core/lib/iomgr/gethostname_fallback.cc",
        "src/core/lib/iomgr/gethostname_host_name_max.cc",
        "src/core/lib/iomgr/gethostname_sysconf.cc",
        "src/core/lib/iomgr/grpc_if_nametoindex_posix.cc",
        "src/core/lib/iomgr/grpc_if_nametoindex_unsupported.cc",
        "src/core/lib/iomgr/internal_errqueue.cc",
        "src/core/lib/iomgr/iocp_windows.cc",
        "src/core/lib/iomgr/iomgr.cc",
        "src/core/lib/iomgr/iomgr_posix.cc",
        "src/core/lib/iomgr/iomgr_posix_cfstream.cc",
        "src/core/lib/iomgr/iomgr_windows.cc",
        "src/core/lib/iomgr/load_file.cc",
        "src/core/lib/iomgr/lockfree_event.cc",
        "src/core/lib/iomgr/polling_entity.cc",
        "src/core/lib/iomgr/pollset.cc",
        "src/core/lib/iomgr/pollset_set_windows.cc",
        "src/core/lib/iomgr/pollset_windows.cc",
        "src/core/lib/iomgr/resolve_address.cc",
        "src/core/lib/iomgr/resolve_address_posix.cc",
        "src/core/lib/iomgr/resolve_address_windows.cc",
        "src/core/lib/iomgr/socket_factory_posix.cc",
        "src/core/lib/iomgr/socket_mutator.cc",
        "src/core/lib/iomgr/socket_utils_common_posix.cc",
        "src/core/lib/iomgr/socket_utils_linux.cc",
        "src/core/lib/iomgr/socket_utils_posix.cc",
        "src/core/lib/iomgr/socket_windows.cc",
        "src/core/lib/iomgr/tcp_client.cc",
        "src/core/lib/iomgr/tcp_client_cfstream.cc",
        "src/core/lib/iomgr/tcp_client_posix.cc",
        "src/core/lib/iomgr/tcp_client_windows.cc",
        "src/core/lib/iomgr/tcp_posix.cc",
        "src/core/lib/iomgr/tcp_server.cc",
        "src/core/lib/iomgr/tcp_server_posix.cc",
        "src/core/lib/iomgr/tcp_server_utils_posix_common.cc",
        "src/core/lib/iomgr/tcp_server_utils_posix_ifaddrs.cc",
        "src/core/lib/iomgr/tcp_server_utils_posix_noifaddrs.cc",
        "src/core/lib/iomgr/tcp_server_windows.cc",
        "src/core/lib/iomgr/tcp_windows.cc",
        "src/core/lib/iomgr/unix_sockets_posix.cc",
        "src/core/lib/iomgr/unix_sockets_posix_noop.cc",
        "src/core/lib/iomgr/wakeup_fd_eventfd.cc",
        "src/core/lib/iomgr/wakeup_fd_nospecial.cc",
        "src/core/lib/iomgr/wakeup_fd_pipe.cc",
        "src/core/lib/iomgr/wakeup_fd_posix.cc",
        "src/core/lib/resource_quota/api.cc",
        "src/core/lib/slice/b64.cc",
        "src/core/lib/slice/slice_api.cc",
        "src/core/lib/slice/slice_buffer_api.cc",
        "src/core/lib/surface/api_trace.cc",
        "src/core/lib/surface/builtins.cc",
        "src/core/lib/surface/byte_buffer.cc",
        "src/core/lib/surface/byte_buffer_reader.cc",
        "src/core/lib/surface/call.cc",
        "src/core/lib/surface/call_details.cc",
        "src/core/lib/surface/call_log_batch.cc",
        "src/core/lib/surface/channel.cc",
        "src/core/lib/surface/channel_ping.cc",
        "src/core/lib/surface/completion_queue.cc",
        "src/core/lib/surface/completion_queue_factory.cc",
        "src/core/lib/surface/event_string.cc",
        "src/core/lib/surface/lame_client.cc",
        "src/core/lib/surface/metadata_array.cc",
        "src/core/lib/surface/server.cc",
        "src/core/lib/surface/validate_metadata.cc",
        "src/core/lib/surface/version.cc",
        "src/core/lib/transport/connectivity_state.cc",
        "src/core/lib/transport/error_utils.cc",
        "src/core/lib/transport/metadata_batch.cc",
        "src/core/lib/transport/parsed_metadata.cc",
        "src/core/lib/transport/status_conversion.cc",
        "src/core/lib/transport/timeout_encoding.cc",
        "src/core/lib/transport/transport.cc",
        "src/core/lib/transport/transport_op_string.cc",
    ],
    hdrs = [
        "src/core/lib/transport/error_utils.h",
        "src/core/lib/address_utils/parse_address.h",
        "src/core/lib/channel/call_finalization.h",
        "src/core/lib/channel/call_tracer.h",
        "src/core/lib/channel/channel_stack.h",
        "src/core/lib/channel/promise_based_filter.h",
        "src/core/lib/channel/channel_stack_builder_impl.h",
        "src/core/lib/channel/channel_trace.h",
        "src/core/lib/channel/channelz.h",
        "src/core/lib/channel/channelz_registry.h",
        "src/core/lib/channel/connected_channel.h",
        "src/core/lib/channel/context.h",
        "src/core/lib/channel/status_util.h",
        "src/core/lib/compression/compression_internal.h",
        "src/core/lib/resource_quota/api.h",
        "src/core/lib/compression/message_compress.h",
        "src/core/lib/debug/stats.h",
        "src/core/lib/debug/stats_data.h",
        "src/core/lib/event_engine/channel_args_endpoint_config.h",
        "src/core/lib/iomgr/block_annotate.h",
        "src/core/lib/iomgr/buffer_list.h",
        "src/core/lib/iomgr/call_combiner.h",
        "src/core/lib/iomgr/cfstream_handle.h",
        "src/core/lib/iomgr/dynamic_annotations.h",
        "src/core/lib/iomgr/endpoint.h",
        "src/core/lib/iomgr/endpoint_cfstream.h",
        "src/core/lib/iomgr/endpoint_pair.h",
        "src/core/lib/iomgr/error_cfstream.h",
        "src/core/lib/iomgr/ev_apple.h",
        "src/core/lib/iomgr/ev_epoll1_linux.h",
        "src/core/lib/iomgr/ev_poll_posix.h",
        "src/core/lib/iomgr/ev_posix.h",
        "src/core/lib/iomgr/gethostname.h",
        "src/core/lib/iomgr/grpc_if_nametoindex.h",
        "src/core/lib/iomgr/internal_errqueue.h",
        "src/core/lib/iomgr/iocp_windows.h",
        "src/core/lib/iomgr/iomgr.h",
        "src/core/lib/iomgr/load_file.h",
        "src/core/lib/iomgr/lockfree_event.h",
        "src/core/lib/iomgr/nameser.h",
        "src/core/lib/iomgr/polling_entity.h",
        "src/core/lib/iomgr/pollset.h",
        "src/core/lib/iomgr/pollset_set_windows.h",
        "src/core/lib/iomgr/pollset_windows.h",
        "src/core/lib/iomgr/python_util.h",
        "src/core/lib/iomgr/resolve_address.h",
        "src/core/lib/iomgr/resolve_address_impl.h",
        "src/core/lib/iomgr/resolve_address_posix.h",
        "src/core/lib/iomgr/resolve_address_windows.h",
        "src/core/lib/iomgr/sockaddr.h",
        "src/core/lib/iomgr/sockaddr_posix.h",
        "src/core/lib/iomgr/sockaddr_windows.h",
        "src/core/lib/iomgr/socket_factory_posix.h",
        "src/core/lib/iomgr/socket_mutator.h",
        "src/core/lib/iomgr/socket_utils_posix.h",
        "src/core/lib/iomgr/socket_windows.h",
        "src/core/lib/iomgr/tcp_client.h",
        "src/core/lib/iomgr/tcp_client_posix.h",
        "src/core/lib/iomgr/tcp_posix.h",
        "src/core/lib/iomgr/tcp_server.h",
        "src/core/lib/iomgr/tcp_server_utils_posix.h",
        "src/core/lib/iomgr/tcp_windows.h",
        "src/core/lib/iomgr/unix_sockets_posix.h",
        "src/core/lib/iomgr/wakeup_fd_pipe.h",
        "src/core/lib/iomgr/wakeup_fd_posix.h",
        "src/core/lib/slice/b64.h",
        "src/core/lib/surface/api_trace.h",
        "src/core/lib/surface/builtins.h",
        "src/core/lib/surface/call.h",
        "src/core/lib/surface/call_test_only.h",
        "src/core/lib/surface/channel.h",
        "src/core/lib/surface/completion_queue.h",
        "src/core/lib/surface/completion_queue_factory.h",
        "src/core/lib/surface/event_string.h",
        "src/core/lib/surface/init.h",
        "src/core/lib/surface/lame_client.h",
        "src/core/lib/surface/server.h",
        "src/core/lib/surface/validate_metadata.h",
        "src/core/lib/transport/connectivity_state.h",
        "src/core/lib/transport/metadata_batch.h",
        "src/core/lib/transport/parsed_metadata.h",
        "src/core/lib/transport/status_conversion.h",
        "src/core/lib/transport/timeout_encoding.h",
        "src/core/lib/transport/transport.h",
        "src/core/lib/transport/transport_impl.h",
    ] +
    # TODO(ctiller): remove these
    # These headers used to be vended by this target, but they have been split
    # out into separate targets now. In order to transition downstream code, we
    # re-export these headers from here for now, and when LSC's have completed
    # to clean this up, we'll remove these.
    [
        "src/core/lib/iomgr/closure.h",
        "src/core/lib/iomgr/error.h",
        "src/core/lib/slice/slice_internal.h",
        "src/core/lib/slice/slice_string_helpers.h",
        "src/core/lib/iomgr/exec_ctx.h",
        "src/core/lib/iomgr/executor.h",
        "src/core/lib/iomgr/combiner.h",
        "src/core/lib/iomgr/iomgr_internal.h",
        "src/core/lib/channel/channel_args.h",
        "src/core/lib/channel/channel_stack_builder.h",
    ],
    external_deps = [
        "absl/base:core_headers",
        "absl/container:flat_hash_map",
        "absl/container:inlined_vector",
        "absl/functional:any_invocable",
        "absl/functional:function_ref",
        "absl/memory",
        "absl/meta:type_traits",
        "absl/random",
        "absl/status",
        "absl/status:statusor",
        "absl/strings",
        "absl/strings:str_format",
        "absl/synchronization",
        "absl/time",
        "absl/types:optional",
        "absl/types:variant",
        "absl/utility",
        "madler_zlib",
    ],
    language = "c++",
    public_hdrs = GRPC_PUBLIC_HDRS + GRPC_PUBLIC_EVENT_ENGINE_HDRS,
    tags = ["nofixdeps"],
    visibility = ["@grpc:alt_grpc_base_legacy"],
    deps = [
        "activity",
        "arena",
        "arena_promise",
        "atomic_utils",
        "avl",
        "bitset",
        "channel_args",
        "channel_args_preconditioning",
        "channel_fwd",
        "channel_init",
        "channel_stack_builder",
        "channel_stack_type",
        "chunked_vector",
        "closure",
        "config",
        "context",
        "cpp_impl_of",
        "debug_location",
        "default_event_engine",
        "dual_ref_counted",
        "error",
        "event_engine_common",
        "exec_ctx",
        "experiments",
        "gpr",
        "gpr_atm",
        "gpr_manual_constructor",
        "gpr_murmur_hash",
        "gpr_spinlock",
        "gpr_tls",
        "grpc_public_hdrs",
        "grpc_sockaddr",
        "grpc_trace",
        "handshaker_registry",
        "http2_errors",
        "init_internally",
        "iomgr_fwd",
        "iomgr_port",
        "iomgr_timer",
        "json",
        "latch",
        "memory_quota",
        "notification",
        "orphanable",
        "packed_table",
        "poll",
        "pollset_set",
        "promise",
        "ref_counted",
        "ref_counted_ptr",
        "resolved_address",
        "resource_quota",
        "resource_quota_trace",
        "slice",
        "slice_buffer",
        "slice_refcount",
        "sockaddr_utils",
        "status_helper",
        "table",
        "thread_quota",
        "time",
        "transport_fwd",
        "uri_parser",
        "useful",
        "work_serializer",
    ],
)

grpc_cc_library(
    name = "http2_errors",
    hdrs = [
        "src/core/lib/transport/http2_errors.h",
    ],
)

grpc_cc_library(
    name = "channel_stack_type",
    srcs = [
        "src/core/lib/surface/channel_stack_type.cc",
    ],
    hdrs = [
        "src/core/lib/surface/channel_stack_type.h",
    ],
    language = "c++",
    deps = ["gpr_platform"],
)

grpc_cc_library(
    name = "channel_init",
    srcs = [
        "src/core/lib/surface/channel_init.cc",
    ],
    hdrs = [
        "src/core/lib/surface/channel_init.h",
    ],
    language = "c++",
    deps = [
        "channel_stack_builder",
        "channel_stack_type",
        "gpr_platform",
    ],
)

grpc_cc_library(
    name = "single_set_ptr",
    hdrs = [
        "src/core/lib/gprpp/single_set_ptr.h",
    ],
    language = "c++",
    deps = ["gpr"],
)

grpc_cc_library(
    name = "channel_stack_builder",
    srcs = [
        "src/core/lib/channel/channel_stack_builder.cc",
    ],
    hdrs = [
        "src/core/lib/channel/channel_stack_builder.h",
    ],
    external_deps = [
        "absl/status:statusor",
        "absl/strings",
    ],
    language = "c++",
    visibility = ["@grpc:alt_grpc_base_legacy"],
    deps = [
        "channel_args",
        "channel_fwd",
        "channel_stack_type",
        "gpr",
        "ref_counted_ptr",
        "transport_fwd",
    ],
)

grpc_cc_library(
    name = "grpc_common",
    defines = select({
        "grpc_no_rls": ["GRPC_NO_RLS"],
        "//conditions:default": [],
    }),
    language = "c++",
    select_deps = [
        {
            "grpc_no_rls": [],
            "//conditions:default": ["grpc_lb_policy_rls"],
        },
    ],
    tags = ["nofixdeps"],
    deps = [
        "grpc_base",
        # standard plugins
        "census",
        "grpc_deadline_filter",
        "grpc_client_authority_filter",
        "grpc_lb_policy_grpclb",
        "grpc_lb_policy_outlier_detection",
        "grpc_lb_policy_pick_first",
        "grpc_lb_policy_priority",
        "grpc_lb_policy_ring_hash",
        "grpc_lb_policy_round_robin",
        "grpc_lb_policy_weighted_target",
        "grpc_channel_idle_filter",
        "grpc_message_size_filter",
        "grpc_resolver_binder",
        "grpc_resolver_dns_ares",
        "grpc_resolver_fake",
        "grpc_resolver_dns_native",
        "grpc_resolver_sockaddr",
        "grpc_transport_chttp2_client_connector",
        "grpc_transport_chttp2_server",
        "grpc_transport_inproc",
        "grpc_fault_injection_filter",
    ],
)

grpc_cc_library(
    name = "grpc_service_config",
    hdrs = [
        "src/core/lib/service_config/service_config.h",
        "src/core/lib/service_config/service_config_call_data.h",
    ],
    external_deps = ["absl/strings"],
    language = "c++",
    deps = [
        "gpr_platform",
        "ref_counted",
        "ref_counted_ptr",
        "service_config_parser",
        "slice_refcount",
        "unique_type_name",
        "useful",
    ],
)

grpc_cc_library(
    name = "grpc_service_config_impl",
    srcs = [
        "src/core/lib/service_config/service_config_impl.cc",
    ],
    hdrs = [
        "src/core/lib/service_config/service_config_impl.h",
    ],
    external_deps = [
        "absl/memory",
        "absl/status",
        "absl/status:statusor",
        "absl/strings",
    ],
    language = "c++",
    visibility = ["@grpc:client_channel"],
    deps = [
        "channel_args",
        "config",
        "gpr",
        "grpc_service_config",
        "json",
        "ref_counted_ptr",
        "service_config_parser",
        "slice",
        "slice_refcount",
    ],
)

grpc_cc_library(
    name = "service_config_parser",
    srcs = [
        "src/core/lib/service_config/service_config_parser.cc",
    ],
    hdrs = [
        "src/core/lib/service_config/service_config_parser.h",
    ],
    external_deps = [
        "absl/status",
        "absl/status:statusor",
        "absl/strings",
    ],
    language = "c++",
    deps = [
        "channel_args",
        "gpr",
        "json",
    ],
)

grpc_cc_library(
    name = "server_address",
    srcs = [
        "src/core/lib/resolver/server_address.cc",
    ],
    hdrs = [
        "src/core/lib/resolver/server_address.h",
    ],
    external_deps = [
        "absl/memory",
        "absl/status",
        "absl/status:statusor",
        "absl/strings",
        "absl/strings:str_format",
    ],
    language = "c++",
    visibility = ["@grpc:client_channel"],
    deps = [
        "channel_args",
        "gpr_platform",
        "resolved_address",
        "sockaddr_utils",
        "useful",
    ],
)

grpc_cc_library(
    name = "grpc_resolver",
    srcs = [
        "src/core/lib/resolver/resolver.cc",
        "src/core/lib/resolver/resolver_registry.cc",
    ],
    hdrs = [
        "src/core/lib/resolver/resolver.h",
        "src/core/lib/resolver/resolver_factory.h",
        "src/core/lib/resolver/resolver_registry.h",
    ],
    external_deps = [
        "absl/status",
        "absl/status:statusor",
        "absl/strings",
        "absl/strings:str_format",
    ],
    language = "c++",
    visibility = ["@grpc:client_channel"],
    deps = [
        "channel_args",
        "gpr",
        "grpc_service_config",
        "grpc_trace",
        "iomgr_fwd",
        "orphanable",
        "ref_counted_ptr",
        "server_address",
        "uri_parser",
    ],
)

grpc_cc_library(
    name = "notification",
    hdrs = [
        "src/core/lib/gprpp/notification.h",
    ],
    external_deps = ["absl/time"],
    deps = ["gpr"],
)

grpc_cc_library(
    name = "channel_args",
    srcs = [
        "src/core/lib/channel/channel_args.cc",
    ],
    hdrs = [
        "src/core/lib/channel/channel_args.h",
    ],
    external_deps = [
        "absl/meta:type_traits",
        "absl/strings",
        "absl/strings:str_format",
        "absl/types:optional",
        "absl/types:variant",
    ],
    language = "c++",
    deps = [
        "avl",
        "channel_stack_type",
        "debug_location",
        "dual_ref_counted",
        "gpr",
        "grpc_codegen",
        "match",
        "ref_counted",
        "ref_counted_ptr",
        "time",
        "useful",
    ],
)

grpc_cc_library(
    name = "resolved_address",
    hdrs = ["src/core/lib/iomgr/resolved_address.h"],
    language = "c++",
    deps = [
        "gpr_platform",
        "iomgr_port",
    ],
)

grpc_cc_library(
    name = "lb_policy",
    srcs = ["src/core/lib/load_balancing/lb_policy.cc"],
    hdrs = ["src/core/lib/load_balancing/lb_policy.h"],
    external_deps = [
        "absl/status",
        "absl/status:statusor",
        "absl/strings",
        "absl/types:optional",
        "absl/types:variant",
    ],
    deps = [
        "channel_args",
        "closure",
        "debug_location",
        "error",
        "exec_ctx",
        "gpr_platform",
        "grpc_backend_metric_data",
        "grpc_codegen",
        "grpc_trace",
        "iomgr_fwd",
        "orphanable",
        "pollset_set",
        "ref_counted",
        "ref_counted_ptr",
        "server_address",
        "subchannel_interface",
        "work_serializer",
    ],
)

grpc_cc_library(
    name = "lb_policy_factory",
    hdrs = ["src/core/lib/load_balancing/lb_policy_factory.h"],
    external_deps = [
        "absl/status:statusor",
        "absl/strings",
    ],
    deps = [
        "gpr_platform",
        "json",
        "lb_policy",
        "orphanable",
        "ref_counted_ptr",
    ],
)

grpc_cc_library(
    name = "lb_policy_registry",
    srcs = ["src/core/lib/load_balancing/lb_policy_registry.cc"],
    hdrs = ["src/core/lib/load_balancing/lb_policy_registry.h"],
    external_deps = [
        "absl/status",
        "absl/status:statusor",
        "absl/strings",
        "absl/strings:str_format",
    ],
    deps = [
        "gpr",
        "json",
        "lb_policy",
        "lb_policy_factory",
        "orphanable",
        "ref_counted_ptr",
    ],
)

grpc_cc_library(
    name = "subchannel_interface",
    hdrs = ["src/core/lib/load_balancing/subchannel_interface.h"],
    external_deps = ["absl/status"],
    deps = [
        "channel_args",
        "gpr_platform",
        "grpc_codegen",
        "iomgr_fwd",
        "ref_counted",
        "ref_counted_ptr",
    ],
)

grpc_cc_library(
    name = "proxy_mapper",
    hdrs = ["src/core/lib/handshaker/proxy_mapper.h"],
    external_deps = [
        "absl/strings",
        "absl/types:optional",
    ],
    deps = [
        "channel_args",
        "gpr_platform",
        "resolved_address",
    ],
)

grpc_cc_library(
    name = "proxy_mapper_registry",
    srcs = ["src/core/lib/handshaker/proxy_mapper_registry.cc"],
    hdrs = ["src/core/lib/handshaker/proxy_mapper_registry.h"],
    external_deps = [
        "absl/strings",
        "absl/types:optional",
    ],
    deps = [
        "channel_args",
        "gpr_platform",
        "proxy_mapper",
        "resolved_address",
    ],
)

grpc_cc_library(
    name = "grpc_client_channel",
    srcs = [
        "src/core/ext/filters/client_channel/backend_metric.cc",
        "src/core/ext/filters/client_channel/backup_poller.cc",
        "src/core/ext/filters/client_channel/channel_connectivity.cc",
        "src/core/ext/filters/client_channel/client_channel.cc",
        "src/core/ext/filters/client_channel/client_channel_channelz.cc",
        "src/core/ext/filters/client_channel/client_channel_factory.cc",
        "src/core/ext/filters/client_channel/client_channel_plugin.cc",
        "src/core/ext/filters/client_channel/config_selector.cc",
        "src/core/ext/filters/client_channel/dynamic_filters.cc",
        "src/core/ext/filters/client_channel/global_subchannel_pool.cc",
        "src/core/ext/filters/client_channel/health/health_check_client.cc",
        "src/core/ext/filters/client_channel/http_proxy.cc",
        "src/core/ext/filters/client_channel/lb_policy/child_policy_handler.cc",
        "src/core/ext/filters/client_channel/lb_policy/oob_backend_metric.cc",
        "src/core/ext/filters/client_channel/local_subchannel_pool.cc",
        "src/core/ext/filters/client_channel/resolver_result_parsing.cc",
        "src/core/ext/filters/client_channel/retry_filter.cc",
        "src/core/ext/filters/client_channel/retry_service_config.cc",
        "src/core/ext/filters/client_channel/retry_throttle.cc",
        "src/core/ext/filters/client_channel/service_config_channel_arg_filter.cc",
        "src/core/ext/filters/client_channel/subchannel.cc",
        "src/core/ext/filters/client_channel/subchannel_pool_interface.cc",
        "src/core/ext/filters/client_channel/subchannel_stream_client.cc",
    ],
    hdrs = [
        "src/core/ext/filters/client_channel/backend_metric.h",
        "src/core/ext/filters/client_channel/backup_poller.h",
        "src/core/ext/filters/client_channel/client_channel.h",
        "src/core/ext/filters/client_channel/client_channel_channelz.h",
        "src/core/ext/filters/client_channel/client_channel_factory.h",
        "src/core/ext/filters/client_channel/config_selector.h",
        "src/core/ext/filters/client_channel/connector.h",
        "src/core/ext/filters/client_channel/dynamic_filters.h",
        "src/core/ext/filters/client_channel/global_subchannel_pool.h",
        "src/core/ext/filters/client_channel/health/health_check_client.h",
        "src/core/ext/filters/client_channel/http_proxy.h",
        "src/core/ext/filters/client_channel/lb_policy/child_policy_handler.h",
        "src/core/ext/filters/client_channel/lb_policy/oob_backend_metric.h",
        "src/core/ext/filters/client_channel/local_subchannel_pool.h",
        "src/core/ext/filters/client_channel/resolver_result_parsing.h",
        "src/core/ext/filters/client_channel/retry_filter.h",
        "src/core/ext/filters/client_channel/retry_service_config.h",
        "src/core/ext/filters/client_channel/retry_throttle.h",
        "src/core/ext/filters/client_channel/subchannel.h",
        "src/core/ext/filters/client_channel/subchannel_interface_internal.h",
        "src/core/ext/filters/client_channel/subchannel_pool_interface.h",
        "src/core/ext/filters/client_channel/subchannel_stream_client.h",
    ],
    external_deps = [
        "absl/base:core_headers",
        "absl/container:inlined_vector",
        "absl/memory",
        "absl/status",
        "absl/status:statusor",
        "absl/strings",
        "absl/strings:cord",
        "absl/types:optional",
        "absl/types:variant",
        "upb_lib",
    ],
    language = "c++",
    visibility = ["@grpc:client_channel"],
    deps = [
        "arena",
        "backoff",
        "channel_fwd",
        "channel_init",
        "channel_stack_type",
        "config",
        "construct_destruct",
        "debug_location",
        "default_event_engine",
        "dual_ref_counted",
        "env",
        "gpr",
        "gpr_atm",
        "grpc_backend_metric_data",
        "grpc_base",
        "grpc_codegen",
        "grpc_deadline_filter",
        "grpc_health_upb",
        "grpc_public_hdrs",
        "grpc_resolver",
        "grpc_service_config",
        "grpc_service_config_impl",
        "grpc_trace",
        "http_connect_handshaker",
        "init_internally",
        "iomgr_fwd",
        "iomgr_timer",
        "json",
        "json_util",
        "lb_policy",
        "lb_policy_registry",
        "memory_quota",
        "orphanable",
        "pollset_set",
        "protobuf_duration_upb",
        "proxy_mapper",
        "proxy_mapper_registry",
        "ref_counted",
        "ref_counted_ptr",
        "resolved_address",
        "resource_quota",
        "server_address",
        "service_config_parser",
        "slice",
        "slice_buffer",
        "slice_refcount",
        "sockaddr_utils",
        "subchannel_interface",
        "time",
        "transport_fwd",
        "unique_type_name",
        "uri_parser",
        "useful",
        "work_serializer",
        "xds_orca_service_upb",
        "xds_orca_upb",
    ],
)

grpc_cc_library(
    name = "grpc_server_config_selector",
    srcs = [
        "src/core/ext/filters/server_config_selector/server_config_selector.cc",
    ],
    hdrs = [
        "src/core/ext/filters/server_config_selector/server_config_selector.h",
    ],
    external_deps = [
        "absl/status:statusor",
        "absl/strings",
    ],
    language = "c++",
    deps = [
        "channel_args",
        "dual_ref_counted",
        "gpr_platform",
        "grpc_base",
        "grpc_codegen",
        "grpc_service_config",
        "ref_counted",
        "ref_counted_ptr",
        "service_config_parser",
        "useful",
    ],
)

grpc_cc_library(
    name = "grpc_server_config_selector_filter",
    srcs = [
        "src/core/ext/filters/server_config_selector/server_config_selector_filter.cc",
    ],
    hdrs = [
        "src/core/ext/filters/server_config_selector/server_config_selector_filter.h",
    ],
    external_deps = [
        "absl/base:core_headers",
        "absl/memory",
        "absl/status",
        "absl/status:statusor",
        "absl/types:optional",
    ],
    language = "c++",
    deps = [
        "arena",
        "arena_promise",
        "channel_args",
        "channel_fwd",
        "context",
        "gpr",
        "grpc_base",
        "grpc_server_config_selector",
        "grpc_service_config",
        "promise",
        "ref_counted_ptr",
    ],
)

grpc_cc_library(
    name = "sorted_pack",
    hdrs = [
        "src/core/lib/gprpp/sorted_pack.h",
    ],
    language = "c++",
    deps = ["gpr_platform"],
)

grpc_cc_library(
    name = "idle_filter_state",
    srcs = [
        "src/core/ext/filters/channel_idle/idle_filter_state.cc",
    ],
    hdrs = [
        "src/core/ext/filters/channel_idle/idle_filter_state.h",
    ],
    language = "c++",
    deps = ["gpr_platform"],
)

grpc_cc_library(
    name = "grpc_channel_idle_filter",
    srcs = [
        "src/core/ext/filters/channel_idle/channel_idle_filter.cc",
    ],
    hdrs = [
        "src/core/ext/filters/channel_idle/channel_idle_filter.h",
    ],
    external_deps = [
        "absl/status",
        "absl/status:statusor",
        "absl/types:optional",
    ],
    deps = [
        "activity",
        "arena_promise",
        "channel_args",
        "channel_fwd",
        "channel_init",
        "channel_stack_builder",
        "channel_stack_type",
        "closure",
        "config",
        "debug_location",
        "exec_ctx",
        "exec_ctx_wakeup_scheduler",
        "gpr",
        "grpc_base",
        "grpc_codegen",
        "grpc_trace",
        "http2_errors",
        "idle_filter_state",
        "loop",
        "orphanable",
        "poll",
        "promise",
        "ref_counted_ptr",
        "single_set_ptr",
        "sleep",
        "time",
        "try_seq",
    ],
)

grpc_cc_library(
    name = "grpc_deadline_filter",
    srcs = [
        "src/core/ext/filters/deadline/deadline_filter.cc",
    ],
    hdrs = [
        "src/core/ext/filters/deadline/deadline_filter.h",
    ],
    external_deps = [
        "absl/status",
        "absl/types:optional",
    ],
    language = "c++",
    deps = [
        "arena",
        "channel_args",
        "channel_fwd",
        "channel_init",
        "channel_stack_builder",
        "channel_stack_type",
        "closure",
        "config",
        "debug_location",
        "exec_ctx",
        "gpr",
        "grpc_base",
        "grpc_codegen",
        "grpc_public_hdrs",
        "iomgr_timer",
        "time",
    ],
)

grpc_cc_library(
    name = "grpc_client_authority_filter",
    srcs = [
        "src/core/ext/filters/http/client_authority_filter.cc",
    ],
    hdrs = [
        "src/core/ext/filters/http/client_authority_filter.h",
    ],
    external_deps = [
        "absl/status",
        "absl/status:statusor",
        "absl/strings",
        "absl/types:optional",
    ],
    language = "c++",
    deps = [
        "arena_promise",
        "channel_args",
        "channel_fwd",
        "channel_init",
        "channel_stack_builder",
        "channel_stack_type",
        "config",
        "gpr_platform",
        "grpc_base",
        "grpc_codegen",
        "slice",
    ],
)

grpc_cc_library(
    name = "grpc_message_size_filter",
    srcs = [
        "src/core/ext/filters/message_size/message_size_filter.cc",
    ],
    hdrs = [
        "src/core/ext/filters/message_size/message_size_filter.h",
    ],
    external_deps = [
        "absl/memory",
        "absl/status",
        "absl/status:statusor",
        "absl/strings",
        "absl/strings:str_format",
        "absl/types:optional",
    ],
    language = "c++",
    deps = [
        "channel_args",
        "channel_fwd",
        "channel_init",
        "channel_stack_builder",
        "channel_stack_type",
        "closure",
        "config",
        "debug_location",
        "gpr",
        "grpc_base",
        "grpc_codegen",
        "grpc_public_hdrs",
        "grpc_service_config",
        "json",
        "service_config_parser",
        "slice_buffer",
    ],
)

grpc_cc_library(
    name = "grpc_fault_injection_filter",
    srcs = [
        "src/core/ext/filters/fault_injection/fault_injection_filter.cc",
        "src/core/ext/filters/fault_injection/service_config_parser.cc",
    ],
    hdrs = [
        "src/core/ext/filters/fault_injection/fault_injection_filter.h",
        "src/core/ext/filters/fault_injection/service_config_parser.h",
    ],
    external_deps = [
        "absl/base:core_headers",
        "absl/memory",
        "absl/random",
        "absl/status",
        "absl/status:statusor",
        "absl/strings",
        "absl/types:optional",
    ],
    language = "c++",
    deps = [
        "arena_promise",
        "channel_fwd",
        "config",
        "context",
        "gpr",
        "grpc_base",
        "grpc_public_hdrs",
        "grpc_service_config",
        "grpc_trace",
        "json",
        "json_util",
        "service_config_parser",
        "sleep",
        "time",
        "try_seq",
    ],
)

grpc_cc_library(
    name = "grpc_rbac_filter",
    srcs = [
        "src/core/ext/filters/rbac/rbac_filter.cc",
        "src/core/ext/filters/rbac/rbac_service_config_parser.cc",
    ],
    hdrs = [
        "src/core/ext/filters/rbac/rbac_filter.h",
        "src/core/ext/filters/rbac/rbac_service_config_parser.h",
    ],
    external_deps = [
        "absl/memory",
        "absl/status",
        "absl/status:statusor",
        "absl/strings",
        "absl/strings:str_format",
        "absl/types:optional",
    ],
    language = "c++",
    deps = [
        "channel_args",
        "channel_fwd",
        "closure",
        "config",
        "debug_location",
        "gpr",
        "grpc_authorization_base",
        "grpc_base",
        "grpc_matchers",
        "grpc_public_hdrs",
        "grpc_rbac_engine",
        "grpc_security_base",
        "grpc_service_config",
        "json",
        "json_util",
        "service_config_parser",
        "transport_fwd",
    ],
)

grpc_cc_library(
    name = "grpc_http_filters",
    srcs = [
        "src/core/ext/filters/http/client/http_client_filter.cc",
        "src/core/ext/filters/http/http_filters_plugin.cc",
        "src/core/ext/filters/http/message_compress/message_compress_filter.cc",
        "src/core/ext/filters/http/message_compress/message_decompress_filter.cc",
        "src/core/ext/filters/http/server/http_server_filter.cc",
    ],
    hdrs = [
        "src/core/ext/filters/http/client/http_client_filter.h",
        "src/core/ext/filters/http/message_compress/message_compress_filter.h",
        "src/core/ext/filters/http/message_compress/message_decompress_filter.h",
        "src/core/ext/filters/http/server/http_server_filter.h",
    ],
    external_deps = [
        "absl/base:core_headers",
        "absl/meta:type_traits",
        "absl/status",
        "absl/status:statusor",
        "absl/strings",
        "absl/strings:str_format",
        "absl/types:optional",
    ],
    language = "c++",
    visibility = ["@grpc:http"],
    deps = [
        "arena",
        "arena_promise",
        "basic_seq",
        "call_push_pull",
        "channel_fwd",
        "channel_init",
        "channel_stack_type",
        "config",
        "context",
        "debug_location",
        "gpr",
        "grpc_base",
        "grpc_codegen",
        "grpc_message_size_filter",
        "grpc_public_hdrs",
        "grpc_trace",
        "latch",
        "percent_encoding",
        "promise",
        "seq",
        "slice",
        "slice_buffer",
        "transport_fwd",
    ],
)

grpc_cc_library(
    name = "grpc_codegen",
    language = "c++",
    public_hdrs = [
        "include/grpc/impl/codegen/byte_buffer.h",
        "include/grpc/impl/codegen/byte_buffer_reader.h",
        "include/grpc/impl/codegen/compression_types.h",
        "include/grpc/impl/codegen/connectivity_state.h",
        "include/grpc/impl/codegen/grpc_types.h",
        "include/grpc/impl/codegen/propagation_bits.h",
        "include/grpc/impl/codegen/status.h",
        "include/grpc/impl/codegen/slice.h",
    ],
    visibility = ["@grpc:public"],
    deps = ["gpr"],
)

grpc_cc_library(
    name = "grpc_grpclb_balancer_addresses",
    srcs = [
        "src/core/ext/filters/client_channel/lb_policy/grpclb/grpclb_balancer_addresses.cc",
    ],
    hdrs = [
        "src/core/ext/filters/client_channel/lb_policy/grpclb/grpclb_balancer_addresses.h",
    ],
    language = "c++",
    visibility = ["@grpc:grpclb"],
    deps = [
        "channel_args",
        "gpr_platform",
        "grpc_codegen",
        "server_address",
        "useful",
    ],
)

grpc_cc_library(
    name = "grpc_lb_policy_grpclb",
    srcs = [
        "src/core/ext/filters/client_channel/lb_policy/grpclb/client_load_reporting_filter.cc",
        "src/core/ext/filters/client_channel/lb_policy/grpclb/grpclb.cc",
        "src/core/ext/filters/client_channel/lb_policy/grpclb/grpclb_client_stats.cc",
        "src/core/ext/filters/client_channel/lb_policy/grpclb/load_balancer_api.cc",
    ],
    hdrs = [
        "src/core/ext/filters/client_channel/lb_policy/grpclb/client_load_reporting_filter.h",
        "src/core/ext/filters/client_channel/lb_policy/grpclb/grpclb.h",
        "src/core/ext/filters/client_channel/lb_policy/grpclb/grpclb_client_stats.h",
        "src/core/ext/filters/client_channel/lb_policy/grpclb/load_balancer_api.h",
    ],
    external_deps = [
        "absl/base:core_headers",
        "absl/container:inlined_vector",
        "absl/memory",
        "absl/status",
        "absl/status:statusor",
        "absl/strings",
        "absl/strings:str_format",
        "absl/types:optional",
        "absl/types:variant",
        "upb_lib",
    ],
    language = "c++",
    deps = [
        "backoff",
        "channel_fwd",
        "channel_init",
        "channel_stack_type",
        "config",
        "debug_location",
        "default_event_engine",
        "gpr",
        "gpr_atm",
        "grpc_base",
        "grpc_client_channel",
        "grpc_codegen",
        "grpc_grpclb_balancer_addresses",
        "grpc_lb_upb",
        "grpc_public_hdrs",
        "grpc_resolver",
        "grpc_resolver_fake",
        "grpc_security_base",
        "grpc_sockaddr",
        "grpc_trace",
        "iomgr_timer",
        "json",
        "json_args",
        "json_object_loader",
        "lb_policy",
        "lb_policy_factory",
        "lb_policy_registry",
        "orphanable",
        "pollset_set",
        "protobuf_duration_upb",
        "protobuf_timestamp_upb",
        "ref_counted",
        "ref_counted_ptr",
        "resolved_address",
        "server_address",
        "slice",
        "slice_refcount",
        "sockaddr_utils",
        "subchannel_interface",
        "time",
        "uri_parser",
        "useful",
        "validation_errors",
        "work_serializer",
    ],
)

grpc_cc_library(
    name = "grpc_backend_metric_data",
    hdrs = [
        "src/core/ext/filters/client_channel/lb_policy/backend_metric_data.h",
    ],
    external_deps = ["absl/strings"],
    language = "c++",
    deps = ["gpr_platform"],
)

grpc_cc_library(
    name = "grpc_lb_policy_rls",
    srcs = [
        "src/core/ext/filters/client_channel/lb_policy/rls/rls.cc",
    ],
    external_deps = [
        "absl/base:core_headers",
        "absl/hash",
        "absl/memory",
        "absl/status",
        "absl/status:statusor",
        "absl/strings",
        "absl/strings:str_format",
        "absl/types:optional",
        "upb_lib",
    ],
    language = "c++",
    deps = [
        "backoff",
        "config",
        "debug_location",
        "dual_ref_counted",
        "gpr",
        "grpc_base",
        "grpc_client_channel",
        "grpc_codegen",
        "grpc_fake_credentials",
        "grpc_public_hdrs",
        "grpc_resolver",
        "grpc_security_base",
        "grpc_service_config_impl",
        "grpc_trace",
        "iomgr_timer",
        "json",
        "json_args",
        "json_object_loader",
        "lb_policy",
        "lb_policy_factory",
        "lb_policy_registry",
        "orphanable",
        "pollset_set",
        "ref_counted_ptr",
        "rls_upb",
        "server_address",
        "slice_refcount",
        "subchannel_interface",
        "time",
        "uri_parser",
        "validation_errors",
        "work_serializer",
    ],
)

grpc_cc_library(
    name = "upb_utils",
    hdrs = [
        "src/core/ext/xds/upb_utils.h",
    ],
    external_deps = [
        "absl/strings",
        "upb_lib",
    ],
    language = "c++",
    deps = ["gpr_platform"],
)

grpc_cc_library(
    name = "xds_client",
    srcs = [
        "src/core/ext/xds/xds_api.cc",
        "src/core/ext/xds/xds_bootstrap.cc",
        "src/core/ext/xds/xds_client.cc",
        "src/core/ext/xds/xds_client_stats.cc",
        "src/core/ext/xds/xds_resource_type.cc",
    ],
    hdrs = [
        "src/core/ext/xds/xds_api.h",
        "src/core/ext/xds/xds_bootstrap.h",
        "src/core/ext/xds/xds_channel_args.h",
        "src/core/ext/xds/xds_client.h",
        "src/core/ext/xds/xds_client_stats.h",
        "src/core/ext/xds/xds_resource_type.h",
        "src/core/ext/xds/xds_resource_type_impl.h",
        "src/core/ext/xds/xds_transport.h",
    ],
    external_deps = [
        "absl/base:core_headers",
        "absl/memory",
        "absl/status",
        "absl/status:statusor",
        "absl/strings",
        "absl/strings:str_format",
        "absl/types:optional",
        "upb_lib",
        "upb_textformat_lib",
        "upb_json_lib",
        "upb_reflection",
    ],
    language = "c++",
    tags = ["nofixdeps"],
    visibility = ["@grpc:xds_client_core"],
    deps = [
        "backoff",
        "debug_location",
        "default_event_engine",
        "dual_ref_counted",
        "env",
        "envoy_admin_upb",
        "envoy_config_core_upb",
        "envoy_config_endpoint_upb",
        "envoy_service_discovery_upb",
        "envoy_service_discovery_upbdefs",
        "envoy_service_load_stats_upb",
        "envoy_service_load_stats_upbdefs",
        "envoy_service_status_upb",
        "envoy_service_status_upbdefs",
        "event_engine_base_hdrs",
        "exec_ctx",
        "google_rpc_status_upb",
        "gpr",
        "grpc_trace",
        "json",
        "orphanable",
        "protobuf_any_upb",
        "protobuf_duration_upb",
        "protobuf_struct_upb",
        "protobuf_timestamp_upb",
        "ref_counted",
        "ref_counted_ptr",
        "time",
        "upb_utils",
        "uri_parser",
        "useful",
        "work_serializer",
    ],
)

grpc_cc_library(
    name = "certificate_provider_factory",
    hdrs = [
        "src/core/lib/security/certificate_provider/certificate_provider_factory.h",
    ],
    deps = [
        "error",
        "gpr",
        "grpc_public_hdrs",
        "json",
        "ref_counted",
        "ref_counted_ptr",
    ],
)

grpc_cc_library(
    name = "certificate_provider_registry",
    srcs = [
        "src/core/lib/security/certificate_provider/certificate_provider_registry.cc",
    ],
    hdrs = [
        "src/core/lib/security/certificate_provider/certificate_provider_registry.h",
    ],
    external_deps = ["absl/strings"],
    deps = [
        "certificate_provider_factory",
        "gpr_public_hdrs",
    ],
)

grpc_cc_library(
    name = "grpc_xds_client",
    srcs = [
        "src/core/ext/xds/certificate_provider_store.cc",
        "src/core/ext/xds/file_watcher_certificate_provider_factory.cc",
        "src/core/ext/xds/xds_bootstrap_grpc.cc",
        "src/core/ext/xds/xds_certificate_provider.cc",
        "src/core/ext/xds/xds_client_grpc.cc",
        "src/core/ext/xds/xds_cluster.cc",
        "src/core/ext/xds/xds_cluster_specifier_plugin.cc",
        "src/core/ext/xds/xds_common_types.cc",
        "src/core/ext/xds/xds_endpoint.cc",
        "src/core/ext/xds/xds_http_fault_filter.cc",
        "src/core/ext/xds/xds_http_filters.cc",
        "src/core/ext/xds/xds_http_rbac_filter.cc",
        "src/core/ext/xds/xds_lb_policy_registry.cc",
        "src/core/ext/xds/xds_listener.cc",
        "src/core/ext/xds/xds_route_config.cc",
        "src/core/ext/xds/xds_routing.cc",
        "src/core/ext/xds/xds_transport_grpc.cc",
        "src/core/lib/security/credentials/xds/xds_credentials.cc",
    ],
    hdrs = [
        "src/core/ext/xds/certificate_provider_store.h",
        "src/core/ext/xds/file_watcher_certificate_provider_factory.h",
        "src/core/ext/xds/xds_bootstrap_grpc.h",
        "src/core/ext/xds/xds_certificate_provider.h",
        "src/core/ext/xds/xds_client_grpc.h",
        "src/core/ext/xds/xds_cluster.h",
        "src/core/ext/xds/xds_cluster_specifier_plugin.h",
        "src/core/ext/xds/xds_common_types.h",
        "src/core/ext/xds/xds_endpoint.h",
        "src/core/ext/xds/xds_http_fault_filter.h",
        "src/core/ext/xds/xds_http_filters.h",
        "src/core/ext/xds/xds_http_rbac_filter.h",
        "src/core/ext/xds/xds_lb_policy_registry.h",
        "src/core/ext/xds/xds_listener.h",
        "src/core/ext/xds/xds_route_config.h",
        "src/core/ext/xds/xds_routing.h",
        "src/core/ext/xds/xds_transport_grpc.h",
        "src/core/lib/security/credentials/xds/xds_credentials.h",
    ],
    external_deps = [
        "absl/base:core_headers",
        "absl/functional:bind_front",
        "absl/memory",
        "absl/status",
        "absl/status:statusor",
        "absl/strings",
        "absl/strings:str_format",
        "absl/types:optional",
        "absl/types:variant",
        "upb_lib",
        "upb_textformat_lib",
        "upb_json_lib",
        "re2",
        "upb_reflection",
    ],
    language = "c++",
    tags = ["nofixdeps"],
    deps = [
        "certificate_provider_factory",
        "certificate_provider_registry",
        "channel_creds_registry",
        "channel_fwd",
        "config",
        "debug_location",
        "default_event_engine",
        "env",
        "envoy_admin_upb",
        "envoy_config_cluster_upb",
        "envoy_config_cluster_upbdefs",
        "envoy_config_core_upb",
        "envoy_config_endpoint_upb",
        "envoy_config_endpoint_upbdefs",
        "envoy_config_listener_upb",
        "envoy_config_listener_upbdefs",
        "envoy_config_rbac_upb",
        "envoy_config_route_upb",
        "envoy_config_route_upbdefs",
        "envoy_extensions_clusters_aggregate_upb",
        "envoy_extensions_clusters_aggregate_upbdefs",
        "envoy_extensions_filters_common_fault_upb",
        "envoy_extensions_filters_http_fault_upb",
        "envoy_extensions_filters_http_fault_upbdefs",
        "envoy_extensions_filters_http_rbac_upb",
        "envoy_extensions_filters_http_rbac_upbdefs",
        "envoy_extensions_filters_http_router_upb",
        "envoy_extensions_filters_http_router_upbdefs",
        "envoy_extensions_filters_network_http_connection_manager_upb",
        "envoy_extensions_filters_network_http_connection_manager_upbdefs",
        "envoy_extensions_load_balancing_policies_ring_hash_upb",
        "envoy_extensions_load_balancing_policies_wrr_locality_upb",
        "envoy_extensions_transport_sockets_tls_upb",
        "envoy_extensions_transport_sockets_tls_upbdefs",
        "envoy_service_discovery_upb",
        "envoy_service_discovery_upbdefs",
        "envoy_service_load_stats_upb",
        "envoy_service_load_stats_upbdefs",
        "envoy_service_status_upb",
        "envoy_service_status_upbdefs",
        "envoy_type_matcher_upb",
        "envoy_type_upb",
        "error",
        "google_rpc_status_upb",
        "gpr",
        "grpc_base",
        "grpc_client_channel",
        "grpc_codegen",
        "grpc_credentials_util",
        "grpc_fake_credentials",
        "grpc_fault_injection_filter",
        "grpc_lb_xds_channel_args",
        "grpc_matchers",
        "grpc_outlier_detection_header",
        "grpc_rbac_filter",
        "grpc_security_base",
        "grpc_sockaddr",
        "grpc_tls_credentials",
        "grpc_trace",
        "grpc_transport_chttp2_client_connector",
        "init_internally",
        "iomgr_fwd",
        "iomgr_timer",
        "json",
        "json_object_loader",
        "json_util",
        "lb_policy_registry",
        "match",
        "orphanable",
        "pollset_set",
        "protobuf_any_upb",
        "protobuf_duration_upb",
        "protobuf_struct_upb",
        "protobuf_struct_upbdefs",
        "protobuf_timestamp_upb",
        "protobuf_wrappers_upb",
        "ref_counted",
        "ref_counted_ptr",
        "resolved_address",
        "rls_config_upb",
        "rls_config_upbdefs",
        "server_address",
        "slice",
        "slice_refcount",
        "sockaddr_utils",
        "status_helper",
        "time",
        "tsi_ssl_credentials",
        "unique_type_name",
        "upb_utils",
        "uri_parser",
        "useful",
        "work_serializer",
        "xds_client",
        "xds_type_upb",
        "xds_type_upbdefs",
    ],
)

grpc_cc_library(
    name = "grpc_xds_channel_stack_modifier",
    srcs = [
        "src/core/ext/xds/xds_channel_stack_modifier.cc",
    ],
    hdrs = [
        "src/core/ext/xds/xds_channel_stack_modifier.h",
    ],
    external_deps = ["absl/strings"],
    language = "c++",
    deps = [
        "channel_args",
        "channel_fwd",
        "channel_init",
        "channel_stack_builder",
        "channel_stack_type",
        "config",
        "gpr_platform",
        "grpc_base",
        "grpc_codegen",
        "ref_counted",
        "ref_counted_ptr",
        "useful",
    ],
)

grpc_cc_library(
    name = "grpc_xds_server_config_fetcher",
    srcs = [
        "src/core/ext/xds/xds_server_config_fetcher.cc",
    ],
    external_deps = [
        "absl/base:core_headers",
        "absl/status",
        "absl/status:statusor",
        "absl/strings",
        "absl/types:optional",
        "absl/types:variant",
    ],
    language = "c++",
    deps = [
        "channel_args",
        "channel_args_preconditioning",
        "channel_fwd",
        "config",
        "debug_location",
        "exec_ctx",
        "gpr",
        "grpc_base",
        "grpc_codegen",
        "grpc_public_hdrs",
        "grpc_security_base",
        "grpc_server_config_selector",
        "grpc_server_config_selector_filter",
        "grpc_service_config",
        "grpc_service_config_impl",
        "grpc_sockaddr",
        "grpc_tls_credentials",
        "grpc_trace",
        "grpc_xds_channel_stack_modifier",
        "grpc_xds_client",
        "iomgr_fwd",
        "ref_counted_ptr",
        "resolved_address",
        "slice_refcount",
        "sockaddr_utils",
        "unique_type_name",
        "uri_parser",
        "xds_client",
    ],
)

grpc_cc_library(
    name = "channel_creds_registry_init",
    srcs = [
        "src/core/lib/security/credentials/channel_creds_registry_init.cc",
    ],
    external_deps = [
        "absl/memory",
        "absl/strings",
    ],
    language = "c++",
    deps = [
        "channel_creds_registry",
        "config",
        "gpr_platform",
        "grpc_fake_credentials",
        "grpc_google_default_credentials",
        "grpc_security_base",
        "json",
        "ref_counted_ptr",
    ],
)

grpc_cc_library(
    name = "grpc_google_mesh_ca_certificate_provider_factory",
    srcs = [
        "src/core/ext/xds/google_mesh_ca_certificate_provider_factory.cc",
    ],
    hdrs = [
        "src/core/ext/xds/google_mesh_ca_certificate_provider_factory.h",
    ],
    language = "c++",
    deps = [
        "certificate_provider_factory",
        "error",
        "gpr_platform",
        "grpc_tls_credentials",
        "grpc_trace",
        "json",
        "json_util",
        "ref_counted_ptr",
        "time",
    ],
)

grpc_cc_library(
    name = "grpc_lb_policy_cds",
    srcs = [
        "src/core/ext/filters/client_channel/lb_policy/xds/cds.cc",
    ],
    external_deps = [
        "absl/memory",
        "absl/status",
        "absl/status:statusor",
        "absl/strings",
        "absl/types:optional",
    ],
    language = "c++",
    deps = [
        "config",
        "debug_location",
        "gpr",
        "grpc_base",
        "grpc_codegen",
        "grpc_matchers",
        "grpc_outlier_detection_header",
        "grpc_security_base",
        "grpc_tls_credentials",
        "grpc_trace",
        "grpc_xds_client",
        "json",
        "json_args",
        "json_object_loader",
        "lb_policy",
        "lb_policy_factory",
        "lb_policy_registry",
        "orphanable",
        "pollset_set",
        "ref_counted_ptr",
        "server_address",
        "subchannel_interface",
        "time",
        "unique_type_name",
        "work_serializer",
        "xds_client",
    ],
)

grpc_cc_library(
    name = "grpc_lb_xds_channel_args",
    hdrs = [
        "src/core/ext/filters/client_channel/lb_policy/xds/xds_channel_args.h",
    ],
    language = "c++",
)

grpc_cc_library(
    name = "grpc_lb_xds_common",
    hdrs = [
        "src/core/ext/filters/client_channel/lb_policy/xds/xds.h",
    ],
    external_deps = ["absl/memory"],
    language = "c++",
    deps = [
        "gpr_platform",
        "ref_counted_ptr",
        "server_address",
        "xds_client",
    ],
)

grpc_cc_library(
    name = "grpc_lb_policy_xds_cluster_resolver",
    srcs = [
        "src/core/ext/filters/client_channel/lb_policy/xds/xds_cluster_resolver.cc",
    ],
    external_deps = [
        "absl/memory",
        "absl/status",
        "absl/status:statusor",
        "absl/strings",
        "absl/types:optional",
    ],
    language = "c++",
    deps = [
        "channel_args",
        "config",
        "debug_location",
        "gpr",
        "grpc_base",
        "grpc_client_channel",
        "grpc_codegen",
        "grpc_lb_address_filtering",
        "grpc_lb_policy_ring_hash",
        "grpc_lb_xds_channel_args",
        "grpc_lb_xds_common",
        "grpc_outlier_detection_header",
        "grpc_resolver",
        "grpc_resolver_fake",
        "grpc_trace",
        "grpc_xds_client",
        "json",
        "json_args",
        "json_object_loader",
        "lb_policy",
        "lb_policy_factory",
        "lb_policy_registry",
        "orphanable",
        "pollset_set",
        "ref_counted_ptr",
        "server_address",
        "subchannel_interface",
        "validation_errors",
        "work_serializer",
        "xds_client",
    ],
)

grpc_cc_library(
    name = "grpc_lb_policy_xds_cluster_impl",
    srcs = [
        "src/core/ext/filters/client_channel/lb_policy/xds/xds_cluster_impl.cc",
    ],
    external_deps = [
        "absl/base:core_headers",
        "absl/memory",
        "absl/status",
        "absl/status:statusor",
        "absl/strings",
        "absl/types:optional",
        "absl/types:variant",
    ],
    language = "c++",
    deps = [
        "channel_args",
        "config",
        "debug_location",
        "gpr",
        "grpc_base",
        "grpc_client_channel",
        "grpc_codegen",
        "grpc_lb_xds_channel_args",
        "grpc_lb_xds_common",
        "grpc_trace",
        "grpc_xds_client",
        "json",
        "json_args",
        "json_object_loader",
        "lb_policy",
        "lb_policy_factory",
        "lb_policy_registry",
        "orphanable",
        "pollset_set",
        "ref_counted",
        "ref_counted_ptr",
        "server_address",
        "subchannel_interface",
        "validation_errors",
        "xds_client",
    ],
)

grpc_cc_library(
    name = "grpc_lb_policy_xds_cluster_manager",
    srcs = [
        "src/core/ext/filters/client_channel/lb_policy/xds/xds_cluster_manager.cc",
    ],
    external_deps = [
        "absl/memory",
        "absl/status",
        "absl/status:statusor",
        "absl/strings",
    ],
    language = "c++",
    deps = [
        "channel_args",
        "closure",
        "config",
        "debug_location",
        "gpr",
        "grpc_base",
        "grpc_client_channel",
        "grpc_codegen",
        "grpc_resolver_xds_header",
        "grpc_trace",
        "iomgr_timer",
        "json",
        "json_args",
        "json_object_loader",
        "lb_policy",
        "lb_policy_factory",
        "lb_policy_registry",
        "orphanable",
        "pollset_set",
        "ref_counted",
        "ref_counted_ptr",
        "server_address",
        "subchannel_interface",
        "time",
        "validation_errors",
        "work_serializer",
    ],
)

grpc_cc_library(
    name = "grpc_lb_address_filtering",
    srcs = [
        "src/core/ext/filters/client_channel/lb_policy/address_filtering.cc",
    ],
    hdrs = [
        "src/core/ext/filters/client_channel/lb_policy/address_filtering.h",
    ],
    external_deps = [
        "absl/memory",
        "absl/status:statusor",
        "absl/strings",
    ],
    language = "c++",
    deps = [
        "gpr_platform",
        "server_address",
    ],
)

grpc_cc_library(
    name = "grpc_lb_subchannel_list",
    hdrs = [
        "src/core/ext/filters/client_channel/lb_policy/subchannel_list.h",
    ],
    external_deps = [
        "absl/status",
        "absl/types:optional",
    ],
    language = "c++",
    deps = [
        "debug_location",
        "dual_ref_counted",
        "gpr",
        "gpr_manual_constructor",
        "grpc_base",
        "grpc_codegen",
        "iomgr_fwd",
        "lb_policy",
        "ref_counted_ptr",
        "server_address",
        "subchannel_interface",
    ],
)

grpc_cc_library(
    name = "grpc_lb_policy_pick_first",
    srcs = [
        "src/core/ext/filters/client_channel/lb_policy/pick_first/pick_first.cc",
    ],
    external_deps = [
        "absl/memory",
        "absl/status",
        "absl/status:statusor",
        "absl/strings",
        "absl/types:optional",
    ],
    language = "c++",
    deps = [
        "channel_args",
        "config",
        "debug_location",
        "gpr",
        "grpc_base",
        "grpc_codegen",
        "grpc_lb_subchannel_list",
        "grpc_trace",
        "json",
        "lb_policy",
        "lb_policy_factory",
        "lb_policy_registry",
        "orphanable",
        "ref_counted_ptr",
        "server_address",
        "subchannel_interface",
    ],
)

grpc_cc_library(
    name = "grpc_lb_policy_ring_hash",
    srcs = [
        "src/core/ext/filters/client_channel/lb_policy/ring_hash/ring_hash.cc",
    ],
    hdrs = [
        "src/core/ext/filters/client_channel/lb_policy/ring_hash/ring_hash.h",
    ],
    external_deps = [
        "absl/base:core_headers",
        "absl/container:inlined_vector",
        "absl/memory",
        "absl/status",
        "absl/status:statusor",
        "absl/strings",
        "absl/types:optional",
        "xxhash",
    ],
    language = "c++",
    deps = [
        "closure",
        "config",
        "debug_location",
        "exec_ctx",
        "gpr",
        "grpc_base",
        "grpc_client_channel",
        "grpc_codegen",
        "grpc_lb_subchannel_list",
        "grpc_trace",
        "json",
        "json_args",
        "json_object_loader",
        "lb_policy",
        "lb_policy_factory",
        "lb_policy_registry",
        "orphanable",
        "ref_counted_ptr",
        "server_address",
        "sockaddr_utils",
        "subchannel_interface",
        "unique_type_name",
        "validation_errors",
        "work_serializer",
    ],
)

grpc_cc_library(
    name = "grpc_lb_policy_round_robin",
    srcs = [
        "src/core/ext/filters/client_channel/lb_policy/round_robin/round_robin.cc",
    ],
    external_deps = [
        "absl/memory",
        "absl/status",
        "absl/status:statusor",
        "absl/strings",
        "absl/types:optional",
    ],
    language = "c++",
    deps = [
        "config",
        "debug_location",
        "gpr",
        "grpc_base",
        "grpc_codegen",
        "grpc_lb_subchannel_list",
        "grpc_trace",
        "json",
        "lb_policy",
        "lb_policy_factory",
        "lb_policy_registry",
        "orphanable",
        "ref_counted_ptr",
        "server_address",
        "subchannel_interface",
    ],
)

grpc_cc_library(
    name = "grpc_outlier_detection_header",
    hdrs = [
        "src/core/ext/filters/client_channel/lb_policy/outlier_detection/outlier_detection.h",
    ],
    external_deps = ["absl/types:optional"],
    language = "c++",
    deps = [
        "gpr_platform",
        "json",
        "json_args",
        "json_object_loader",
        "time",
        "validation_errors",
    ],
)

grpc_cc_library(
    name = "grpc_lb_policy_outlier_detection",
    srcs = [
        "src/core/ext/filters/client_channel/lb_policy/outlier_detection/outlier_detection.cc",
    ],
    external_deps = [
        "absl/memory",
        "absl/random",
        "absl/status",
        "absl/status:statusor",
        "absl/strings",
        "absl/types:variant",
    ],
    language = "c++",
    deps = [
        "channel_args",
        "closure",
        "config",
        "debug_location",
        "env",
        "gpr",
        "grpc_base",
        "grpc_client_channel",
        "grpc_codegen",
        "grpc_outlier_detection_header",
        "grpc_trace",
        "iomgr_fwd",
        "iomgr_timer",
        "json",
        "lb_policy",
        "lb_policy_factory",
        "lb_policy_registry",
        "orphanable",
        "pollset_set",
        "ref_counted",
        "ref_counted_ptr",
        "server_address",
        "sockaddr_utils",
        "subchannel_interface",
        "validation_errors",
        "work_serializer",
    ],
)

grpc_cc_library(
    name = "grpc_lb_policy_priority",
    srcs = [
        "src/core/ext/filters/client_channel/lb_policy/priority/priority.cc",
    ],
    external_deps = [
        "absl/memory",
        "absl/status",
        "absl/status:statusor",
        "absl/strings",
        "absl/types:optional",
    ],
    language = "c++",
    deps = [
        "channel_args",
        "closure",
        "config",
        "debug_location",
        "gpr",
        "grpc_base",
        "grpc_client_channel",
        "grpc_codegen",
        "grpc_lb_address_filtering",
        "grpc_trace",
        "iomgr_timer",
        "json",
        "json_args",
        "json_object_loader",
        "lb_policy",
        "lb_policy_factory",
        "lb_policy_registry",
        "orphanable",
        "pollset_set",
        "ref_counted",
        "ref_counted_ptr",
        "server_address",
        "subchannel_interface",
        "time",
        "validation_errors",
        "work_serializer",
    ],
)

grpc_cc_library(
    name = "grpc_lb_policy_weighted_target",
    srcs = [
        "src/core/ext/filters/client_channel/lb_policy/weighted_target/weighted_target.cc",
    ],
    external_deps = [
        "absl/memory",
        "absl/status",
        "absl/status:statusor",
        "absl/strings",
        "absl/types:optional",
    ],
    language = "c++",
    deps = [
        "channel_args",
        "config",
        "debug_location",
        "default_event_engine",
        "gpr",
        "grpc_base",
        "grpc_client_channel",
        "grpc_codegen",
        "grpc_lb_address_filtering",
        "grpc_trace",
        "json",
        "json_args",
        "json_object_loader",
        "lb_policy",
        "lb_policy_factory",
        "lb_policy_registry",
        "orphanable",
        "pollset_set",
        "ref_counted",
        "ref_counted_ptr",
        "server_address",
        "subchannel_interface",
        "time",
        "validation_errors",
        "work_serializer",
    ],
)

grpc_cc_library(
    name = "lb_server_load_reporting_filter",
    srcs = [
        "src/core/ext/filters/load_reporting/server_load_reporting_filter.cc",
    ],
    hdrs = [
        "src/core/ext/filters/load_reporting/registered_opencensus_objects.h",
        "src/core/ext/filters/load_reporting/server_load_reporting_filter.h",
        "src/cpp/server/load_reporter/constants.h",
    ],
    external_deps = [
        "absl/container:inlined_vector",
        "absl/meta:type_traits",
        "absl/status",
        "absl/status:statusor",
        "absl/strings",
        "absl/strings:str_format",
        "absl/types:optional",
        "opencensus-stats",
        "opencensus-tags",
    ],
    language = "c++",
    deps = [
        "arena_promise",
        "channel_fwd",
        "channel_init",
        "channel_stack_type",
        "config",
        "context",
        "gpr",
        "gpr_platform",
        "grpc_base",
        "grpc_codegen",
        "grpc_public_hdrs",
        "grpc_security_base",
        "grpc_sockaddr",
        "promise",
        "resolved_address",
        "seq",
        "slice",
        "uri_parser",
    ],
    alwayslink = 1,
)

grpc_cc_library(
    name = "lb_load_data_store",
    srcs = [
        "src/cpp/server/load_reporter/load_data_store.cc",
    ],
    hdrs = [
        "src/cpp/server/load_reporter/constants.h",
        "src/cpp/server/load_reporter/load_data_store.h",
    ],
    language = "c++",
    deps = [
        "gpr",
        "gpr_platform",
        "grpc++",
        "grpc_sockaddr",
    ],
)

grpc_cc_library(
    name = "lb_server_load_reporting_service_server_builder_plugin",
    srcs = [
        "src/cpp/server/load_reporter/load_reporting_service_server_builder_plugin.cc",
    ],
    hdrs = [
        "src/cpp/server/load_reporter/load_reporting_service_server_builder_plugin.h",
    ],
    language = "c++",
    deps = [
        "gpr_platform",
        "grpc++",
        "lb_load_reporter_service",
    ],
)

grpc_cc_library(
    name = "grpcpp_server_load_reporting",
    srcs = [
        "src/cpp/server/load_reporter/load_reporting_service_server_builder_option.cc",
        "src/cpp/server/load_reporter/util.cc",
    ],
    language = "c++",
    public_hdrs = [
        "include/grpcpp/ext/server_load_reporting.h",
    ],
    tags = ["nofixdeps"],
    deps = [
        "gpr",
        "gpr_platform",
        "grpc",
        "grpc++",
        "grpc++_codegen_base",
        "grpc_codegen",
        "lb_server_load_reporting_filter",
        "lb_server_load_reporting_service_server_builder_plugin",
    ],
)

grpc_cc_library(
    name = "lb_load_reporter_service",
    srcs = [
        "src/cpp/server/load_reporter/load_reporter_async_service_impl.cc",
    ],
    hdrs = [
        "src/cpp/server/load_reporter/load_reporter_async_service_impl.h",
    ],
    external_deps = [
        "absl/memory",
        "protobuf_headers",
    ],
    language = "c++",
    tags = ["nofixdeps"],
    deps = [
        "gpr",
        "grpc++",
        "lb_load_reporter",
    ],
)

grpc_cc_library(
    name = "lb_get_cpu_stats",
    srcs = [
        "src/cpp/server/load_reporter/get_cpu_stats_linux.cc",
        "src/cpp/server/load_reporter/get_cpu_stats_macos.cc",
        "src/cpp/server/load_reporter/get_cpu_stats_unsupported.cc",
        "src/cpp/server/load_reporter/get_cpu_stats_windows.cc",
    ],
    hdrs = [
        "src/cpp/server/load_reporter/get_cpu_stats.h",
    ],
    language = "c++",
    deps = [
        "gpr",
        "gpr_platform",
    ],
)

grpc_cc_library(
    name = "lb_load_reporter",
    srcs = [
        "src/cpp/server/load_reporter/load_reporter.cc",
    ],
    hdrs = [
        "src/cpp/server/load_reporter/constants.h",
        "src/cpp/server/load_reporter/load_reporter.h",
    ],
    external_deps = [
        "opencensus-stats",
        "opencensus-tags",
        "protobuf_headers",
    ],
    language = "c++",
    tags = ["nofixdeps"],
    deps = [
        "gpr",
        "lb_get_cpu_stats",
        "lb_load_data_store",
        "//src/proto/grpc/lb/v1:load_reporter_proto",
    ],
)

grpc_cc_library(
    name = "polling_resolver",
    srcs = [
        "src/core/ext/filters/client_channel/resolver/polling_resolver.cc",
    ],
    hdrs = [
        "src/core/ext/filters/client_channel/resolver/polling_resolver.h",
    ],
    external_deps = [
        "absl/status",
        "absl/status:statusor",
        "absl/strings",
        "absl/types:optional",
    ],
    language = "c++",
    deps = [
        "backoff",
        "debug_location",
        "gpr",
        "grpc_base",
        "grpc_resolver",
        "grpc_service_config",
        "grpc_trace",
        "iomgr_fwd",
        "iomgr_timer",
        "orphanable",
        "ref_counted_ptr",
        "time",
        "uri_parser",
        "work_serializer",
    ],
)

grpc_cc_library(
    name = "grpc_resolver_dns_selection",
    srcs = [
        "src/core/ext/filters/client_channel/resolver/dns/dns_resolver_selection.cc",
    ],
    hdrs = [
        "src/core/ext/filters/client_channel/resolver/dns/dns_resolver_selection.h",
    ],
    language = "c++",
    deps = ["gpr"],
)

grpc_cc_library(
    name = "grpc_resolver_dns_native",
    srcs = [
        "src/core/ext/filters/client_channel/resolver/dns/native/dns_resolver.cc",
    ],
    external_deps = [
        "absl/functional:bind_front",
        "absl/memory",
        "absl/status",
        "absl/status:statusor",
        "absl/strings",
        "absl/types:optional",
    ],
    language = "c++",
    deps = [
        "backoff",
        "config",
        "debug_location",
        "gpr",
        "grpc_base",
        "grpc_codegen",
        "grpc_resolver",
        "grpc_resolver_dns_selection",
        "grpc_trace",
        "orphanable",
        "polling_resolver",
        "ref_counted_ptr",
        "resolved_address",
        "server_address",
        "time",
        "uri_parser",
    ],
)

grpc_cc_library(
    name = "grpc_resolver_dns_ares",
    srcs = [
        "src/core/ext/filters/client_channel/resolver/dns/c_ares/dns_resolver_ares.cc",
        "src/core/ext/filters/client_channel/resolver/dns/c_ares/grpc_ares_ev_driver_posix.cc",
        "src/core/ext/filters/client_channel/resolver/dns/c_ares/grpc_ares_ev_driver_windows.cc",
        "src/core/ext/filters/client_channel/resolver/dns/c_ares/grpc_ares_wrapper.cc",
        "src/core/ext/filters/client_channel/resolver/dns/c_ares/grpc_ares_wrapper_posix.cc",
        "src/core/ext/filters/client_channel/resolver/dns/c_ares/grpc_ares_wrapper_windows.cc",
    ],
    hdrs = [
        "src/core/ext/filters/client_channel/resolver/dns/c_ares/grpc_ares_ev_driver.h",
        "src/core/ext/filters/client_channel/resolver/dns/c_ares/grpc_ares_wrapper.h",
    ],
    external_deps = [
        "absl/base:core_headers",
        "absl/container:flat_hash_set",
        "absl/memory",
        "absl/status",
        "absl/status:statusor",
        "absl/strings",
        "absl/strings:str_format",
        "absl/types:optional",
        "address_sorting",
        "cares",
    ],
    language = "c++",
    deps = [
        "backoff",
        "config",
        "debug_location",
        "event_engine_common",
        "gpr",
        "grpc_base",
        "grpc_codegen",
        "grpc_grpclb_balancer_addresses",
        "grpc_resolver",
        "grpc_resolver_dns_selection",
        "grpc_service_config",
        "grpc_service_config_impl",
        "grpc_sockaddr",
        "grpc_trace",
        "iomgr_fwd",
        "iomgr_port",
        "iomgr_timer",
        "json",
        "orphanable",
        "polling_resolver",
        "pollset_set",
        "ref_counted_ptr",
        "resolved_address",
        "server_address",
        "sockaddr_utils",
        "time",
        "uri_parser",
    ],
)

grpc_cc_library(
    name = "grpc_resolver_sockaddr",
    srcs = [
        "src/core/ext/filters/client_channel/resolver/sockaddr/sockaddr_resolver.cc",
    ],
    external_deps = [
        "absl/memory",
        "absl/status:statusor",
        "absl/strings",
    ],
    language = "c++",
    deps = [
        "config",
        "gpr",
        "grpc_base",
        "grpc_resolver",
        "iomgr_port",
        "orphanable",
        "resolved_address",
        "server_address",
        "uri_parser",
    ],
)

grpc_cc_library(
    name = "grpc_resolver_binder",
    srcs = [
        "src/core/ext/filters/client_channel/resolver/binder/binder_resolver.cc",
    ],
    external_deps = [
        "absl/memory",
        "absl/status:statusor",
        "absl/strings",
    ],
    language = "c++",
    deps = [
        "config",
        "gpr",
        "grpc_base",
        "grpc_resolver",
        "iomgr_port",
        "orphanable",
        "resolved_address",
        "server_address",
        "uri_parser",
    ],
)

grpc_cc_library(
    name = "grpc_resolver_fake",
    srcs = ["src/core/ext/filters/client_channel/resolver/fake/fake_resolver.cc"],
    hdrs = ["src/core/ext/filters/client_channel/resolver/fake/fake_resolver.h"],
    external_deps = [
        "absl/base:core_headers",
        "absl/memory",
        "absl/status",
        "absl/status:statusor",
        "absl/strings",
    ],
    language = "c++",
    visibility = [
        "//test:__subpackages__",
        "@grpc:grpc_resolver_fake",
    ],
    deps = [
        "channel_args",
        "config",
        "debug_location",
        "gpr",
        "grpc_codegen",
        "grpc_resolver",
        "grpc_service_config",
        "orphanable",
        "ref_counted",
        "ref_counted_ptr",
        "server_address",
        "uri_parser",
        "useful",
        "work_serializer",
    ],
)

grpc_cc_library(
    name = "grpc_resolver_xds_header",
    hdrs = [
        "src/core/ext/filters/client_channel/resolver/xds/xds_resolver.h",
    ],
    language = "c++",
    deps = [
        "gpr_platform",
        "unique_type_name",
    ],
)

grpc_cc_library(
    name = "grpc_resolver_xds",
    srcs = [
        "src/core/ext/filters/client_channel/resolver/xds/xds_resolver.cc",
    ],
    external_deps = [
        "absl/memory",
        "absl/meta:type_traits",
        "absl/random",
        "absl/status",
        "absl/status:statusor",
        "absl/strings",
        "absl/strings:str_format",
        "absl/types:optional",
        "absl/types:variant",
        "re2",
        "xxhash",
    ],
    language = "c++",
    deps = [
        "arena",
        "channel_fwd",
        "config",
        "debug_location",
        "dual_ref_counted",
        "gpr",
        "grpc_base",
        "grpc_client_channel",
        "grpc_codegen",
        "grpc_lb_policy_ring_hash",
        "grpc_public_hdrs",
        "grpc_resolver",
        "grpc_service_config",
        "grpc_service_config_impl",
        "grpc_trace",
        "grpc_xds_client",
        "iomgr_fwd",
        "match",
        "orphanable",
        "pollset_set",
        "ref_counted_ptr",
        "server_address",
        "time",
        "unique_type_name",
        "uri_parser",
        "work_serializer",
        "xds_client",
    ],
)

grpc_cc_library(
    name = "grpc_resolver_c2p",
    srcs = [
        "src/core/ext/filters/client_channel/resolver/google_c2p/google_c2p_resolver.cc",
    ],
    external_deps = [
        "absl/memory",
        "absl/status",
        "absl/status:statusor",
        "absl/strings",
        "absl/strings:str_format",
        "absl/types:optional",
    ],
    language = "c++",
    deps = [
        "alts_util",
        "config",
        "debug_location",
        "env",
        "gpr",
        "grpc_base",
        "grpc_codegen",
        "grpc_resolver",
        "grpc_security_base",
        "grpc_xds_client",
        "httpcli",
        "json",
        "orphanable",
        "ref_counted_ptr",
        "resource_quota",
        "time",
        "uri_parser",
        "work_serializer",
    ],
)

grpc_cc_library(
    name = "httpcli",
    srcs = [
        "src/core/lib/http/format_request.cc",
        "src/core/lib/http/httpcli.cc",
        "src/core/lib/http/parser.cc",
    ],
    hdrs = [
        "src/core/lib/http/format_request.h",
        "src/core/lib/http/httpcli.h",
        "src/core/lib/http/parser.h",
    ],
    external_deps = [
        "absl/base:core_headers",
        "absl/functional:bind_front",
        "absl/status",
        "absl/status:statusor",
        "absl/strings",
        "absl/strings:str_format",
        "absl/types:optional",
    ],
    language = "c++",
    visibility = ["@grpc:httpcli"],
    deps = [
        "channel_args_preconditioning",
        "config",
        "debug_location",
        "gpr",
        "grpc_base",
        "grpc_codegen",
        "grpc_security_base",
        "grpc_trace",
        "handshaker",
        "handshaker_registry",
        "iomgr_fwd",
        "orphanable",
        "pollset_set",
        "ref_counted_ptr",
        "resolved_address",
        "resource_quota",
        "slice_refcount",
        "sockaddr_utils",
        "tcp_connect_handshaker",
        "time",
        "uri_parser",
    ],
)

grpc_cc_library(
    name = "grpc_authorization_base",
    srcs = [
        "src/core/lib/security/authorization/authorization_policy_provider_vtable.cc",
        "src/core/lib/security/authorization/evaluate_args.cc",
        "src/core/lib/security/authorization/grpc_server_authz_filter.cc",
    ],
    hdrs = [
        "src/core/lib/security/authorization/authorization_engine.h",
        "src/core/lib/security/authorization/authorization_policy_provider.h",
        "src/core/lib/security/authorization/evaluate_args.h",
        "src/core/lib/security/authorization/grpc_server_authz_filter.h",
    ],
    external_deps = [
        "absl/status",
        "absl/status:statusor",
        "absl/strings",
        "absl/types:optional",
    ],
    language = "c++",
    deps = [
        "arena_promise",
        "channel_args",
        "channel_fwd",
        "dual_ref_counted",
        "gpr",
        "grpc_base",
        "grpc_codegen",
        "grpc_credentials_util",
        "grpc_security_base",
        "grpc_trace",
        "promise",
        "ref_counted",
        "ref_counted_ptr",
        "resolved_address",
        "slice",
        "uri_parser",
        "useful",
    ],
)

grpc_cc_library(
    name = "tsi_fake_credentials",
    srcs = [
        "src/core/tsi/fake_transport_security.cc",
    ],
    hdrs = [
        "src/core/tsi/fake_transport_security.h",
    ],
    language = "c++",
    visibility = [
        "@grpc:public",
    ],
    deps = [
        "gpr",
        "slice",
        "tsi_base",
        "useful",
    ],
)

grpc_cc_library(
    name = "grpc_fake_credentials",
    srcs = [
        "src/core/lib/security/credentials/fake/fake_credentials.cc",
        "src/core/lib/security/security_connector/fake/fake_security_connector.cc",
    ],
    hdrs = [
        "src/core/ext/filters/client_channel/lb_policy/grpclb/grpclb.h",
        "src/core/lib/security/credentials/fake/fake_credentials.h",
        "src/core/lib/security/security_connector/fake/fake_security_connector.h",
    ],
    external_deps = [
        "absl/status",
        "absl/status:statusor",
        "absl/strings",
        "absl/types:optional",
    ],
    language = "c++",
    deps = [
        "arena_promise",
        "debug_location",
        "gpr",
        "grpc_base",
        "grpc_codegen",
        "grpc_security_base",
        "handshaker",
        "iomgr_fwd",
        "promise",
        "ref_counted_ptr",
        "slice",
        "tsi_base",
        "tsi_fake_credentials",
        "unique_type_name",
        "useful",
    ],
)

grpc_cc_library(
    name = "grpc_insecure_credentials",
    srcs = [
        "src/core/lib/security/credentials/insecure/insecure_credentials.cc",
        "src/core/lib/security/security_connector/insecure/insecure_security_connector.cc",
    ],
    hdrs = [
        "src/core/lib/security/credentials/insecure/insecure_credentials.h",
        "src/core/lib/security/security_connector/insecure/insecure_security_connector.h",
    ],
    external_deps = [
        "absl/status",
        "absl/strings",
    ],
    language = "c++",
    deps = [
        "arena_promise",
        "debug_location",
        "gpr",
        "grpc_base",
        "grpc_security_base",
        "handshaker",
        "iomgr_fwd",
        "promise",
        "ref_counted_ptr",
        "tsi_base",
        "tsi_local_credentials",
        "unique_type_name",
    ],
)

grpc_cc_library(
    name = "tsi_local_credentials",
    srcs = [
        "src/core/tsi/local_transport_security.cc",
    ],
    hdrs = [
        "src/core/tsi/local_transport_security.h",
    ],
    language = "c++",
    deps = [
        "exec_ctx",
        "gpr",
        "grpc_trace",
        "tsi_base",
    ],
)

grpc_cc_library(
    name = "grpc_local_credentials",
    srcs = [
        "src/core/lib/security/credentials/local/local_credentials.cc",
        "src/core/lib/security/security_connector/local/local_security_connector.cc",
    ],
    hdrs = [
        "src/core/lib/security/credentials/local/local_credentials.h",
        "src/core/lib/security/security_connector/local/local_security_connector.h",
    ],
    external_deps = [
        "absl/status",
        "absl/status:statusor",
        "absl/strings",
        "absl/types:optional",
    ],
    language = "c++",
    deps = [
        "arena_promise",
        "debug_location",
        "gpr",
        "grpc_base",
        "grpc_client_channel",
        "grpc_security_base",
        "grpc_sockaddr",
        "handshaker",
        "iomgr_fwd",
        "promise",
        "ref_counted_ptr",
        "resolved_address",
        "sockaddr_utils",
        "tsi_base",
        "tsi_local_credentials",
        "unique_type_name",
        "uri_parser",
        "useful",
    ],
)

grpc_cc_library(
    name = "grpc_alts_credentials",
    srcs = [
        "src/core/lib/security/credentials/alts/alts_credentials.cc",
        "src/core/lib/security/security_connector/alts/alts_security_connector.cc",
    ],
    hdrs = [
        "src/core/lib/security/credentials/alts/alts_credentials.h",
        "src/core/lib/security/security_connector/alts/alts_security_connector.h",
    ],
    external_deps = [
        "absl/status",
        "absl/strings",
        "absl/types:optional",
    ],
    language = "c++",
    visibility = ["@grpc:public"],
    deps = [
        "alts_util",
        "arena_promise",
        "debug_location",
        "gpr",
        "grpc_base",
        "grpc_codegen",
        "grpc_security_base",
        "handshaker",
        "iomgr_fwd",
        "promise",
        "ref_counted_ptr",
        "slice_refcount",
        "tsi_alts_credentials",
        "tsi_base",
        "unique_type_name",
        "useful",
    ],
)

grpc_cc_library(
    name = "grpc_ssl_credentials",
    srcs = [
        "src/core/lib/security/credentials/ssl/ssl_credentials.cc",
        "src/core/lib/security/security_connector/ssl/ssl_security_connector.cc",
    ],
    hdrs = [
        "src/core/lib/security/credentials/ssl/ssl_credentials.h",
        "src/core/lib/security/security_connector/ssl/ssl_security_connector.h",
    ],
    external_deps = [
        "absl/status",
        "absl/strings",
        "absl/strings:str_format",
        "absl/types:optional",
    ],
    language = "c++",
    deps = [
        "arena_promise",
        "debug_location",
        "gpr",
        "grpc_base",
        "grpc_codegen",
        "grpc_security_base",
        "grpc_trace",
        "handshaker",
        "iomgr_fwd",
        "promise",
        "ref_counted_ptr",
        "tsi_base",
        "tsi_ssl_credentials",
        "tsi_ssl_session_cache",
        "unique_type_name",
        "useful",
    ],
)

grpc_cc_library(
    name = "grpc_google_default_credentials",
    srcs = [
        "src/core/lib/security/credentials/google_default/credentials_generic.cc",
        "src/core/lib/security/credentials/google_default/google_default_credentials.cc",
    ],
    hdrs = [
        "src/core/ext/filters/client_channel/lb_policy/grpclb/grpclb.h",
        "src/core/lib/security/credentials/google_default/google_default_credentials.h",
    ],
    external_deps = [
        "absl/status:statusor",
        "absl/strings",
        "absl/types:optional",
    ],
    language = "c++",
    tags = ["nofixdeps"],
    deps = [
        "alts_util",
        "env",
        "gpr",
        "grpc_alts_credentials",
        "grpc_base",
        "grpc_codegen",
        "grpc_external_account_credentials",
        "grpc_jwt_credentials",
        "grpc_lb_xds_channel_args",
        "grpc_oauth2_credentials",
        "grpc_security_base",
        "grpc_ssl_credentials",
        "grpc_trace",
        "httpcli",
        "iomgr_fwd",
        "json",
        "ref_counted_ptr",
        "slice_refcount",
        "time",
        "unique_type_name",
        "uri_parser",
        "useful",
    ],
)

grpc_cc_library(
    name = "grpc_tls_credentials",
    srcs = [
        "src/core/lib/security/credentials/tls/grpc_tls_certificate_distributor.cc",
        "src/core/lib/security/credentials/tls/grpc_tls_certificate_provider.cc",
        "src/core/lib/security/credentials/tls/grpc_tls_certificate_verifier.cc",
        "src/core/lib/security/credentials/tls/grpc_tls_credentials_options.cc",
        "src/core/lib/security/credentials/tls/tls_credentials.cc",
        "src/core/lib/security/security_connector/tls/tls_security_connector.cc",
    ],
    hdrs = [
        "src/core/lib/security/credentials/tls/grpc_tls_certificate_distributor.h",
        "src/core/lib/security/credentials/tls/grpc_tls_certificate_provider.h",
        "src/core/lib/security/credentials/tls/grpc_tls_certificate_verifier.h",
        "src/core/lib/security/credentials/tls/grpc_tls_credentials_options.h",
        "src/core/lib/security/credentials/tls/tls_credentials.h",
        "src/core/lib/security/security_connector/tls/tls_security_connector.h",
    ],
    external_deps = [
        "absl/base:core_headers",
        "absl/container:inlined_vector",
        "absl/functional:bind_front",
        "absl/memory",
        "absl/status",
        "absl/status:statusor",
        "absl/strings",
        "absl/types:optional",
        "libcrypto",
        "libssl",
    ],
    language = "c++",
    deps = [
        "arena_promise",
        "debug_location",
        "gpr",
        "grpc_base",
        "grpc_codegen",
        "grpc_credentials_util",
        "grpc_public_hdrs",
        "grpc_security_base",
        "grpc_trace",
        "handshaker",
        "iomgr_fwd",
        "promise",
        "ref_counted",
        "ref_counted_ptr",
        "slice_refcount",
        "tsi_base",
        "tsi_ssl_credentials",
        "tsi_ssl_session_cache",
        "unique_type_name",
        "useful",
    ],
)

grpc_cc_library(
    name = "grpc_iam_credentials",
    srcs = [
        "src/core/lib/security/credentials/iam/iam_credentials.cc",
    ],
    hdrs = [
        "src/core/lib/security/credentials/iam/iam_credentials.h",
    ],
    external_deps = [
        "absl/status:statusor",
        "absl/strings",
        "absl/strings:str_format",
        "absl/types:optional",
    ],
    language = "c++",
    deps = [
        "arena_promise",
        "gpr",
        "grpc_base",
        "grpc_security_base",
        "grpc_trace",
        "promise",
        "ref_counted_ptr",
        "slice",
        "unique_type_name",
        "useful",
    ],
)

grpc_cc_library(
    name = "grpc_jwt_credentials",
    srcs = [
        "src/core/lib/security/credentials/jwt/json_token.cc",
        "src/core/lib/security/credentials/jwt/jwt_credentials.cc",
        "src/core/lib/security/credentials/jwt/jwt_verifier.cc",
    ],
    hdrs = [
        "src/core/lib/security/credentials/jwt/json_token.h",
        "src/core/lib/security/credentials/jwt/jwt_credentials.h",
        "src/core/lib/security/credentials/jwt/jwt_verifier.h",
    ],
    external_deps = [
        "absl/status",
        "absl/status:statusor",
        "absl/strings",
        "absl/strings:str_format",
        "absl/time",
        "absl/types:optional",
        "libcrypto",
        "libssl",
    ],
    language = "c++",
    visibility = ["@grpc:public"],
    deps = [
        "arena_promise",
        "gpr",
        "gpr_manual_constructor",
        "grpc_base",
        "grpc_credentials_util",
        "grpc_security_base",
        "grpc_trace",
        "httpcli",
        "httpcli_ssl_credentials",
        "iomgr_fwd",
        "json",
        "orphanable",
        "promise",
        "ref_counted_ptr",
        "slice",
        "slice_refcount",
        "time",
        "tsi_ssl_types",
        "unique_type_name",
        "uri_parser",
        "useful",
    ],
)

grpc_cc_library(
    name = "grpc_oauth2_credentials",
    srcs = [
        "src/core/lib/security/credentials/oauth2/oauth2_credentials.cc",
    ],
    hdrs = [
        "src/core/lib/security/credentials/oauth2/oauth2_credentials.h",
    ],
    external_deps = [
        "absl/status",
        "absl/status:statusor",
        "absl/strings",
        "absl/strings:str_format",
        "absl/types:optional",
    ],
    language = "c++",
    deps = [
        "activity",
        "arena_promise",
        "context",
        "gpr",
        "grpc_base",
        "grpc_credentials_util",
        "grpc_security_base",
        "grpc_trace",
        "httpcli",
        "httpcli_ssl_credentials",
        "json",
        "orphanable",
        "poll",
        "pollset_set",
        "promise",
        "ref_counted",
        "ref_counted_ptr",
        "slice",
        "slice_refcount",
        "time",
        "unique_type_name",
        "uri_parser",
        "useful",
    ],
)

grpc_cc_library(
    name = "grpc_external_account_credentials",
    srcs = [
        "src/core/lib/security/credentials/external/aws_external_account_credentials.cc",
        "src/core/lib/security/credentials/external/aws_request_signer.cc",
        "src/core/lib/security/credentials/external/external_account_credentials.cc",
        "src/core/lib/security/credentials/external/file_external_account_credentials.cc",
        "src/core/lib/security/credentials/external/url_external_account_credentials.cc",
    ],
    hdrs = [
        "src/core/lib/security/credentials/external/aws_external_account_credentials.h",
        "src/core/lib/security/credentials/external/aws_request_signer.h",
        "src/core/lib/security/credentials/external/external_account_credentials.h",
        "src/core/lib/security/credentials/external/file_external_account_credentials.h",
        "src/core/lib/security/credentials/external/url_external_account_credentials.h",
    ],
    external_deps = [
        "absl/memory",
        "absl/status",
        "absl/status:statusor",
        "absl/strings",
        "absl/strings:str_format",
        "absl/time",
        "absl/types:optional",
        "libcrypto",
    ],
    language = "c++",
    deps = [
        "env",
        "gpr",
        "grpc_base",
        "grpc_credentials_util",
        "grpc_oauth2_credentials",
        "grpc_security_base",
        "httpcli",
        "httpcli_ssl_credentials",
        "json",
        "orphanable",
        "ref_counted_ptr",
        "slice_refcount",
        "time",
        "uri_parser",
    ],
)

grpc_cc_library(
    name = "httpcli_ssl_credentials",
    srcs = [
        "src/core/lib/http/httpcli_security_connector.cc",
    ],
    hdrs = [
        "src/core/lib/http/httpcli_ssl_credentials.h",
    ],
    external_deps = [
        "absl/status",
        "absl/strings",
        "absl/types:optional",
    ],
    language = "c++",
    deps = [
        "arena_promise",
        "debug_location",
        "gpr",
        "grpc_base",
        "grpc_codegen",
        "grpc_security_base",
        "handshaker",
        "iomgr_fwd",
        "promise",
        "ref_counted_ptr",
        "tsi_base",
        "tsi_ssl_credentials",
        "unique_type_name",
    ],
)

grpc_cc_library(
    name = "tsi_ssl_types",
    hdrs = [
        "src/core/tsi/ssl_types.h",
    ],
    external_deps = ["libssl"],
    language = "c++",
    deps = ["gpr_platform"],
)

grpc_cc_library(
    name = "grpc_security_base",
    srcs = [
        "src/core/lib/security/context/security_context.cc",
        "src/core/lib/security/credentials/call_creds_util.cc",
        "src/core/lib/security/credentials/composite/composite_credentials.cc",
        "src/core/lib/security/credentials/credentials.cc",
        "src/core/lib/security/credentials/plugin/plugin_credentials.cc",
        "src/core/lib/security/security_connector/security_connector.cc",
        "src/core/lib/security/transport/client_auth_filter.cc",
        "src/core/lib/security/transport/secure_endpoint.cc",
        "src/core/lib/security/transport/security_handshaker.cc",
        "src/core/lib/security/transport/server_auth_filter.cc",
        "src/core/lib/security/transport/tsi_error.cc",
    ],
    hdrs = [
        "src/core/lib/security/context/security_context.h",
        "src/core/lib/security/credentials/call_creds_util.h",
        "src/core/lib/security/credentials/composite/composite_credentials.h",
        "src/core/lib/security/credentials/credentials.h",
        "src/core/lib/security/credentials/plugin/plugin_credentials.h",
        "src/core/lib/security/security_connector/security_connector.h",
        "src/core/lib/security/transport/auth_filters.h",
        "src/core/lib/security/transport/secure_endpoint.h",
        "src/core/lib/security/transport/security_handshaker.h",
        "src/core/lib/security/transport/tsi_error.h",
    ],
    external_deps = [
        "absl/base:core_headers",
        "absl/container:inlined_vector",
        "absl/memory",
        "absl/status",
        "absl/status:statusor",
        "absl/strings",
        "absl/types:optional",
    ],
    language = "c++",
    public_hdrs = GRPC_PUBLIC_HDRS,
    visibility = ["@grpc:public"],
    deps = [
        "activity",
        "arena",
        "arena_promise",
        "basic_seq",
        "channel_args",
        "channel_fwd",
        "closure",
        "config",
        "context",
        "debug_location",
        "event_engine_memory_allocator",
        "exec_ctx",
        "gpr",
        "gpr_atm",
        "grpc_base",
        "grpc_codegen",
        "grpc_public_hdrs",
        "grpc_trace",
        "handshaker",
        "handshaker_factory",
        "handshaker_registry",
        "iomgr_fwd",
        "memory_quota",
        "poll",
        "promise",
        "ref_counted",
        "ref_counted_ptr",
        "resource_quota",
        "resource_quota_trace",
        "seq",
        "slice",
        "slice_refcount",
        "try_seq",
        "tsi_base",
        "unique_type_name",
        "useful",
    ],
)

grpc_cc_library(
    name = "grpc_credentials_util",
    srcs = [
        "src/core/lib/security/credentials/tls/tls_utils.cc",
        "src/core/lib/security/security_connector/load_system_roots_fallback.cc",
        "src/core/lib/security/security_connector/load_system_roots_supported.cc",
        "src/core/lib/security/util/json_util.cc",
    ],
    hdrs = [
        "src/core/lib/security/credentials/tls/tls_utils.h",
        "src/core/lib/security/security_connector/load_system_roots.h",
        "src/core/lib/security/security_connector/load_system_roots_supported.h",
        "src/core/lib/security/util/json_util.h",
    ],
    external_deps = ["absl/strings"],
    language = "c++",
    visibility = ["@grpc:public"],
    deps = [
        "gpr",
        "grpc_base",
        "grpc_security_base",
        "json",
        "useful",
    ],
)

grpc_cc_library(
    name = "tsi_alts_credentials",
    srcs = [
        "src/core/tsi/alts/crypt/aes_gcm.cc",
        "src/core/tsi/alts/crypt/gsec.cc",
        "src/core/tsi/alts/frame_protector/alts_counter.cc",
        "src/core/tsi/alts/frame_protector/alts_crypter.cc",
        "src/core/tsi/alts/frame_protector/alts_frame_protector.cc",
        "src/core/tsi/alts/frame_protector/alts_record_protocol_crypter_common.cc",
        "src/core/tsi/alts/frame_protector/alts_seal_privacy_integrity_crypter.cc",
        "src/core/tsi/alts/frame_protector/alts_unseal_privacy_integrity_crypter.cc",
        "src/core/tsi/alts/frame_protector/frame_handler.cc",
        "src/core/tsi/alts/handshaker/alts_handshaker_client.cc",
        "src/core/tsi/alts/handshaker/alts_shared_resource.cc",
        "src/core/tsi/alts/handshaker/alts_tsi_handshaker.cc",
        "src/core/tsi/alts/handshaker/alts_tsi_utils.cc",
        "src/core/tsi/alts/zero_copy_frame_protector/alts_grpc_integrity_only_record_protocol.cc",
        "src/core/tsi/alts/zero_copy_frame_protector/alts_grpc_privacy_integrity_record_protocol.cc",
        "src/core/tsi/alts/zero_copy_frame_protector/alts_grpc_record_protocol_common.cc",
        "src/core/tsi/alts/zero_copy_frame_protector/alts_iovec_record_protocol.cc",
        "src/core/tsi/alts/zero_copy_frame_protector/alts_zero_copy_grpc_protector.cc",
    ],
    hdrs = [
        "src/core/tsi/alts/crypt/gsec.h",
        "src/core/tsi/alts/frame_protector/alts_counter.h",
        "src/core/tsi/alts/frame_protector/alts_crypter.h",
        "src/core/tsi/alts/frame_protector/alts_frame_protector.h",
        "src/core/tsi/alts/frame_protector/alts_record_protocol_crypter_common.h",
        "src/core/tsi/alts/frame_protector/frame_handler.h",
        "src/core/tsi/alts/handshaker/alts_handshaker_client.h",
        "src/core/tsi/alts/handshaker/alts_shared_resource.h",
        "src/core/tsi/alts/handshaker/alts_tsi_handshaker.h",
        "src/core/tsi/alts/handshaker/alts_tsi_handshaker_private.h",
        "src/core/tsi/alts/handshaker/alts_tsi_utils.h",
        "src/core/tsi/alts/zero_copy_frame_protector/alts_grpc_integrity_only_record_protocol.h",
        "src/core/tsi/alts/zero_copy_frame_protector/alts_grpc_privacy_integrity_record_protocol.h",
        "src/core/tsi/alts/zero_copy_frame_protector/alts_grpc_record_protocol.h",
        "src/core/tsi/alts/zero_copy_frame_protector/alts_grpc_record_protocol_common.h",
        "src/core/tsi/alts/zero_copy_frame_protector/alts_iovec_record_protocol.h",
        "src/core/tsi/alts/zero_copy_frame_protector/alts_zero_copy_grpc_protector.h",
    ],
    external_deps = [
        "libssl",
        "libcrypto",
        "upb_lib",
    ],
    language = "c++",
    tags = ["nofixdeps"],
    visibility = ["@grpc:public"],
    deps = [
        "alts_upb",
        "alts_util",
        "arena",
        "config",
        "error",
        "gpr",
        "grpc_base",
        "pollset_set",
        "tsi_base",
        "useful",
    ],
)

grpc_cc_library(
    name = "tsi_ssl_session_cache",
    srcs = [
        "src/core/tsi/ssl/session_cache/ssl_session_boringssl.cc",
        "src/core/tsi/ssl/session_cache/ssl_session_cache.cc",
        "src/core/tsi/ssl/session_cache/ssl_session_openssl.cc",
    ],
    hdrs = [
        "src/core/tsi/ssl/session_cache/ssl_session.h",
        "src/core/tsi/ssl/session_cache/ssl_session_cache.h",
    ],
    external_deps = [
        "absl/memory",
        "libssl",
    ],
    language = "c++",
    visibility = ["@grpc:public"],
    deps = [
        "cpp_impl_of",
        "gpr",
        "grpc_codegen",
        "ref_counted",
        "slice",
    ],
)

grpc_cc_library(
    name = "tsi_ssl_credentials",
    srcs = [
        "src/core/lib/security/security_connector/ssl_utils.cc",
        "src/core/lib/security/security_connector/ssl_utils_config.cc",
        "src/core/tsi/ssl/key_logging/ssl_key_logging.cc",
        "src/core/tsi/ssl_transport_security.cc",
    ],
    hdrs = [
        "src/core/lib/security/security_connector/ssl_utils.h",
        "src/core/lib/security/security_connector/ssl_utils_config.h",
        "src/core/tsi/ssl/key_logging/ssl_key_logging.h",
        "src/core/tsi/ssl_transport_security.h",
    ],
    external_deps = [
        "absl/base:core_headers",
        "absl/status",
        "absl/strings",
        "libcrypto",
        "libssl",
    ],
    language = "c++",
    visibility = ["@grpc:public"],
    deps = [
        "gpr",
        "grpc_base",
        "grpc_codegen",
        "grpc_credentials_util",
        "grpc_security_base",
        "grpc_transport_chttp2_alpn",
        "ref_counted",
        "ref_counted_ptr",
        "tsi_base",
        "tsi_ssl_session_cache",
        "tsi_ssl_types",
        "useful",
    ],
)

grpc_cc_library(
    name = "grpc_mock_cel",
    hdrs = [
        "src/core/lib/security/authorization/mock_cel/activation.h",
        "src/core/lib/security/authorization/mock_cel/cel_expr_builder_factory.h",
        "src/core/lib/security/authorization/mock_cel/cel_expression.h",
        "src/core/lib/security/authorization/mock_cel/cel_value.h",
        "src/core/lib/security/authorization/mock_cel/evaluator_core.h",
        "src/core/lib/security/authorization/mock_cel/flat_expr_builder.h",
    ],
    external_deps = [
        "absl/memory",
        "absl/status",
        "absl/status:statusor",
        "absl/strings",
        "absl/types:span",
    ],
    language = "c++",
    deps = [
        "google_type_expr_upb",
        "gpr_platform",
    ],
)

# This target depends on RE2 and should not be linked into grpc by default for binary-size reasons.
grpc_cc_library(
    name = "grpc_matchers",
    srcs = [
        "src/core/lib/matchers/matchers.cc",
    ],
    hdrs = [
        "src/core/lib/matchers/matchers.h",
    ],
    external_deps = [
        "absl/memory",
        "absl/status",
        "absl/status:statusor",
        "absl/strings",
        "absl/strings:str_format",
        "absl/types:optional",
        "re2",
    ],
    language = "c++",
    deps = ["gpr"],
)

# This target pulls in a dependency on RE2 and should not be linked into grpc by default for binary-size reasons.
grpc_cc_library(
    name = "grpc_rbac_engine",
    srcs = [
        "src/core/lib/security/authorization/grpc_authorization_engine.cc",
        "src/core/lib/security/authorization/matchers.cc",
        "src/core/lib/security/authorization/rbac_policy.cc",
    ],
    hdrs = [
        "src/core/lib/security/authorization/grpc_authorization_engine.h",
        "src/core/lib/security/authorization/matchers.h",
        "src/core/lib/security/authorization/rbac_policy.h",
    ],
    external_deps = [
        "absl/memory",
        "absl/status",
        "absl/status:statusor",
        "absl/strings",
        "absl/strings:str_format",
        "absl/types:optional",
    ],
    language = "c++",
    deps = [
        "gpr",
        "grpc_authorization_base",
        "grpc_base",
        "grpc_matchers",
        "resolved_address",
        "sockaddr_utils",
    ],
)

# This target pulls in a dependency on RE2 and should not be linked into grpc by default for binary-size reasons.
grpc_cc_library(
    name = "grpc_authorization_provider",
    srcs = [
        "src/core/lib/security/authorization/grpc_authorization_policy_provider.cc",
        "src/core/lib/security/authorization/rbac_translator.cc",
    ],
    hdrs = [
        "src/core/lib/security/authorization/grpc_authorization_policy_provider.h",
        "src/core/lib/security/authorization/rbac_translator.h",
    ],
    external_deps = [
        "absl/base:core_headers",
        "absl/memory",
        "absl/status",
        "absl/status:statusor",
        "absl/strings",
        "absl/strings:str_format",
    ],
    language = "c++",
    public_hdrs = GRPC_PUBLIC_HDRS,
    deps = [
        "gpr",
        "grpc_authorization_base",
        "grpc_base",
        "grpc_codegen",
        "grpc_matchers",
        "grpc_public_hdrs",
        "grpc_rbac_engine",
        "grpc_trace",
        "json",
        "ref_counted_ptr",
        "slice_refcount",
        "useful",
    ],
)

# This target pulls in a dependency on RE2 and should not be linked into grpc by default for binary-size reasons.
grpc_cc_library(
    name = "grpc++_authorization_provider",
    srcs = [
        "src/cpp/server/authorization_policy_provider.cc",
    ],
    hdrs = [
        "include/grpcpp/security/authorization_policy_provider.h",
    ],
    language = "c++",
    deps = [
        "gpr",
        "grpc++",
        "grpc++_codegen_base",
        "grpc_authorization_provider",
        "grpc_public_hdrs",
    ],
)

# This target pulls in a dependency on RE2 and should not be linked into grpc by default for binary-size reasons.
grpc_cc_library(
    name = "grpc_cel_engine",
    srcs = [
        "src/core/lib/security/authorization/cel_authorization_engine.cc",
    ],
    hdrs = [
        "src/core/lib/security/authorization/cel_authorization_engine.h",
    ],
    external_deps = [
        "absl/container:flat_hash_set",
        "absl/memory",
        "absl/strings",
        "absl/types:optional",
        "absl/types:span",
        "upb_lib",
    ],
    language = "c++",
    deps = [
        "envoy_config_rbac_upb",
        "google_type_expr_upb",
        "gpr",
        "grpc_authorization_base",
        "grpc_mock_cel",
    ],
)

grpc_cc_library(
    name = "hpack_constants",
    hdrs = [
        "src/core/ext/transport/chttp2/transport/hpack_constants.h",
    ],
    language = "c++",
    deps = ["gpr_platform"],
)

grpc_cc_library(
    name = "hpack_encoder_table",
    srcs = [
        "src/core/ext/transport/chttp2/transport/hpack_encoder_table.cc",
    ],
    hdrs = [
        "src/core/ext/transport/chttp2/transport/hpack_encoder_table.h",
    ],
    external_deps = ["absl/container:inlined_vector"],
    language = "c++",
    deps = [
        "gpr",
        "hpack_constants",
    ],
)

grpc_cc_library(
    name = "chttp2_flow_control",
    srcs = [
        "src/core/ext/transport/chttp2/transport/flow_control.cc",
    ],
    hdrs = [
        "src/core/ext/transport/chttp2/transport/flow_control.h",
    ],
    external_deps = [
        "absl/functional:function_ref",
        "absl/status",
        "absl/strings",
        "absl/strings:str_format",
        "absl/types:optional",
    ],
    deps = [
        "bdp_estimator",
        "experiments",
        "gpr",
        "grpc_trace",
        "http2_settings",
        "memory_quota",
        "pid_controller",
        "time",
        "useful",
    ],
)

grpc_cc_library(
    name = "huffsyms",
    srcs = [
        "src/core/ext/transport/chttp2/transport/huffsyms.cc",
    ],
    hdrs = [
        "src/core/ext/transport/chttp2/transport/huffsyms.h",
    ],
    deps = ["gpr_platform"],
)

grpc_cc_library(
    name = "decode_huff",
    srcs = [
        "src/core/ext/transport/chttp2/transport/decode_huff.cc",
    ],
    hdrs = [
        "src/core/ext/transport/chttp2/transport/decode_huff.h",
    ],
    deps = ["gpr_platform"],
)

grpc_cc_library(
    name = "http2_settings",
    srcs = [
        "src/core/ext/transport/chttp2/transport/http2_settings.cc",
    ],
    hdrs = [
        "src/core/ext/transport/chttp2/transport/http2_settings.h",
    ],
    deps = [
        "gpr_platform",
        "http2_errors",
        "useful",
    ],
)

grpc_cc_library(
    name = "grpc_transport_chttp2",
    srcs = [
        "src/core/ext/transport/chttp2/transport/bin_decoder.cc",
        "src/core/ext/transport/chttp2/transport/bin_encoder.cc",
        "src/core/ext/transport/chttp2/transport/chttp2_transport.cc",
        "src/core/ext/transport/chttp2/transport/context_list.cc",
        "src/core/ext/transport/chttp2/transport/frame_data.cc",
        "src/core/ext/transport/chttp2/transport/frame_goaway.cc",
        "src/core/ext/transport/chttp2/transport/frame_ping.cc",
        "src/core/ext/transport/chttp2/transport/frame_rst_stream.cc",
        "src/core/ext/transport/chttp2/transport/frame_settings.cc",
        "src/core/ext/transport/chttp2/transport/frame_window_update.cc",
        "src/core/ext/transport/chttp2/transport/hpack_encoder.cc",
        "src/core/ext/transport/chttp2/transport/hpack_parser.cc",
        "src/core/ext/transport/chttp2/transport/hpack_parser_table.cc",
        "src/core/ext/transport/chttp2/transport/parsing.cc",
        "src/core/ext/transport/chttp2/transport/stream_lists.cc",
        "src/core/ext/transport/chttp2/transport/stream_map.cc",
        "src/core/ext/transport/chttp2/transport/varint.cc",
        "src/core/ext/transport/chttp2/transport/writing.cc",
    ],
    hdrs = [
        "src/core/ext/transport/chttp2/transport/bin_decoder.h",
        "src/core/ext/transport/chttp2/transport/bin_encoder.h",
        "src/core/ext/transport/chttp2/transport/chttp2_transport.h",
        "src/core/ext/transport/chttp2/transport/context_list.h",
        "src/core/ext/transport/chttp2/transport/frame.h",
        "src/core/ext/transport/chttp2/transport/frame_data.h",
        "src/core/ext/transport/chttp2/transport/frame_goaway.h",
        "src/core/ext/transport/chttp2/transport/frame_ping.h",
        "src/core/ext/transport/chttp2/transport/frame_rst_stream.h",
        "src/core/ext/transport/chttp2/transport/frame_settings.h",
        "src/core/ext/transport/chttp2/transport/frame_window_update.h",
        "src/core/ext/transport/chttp2/transport/hpack_encoder.h",
        "src/core/ext/transport/chttp2/transport/hpack_parser.h",
        "src/core/ext/transport/chttp2/transport/hpack_parser_table.h",
        "src/core/ext/transport/chttp2/transport/internal.h",
        "src/core/ext/transport/chttp2/transport/stream_map.h",
        "src/core/ext/transport/chttp2/transport/varint.h",
    ],
    external_deps = [
        "absl/base:core_headers",
        "absl/status",
        "absl/strings",
        "absl/strings:cord",
        "absl/strings:str_format",
        "absl/types:optional",
        "absl/types:span",
        "absl/types:variant",
    ],
    language = "c++",
    visibility = ["@grpc:grpclb"],
    deps = [
        "arena",
        "bdp_estimator",
        "bitset",
        "chttp2_flow_control",
        "debug_location",
        "decode_huff",
        "experiments",
        "gpr",
        "gpr_atm",
        "grpc_base",
        "grpc_codegen",
        "grpc_public_hdrs",
        "grpc_trace",
        "hpack_constants",
        "hpack_encoder_table",
        "http2_errors",
        "http2_settings",
        "httpcli",
        "huffsyms",
        "iomgr_fwd",
        "iomgr_timer",
        "memory_quota",
        "no_destruct",
        "poll",
        "ref_counted",
        "ref_counted_ptr",
        "resource_quota",
        "resource_quota_trace",
        "slice",
        "slice_buffer",
        "slice_refcount",
        "status_helper",
        "time",
        "transport_fwd",
        "useful",
    ],
)

grpc_cc_library(
    name = "grpc_transport_chttp2_alpn",
    srcs = [
        "src/core/ext/transport/chttp2/alpn/alpn.cc",
    ],
    hdrs = [
        "src/core/ext/transport/chttp2/alpn/alpn.h",
    ],
    language = "c++",
    deps = [
        "gpr",
        "useful",
    ],
)

grpc_cc_library(
    name = "grpc_transport_chttp2_client_connector",
    srcs = [
        "src/core/ext/transport/chttp2/client/chttp2_connector.cc",
    ],
    hdrs = [
        "src/core/ext/transport/chttp2/client/chttp2_connector.h",
    ],
    external_deps = [
        "absl/status",
        "absl/status:statusor",
        "absl/strings:str_format",
        "absl/types:optional",
    ],
    language = "c++",
    deps = [
        "channel_args_preconditioning",
        "channel_stack_type",
        "config",
        "debug_location",
        "gpr",
        "grpc_base",
        "grpc_client_channel",
        "grpc_codegen",
        "grpc_insecure_credentials",
        "grpc_public_hdrs",
        "grpc_resolver",
        "grpc_security_base",
        "grpc_trace",
        "grpc_transport_chttp2",
        "handshaker",
        "handshaker_registry",
        "iomgr_timer",
        "orphanable",
        "ref_counted_ptr",
        "resolved_address",
        "slice",
        "sockaddr_utils",
        "tcp_connect_handshaker",
        "transport_fwd",
        "unique_type_name",
    ],
)

grpc_cc_library(
    name = "grpc_transport_chttp2_server",
    srcs = [
        "src/core/ext/transport/chttp2/server/chttp2_server.cc",
    ],
    hdrs = [
        "src/core/ext/transport/chttp2/server/chttp2_server.h",
    ],
    external_deps = [
        "absl/base:core_headers",
        "absl/memory",
        "absl/status",
        "absl/status:statusor",
        "absl/strings",
        "absl/strings:str_format",
        "absl/types:optional",
    ],
    language = "c++",
    deps = [
        "config",
        "debug_location",
        "gpr",
        "grpc_base",
        "grpc_codegen",
        "grpc_insecure_credentials",
        "grpc_security_base",
        "grpc_trace",
        "grpc_transport_chttp2",
        "handshaker",
        "handshaker_registry",
        "iomgr_fwd",
        "iomgr_timer",
        "memory_quota",
        "orphanable",
        "pollset_set",
        "ref_counted_ptr",
        "resolved_address",
        "resource_quota",
        "slice",
        "sockaddr_utils",
        "time",
        "transport_fwd",
        "unique_type_name",
        "uri_parser",
    ],
)

grpc_cc_library(
    name = "grpc_transport_inproc",
    srcs = [
        "src/core/ext/transport/inproc/inproc_plugin.cc",
        "src/core/ext/transport/inproc/inproc_transport.cc",
    ],
    hdrs = [
        "src/core/ext/transport/inproc/inproc_transport.h",
    ],
    external_deps = [
        "absl/status",
        "absl/status:statusor",
        "absl/strings",
        "absl/types:optional",
    ],
    language = "c++",
    deps = [
        "arena",
        "channel_args_preconditioning",
        "channel_stack_type",
        "config",
        "debug_location",
        "gpr",
        "grpc_base",
        "grpc_codegen",
        "grpc_public_hdrs",
        "grpc_trace",
        "iomgr_fwd",
        "ref_counted_ptr",
        "slice",
        "slice_buffer",
        "time",
        "transport_fwd",
    ],
)

grpc_cc_library(
    name = "tsi_base",
    srcs = [
        "src/core/tsi/transport_security.cc",
        "src/core/tsi/transport_security_grpc.cc",
    ],
    hdrs = [
        "src/core/tsi/transport_security.h",
        "src/core/tsi/transport_security_grpc.h",
        "src/core/tsi/transport_security_interface.h",
    ],
    language = "c++",
    visibility = ["@grpc:tsi_interface"],
    deps = [
        "gpr",
        "grpc_trace",
    ],
)

grpc_cc_library(
    name = "alts_util",
    srcs = [
        "src/core/lib/security/credentials/alts/check_gcp_environment.cc",
        "src/core/lib/security/credentials/alts/check_gcp_environment_linux.cc",
        "src/core/lib/security/credentials/alts/check_gcp_environment_no_op.cc",
        "src/core/lib/security/credentials/alts/check_gcp_environment_windows.cc",
        "src/core/lib/security/credentials/alts/grpc_alts_credentials_client_options.cc",
        "src/core/lib/security/credentials/alts/grpc_alts_credentials_options.cc",
        "src/core/lib/security/credentials/alts/grpc_alts_credentials_server_options.cc",
        "src/core/tsi/alts/handshaker/transport_security_common_api.cc",
    ],
    hdrs = [
        "src/core/lib/security/credentials/alts/check_gcp_environment.h",
        "src/core/lib/security/credentials/alts/grpc_alts_credentials_options.h",
        "src/core/tsi/alts/handshaker/transport_security_common_api.h",
    ],
    external_deps = ["upb_lib"],
    language = "c++",
    visibility = ["@grpc:tsi"],
    deps = [
        "alts_upb",
        "gpr",
        "grpc_trace",
    ],
)

grpc_cc_library(
    name = "tsi",
    external_deps = [
        "libssl",
        "libcrypto",
        "absl/strings",
        "upb_lib",
    ],
    language = "c++",
    tags = ["nofixdeps"],
    visibility = ["@grpc:tsi"],
    deps = [
        "gpr",
        "grpc_base",
        "tsi_alts_credentials",
        "tsi_base",
        "tsi_fake_credentials",
        "tsi_local_credentials",
        "tsi_ssl_credentials",
        "useful",
    ],
)

grpc_cc_library(
    name = "grpc++_base",
    srcs = GRPCXX_SRCS + [
        "src/cpp/client/insecure_credentials.cc",
        "src/cpp/client/secure_credentials.cc",
        "src/cpp/common/auth_property_iterator.cc",
        "src/cpp/common/secure_auth_context.cc",
        "src/cpp/common/secure_channel_arguments.cc",
        "src/cpp/common/secure_create_auth_context.cc",
        "src/cpp/common/tls_certificate_provider.cc",
        "src/cpp/common/tls_certificate_verifier.cc",
        "src/cpp/common/tls_credentials_options.cc",
        "src/cpp/server/insecure_server_credentials.cc",
        "src/cpp/server/secure_server_credentials.cc",
    ],
    hdrs = GRPCXX_HDRS + [
        "src/cpp/client/secure_credentials.h",
        "src/cpp/common/secure_auth_context.h",
        "src/cpp/server/secure_server_credentials.h",
    ],
    external_deps = [
        "absl/base:core_headers",
        "absl/status",
        "absl/status:statusor",
        "absl/strings",
        "absl/synchronization",
        "absl/memory",
        "absl/types:optional",
        "upb_lib",
        "protobuf_headers",
        "absl/container:inlined_vector",
    ],
    language = "c++",
    public_hdrs = GRPCXX_PUBLIC_HDRS,
    tags = ["nofixdeps"],
    visibility = ["@grpc:alt_grpc++_base_legacy"],
    deps = [
        "arena",
        "channel_fwd",
        "channel_init",
        "channel_stack_type",
        "config",
        "env",
        "error",
        "gpr",
        "gpr_manual_constructor",
        "grpc",
        "grpc++_codegen_base",
        "grpc++_codegen_base_src",
        "grpc++_codegen_proto",
        "grpc_base",
        "grpc_codegen",
        "grpc_credentials_util",
        "grpc_health_upb",
        "grpc_security_base",
        "grpc_service_config",
        "grpc_service_config_impl",
        "grpc_trace",
        "grpc_transport_inproc",
        "grpcpp_call_metric_recorder",
        "iomgr_timer",
        "json",
        "ref_counted",
        "ref_counted_ptr",
        "resource_quota",
        "slice",
        "slice_buffer",
        "slice_refcount",
        "thread_quota",
        "time",
        "useful",
    ],
)

# TODO(chengyuc): Give it another try to merge this to `grpc++_base` after
# codegen files are removed.
grpc_cc_library(
    name = "grpc++_base_unsecure",
    srcs = GRPCXX_SRCS,
    hdrs = GRPCXX_HDRS,
    external_deps = [
        "absl/base:core_headers",
        "absl/status",
        "absl/status:statusor",
        "absl/strings",
        "absl/synchronization",
        "absl/memory",
        "upb_lib",
        "protobuf_headers",
    ],
    language = "c++",
    public_hdrs = GRPCXX_PUBLIC_HDRS,
    tags = [
        "avoid_dep",
        "nofixdeps",
    ],
    visibility = ["@grpc:alt_grpc++_base_unsecure_legacy"],
    deps = [
        "arena",
        "channel_init",
        "config",
        "gpr",
        "gpr_manual_constructor",
        "grpc++_codegen_base",
        "grpc++_codegen_base_src",
        "grpc_base",
        "grpc_codegen",
        "grpc_health_upb",
        "grpc_insecure_credentials",
        "grpc_service_config",
        "grpc_service_config_impl",
        "grpc_trace",
        "grpc_transport_inproc",
        "grpc_unsecure",
        "grpcpp_call_metric_recorder",
        "iomgr_timer",
        "ref_counted",
        "ref_counted_ptr",
        "resource_quota",
        "slice",
        "time",
        "useful",
    ],
)

grpc_cc_library(
    name = "grpc++_codegen_base",
    language = "c++",
    public_hdrs = [
        "include/grpc++/impl/codegen/async_stream.h",
        "include/grpc++/impl/codegen/async_unary_call.h",
        "include/grpc++/impl/codegen/byte_buffer.h",
        "include/grpc++/impl/codegen/call_hook.h",
        "include/grpc++/impl/codegen/call.h",
        "include/grpc++/impl/codegen/channel_interface.h",
        "include/grpc++/impl/codegen/client_context.h",
        "include/grpc++/impl/codegen/client_unary_call.h",
        "include/grpc++/impl/codegen/completion_queue_tag.h",
        "include/grpc++/impl/codegen/completion_queue.h",
        "include/grpc++/impl/codegen/config.h",
        "include/grpc++/impl/codegen/core_codegen_interface.h",
        "include/grpc++/impl/codegen/create_auth_context.h",
        "include/grpc++/impl/codegen/grpc_library.h",
        "include/grpc++/impl/codegen/metadata_map.h",
        "include/grpc++/impl/codegen/method_handler_impl.h",
        "include/grpc++/impl/codegen/rpc_method.h",
        "include/grpc++/impl/codegen/rpc_service_method.h",
        "include/grpc++/impl/codegen/security/auth_context.h",
        "include/grpc++/impl/codegen/serialization_traits.h",
        "include/grpc++/impl/codegen/server_context.h",
        "include/grpc++/impl/codegen/server_interface.h",
        "include/grpc++/impl/codegen/service_type.h",
        "include/grpc++/impl/codegen/slice.h",
        "include/grpc++/impl/codegen/status_code_enum.h",
        "include/grpc++/impl/codegen/status.h",
        "include/grpc++/impl/codegen/string_ref.h",
        "include/grpc++/impl/codegen/stub_options.h",
        "include/grpc++/impl/codegen/sync_stream.h",
        "include/grpc++/impl/codegen/time.h",
        "include/grpcpp/impl/codegen/async_generic_service.h",
        "include/grpcpp/impl/codegen/async_stream.h",
        "include/grpcpp/impl/codegen/async_unary_call.h",
        "include/grpcpp/impl/codegen/byte_buffer.h",
        "include/grpcpp/impl/codegen/call_hook.h",
        "include/grpcpp/impl/codegen/call_op_set_interface.h",
        "include/grpcpp/impl/codegen/call_op_set.h",
        "include/grpcpp/impl/codegen/call.h",
        "include/grpcpp/impl/codegen/callback_common.h",
        "include/grpcpp/impl/codegen/channel_interface.h",
        "include/grpcpp/impl/codegen/client_callback.h",
        "include/grpcpp/impl/codegen/client_context.h",
        "include/grpcpp/impl/codegen/client_interceptor.h",
        "include/grpcpp/impl/codegen/client_unary_call.h",
        "include/grpcpp/impl/codegen/completion_queue_tag.h",
        "include/grpcpp/impl/codegen/completion_queue.h",
        "include/grpcpp/impl/codegen/config.h",
        "include/grpcpp/impl/codegen/core_codegen_interface.h",
        "include/grpcpp/impl/codegen/create_auth_context.h",
        "include/grpcpp/impl/codegen/delegating_channel.h",
        "include/grpcpp/impl/codegen/grpc_library.h",
        "include/grpcpp/impl/codegen/intercepted_channel.h",
        "include/grpcpp/impl/codegen/interceptor_common.h",
        "include/grpcpp/impl/codegen/interceptor.h",
        "include/grpcpp/impl/codegen/message_allocator.h",
        "include/grpcpp/impl/codegen/metadata_map.h",
        "include/grpcpp/impl/codegen/method_handler_impl.h",
        "include/grpcpp/impl/codegen/method_handler.h",
        "include/grpcpp/impl/codegen/rpc_method.h",
        "include/grpcpp/impl/codegen/rpc_service_method.h",
        "include/grpcpp/impl/codegen/security/auth_context.h",
        "include/grpcpp/impl/codegen/serialization_traits.h",
        "include/grpcpp/impl/codegen/server_callback_handlers.h",
        "include/grpcpp/impl/codegen/server_callback.h",
        "include/grpcpp/impl/codegen/server_context.h",
        "include/grpcpp/impl/codegen/server_interceptor.h",
        "include/grpcpp/impl/codegen/server_interface.h",
        "include/grpcpp/impl/codegen/service_type.h",
        "include/grpcpp/impl/codegen/slice.h",
        "include/grpcpp/impl/codegen/status_code_enum.h",
        "include/grpcpp/impl/codegen/status.h",
        "include/grpcpp/impl/codegen/string_ref.h",
        "include/grpcpp/impl/codegen/stub_options.h",
        "include/grpcpp/impl/codegen/sync_stream.h",
        "include/grpcpp/impl/codegen/time.h",
    ],
    tags = ["nofixdeps"],
    visibility = ["@grpc:public"],
    deps = [
        "grpc++_public_hdrs",
        "grpc_codegen",
    ],
)

grpc_cc_library(
    name = "grpc++_codegen_base_src",
    srcs = [
        "src/cpp/codegen/codegen_init.cc",
    ],
    language = "c++",
    tags = ["nofixdeps"],
    deps = [
        "grpc++_codegen_base",
        "grpc++_public_hdrs",
    ],
)

grpc_cc_library(
    name = "grpc++_codegen_proto",
    external_deps = [
        "protobuf_headers",
    ],
    language = "c++",
    public_hdrs = [
        "include/grpc++/impl/codegen/proto_utils.h",
        "include/grpcpp/impl/codegen/proto_buffer_reader.h",
        "include/grpcpp/impl/codegen/proto_buffer_writer.h",
        "include/grpcpp/impl/codegen/proto_utils.h",
    ],
    tags = ["nofixdeps"],
    visibility = ["@grpc:public"],
    deps = [
        "grpc++_codegen_base",
        "grpc++_config_proto",
    ],
)

grpc_cc_library(
    name = "grpc++_config_proto",
    external_deps = [
        "protobuf_headers",
    ],
    language = "c++",
    public_hdrs = [
        "include/grpc++/impl/codegen/config_protobuf.h",
        "include/grpcpp/impl/codegen/config_protobuf.h",
    ],
    tags = ["nofixdeps"],
    visibility = ["@grpc:public"],
)

grpc_cc_library(
    name = "grpc++_reflection",
    srcs = [
        "src/cpp/ext/proto_server_reflection.cc",
        "src/cpp/ext/proto_server_reflection_plugin.cc",
    ],
    hdrs = [
        "src/cpp/ext/proto_server_reflection.h",
    ],
    external_deps = [
        "protobuf_headers",
    ],
    language = "c++",
    public_hdrs = [
        "include/grpc++/ext/proto_server_reflection_plugin.h",
        "include/grpcpp/ext/proto_server_reflection_plugin.h",
    ],
    tags = ["nofixdeps"],
    visibility = ["@grpc:public"],
    deps = [
        "grpc++",
        "grpc++_config_proto",
        "//src/proto/grpc/reflection/v1alpha:reflection_proto",
    ],
    alwayslink = 1,
)

grpc_cc_library(
    name = "grpcpp_call_metric_recorder",
    srcs = [
        "src/cpp/server/orca/call_metric_recorder.cc",
    ],
    external_deps = [
        "absl/strings",
        "absl/types:optional",
        "upb_lib",
    ],
    language = "c++",
    public_hdrs = [
        "include/grpcpp/ext/call_metric_recorder.h",
    ],
    visibility = ["@grpc:public"],
    deps = [
        "arena",
        "grpc++_codegen_base",
        "grpc++_public_hdrs",
        "grpc_backend_metric_data",
        "xds_orca_upb",
    ],
)

grpc_cc_library(
    name = "grpcpp_orca_interceptor",
    srcs = [
        "src/cpp/server/orca/orca_interceptor.cc",
    ],
    hdrs = [
        "src/cpp/server/orca/orca_interceptor.h",
    ],
    external_deps = [
        "absl/memory",
        "absl/strings",
        "absl/types:optional",
    ],
    language = "c++",
    visibility = ["@grpc:public"],
    deps = [
        "grpc++",
        "grpc_base",
        "grpcpp_call_metric_recorder",
    ],
)

grpc_cc_library(
    name = "grpcpp_orca_service",
    srcs = [
        "src/cpp/server/orca/orca_service.cc",
    ],
    external_deps = [
        "absl/base:core_headers",
        "absl/time",
        "absl/types:optional",
        "upb_lib",
    ],
    language = "c++",
    public_hdrs = [
        "include/grpcpp/ext/orca_service.h",
    ],
    visibility = ["@grpc:public"],
    deps = [
        "debug_location",
        "default_event_engine",
        "gpr",
        "grpc++",
        "grpc++_codegen_base",
        "grpc_base",
        "protobuf_duration_upb",
        "ref_counted",
        "ref_counted_ptr",
        "time",
        "xds_orca_service_upb",
        "xds_orca_upb",
    ],
    alwayslink = 1,
)

grpc_cc_library(
    name = "grpcpp_channelz",
    srcs = [
        "src/cpp/server/channelz/channelz_service.cc",
        "src/cpp/server/channelz/channelz_service_plugin.cc",
    ],
    hdrs = [
        "src/cpp/server/channelz/channelz_service.h",
    ],
    external_deps = [
        "protobuf_headers",
    ],
    language = "c++",
    public_hdrs = [
        "include/grpcpp/ext/channelz_service_plugin.h",
    ],
    tags = ["nofixdeps"],
    visibility = ["@grpc:channelz"],
    deps = [
        "gpr",
        "grpc",
        "grpc++",
        "grpc++_config_proto",
        "//src/proto/grpc/channelz:channelz_proto",
    ],
    alwayslink = 1,
)

grpc_cc_library(
    name = "grpcpp_csds",
    srcs = [
        "src/cpp/server/csds/csds.cc",
    ],
    hdrs = [
        "src/cpp/server/csds/csds.h",
    ],
    external_deps = [
        "absl/status",
        "absl/status:statusor",
    ],
    language = "c++",
    tags = ["nofixdeps"],
    deps = [
        "gpr",
        "grpc",
        "grpc++_base",
        "grpc++_codegen_base",
        "//src/proto/grpc/testing/xds/v3:csds_proto",
    ],
    alwayslink = 1,
)

grpc_cc_library(
    name = "grpcpp_admin",
    srcs = [
        "src/cpp/server/admin/admin_services.cc",
    ],
    hdrs = [],
    defines = select({
        "grpc_no_xds": ["GRPC_NO_XDS"],
        "//conditions:default": [],
    }),
    external_deps = [
        "absl/memory",
    ],
    language = "c++",
    public_hdrs = [
        "include/grpcpp/ext/admin_services.h",
    ],
    select_deps = [{
        "grpc_no_xds": [],
        "//conditions:default": ["//:grpcpp_csds"],
    }],
    deps = [
        "gpr",
        "grpc++",
        "grpcpp_channelz",
    ],
    alwayslink = 1,
)

grpc_cc_library(
    name = "grpc++_test",
    testonly = True,
    srcs = [
        "src/cpp/client/channel_test_peer.cc",
    ],
    external_deps = ["gtest"],
    public_hdrs = [
        "include/grpc++/test/mock_stream.h",
        "include/grpc++/test/server_context_test_spouse.h",
        "include/grpcpp/test/channel_test_peer.h",
        "include/grpcpp/test/client_context_test_peer.h",
        "include/grpcpp/test/default_reactor_test_peer.h",
        "include/grpcpp/test/mock_stream.h",
        "include/grpcpp/test/server_context_test_spouse.h",
    ],
    visibility = ["@grpc:grpc++_test"],
    deps = [
        "grpc++",
        "grpc_base",
    ],
)

grpc_cc_library(
    name = "grpc++_core_stats",
    srcs = [
        "src/cpp/util/core_stats.cc",
    ],
    hdrs = [
        "src/cpp/util/core_stats.h",
    ],
    language = "c++",
    deps = [
        "gpr",
        "gpr_atm",
        "grpc_base",
        "//src/proto/grpc/core:stats_proto",
    ],
)

grpc_cc_library(
    name = "grpc_opencensus_plugin",
    srcs = [
        "src/cpp/ext/filters/census/channel_filter.cc",
        "src/cpp/ext/filters/census/client_filter.cc",
        "src/cpp/ext/filters/census/context.cc",
        "src/cpp/ext/filters/census/grpc_plugin.cc",
        "src/cpp/ext/filters/census/measures.cc",
        "src/cpp/ext/filters/census/rpc_encoding.cc",
        "src/cpp/ext/filters/census/server_filter.cc",
        "src/cpp/ext/filters/census/views.cc",
    ],
    hdrs = [
        "include/grpcpp/opencensus.h",
        "src/cpp/ext/filters/census/channel_filter.h",
        "src/cpp/ext/filters/census/client_filter.h",
        "src/cpp/ext/filters/census/context.h",
        "src/cpp/ext/filters/census/grpc_plugin.h",
        "src/cpp/ext/filters/census/measures.h",
        "src/cpp/ext/filters/census/open_census_call_tracer.h",
        "src/cpp/ext/filters/census/rpc_encoding.h",
        "src/cpp/ext/filters/census/server_filter.h",
    ],
    external_deps = [
        "absl/base",
        "absl/base:core_headers",
        "absl/status",
        "absl/strings",
        "absl/time",
        "absl/types:optional",
        "opencensus-trace",
        "opencensus-trace-context_util",
        "opencensus-trace-propagation",
        "opencensus-trace-span_context",
        "opencensus-tags",
        "opencensus-tags-context_util",
        "opencensus-stats",
        "opencensus-context",
    ],
    language = "c++",
    tags = ["nofixdeps"],
    visibility = ["@grpc:grpc_opencensus_plugin"],
    deps = [
        "arena",
        "census",
        "channel_stack_type",
        "debug_location",
        "gpr",
        "grpc++",
        "grpc++_base",
        "grpc_base",
        "slice",
        "slice_buffer",
        "slice_refcount",
    ],
)

grpc_cc_library(
    name = "json",
    srcs = [
        "src/core/lib/json/json_reader.cc",
        "src/core/lib/json/json_writer.cc",
    ],
    hdrs = [
        "src/core/lib/json/json.h",
    ],
    external_deps = [
        "absl/base:core_headers",
        "absl/status",
        "absl/status:statusor",
        "absl/strings",
        "absl/strings:str_format",
    ],
    deps = ["gpr"],
)

grpc_cc_library(
    name = "json_util",
    srcs = ["src/core/lib/json/json_util.cc"],
    hdrs = ["src/core/lib/json/json_util.h"],
    external_deps = ["absl/strings"],
    deps = [
        "error",
        "gpr",
        "json",
        "json_args",
        "json_object_loader",
        "no_destruct",
        "time",
        "validation_errors",
    ],
)

grpc_cc_library(
    name = "json_args",
    hdrs = ["src/core/lib/json/json_args.h"],
    external_deps = ["absl/strings"],
    deps = ["gpr"],
)

grpc_cc_library(
    name = "json_object_loader",
    srcs = ["src/core/lib/json/json_object_loader.cc"],
    hdrs = ["src/core/lib/json/json_object_loader.h"],
    external_deps = [
        "absl/meta:type_traits",
        "absl/status:statusor",
        "absl/strings",
        "absl/types:optional",
    ],
    deps = [
        "gpr",
        "json",
        "json_args",
        "no_destruct",
        "ref_counted_ptr",
        "time",
        "validation_errors",
    ],
)

grpc_cc_library(
    name = "json_channel_args",
    hdrs = ["src/core/lib/json/json_channel_args.h"],
    external_deps = [
        "absl/strings",
        "absl/types:optional",
    ],
    deps = [
        "channel_args",
        "gpr",
        "json_args",
    ],
)

### UPB Targets

grpc_upb_proto_library(
    name = "envoy_admin_upb",
    deps = ["@envoy_api//envoy/admin/v3:pkg"],
)

grpc_upb_proto_library(
    name = "envoy_config_cluster_upb",
    deps = ["@envoy_api//envoy/config/cluster/v3:pkg"],
)

grpc_upb_proto_reflection_library(
    name = "envoy_config_cluster_upbdefs",
    deps = ["@envoy_api//envoy/config/cluster/v3:pkg"],
)

grpc_upb_proto_library(
    name = "envoy_config_core_upb",
    deps = ["@envoy_api//envoy/config/core/v3:pkg"],
)

grpc_upb_proto_library(
    name = "envoy_config_endpoint_upb",
    deps = ["@envoy_api//envoy/config/endpoint/v3:pkg"],
)

grpc_upb_proto_reflection_library(
    name = "envoy_config_endpoint_upbdefs",
    deps = ["@envoy_api//envoy/config/endpoint/v3:pkg"],
)

grpc_upb_proto_library(
    name = "envoy_config_listener_upb",
    deps = ["@envoy_api//envoy/config/listener/v3:pkg"],
)

grpc_upb_proto_reflection_library(
    name = "envoy_config_listener_upbdefs",
    deps = ["@envoy_api//envoy/config/listener/v3:pkg"],
)

grpc_upb_proto_library(
    name = "envoy_config_rbac_upb",
    deps = ["@envoy_api//envoy/config/rbac/v3:pkg"],
)

grpc_upb_proto_library(
    name = "envoy_config_route_upb",
    deps = ["@envoy_api//envoy/config/route/v3:pkg"],
)

grpc_upb_proto_reflection_library(
    name = "envoy_config_route_upbdefs",
    deps = ["@envoy_api//envoy/config/route/v3:pkg"],
)

grpc_upb_proto_library(
    name = "envoy_extensions_clusters_aggregate_upb",
    deps = ["@envoy_api//envoy/extensions/clusters/aggregate/v3:pkg"],
)

grpc_upb_proto_reflection_library(
    name = "envoy_extensions_clusters_aggregate_upbdefs",
    deps = ["@envoy_api//envoy/extensions/clusters/aggregate/v3:pkg"],
)

grpc_upb_proto_library(
    name = "envoy_extensions_filters_common_fault_upb",
    deps = ["@envoy_api//envoy/extensions/filters/common/fault/v3:pkg"],
)

grpc_upb_proto_library(
    name = "envoy_extensions_filters_http_fault_upb",
    deps = ["@envoy_api//envoy/extensions/filters/http/fault/v3:pkg"],
)

grpc_upb_proto_reflection_library(
    name = "envoy_extensions_filters_http_fault_upbdefs",
    deps = ["@envoy_api//envoy/extensions/filters/http/fault/v3:pkg"],
)

grpc_upb_proto_library(
    name = "envoy_extensions_filters_http_rbac_upb",
    deps = ["@envoy_api//envoy/extensions/filters/http/rbac/v3:pkg"],
)

grpc_upb_proto_reflection_library(
    name = "envoy_extensions_filters_http_rbac_upbdefs",
    deps = ["@envoy_api//envoy/extensions/filters/http/rbac/v3:pkg"],
)

grpc_upb_proto_library(
    name = "envoy_extensions_filters_http_router_upb",
    deps = ["@envoy_api//envoy/extensions/filters/http/router/v3:pkg"],
)

grpc_upb_proto_reflection_library(
    name = "envoy_extensions_filters_http_router_upbdefs",
    deps = ["@envoy_api//envoy/extensions/filters/http/router/v3:pkg"],
)

grpc_upb_proto_library(
    name = "envoy_extensions_load_balancing_policies_ring_hash_upb",
    deps = ["@envoy_api//envoy/extensions/load_balancing_policies/ring_hash/v3:pkg"],
)

grpc_upb_proto_library(
    name = "envoy_extensions_load_balancing_policies_wrr_locality_upb",
    deps = ["@envoy_api//envoy/extensions/load_balancing_policies/wrr_locality/v3:pkg"],
)

grpc_upb_proto_library(
    name = "envoy_extensions_filters_network_http_connection_manager_upb",
    deps = ["@envoy_api//envoy/extensions/filters/network/http_connection_manager/v3:pkg"],
)

grpc_upb_proto_reflection_library(
    name = "envoy_extensions_filters_network_http_connection_manager_upbdefs",
    deps = ["@envoy_api//envoy/extensions/filters/network/http_connection_manager/v3:pkg"],
)

grpc_upb_proto_library(
    name = "envoy_extensions_transport_sockets_tls_upb",
    deps = ["@envoy_api//envoy/extensions/transport_sockets/tls/v3:pkg"],
)

grpc_upb_proto_reflection_library(
    name = "envoy_extensions_transport_sockets_tls_upbdefs",
    deps = ["@envoy_api//envoy/extensions/transport_sockets/tls/v3:pkg"],
)

grpc_upb_proto_library(
    name = "envoy_service_discovery_upb",
    deps = ["@envoy_api//envoy/service/discovery/v3:pkg"],
)

grpc_upb_proto_reflection_library(
    name = "envoy_service_discovery_upbdefs",
    deps = ["@envoy_api//envoy/service/discovery/v3:pkg"],
)

grpc_upb_proto_library(
    name = "envoy_service_load_stats_upb",
    deps = ["@envoy_api//envoy/service/load_stats/v3:pkg"],
)

grpc_upb_proto_reflection_library(
    name = "envoy_service_load_stats_upbdefs",
    deps = ["@envoy_api//envoy/service/load_stats/v3:pkg"],
)

grpc_upb_proto_library(
    name = "envoy_service_status_upb",
    deps = ["@envoy_api//envoy/service/status/v3:pkg"],
)

grpc_upb_proto_reflection_library(
    name = "envoy_service_status_upbdefs",
    deps = ["@envoy_api//envoy/service/status/v3:pkg"],
)

grpc_upb_proto_library(
    name = "envoy_type_matcher_upb",
    deps = ["@envoy_api//envoy/type/matcher/v3:pkg"],
)

grpc_upb_proto_library(
    name = "envoy_type_upb",
    deps = ["@envoy_api//envoy/type/v3:pkg"],
)

grpc_upb_proto_library(
    name = "xds_type_upb",
    deps = ["@com_github_cncf_udpa//xds/type/v3:pkg"],
)

grpc_upb_proto_reflection_library(
    name = "xds_type_upbdefs",
    deps = ["@com_github_cncf_udpa//xds/type/v3:pkg"],
)

grpc_upb_proto_library(
    name = "xds_orca_upb",
    deps = ["@com_github_cncf_udpa//xds/data/orca/v3:pkg"],
)

grpc_upb_proto_library(
    name = "xds_orca_service_upb",
    deps = ["@com_github_cncf_udpa//xds/service/orca/v3:pkg"],
)

grpc_upb_proto_library(
    name = "grpc_health_upb",
    deps = ["//src/proto/grpc/health/v1:health_proto_descriptor"],
)

grpc_upb_proto_library(
    name = "google_rpc_status_upb",
    deps = ["@com_google_googleapis//google/rpc:status_proto"],
)

grpc_upb_proto_reflection_library(
    name = "google_rpc_status_upbdefs",
    deps = ["@com_google_googleapis//google/rpc:status_proto"],
)

grpc_upb_proto_library(
    name = "google_type_expr_upb",
    deps = ["@com_google_googleapis//google/type:expr_proto"],
)

grpc_upb_proto_library(
    name = "grpc_lb_upb",
    deps = ["//src/proto/grpc/lb/v1:load_balancer_proto_descriptor"],
)

grpc_upb_proto_library(
    name = "alts_upb",
    deps = ["//src/proto/grpc/gcp:alts_handshaker_proto"],
)

grpc_upb_proto_library(
    name = "rls_upb",
    deps = ["//src/proto/grpc/lookup/v1:rls_proto_descriptor"],
)

grpc_upb_proto_library(
    name = "rls_config_upb",
    deps = ["//src/proto/grpc/lookup/v1:rls_config_proto_descriptor"],
)

grpc_upb_proto_reflection_library(
    name = "rls_config_upbdefs",
    deps = ["//src/proto/grpc/lookup/v1:rls_config_proto_descriptor"],
)

WELL_KNOWN_PROTO_TARGETS = [
    "any",
    "duration",
    "empty",
    "struct",
    "timestamp",
    "wrappers",
]

[grpc_upb_proto_library(
    name = "protobuf_" + target + "_upb",
    deps = ["@com_google_protobuf//:" + target + "_proto"],
) for target in WELL_KNOWN_PROTO_TARGETS]

[grpc_upb_proto_reflection_library(
    name = "protobuf_" + target + "_upbdefs",
    deps = ["@com_google_protobuf//:" + target + "_proto"],
) for target in WELL_KNOWN_PROTO_TARGETS]

grpc_generate_one_off_targets()

filegroup(
    name = "root_certificates",
    srcs = [
        "etc/roots.pem",
    ],
    visibility = ["//visibility:public"],
)<|MERGE_RESOLUTION|>--- conflicted
+++ resolved
@@ -2781,10 +2781,7 @@
         "src/core/lib/event_engine/posix_engine/posix_endpoint.h",
     ],
     external_deps = [
-<<<<<<< HEAD
-=======
         "absl/container:flat_hash_map",
->>>>>>> 8007edd0
         "absl/functional:any_invocable",
         "absl/status",
         "absl/synchronization",
