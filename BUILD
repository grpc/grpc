# gRPC Bazel BUILD file.
#
# Copyright 2016 gRPC authors.
#
# Licensed under the Apache License, Version 2.0 (the "License");
# you may not use this file except in compliance with the License.
# You may obtain a copy of the License at
#
#     http://www.apache.org/licenses/LICENSE-2.0
#
# Unless required by applicable law or agreed to in writing, software
# distributed under the License is distributed on an "AS IS" BASIS,
# WITHOUT WARRANTIES OR CONDITIONS OF ANY KIND, either express or implied.
# See the License for the specific language governing permissions and
# limitations under the License.

load(
    "//bazel:grpc_build_system.bzl",
    "grpc_cc_library",
    "grpc_generate_one_off_targets",
    "grpc_upb_proto_library",
    "grpc_upb_proto_reflection_library",
    "python_config_settings",
)
load("@bazel_skylib//lib:selects.bzl", "selects")

licenses(["reciprocal"])

package(
    default_visibility = ["//visibility:public"],
    features = [
        "layering_check",
        "-parse_headers",
    ],
)

exports_files([
    "LICENSE",
    "etc/roots.pem",
])

exports_files(
    glob(["include/**"]),
    visibility = ["//:__subpackages__"],
)

config_setting(
    name = "grpc_no_ares",
    values = {"define": "grpc_no_ares=true"},
)

config_setting(
    name = "grpc_no_xds_define",
    values = {"define": "grpc_no_xds=true"},
)

# When gRPC is build as shared library, binder transport code might still
# get included even when user's code does not depend on it. In that case
# --define=grpc_no_binder=true can be used to disable binder transport
# related code to reduce binary size.
# For users using build system other than bazel, they can define
# GRPC_NO_BINDER to achieve the same effect.
config_setting(
    name = "grpc_no_binder_define",
    values = {"define": "grpc_no_binder=true"},
)

config_setting(
    name = "android",
    values = {"crosstool_top": "//external:android/crosstool"},
)

config_setting(
    name = "ios",
    values = {"apple_platform_type": "ios"},
)

selects.config_setting_group(
    name = "grpc_no_xds",
    match_any = [
        ":grpc_no_xds_define",
        # In addition to disabling XDS support when --define=grpc_no_xds=true is
        # specified, we also disable it on mobile platforms where it is not
        # likely to be needed and where reducing the binary size is more
        # important.
        ":android",
        ":ios",
    ],
)

selects.config_setting_group(
    name = "grpc_no_binder",
    match_any = [
        ":grpc_no_binder_define",
        # We do not need binder on ios.
        ":ios",
    ],
)

selects.config_setting_group(
    name = "grpc_no_rls",
    match_any = [
        # Disable RLS support on mobile platforms where it is not likely to be
        # needed and where reducing the binary size is more important.
        ":android",
        ":ios",
    ],
)

# Fuzzers can be built as fuzzers or as tests
config_setting(
    name = "grpc_build_fuzzers",
    values = {"define": "grpc_build_fuzzers=true"},
)

config_setting(
    name = "grpc_allow_exceptions",
    values = {"define": "GRPC_ALLOW_EXCEPTIONS=1"},
)

config_setting(
    name = "grpc_disallow_exceptions",
    values = {"define": "GRPC_ALLOW_EXCEPTIONS=0"},
)

config_setting(
    name = "remote_execution",
    values = {"define": "GRPC_PORT_ISOLATED_RUNTIME=1"},
)

config_setting(
    name = "windows",
    values = {"cpu": "x64_windows"},
)

config_setting(
    name = "windows_msvc",
    values = {"cpu": "x64_windows_msvc"},
)

config_setting(
    name = "mac_x86_64",
    values = {"cpu": "darwin"},
)

config_setting(
    name = "use_strict_warning",
    values = {"define": "use_strict_warning=true"},
)

python_config_settings()

# This should be updated along with build_handwritten.yaml
g_stands_for = "galaxy"  # @unused

core_version = "29.0.0"  # @unused

version = "1.51.0-dev"  # @unused

GPR_PUBLIC_HDRS = [
    "include/grpc/support/alloc.h",
    "include/grpc/support/atm_gcc_atomic.h",
    "include/grpc/support/atm_gcc_sync.h",
    "include/grpc/support/atm_windows.h",
    "include/grpc/support/cpu.h",
    "include/grpc/support/log.h",
    "include/grpc/support/log_windows.h",
    "include/grpc/support/port_platform.h",
    "include/grpc/support/string_util.h",
    "include/grpc/support/sync.h",
    "include/grpc/support/sync_abseil.h",
    "include/grpc/support/sync_custom.h",
    "include/grpc/support/sync_generic.h",
    "include/grpc/support/sync_posix.h",
    "include/grpc/support/sync_windows.h",
    "include/grpc/support/thd_id.h",
    "include/grpc/support/time.h",
    "include/grpc/impl/codegen/atm.h",
    "include/grpc/impl/codegen/atm_gcc_atomic.h",
    "include/grpc/impl/codegen/atm_gcc_sync.h",
    "include/grpc/impl/codegen/atm_windows.h",
    "include/grpc/impl/codegen/fork.h",
    "include/grpc/impl/codegen/gpr_slice.h",
    "include/grpc/impl/codegen/gpr_types.h",
    "include/grpc/impl/codegen/log.h",
    "include/grpc/impl/codegen/port_platform.h",
    "include/grpc/impl/codegen/sync.h",
    "include/grpc/impl/codegen/sync_abseil.h",
    "include/grpc/impl/codegen/sync_custom.h",
    "include/grpc/impl/codegen/sync_generic.h",
    "include/grpc/impl/codegen/sync_posix.h",
    "include/grpc/impl/codegen/sync_windows.h",
]

GRPC_PUBLIC_HDRS = [
    "include/grpc/byte_buffer.h",
    "include/grpc/byte_buffer_reader.h",
    "include/grpc/compression.h",
    "include/grpc/fork.h",
    "include/grpc/grpc.h",
    "include/grpc/grpc_posix.h",
    "include/grpc/grpc_security.h",
    "include/grpc/grpc_security_constants.h",
    "include/grpc/slice.h",
    "include/grpc/slice_buffer.h",
    "include/grpc/status.h",
    "include/grpc/load_reporting.h",
    "include/grpc/support/workaround_list.h",
    "include/grpc/impl/codegen/byte_buffer.h",
    "include/grpc/impl/codegen/byte_buffer_reader.h",
    "include/grpc/impl/codegen/compression_types.h",
    "include/grpc/impl/codegen/connectivity_state.h",
    "include/grpc/impl/codegen/grpc_types.h",
    "include/grpc/impl/codegen/propagation_bits.h",
    "include/grpc/impl/codegen/status.h",
    "include/grpc/impl/codegen/slice.h",
]

GRPC_PUBLIC_EVENT_ENGINE_HDRS = [
    "include/grpc/event_engine/endpoint_config.h",
    "include/grpc/event_engine/event_engine.h",
    "include/grpc/event_engine/port.h",
    "include/grpc/event_engine/memory_allocator.h",
    "include/grpc/event_engine/memory_request.h",
    "include/grpc/event_engine/internal/memory_allocator_impl.h",
    "include/grpc/event_engine/slice.h",
    "include/grpc/event_engine/slice_buffer.h",
]

GRPCXX_SRCS = [
    "src/cpp/client/channel_cc.cc",
    "src/cpp/client/client_callback.cc",
    "src/cpp/client/client_context.cc",
    "src/cpp/client/client_interceptor.cc",
    "src/cpp/client/create_channel.cc",
    "src/cpp/client/create_channel_internal.cc",
    "src/cpp/client/create_channel_posix.cc",
    "src/cpp/client/credentials_cc.cc",
    "src/cpp/common/alarm.cc",
    "src/cpp/common/channel_arguments.cc",
    "src/cpp/common/channel_filter.cc",
    "src/cpp/common/completion_queue_cc.cc",
    "src/cpp/common/core_codegen.cc",
    "src/cpp/common/resource_quota_cc.cc",
    "src/cpp/common/rpc_method.cc",
    "src/cpp/common/version_cc.cc",
    "src/cpp/common/validate_service_config.cc",
    "src/cpp/server/async_generic_service.cc",
    "src/cpp/server/channel_argument_option.cc",
    "src/cpp/server/create_default_thread_pool.cc",
    "src/cpp/server/external_connection_acceptor_impl.cc",
    "src/cpp/server/health/default_health_check_service.cc",
    "src/cpp/server/health/health_check_service.cc",
    "src/cpp/server/health/health_check_service_server_builder_option.cc",
    "src/cpp/server/server_builder.cc",
    "src/cpp/server/server_callback.cc",
    "src/cpp/server/server_cc.cc",
    "src/cpp/server/server_context.cc",
    "src/cpp/server/server_credentials.cc",
    "src/cpp/server/server_posix.cc",
    "src/cpp/thread_manager/thread_manager.cc",
    "src/cpp/util/byte_buffer_cc.cc",
    "src/cpp/util/status.cc",
    "src/cpp/util/string_ref.cc",
    "src/cpp/util/time_cc.cc",
    "src/cpp/codegen/codegen_init.cc",
]

GRPCXX_HDRS = [
    "src/cpp/client/create_channel_internal.h",
    "src/cpp/common/channel_filter.h",
    "src/cpp/server/dynamic_thread_pool.h",
    "src/cpp/server/external_connection_acceptor_impl.h",
    "src/cpp/server/health/default_health_check_service.h",
    "src/cpp/server/thread_pool_interface.h",
    "src/cpp/thread_manager/thread_manager.h",
]

GRPCXX_PUBLIC_HDRS = [
    "include/grpc++/alarm.h",
    "include/grpc++/channel.h",
    "include/grpc++/client_context.h",
    "include/grpc++/completion_queue.h",
    "include/grpc++/create_channel.h",
    "include/grpc++/create_channel_posix.h",
    "include/grpc++/ext/health_check_service_server_builder_option.h",
    "include/grpc++/generic/async_generic_service.h",
    "include/grpc++/generic/generic_stub.h",
    "include/grpc++/grpc++.h",
    "include/grpc++/health_check_service_interface.h",
    "include/grpc++/impl/call.h",
    "include/grpc++/impl/channel_argument_option.h",
    "include/grpc++/impl/client_unary_call.h",
    "include/grpc++/impl/codegen/core_codegen.h",
    "include/grpc++/impl/grpc_library.h",
    "include/grpc++/impl/method_handler_impl.h",
    "include/grpc++/impl/rpc_method.h",
    "include/grpc++/impl/rpc_service_method.h",
    "include/grpc++/impl/serialization_traits.h",
    "include/grpc++/impl/server_builder_option.h",
    "include/grpc++/impl/server_builder_plugin.h",
    "include/grpc++/impl/server_initializer.h",
    "include/grpc++/impl/service_type.h",
    "include/grpc++/security/auth_context.h",
    "include/grpc++/resource_quota.h",
    "include/grpc++/security/auth_metadata_processor.h",
    "include/grpc++/security/credentials.h",
    "include/grpc++/security/server_credentials.h",
    "include/grpc++/server.h",
    "include/grpc++/server_builder.h",
    "include/grpc++/server_context.h",
    "include/grpc++/server_posix.h",
    "include/grpc++/support/async_stream.h",
    "include/grpc++/support/async_unary_call.h",
    "include/grpc++/support/byte_buffer.h",
    "include/grpc++/support/channel_arguments.h",
    "include/grpc++/support/config.h",
    "include/grpc++/support/slice.h",
    "include/grpc++/support/status.h",
    "include/grpc++/support/status_code_enum.h",
    "include/grpc++/support/string_ref.h",
    "include/grpc++/support/stub_options.h",
    "include/grpc++/support/sync_stream.h",
    "include/grpc++/support/time.h",
    "include/grpcpp/alarm.h",
    "include/grpcpp/channel.h",
    "include/grpcpp/client_context.h",
    "include/grpcpp/completion_queue.h",
    "include/grpcpp/create_channel.h",
    "include/grpcpp/create_channel_posix.h",
    "include/grpcpp/ext/health_check_service_server_builder_option.h",
    "include/grpcpp/generic/async_generic_service.h",
    "include/grpcpp/generic/generic_stub.h",
    "include/grpcpp/grpcpp.h",
    "include/grpcpp/health_check_service_interface.h",
    "include/grpcpp/impl/call_hook.h",
    "include/grpcpp/impl/call_op_set_interface.h",
    "include/grpcpp/impl/call_op_set.h",
    "include/grpcpp/impl/call.h",
    "include/grpcpp/impl/channel_argument_option.h",
    "include/grpcpp/impl/channel_interface.h",
    "include/grpcpp/impl/client_unary_call.h",
    "include/grpcpp/impl/codegen/core_codegen.h",
    "include/grpcpp/impl/grpc_library.h",
    "include/grpcpp/impl/method_handler_impl.h",
    "include/grpcpp/impl/rpc_method.h",
    "include/grpcpp/impl/rpc_service_method.h",
    "include/grpcpp/impl/serialization_traits.h",
    "include/grpcpp/impl/server_builder_option.h",
    "include/grpcpp/impl/server_builder_plugin.h",
    "include/grpcpp/impl/server_initializer.h",
    "include/grpcpp/impl/service_type.h",
    "include/grpcpp/resource_quota.h",
    "include/grpcpp/security/auth_context.h",
    "include/grpcpp/security/auth_metadata_processor.h",
    "include/grpcpp/security/credentials.h",
    "include/grpcpp/security/server_credentials.h",
    "include/grpcpp/security/tls_certificate_provider.h",
    "include/grpcpp/security/authorization_policy_provider.h",
    "include/grpcpp/security/tls_certificate_verifier.h",
    "include/grpcpp/security/tls_credentials_options.h",
    "include/grpcpp/server.h",
    "include/grpcpp/server_builder.h",
    "include/grpcpp/server_context.h",
    "include/grpcpp/server_posix.h",
    "include/grpcpp/version_info.h",
    "include/grpcpp/support/async_stream.h",
    "include/grpcpp/support/async_unary_call.h",
    "include/grpcpp/support/byte_buffer.h",
    "include/grpcpp/support/callback_common.h",
    "include/grpcpp/support/channel_arguments.h",
    "include/grpcpp/support/client_callback.h",
    "include/grpcpp/support/client_interceptor.h",
    "include/grpcpp/support/config.h",
    "include/grpcpp/support/interceptor.h",
    "include/grpcpp/support/message_allocator.h",
    "include/grpcpp/support/method_handler.h",
    "include/grpcpp/support/proto_buffer_reader.h",
    "include/grpcpp/support/proto_buffer_writer.h",
    "include/grpcpp/support/server_callback.h",
    "include/grpcpp/support/server_interceptor.h",
    "include/grpcpp/support/slice.h",
    "include/grpcpp/support/status.h",
    "include/grpcpp/support/status_code_enum.h",
    "include/grpcpp/support/string_ref.h",
    "include/grpcpp/support/stub_options.h",
    "include/grpcpp/support/sync_stream.h",
    "include/grpcpp/support/time.h",
    "include/grpcpp/support/validate_service_config.h",
    "include/grpc++/impl/codegen/async_stream.h",
    "include/grpc++/impl/codegen/async_unary_call.h",
    "include/grpc++/impl/codegen/byte_buffer.h",
    "include/grpc++/impl/codegen/call_hook.h",
    "include/grpc++/impl/codegen/call.h",
    "include/grpc++/impl/codegen/channel_interface.h",
    "include/grpc++/impl/codegen/client_context.h",
    "include/grpc++/impl/codegen/client_unary_call.h",
    "include/grpc++/impl/codegen/completion_queue_tag.h",
    "include/grpc++/impl/codegen/completion_queue.h",
    "include/grpc++/impl/codegen/config.h",
    "include/grpc++/impl/codegen/core_codegen_interface.h",
    "include/grpc++/impl/codegen/create_auth_context.h",
    "include/grpc++/impl/codegen/grpc_library.h",
    "include/grpc++/impl/codegen/metadata_map.h",
    "include/grpc++/impl/codegen/method_handler_impl.h",
    "include/grpc++/impl/codegen/rpc_method.h",
    "include/grpc++/impl/codegen/rpc_service_method.h",
    "include/grpc++/impl/codegen/security/auth_context.h",
    "include/grpc++/impl/codegen/serialization_traits.h",
    "include/grpc++/impl/codegen/server_context.h",
    "include/grpc++/impl/codegen/server_interface.h",
    "include/grpc++/impl/codegen/service_type.h",
    "include/grpc++/impl/codegen/slice.h",
    "include/grpc++/impl/codegen/status_code_enum.h",
    "include/grpc++/impl/codegen/status.h",
    "include/grpc++/impl/codegen/string_ref.h",
    "include/grpc++/impl/codegen/stub_options.h",
    "include/grpc++/impl/codegen/sync_stream.h",
    "include/grpc++/impl/codegen/time.h",
    "include/grpcpp/impl/codegen/async_generic_service.h",
    "include/grpcpp/impl/codegen/async_stream.h",
    "include/grpcpp/impl/codegen/async_unary_call.h",
    "include/grpcpp/impl/codegen/byte_buffer.h",
    "include/grpcpp/impl/codegen/call_hook.h",
    "include/grpcpp/impl/codegen/call_op_set_interface.h",
    "include/grpcpp/impl/codegen/call_op_set.h",
    "include/grpcpp/impl/codegen/call.h",
    "include/grpcpp/impl/codegen/callback_common.h",
    "include/grpcpp/impl/codegen/channel_interface.h",
    "include/grpcpp/impl/codegen/client_callback.h",
    "include/grpcpp/impl/codegen/client_context.h",
    "include/grpcpp/impl/codegen/client_interceptor.h",
    "include/grpcpp/impl/codegen/client_unary_call.h",
    "include/grpcpp/impl/codegen/completion_queue_tag.h",
    "include/grpcpp/impl/codegen/completion_queue.h",
    "include/grpcpp/impl/codegen/config.h",
    "include/grpcpp/impl/codegen/core_codegen_interface.h",
    "include/grpcpp/impl/codegen/create_auth_context.h",
    "include/grpcpp/impl/codegen/delegating_channel.h",
    "include/grpcpp/impl/codegen/grpc_library.h",
    "include/grpcpp/impl/codegen/intercepted_channel.h",
    "include/grpcpp/impl/codegen/interceptor_common.h",
    "include/grpcpp/impl/codegen/interceptor.h",
    "include/grpcpp/impl/codegen/message_allocator.h",
    "include/grpcpp/impl/codegen/metadata_map.h",
    "include/grpcpp/impl/codegen/method_handler_impl.h",
    "include/grpcpp/impl/codegen/method_handler.h",
    "include/grpcpp/impl/codegen/rpc_method.h",
    "include/grpcpp/impl/codegen/rpc_service_method.h",
    "include/grpcpp/impl/codegen/security/auth_context.h",
    "include/grpcpp/impl/codegen/serialization_traits.h",
    "include/grpcpp/impl/codegen/server_callback_handlers.h",
    "include/grpcpp/impl/codegen/server_callback.h",
    "include/grpcpp/impl/codegen/server_context.h",
    "include/grpcpp/impl/codegen/server_interceptor.h",
    "include/grpcpp/impl/codegen/server_interface.h",
    "include/grpcpp/impl/codegen/service_type.h",
    "include/grpcpp/impl/codegen/slice.h",
    "include/grpcpp/impl/codegen/status_code_enum.h",
    "include/grpcpp/impl/codegen/status.h",
    "include/grpcpp/impl/codegen/string_ref.h",
    "include/grpcpp/impl/codegen/stub_options.h",
    "include/grpcpp/impl/codegen/sync_stream.h",
    "include/grpcpp/impl/codegen/time.h",
    "include/grpcpp/impl/codegen/sync.h",
]

grpc_cc_library(
    name = "grpc_unsecure",
    srcs = [
        "//src/core:lib/surface/init.cc",
        "//src/core:plugin_registry/grpc_plugin_registry.cc",
        "//src/core:plugin_registry/grpc_plugin_registry_noextra.cc",
    ],
    defines = ["GRPC_NO_XDS"],
    external_deps = [
        "absl/base:core_headers",
    ],
    language = "c++",
    public_hdrs = GRPC_PUBLIC_HDRS,
    tags = [
        "avoid_dep",
        "nofixdeps",
    ],
    visibility = ["@grpc:public"],
    deps = [
        "config",
        "gpr",
        "grpc_base",
        "grpc_client_channel",
        "grpc_common",
        "grpc_http_filters",
        "grpc_security_base",
        "grpc_trace",
        "http_connect_handshaker",
        "iomgr_timer",
        "//src/core:channel_init",
        "//src/core:channel_stack_type",
        "//src/core:default_event_engine",
        "//src/core:experiments",
        "//src/core:forkable",
        "//src/core:grpc_authorization_base",
        "//src/core:init_internally",
        "//src/core:posix_event_engine_timer_manager",
        "//src/core:slice",
        "//src/core:tcp_connect_handshaker",
    ],
)

GRPC_XDS_TARGETS = [
    "//src/core:grpc_lb_policy_cds",
    "//src/core:grpc_lb_policy_xds_cluster_impl",
    "//src/core:grpc_lb_policy_xds_cluster_manager",
    "//src/core:grpc_lb_policy_xds_cluster_resolver",
    "//src/core:grpc_lb_policy_xds_wrr_locality",
    "//src/core:grpc_resolver_xds",
    "//src/core:grpc_resolver_c2p",
    "//src/core:grpc_xds_server_config_fetcher",

    # Not xDS-specific but currently only used by xDS.
    "//src/core:channel_creds_registry_init",
]

grpc_cc_library(
    name = "grpc",
    srcs = [
        "//src/core:lib/surface/init.cc",
        "//src/core:plugin_registry/grpc_plugin_registry.cc",
        "//src/core:plugin_registry/grpc_plugin_registry_extra.cc",
    ],
    defines = select({
        "grpc_no_xds": ["GRPC_NO_XDS"],
        "//conditions:default": [],
    }),
    external_deps = [
        "absl/base:core_headers",
    ],
    language = "c++",
    public_hdrs = GRPC_PUBLIC_HDRS,
    select_deps = [
        {
            "grpc_no_xds": [],
            "//conditions:default": GRPC_XDS_TARGETS,
        },
    ],
    tags = [
        "grpc_avoid_dep",
        "nofixdeps",
    ],
    visibility = [
        "@grpc:public",
    ],
    deps = [
        "config",
        "gpr",
        "grpc_alts_credentials",
        "grpc_base",
        "grpc_client_channel",
        "grpc_common",
        "grpc_credentials_util",
        "grpc_http_filters",
        "grpc_jwt_credentials",
        "grpc_public_hdrs",
        "grpc_security_base",
        "grpc_trace",
        "http_connect_handshaker",
        "httpcli",
        "iomgr_timer",
        "promise",
        "ref_counted_ptr",
        "sockaddr_utils",
        "tsi_base",
        "uri_parser",
        "//src/core:channel_init",
        "//src/core:channel_stack_type",
        "//src/core:default_event_engine",
        "//src/core:experiments",
        "//src/core:forkable",
        "//src/core:grpc_authorization_base",
        "//src/core:grpc_external_account_credentials",
        "//src/core:grpc_fake_credentials",
        "//src/core:grpc_google_default_credentials",
        "//src/core:grpc_iam_credentials",
        "//src/core:grpc_insecure_credentials",
        "//src/core:grpc_local_credentials",
        "//src/core:grpc_oauth2_credentials",
        "//src/core:grpc_ssl_credentials",
        "//src/core:grpc_tls_credentials",
        "//src/core:grpc_transport_chttp2_alpn",
        "//src/core:httpcli_ssl_credentials",
        "//src/core:init_internally",
        "//src/core:json",
        "//src/core:posix_event_engine_timer_manager",
        "//src/core:ref_counted",
        "//src/core:slice",
        "//src/core:slice_refcount",
        "//src/core:tcp_connect_handshaker",
        "//src/core:useful",
    ],
)

grpc_cc_library(
    name = "gpr",
    srcs = [
        "//src/core:lib/gpr/alloc.cc",
        "//src/core:lib/gpr/cpu_iphone.cc",
        "//src/core:lib/gpr/cpu_linux.cc",
        "//src/core:lib/gpr/cpu_posix.cc",
        "//src/core:lib/gpr/cpu_windows.cc",
        "//src/core:lib/gpr/log.cc",
        "//src/core:lib/gpr/log_android.cc",
        "//src/core:lib/gpr/log_linux.cc",
        "//src/core:lib/gpr/log_posix.cc",
        "//src/core:lib/gpr/log_windows.cc",
        "//src/core:lib/gpr/string.cc",
        "//src/core:lib/gpr/string_posix.cc",
        "//src/core:lib/gpr/string_util_windows.cc",
        "//src/core:lib/gpr/string_windows.cc",
        "//src/core:lib/gpr/sync.cc",
        "//src/core:lib/gpr/sync_abseil.cc",
        "//src/core:lib/gpr/sync_posix.cc",
        "//src/core:lib/gpr/sync_windows.cc",
        "//src/core:lib/gpr/time.cc",
        "//src/core:lib/gpr/time_posix.cc",
        "//src/core:lib/gpr/time_precise.cc",
        "//src/core:lib/gpr/time_windows.cc",
        "//src/core:lib/gpr/tmpfile_msys.cc",
        "//src/core:lib/gpr/tmpfile_posix.cc",
        "//src/core:lib/gpr/tmpfile_windows.cc",
        "//src/core:lib/gpr/wrap_memcpy.cc",
        "//src/core:lib/gprpp/fork.cc",
        "//src/core:lib/gprpp/global_config_env.cc",
        "//src/core:lib/gprpp/host_port.cc",
        "//src/core:lib/gprpp/mpscq.cc",
        "//src/core:lib/gprpp/stat_posix.cc",
        "//src/core:lib/gprpp/stat_windows.cc",
        "//src/core:lib/gprpp/thd_posix.cc",
        "//src/core:lib/gprpp/thd_windows.cc",
        "//src/core:lib/gprpp/time_util.cc",
    ],
    hdrs = [
        "//src/core:lib/gpr/alloc.h",
        "//src/core:lib/gpr/string.h",
        "//src/core:lib/gpr/time_precise.h",
        "//src/core:lib/gpr/tmpfile.h",
        "//src/core:lib/gprpp/fork.h",
        "//src/core:lib/gprpp/global_config.h",
        "//src/core:lib/gprpp/global_config_custom.h",
        "//src/core:lib/gprpp/global_config_env.h",
        "//src/core:lib/gprpp/global_config_generic.h",
        "//src/core:lib/gprpp/host_port.h",
        "//src/core:lib/gprpp/memory.h",
        "//src/core:lib/gprpp/mpscq.h",
        "//src/core:lib/gprpp/stat.h",
        "//src/core:lib/gprpp/sync.h",
        "//src/core:lib/gprpp/thd.h",
        "//src/core:lib/gprpp/time_util.h",
    ],
    external_deps = [
        "absl/base",
        "absl/base:core_headers",
        "absl/memory",
        "absl/random",
        "absl/status",
        "absl/strings",
        "absl/strings:cord",
        "absl/strings:str_format",
        "absl/synchronization",
        "absl/time:time",
        "absl/types:optional",
    ],
    language = "c++",
    public_hdrs = GPR_PUBLIC_HDRS,
    tags = [
        "nofixdeps",
    ],
    visibility = ["@grpc:public"],
    deps = [
        "//src/core:construct_destruct",
        "//src/core:env",
        "//src/core:examine_stack",
        "//src/core:gpr_atm",
        "//src/core:no_destruct",
        "//src/core:strerror",
        "//src/core:tchar",
        "//src/core:useful",
    ],
)

grpc_cc_library(
    name = "gpr_public_hdrs",
    hdrs = GPR_PUBLIC_HDRS,
    tags = [
        "avoid_dep",
        "nofixdeps",
    ],
)

grpc_cc_library(
    name = "cpp_impl_of",
    hdrs = ["//src/core:lib/gprpp/cpp_impl_of.h"],
    language = "c++",
)

grpc_cc_library(
    name = "grpc_common",
    defines = select({
        "grpc_no_rls": ["GRPC_NO_RLS"],
        "//conditions:default": [],
    }),
    language = "c++",
    select_deps = [
        {
            "grpc_no_rls": [],
            "//conditions:default": ["//src/core:grpc_lb_policy_rls"],
        },
    ],
    tags = ["nofixdeps"],
    deps = [
        "grpc_base",
        # standard plugins
        "census",
        "//src/core:grpc_deadline_filter",
        "//src/core:grpc_client_authority_filter",
        "//src/core:grpc_lb_policy_grpclb",
        "//src/core:grpc_lb_policy_outlier_detection",
        "//src/core:grpc_lb_policy_pick_first",
        "//src/core:grpc_lb_policy_priority",
        "//src/core:grpc_lb_policy_ring_hash",
        "//src/core:grpc_lb_policy_round_robin",
        "//src/core:grpc_lb_policy_weighted_target",
        "//src/core:grpc_channel_idle_filter",
        "//src/core:grpc_message_size_filter",
        "//src/core:grpc_resolver_binder",
        "grpc_resolver_dns_ares",
        "grpc_resolver_fake",
        "//src/core:grpc_resolver_dns_native",
        "//src/core:grpc_resolver_sockaddr",
        "//src/core:grpc_transport_chttp2_client_connector",
        "//src/core:grpc_transport_chttp2_server",
        "//src/core:grpc_transport_inproc",
        "//src/core:grpc_fault_injection_filter",
    ],
)

grpc_cc_library(
    name = "grpc_public_hdrs",
    hdrs = GRPC_PUBLIC_HDRS,
    tags = [
        "avoid_dep",
        "nofixdeps",
    ],
    deps = ["gpr_public_hdrs"],
)

grpc_cc_library(
    name = "grpc++_public_hdrs",
    hdrs = GRPCXX_PUBLIC_HDRS,
    external_deps = [
        "absl/synchronization",
        "protobuf_headers",
    ],
    tags = [
        "avoid_dep",
        "nofixdeps",
    ],
    visibility = ["@grpc:public"],
    deps = [
        "grpc_public_hdrs",
        "//src/core:gpr_atm",
    ],
)

grpc_cc_library(
    name = "grpc++",
    hdrs = [
        "src/cpp/client/secure_credentials.h",
        "src/cpp/common/secure_auth_context.h",
        "src/cpp/server/secure_server_credentials.h",
    ],
    language = "c++",
    public_hdrs = GRPCXX_PUBLIC_HDRS,
    select_deps = [
        {
            "grpc_no_xds": [],
            "//conditions:default": [
                "grpc++_xds_client",
                "grpc++_xds_server",
            ],
        },
        {
            "grpc_no_binder": [],
            "//conditions:default": [
                "grpc++_binder",
            ],
        },
    ],
    tags = ["nofixdeps"],
    visibility = [
        "@grpc:public",
    ],
    deps = [
        "grpc++_base",
        "//src/core:gpr_atm",
        "//src/core:slice",
    ],
)

grpc_cc_library(
    name = "grpc_cronet_hdrs",
    hdrs = [
        "include/grpc/grpc_cronet.h",
    ],
    deps = [
        "gpr_public_hdrs",
        "grpc_base",
    ],
)

# This target pulls in a dependency on RE2 and should not be linked into grpc by default for binary-size reasons.
grpc_cc_library(
    name = "grpc_authorization_provider",
    srcs = [
        "//src/core:lib/security/authorization/grpc_authorization_policy_provider.cc",
        "//src/core:lib/security/authorization/rbac_translator.cc",
    ],
    hdrs = [
        "//src/core:lib/security/authorization/grpc_authorization_policy_provider.h",
        "//src/core:lib/security/authorization/rbac_translator.h",
    ],
    external_deps = [
        "absl/base:core_headers",
        "absl/status",
        "absl/status:statusor",
        "absl/strings",
        "absl/strings:str_format",
    ],
    language = "c++",
    deps = [
        "gpr",
        "grpc_base",
        "grpc_public_hdrs",
        "grpc_trace",
        "ref_counted_ptr",
        "//src/core:error",
        "//src/core:grpc_authorization_base",
        "//src/core:grpc_matchers",
        "//src/core:grpc_rbac_engine",
        "//src/core:json",
        "//src/core:slice",
        "//src/core:slice_refcount",
        "//src/core:status_helper",
        "//src/core:useful",
    ],
)

# This target pulls in a dependency on RE2 and should not be linked into grpc by default for binary-size reasons.
grpc_cc_library(
    name = "grpc++_authorization_provider",
    srcs = [
        "src/cpp/server/authorization_policy_provider.cc",
    ],
    hdrs = [
        "include/grpcpp/security/authorization_policy_provider.h",
    ],
    language = "c++",
    tags = ["nofixdeps"],
    deps = [
        "gpr",
        "grpc++",
        "grpc++_public_hdrs",
        "grpc_authorization_provider",
        "grpc_public_hdrs",
    ],
)

# This target pulls in a dependency on RE2 and should not be linked into grpc by default for binary-size reasons.
grpc_cc_library(
    name = "grpc_cel_engine",
    srcs = [
        "//src/core:lib/security/authorization/cel_authorization_engine.cc",
    ],
    hdrs = [
        "//src/core:lib/security/authorization/cel_authorization_engine.h",
    ],
    external_deps = [
        "absl/container:flat_hash_set",
        "absl/strings",
        "absl/types:optional",
        "absl/types:span",
        "upb_lib",
    ],
    language = "c++",
    deps = [
        "envoy_config_rbac_upb",
        "google_type_expr_upb",
        "gpr",
        "grpc_mock_cel",
        "//src/core:grpc_authorization_base",
    ],
)

grpc_cc_library(
    name = "grpc++_binder",
    srcs = [
        "//src/core:ext/transport/binder/client/binder_connector.cc",
        "//src/core:ext/transport/binder/client/channel_create.cc",
        "//src/core:ext/transport/binder/client/channel_create_impl.cc",
        "//src/core:ext/transport/binder/client/connection_id_generator.cc",
        "//src/core:ext/transport/binder/client/endpoint_binder_pool.cc",
        "//src/core:ext/transport/binder/client/jni_utils.cc",
        "//src/core:ext/transport/binder/client/security_policy_setting.cc",
        "//src/core:ext/transport/binder/security_policy/binder_security_policy.cc",
        "//src/core:ext/transport/binder/server/binder_server.cc",
        "//src/core:ext/transport/binder/server/binder_server_credentials.cc",
        "//src/core:ext/transport/binder/transport/binder_transport.cc",
        "//src/core:ext/transport/binder/utils/ndk_binder.cc",
        "//src/core:ext/transport/binder/utils/transport_stream_receiver_impl.cc",
        "//src/core:ext/transport/binder/wire_format/binder_android.cc",
        "//src/core:ext/transport/binder/wire_format/binder_constants.cc",
        "//src/core:ext/transport/binder/wire_format/transaction.cc",
        "//src/core:ext/transport/binder/wire_format/wire_reader_impl.cc",
        "//src/core:ext/transport/binder/wire_format/wire_writer.cc",
    ],
    hdrs = [
        "//src/core:ext/transport/binder/client/binder_connector.h",
        "//src/core:ext/transport/binder/client/channel_create_impl.h",
        "//src/core:ext/transport/binder/client/connection_id_generator.h",
        "//src/core:ext/transport/binder/client/endpoint_binder_pool.h",
        "//src/core:ext/transport/binder/client/jni_utils.h",
        "//src/core:ext/transport/binder/client/security_policy_setting.h",
        "//src/core:ext/transport/binder/server/binder_server.h",
        "//src/core:ext/transport/binder/transport/binder_stream.h",
        "//src/core:ext/transport/binder/transport/binder_transport.h",
        "//src/core:ext/transport/binder/utils/binder_auto_utils.h",
        "//src/core:ext/transport/binder/utils/ndk_binder.h",
        "//src/core:ext/transport/binder/utils/transport_stream_receiver.h",
        "//src/core:ext/transport/binder/utils/transport_stream_receiver_impl.h",
        "//src/core:ext/transport/binder/wire_format/binder.h",
        "//src/core:ext/transport/binder/wire_format/binder_android.h",
        "//src/core:ext/transport/binder/wire_format/binder_constants.h",
        "//src/core:ext/transport/binder/wire_format/transaction.h",
        "//src/core:ext/transport/binder/wire_format/wire_reader.h",
        "//src/core:ext/transport/binder/wire_format/wire_reader_impl.h",
        "//src/core:ext/transport/binder/wire_format/wire_writer.h",
    ],
    defines = select({
        "grpc_no_binder": ["GRPC_NO_BINDER"],
        "//conditions:default": [],
    }),
    external_deps = [
        "absl/base:core_headers",
        "absl/cleanup",
        "absl/container:flat_hash_map",
        "absl/hash",
        "absl/memory",
        "absl/meta:type_traits",
        "absl/status",
        "absl/status:statusor",
        "absl/strings",
        "absl/synchronization",
        "absl/time",
        "absl/types:variant",
    ],
    language = "c++",
    public_hdrs = [
        "include/grpcpp/security/binder_security_policy.h",
        "include/grpcpp/create_channel_binder.h",
        "include/grpcpp/security/binder_credentials.h",
    ],
    tags = ["nofixdeps"],
    deps = [
        "config",
        "debug_location",
        "gpr",
        "gpr_platform",
        "grpc",
        "grpc++_base",
        "grpc_base",
        "grpc_client_channel",
        "grpc_public_hdrs",
        "orphanable",
        "ref_counted_ptr",
        "//src/core:arena",
        "//src/core:channel_args_preconditioning",
        "//src/core:channel_stack_type",
        "//src/core:iomgr_fwd",
        "//src/core:iomgr_port",
        "//src/core:slice",
        "//src/core:slice_refcount",
        "//src/core:status_helper",
        "//src/core:transport_fwd",
    ],
)

grpc_cc_library(
    name = "grpc++_xds_client",
    srcs = [
        "src/cpp/client/xds_credentials.cc",
    ],
    hdrs = [
        "src/cpp/client/secure_credentials.h",
    ],
    external_deps = ["absl/strings"],
    language = "c++",
    deps = [
        "gpr",
        "grpc",
        "grpc++_base",
        "grpc_base",
        "grpc_public_hdrs",
        "grpc_security_base",
    ],
)

grpc_cc_library(
    name = "grpc++_xds_server",
    srcs = [
        "src/cpp/server/xds_server_credentials.cc",
    ],
    hdrs = [
        "src/cpp/server/secure_server_credentials.h",
    ],
    language = "c++",
    public_hdrs = [
        "include/grpcpp/xds_server_builder.h",
    ],
    visibility = ["@grpc:xds"],
    deps = [
        "gpr",
        "grpc",
        "grpc++_base",
    ],
)

grpc_cc_library(
    name = "grpc++_unsecure",
    srcs = [
        "src/cpp/client/insecure_credentials.cc",
        "src/cpp/common/insecure_create_auth_context.cc",
        "src/cpp/server/insecure_server_credentials.cc",
    ],
    language = "c++",
    tags = [
        "avoid_dep",
        "nofixdeps",
    ],
    visibility = ["@grpc:public"],
    deps = [
        "gpr",
        "grpc++_base_unsecure",
        "grpc++_codegen_proto",
        "grpc_public_hdrs",
        "grpc_unsecure",
        "//src/core:grpc_insecure_credentials",
    ],
)

grpc_cc_library(
    name = "grpc++_error_details",
    srcs = [
        "src/cpp/util/error_details.cc",
    ],
    hdrs = [
        "include/grpc++/support/error_details.h",
        "include/grpcpp/support/error_details.h",
    ],
    language = "c++",
    standalone = True,
    visibility = ["@grpc:public"],
    deps = ["grpc++"],
)

grpc_cc_library(
    name = "grpc++_alts",
    srcs = [
        "src/cpp/common/alts_context.cc",
        "src/cpp/common/alts_util.cc",
    ],
    hdrs = [
        "include/grpcpp/security/alts_context.h",
        "include/grpcpp/security/alts_util.h",
    ],
    external_deps = ["upb_lib"],
    language = "c++",
    standalone = True,
    visibility = ["@grpc:tsi"],
    deps = [
        "alts_upb",
        "gpr",
        "grpc++",
        "grpc_base",
        "tsi_alts_credentials",
    ],
)

grpc_cc_library(
    name = "census",
    srcs = [
        "//src/core:ext/filters/census/grpc_context.cc",
    ],
    language = "c++",
    public_hdrs = [
        "include/grpc/census.h",
    ],
    visibility = ["@grpc:public"],
    deps = [
        "gpr",
        "grpc_base",
        "grpc_public_hdrs",
        "grpc_trace",
    ],
)

# A library that vends only port_platform, so that libraries that don't need
# anything else from gpr can still be portable!
grpc_cc_library(
    name = "gpr_platform",
    language = "c++",
    public_hdrs = [
        "include/grpc/impl/codegen/port_platform.h",
        "include/grpc/support/port_platform.h",
    ],
)

grpc_cc_library(
    name = "event_engine_base_hdrs",
    hdrs = GRPC_PUBLIC_EVENT_ENGINE_HDRS + GRPC_PUBLIC_HDRS,
    external_deps = [
        "absl/status",
        "absl/status:statusor",
        "absl/time",
        "absl/types:optional",
        "absl/functional:any_invocable",
    ],
    tags = [
        "nofixdeps",
    ],
    deps = [
        "gpr",
    ],
)

grpc_cc_library(
    name = "grpc_base",
    srcs = [
        "//src/core:lib/address_utils/parse_address.cc",
        "//src/core:lib/channel/channel_stack.cc",
        "//src/core:lib/channel/channel_stack_builder_impl.cc",
        "//src/core:lib/channel/channel_trace.cc",
        "//src/core:lib/channel/channelz.cc",
        "//src/core:lib/channel/channelz_registry.cc",
        "//src/core:lib/channel/connected_channel.cc",
        "//src/core:lib/channel/promise_based_filter.cc",
        "//src/core:lib/channel/status_util.cc",
        "//src/core:lib/compression/compression.cc",
        "//src/core:lib/compression/compression_internal.cc",
        "//src/core:lib/compression/message_compress.cc",
        "//src/core:lib/event_engine/channel_args_endpoint_config.cc",
        "//src/core:lib/iomgr/buffer_list.cc",
        "//src/core:lib/iomgr/call_combiner.cc",
        "//src/core:lib/iomgr/cfstream_handle.cc",
        "//src/core:lib/iomgr/dualstack_socket_posix.cc",
        "//src/core:lib/iomgr/endpoint.cc",
        "//src/core:lib/iomgr/endpoint_cfstream.cc",
        "//src/core:lib/iomgr/endpoint_pair_posix.cc",
        "//src/core:lib/iomgr/endpoint_pair_windows.cc",
        "//src/core:lib/iomgr/error_cfstream.cc",
        "//src/core:lib/iomgr/ev_apple.cc",
        "//src/core:lib/iomgr/ev_epoll1_linux.cc",
        "//src/core:lib/iomgr/ev_poll_posix.cc",
        "//src/core:lib/iomgr/ev_posix.cc",
        "//src/core:lib/iomgr/ev_windows.cc",
        "//src/core:lib/iomgr/fork_posix.cc",
        "//src/core:lib/iomgr/fork_windows.cc",
        "//src/core:lib/iomgr/gethostname_fallback.cc",
        "//src/core:lib/iomgr/gethostname_host_name_max.cc",
        "//src/core:lib/iomgr/gethostname_sysconf.cc",
        "//src/core:lib/iomgr/grpc_if_nametoindex_posix.cc",
        "//src/core:lib/iomgr/grpc_if_nametoindex_unsupported.cc",
        "//src/core:lib/iomgr/internal_errqueue.cc",
        "//src/core:lib/iomgr/iocp_windows.cc",
        "//src/core:lib/iomgr/iomgr.cc",
        "//src/core:lib/iomgr/iomgr_posix.cc",
        "//src/core:lib/iomgr/iomgr_posix_cfstream.cc",
        "//src/core:lib/iomgr/iomgr_windows.cc",
        "//src/core:lib/iomgr/load_file.cc",
        "//src/core:lib/iomgr/lockfree_event.cc",
        "//src/core:lib/iomgr/polling_entity.cc",
        "//src/core:lib/iomgr/pollset.cc",
        "//src/core:lib/iomgr/pollset_set_windows.cc",
        "//src/core:lib/iomgr/pollset_windows.cc",
        "//src/core:lib/iomgr/resolve_address.cc",
        "//src/core:lib/iomgr/resolve_address_posix.cc",
        "//src/core:lib/iomgr/resolve_address_windows.cc",
        "//src/core:lib/iomgr/socket_factory_posix.cc",
        "//src/core:lib/iomgr/socket_utils_common_posix.cc",
        "//src/core:lib/iomgr/socket_utils_linux.cc",
        "//src/core:lib/iomgr/socket_utils_posix.cc",
        "//src/core:lib/iomgr/socket_windows.cc",
        "//src/core:lib/iomgr/tcp_client.cc",
        "//src/core:lib/iomgr/tcp_client_cfstream.cc",
        "//src/core:lib/iomgr/tcp_client_posix.cc",
        "//src/core:lib/iomgr/tcp_client_windows.cc",
        "//src/core:lib/iomgr/tcp_posix.cc",
        "//src/core:lib/iomgr/tcp_server.cc",
        "//src/core:lib/iomgr/tcp_server_posix.cc",
        "//src/core:lib/iomgr/tcp_server_utils_posix_common.cc",
        "//src/core:lib/iomgr/tcp_server_utils_posix_ifaddrs.cc",
        "//src/core:lib/iomgr/tcp_server_utils_posix_noifaddrs.cc",
        "//src/core:lib/iomgr/tcp_server_windows.cc",
        "//src/core:lib/iomgr/tcp_windows.cc",
        "//src/core:lib/iomgr/unix_sockets_posix.cc",
        "//src/core:lib/iomgr/unix_sockets_posix_noop.cc",
        "//src/core:lib/iomgr/wakeup_fd_eventfd.cc",
        "//src/core:lib/iomgr/wakeup_fd_nospecial.cc",
        "//src/core:lib/iomgr/wakeup_fd_pipe.cc",
        "//src/core:lib/iomgr/wakeup_fd_posix.cc",
        "//src/core:lib/resource_quota/api.cc",
        "//src/core:lib/slice/b64.cc",
        "//src/core:lib/surface/api_trace.cc",
        "//src/core:lib/surface/builtins.cc",
        "//src/core:lib/surface/byte_buffer.cc",
        "//src/core:lib/surface/byte_buffer_reader.cc",
        "//src/core:lib/surface/call.cc",
        "//src/core:lib/surface/call_details.cc",
        "//src/core:lib/surface/call_log_batch.cc",
        "//src/core:lib/surface/call_trace.cc",
        "//src/core:lib/surface/channel.cc",
        "//src/core:lib/surface/channel_ping.cc",
        "//src/core:lib/surface/completion_queue.cc",
        "//src/core:lib/surface/completion_queue_factory.cc",
        "//src/core:lib/surface/event_string.cc",
        "//src/core:lib/surface/lame_client.cc",
        "//src/core:lib/surface/metadata_array.cc",
        "//src/core:lib/surface/server.cc",
        "//src/core:lib/surface/validate_metadata.cc",
        "//src/core:lib/surface/version.cc",
        "//src/core:lib/transport/connectivity_state.cc",
        "//src/core:lib/transport/error_utils.cc",
        "//src/core:lib/transport/metadata_batch.cc",
        "//src/core:lib/transport/parsed_metadata.cc",
        "//src/core:lib/transport/status_conversion.cc",
        "//src/core:lib/transport/timeout_encoding.cc",
        "//src/core:lib/transport/transport.cc",
        "//src/core:lib/transport/transport_op_string.cc",
    ],
    hdrs = [
        "//src/core:lib/transport/error_utils.h",
        "//src/core:lib/address_utils/parse_address.h",
        "//src/core:lib/channel/call_finalization.h",
        "//src/core:lib/channel/call_tracer.h",
        "//src/core:lib/channel/channel_stack.h",
        "//src/core:lib/channel/promise_based_filter.h",
        "//src/core:lib/channel/channel_stack_builder_impl.h",
        "//src/core:lib/channel/channel_trace.h",
        "//src/core:lib/channel/channelz.h",
        "//src/core:lib/channel/channelz_registry.h",
        "//src/core:lib/channel/connected_channel.h",
        "//src/core:lib/channel/context.h",
        "//src/core:lib/channel/status_util.h",
        "//src/core:lib/compression/compression_internal.h",
        "//src/core:lib/resource_quota/api.h",
        "//src/core:lib/compression/message_compress.h",
        "//src/core:lib/event_engine/channel_args_endpoint_config.h",
        "//src/core:lib/iomgr/block_annotate.h",
        "//src/core:lib/iomgr/buffer_list.h",
        "//src/core:lib/iomgr/call_combiner.h",
        "//src/core:lib/iomgr/cfstream_handle.h",
        "//src/core:lib/iomgr/dynamic_annotations.h",
        "//src/core:lib/iomgr/endpoint.h",
        "//src/core:lib/iomgr/endpoint_cfstream.h",
        "//src/core:lib/iomgr/endpoint_pair.h",
        "//src/core:lib/iomgr/error_cfstream.h",
        "//src/core:lib/iomgr/ev_apple.h",
        "//src/core:lib/iomgr/ev_epoll1_linux.h",
        "//src/core:lib/iomgr/ev_poll_posix.h",
        "//src/core:lib/iomgr/ev_posix.h",
        "//src/core:lib/iomgr/gethostname.h",
        "//src/core:lib/iomgr/grpc_if_nametoindex.h",
        "//src/core:lib/iomgr/internal_errqueue.h",
        "//src/core:lib/iomgr/iocp_windows.h",
        "//src/core:lib/iomgr/iomgr.h",
        "//src/core:lib/iomgr/load_file.h",
        "//src/core:lib/iomgr/lockfree_event.h",
        "//src/core:lib/iomgr/nameser.h",
        "//src/core:lib/iomgr/polling_entity.h",
        "//src/core:lib/iomgr/pollset.h",
        "//src/core:lib/iomgr/pollset_set_windows.h",
        "//src/core:lib/iomgr/pollset_windows.h",
        "//src/core:lib/iomgr/python_util.h",
        "//src/core:lib/iomgr/resolve_address.h",
        "//src/core:lib/iomgr/resolve_address_impl.h",
        "//src/core:lib/iomgr/resolve_address_posix.h",
        "//src/core:lib/iomgr/resolve_address_windows.h",
        "//src/core:lib/iomgr/sockaddr.h",
        "//src/core:lib/iomgr/sockaddr_posix.h",
        "//src/core:lib/iomgr/sockaddr_windows.h",
        "//src/core:lib/iomgr/socket_factory_posix.h",
        "//src/core:lib/iomgr/socket_utils_posix.h",
        "//src/core:lib/iomgr/socket_windows.h",
        "//src/core:lib/iomgr/tcp_client.h",
        "//src/core:lib/iomgr/tcp_client_posix.h",
        "//src/core:lib/iomgr/tcp_posix.h",
        "//src/core:lib/iomgr/tcp_server.h",
        "//src/core:lib/iomgr/tcp_server_utils_posix.h",
        "//src/core:lib/iomgr/tcp_windows.h",
        "//src/core:lib/iomgr/unix_sockets_posix.h",
        "//src/core:lib/iomgr/wakeup_fd_pipe.h",
        "//src/core:lib/iomgr/wakeup_fd_posix.h",
        "//src/core:lib/slice/b64.h",
        "//src/core:lib/surface/api_trace.h",
        "//src/core:lib/surface/builtins.h",
        "//src/core:lib/surface/call.h",
        "//src/core:lib/surface/call_test_only.h",
        "//src/core:lib/surface/call_trace.h",
        "//src/core:lib/surface/channel.h",
        "//src/core:lib/surface/completion_queue.h",
        "//src/core:lib/surface/completion_queue_factory.h",
        "//src/core:lib/surface/event_string.h",
        "//src/core:lib/surface/init.h",
        "//src/core:lib/surface/lame_client.h",
        "//src/core:lib/surface/server.h",
        "//src/core:lib/surface/validate_metadata.h",
        "//src/core:lib/transport/connectivity_state.h",
        "//src/core:lib/transport/metadata_batch.h",
        "//src/core:lib/transport/parsed_metadata.h",
        "//src/core:lib/transport/status_conversion.h",
        "//src/core:lib/transport/timeout_encoding.h",
        "//src/core:lib/transport/transport.h",
        "//src/core:lib/transport/transport_impl.h",
    ] +
    # TODO(ctiller): remove these
    # These headers used to be vended by this target, but they have been split
    # out into separate targets now. In order to transition downstream code, we
    # re-export these headers from here for now, and when LSC's have completed
    # to clean this up, we'll remove these.
    [
        "//src/core:lib/iomgr/closure.h",
        "//src/core:lib/slice/slice_internal.h",
        "//src/core:lib/slice/slice_string_helpers.h",
        "//src/core:lib/iomgr/exec_ctx.h",
        "//src/core:lib/iomgr/executor.h",
        "//src/core:lib/iomgr/combiner.h",
        "//src/core:lib/iomgr/iomgr_internal.h",
        "//src/core:lib/channel/channel_args.h",
        "//src/core:lib/channel/channel_stack_builder.h",
    ],
    external_deps = [
        "absl/base:core_headers",
        "absl/cleanup",
        "absl/container:flat_hash_map",
        "absl/container:inlined_vector",
        "absl/functional:any_invocable",
        "absl/functional:function_ref",
        "absl/hash",
        "absl/meta:type_traits",
        "absl/status",
        "absl/status:statusor",
        "absl/strings",
        "absl/strings:str_format",
        "absl/time",
        "absl/types:optional",
        "absl/types:variant",
        "absl/utility",
        "madler_zlib",
    ],
    language = "c++",
    public_hdrs = GRPC_PUBLIC_HDRS + GRPC_PUBLIC_EVENT_ENGINE_HDRS,
    visibility = ["@grpc:alt_grpc_base_legacy"],
    deps = [
        "channel_stack_builder",
        "config",
        "cpp_impl_of",
        "debug_location",
        "exec_ctx",
        "gpr",
        "grpc_public_hdrs",
        "grpc_trace",
        "iomgr_timer",
        "orphanable",
        "promise",
        "ref_counted_ptr",
        "sockaddr_utils",
        "stats",
        "uri_parser",
        "work_serializer",
        "//src/core:activity",
        "//src/core:arena",
        "//src/core:arena_promise",
        "//src/core:atomic_utils",
        "//src/core:avl",
        "//src/core:bitset",
        "//src/core:channel_args",
        "//src/core:channel_args_preconditioning",
        "//src/core:channel_fwd",
        "//src/core:channel_init",
        "//src/core:channel_stack_type",
        "//src/core:chunked_vector",
        "//src/core:closure",
        "//src/core:context",
        "//src/core:default_event_engine",
        "//src/core:dual_ref_counted",
        "//src/core:error",
        "//src/core:event_log",
        "//src/core:experiments",
        "//src/core:gpr_atm",
        "//src/core:gpr_manual_constructor",
        "//src/core:gpr_spinlock",
        "//src/core:grpc_sockaddr",
        "//src/core:http2_errors",
        "//src/core:init_internally",
        "//src/core:iomgr_fwd",
        "//src/core:iomgr_port",
        "//src/core:json",
        "//src/core:latch",
        "//src/core:match",
        "//src/core:memory_quota",
        "//src/core:no_destruct",
        "//src/core:notification",
        "//src/core:packed_table",
        "//src/core:pipe",
        "//src/core:poll",
        "//src/core:pollset_set",
        "//src/core:promise_status",
        "//src/core:ref_counted",
        "//src/core:resolved_address",
        "//src/core:resource_quota",
        "//src/core:resource_quota_trace",
        "//src/core:slice",
        "//src/core:slice_buffer",
        "//src/core:slice_refcount",
        "//src/core:socket_mutator",
        "//src/core:stats_data",
        "//src/core:status_helper",
        "//src/core:strerror",
        "//src/core:thread_quota",
        "//src/core:time",
        "//src/core:transport_fwd",
        "//src/core:useful",
    ],
)

grpc_cc_library(
    name = "lb_load_data_store",
    srcs = [
        "src/cpp/server/load_reporter/load_data_store.cc",
    ],
    hdrs = [
        "src/cpp/server/load_reporter/constants.h",
        "src/cpp/server/load_reporter/load_data_store.h",
    ],
    language = "c++",
    deps = [
        "gpr",
        "gpr_platform",
        "grpc++",
        "//src/core:grpc_sockaddr",
    ],
)

grpc_cc_library(
    name = "lb_server_load_reporting_service_server_builder_plugin",
    srcs = [
        "src/cpp/server/load_reporter/load_reporting_service_server_builder_plugin.cc",
    ],
    hdrs = [
        "src/cpp/server/load_reporter/load_reporting_service_server_builder_plugin.h",
    ],
    language = "c++",
    deps = [
        "gpr_platform",
        "grpc++",
        "lb_load_reporter_service",
    ],
)

grpc_cc_library(
    name = "grpcpp_server_load_reporting",
    srcs = [
        "src/cpp/server/load_reporter/load_reporting_service_server_builder_option.cc",
        "src/cpp/server/load_reporter/util.cc",
    ],
    language = "c++",
    public_hdrs = [
        "include/grpcpp/ext/server_load_reporting.h",
    ],
    tags = ["nofixdeps"],
    deps = [
        "gpr",
        "gpr_platform",
        "grpc",
        "grpc++",
        "grpc++_public_hdrs",
        "grpc_public_hdrs",
        "lb_server_load_reporting_service_server_builder_plugin",
        "//src/core:lb_server_load_reporting_filter",
    ],
)

grpc_cc_library(
    name = "lb_load_reporter_service",
    srcs = [
        "src/cpp/server/load_reporter/load_reporter_async_service_impl.cc",
    ],
    hdrs = [
        "src/cpp/server/load_reporter/load_reporter_async_service_impl.h",
    ],
    external_deps = [
        "absl/memory",
        "protobuf_headers",
    ],
    language = "c++",
    tags = ["nofixdeps"],
    deps = [
        "gpr",
        "grpc++",
        "lb_load_reporter",
    ],
)

grpc_cc_library(
    name = "lb_get_cpu_stats",
    srcs = [
        "src/cpp/server/load_reporter/get_cpu_stats_linux.cc",
        "src/cpp/server/load_reporter/get_cpu_stats_macos.cc",
        "src/cpp/server/load_reporter/get_cpu_stats_unsupported.cc",
        "src/cpp/server/load_reporter/get_cpu_stats_windows.cc",
    ],
    hdrs = [
        "src/cpp/server/load_reporter/get_cpu_stats.h",
    ],
    language = "c++",
    deps = [
        "gpr",
        "gpr_platform",
    ],
)

grpc_cc_library(
    name = "lb_load_reporter",
    srcs = [
        "src/cpp/server/load_reporter/load_reporter.cc",
    ],
    hdrs = [
        "src/cpp/server/load_reporter/constants.h",
        "src/cpp/server/load_reporter/load_reporter.h",
    ],
    external_deps = [
        "opencensus-stats",
        "opencensus-tags",
        "protobuf_headers",
    ],
    language = "c++",
    tags = ["nofixdeps"],
    deps = [
        "gpr",
        "lb_get_cpu_stats",
        "lb_load_data_store",
        "//src/proto/grpc/lb/v1:load_reporter_proto",
    ],
)

grpc_cc_library(
    name = "grpc_security_base",
    srcs = [
        "//src/core:lib/security/context/security_context.cc",
        "//src/core:lib/security/credentials/call_creds_util.cc",
        "//src/core:lib/security/credentials/composite/composite_credentials.cc",
        "//src/core:lib/security/credentials/credentials.cc",
        "//src/core:lib/security/credentials/plugin/plugin_credentials.cc",
        "//src/core:lib/security/security_connector/security_connector.cc",
        "//src/core:lib/security/transport/client_auth_filter.cc",
        "//src/core:lib/security/transport/secure_endpoint.cc",
        "//src/core:lib/security/transport/security_handshaker.cc",
        "//src/core:lib/security/transport/server_auth_filter.cc",
        "//src/core:lib/security/transport/tsi_error.cc",
    ],
    hdrs = [
        "//src/core:lib/security/context/security_context.h",
        "//src/core:lib/security/credentials/call_creds_util.h",
        "//src/core:lib/security/credentials/composite/composite_credentials.h",
        "//src/core:lib/security/credentials/credentials.h",
        "//src/core:lib/security/credentials/plugin/plugin_credentials.h",
        "//src/core:lib/security/security_connector/security_connector.h",
        "//src/core:lib/security/transport/auth_filters.h",
        "//src/core:lib/security/transport/secure_endpoint.h",
        "//src/core:lib/security/transport/security_handshaker.h",
        "//src/core:lib/security/transport/tsi_error.h",
    ],
    external_deps = [
        "absl/base:core_headers",
        "absl/container:inlined_vector",
        "absl/status",
        "absl/status:statusor",
        "absl/strings",
        "absl/types:optional",
    ],
    language = "c++",
    public_hdrs = GRPC_PUBLIC_HDRS,
    visibility = ["@grpc:public"],
    deps = [
        "config",
        "debug_location",
        "exec_ctx",
        "gpr",
        "grpc_base",
        "grpc_public_hdrs",
        "grpc_trace",
        "handshaker",
        "promise",
        "ref_counted_ptr",
        "tsi_base",
        "//src/core:activity",
        "//src/core:arena",
        "//src/core:arena_promise",
        "//src/core:basic_seq",
        "//src/core:channel_args",
        "//src/core:channel_fwd",
        "//src/core:closure",
        "//src/core:context",
        "//src/core:error",
        "//src/core:event_engine_memory_allocator",
        "//src/core:gpr_atm",
        "//src/core:handshaker_factory",
        "//src/core:handshaker_registry",
        "//src/core:iomgr_fwd",
        "//src/core:memory_quota",
        "//src/core:poll",
        "//src/core:ref_counted",
        "//src/core:resource_quota",
        "//src/core:resource_quota_trace",
        "//src/core:seq",
        "//src/core:slice",
        "//src/core:slice_refcount",
        "//src/core:status_helper",
        "//src/core:try_seq",
        "//src/core:unique_type_name",
        "//src/core:useful",
    ],
)

grpc_cc_library(
    name = "tsi_base",
    srcs = [
        "//src/core:tsi/transport_security.cc",
        "//src/core:tsi/transport_security_grpc.cc",
    ],
    hdrs = [
        "//src/core:tsi/transport_security.h",
        "//src/core:tsi/transport_security_grpc.h",
        "//src/core:tsi/transport_security_interface.h",
    ],
    language = "c++",
    tags = ["nofixdeps"],
    visibility = ["@grpc:tsi_interface"],
    deps = [
        "gpr",
        "grpc_trace",
    ],
)

grpc_cc_library(
    name = "alts_util",
    srcs = [
        "//src/core:lib/security/credentials/alts/check_gcp_environment.cc",
        "//src/core:lib/security/credentials/alts/check_gcp_environment_linux.cc",
        "//src/core:lib/security/credentials/alts/check_gcp_environment_no_op.cc",
        "//src/core:lib/security/credentials/alts/check_gcp_environment_windows.cc",
        "//src/core:lib/security/credentials/alts/grpc_alts_credentials_client_options.cc",
        "//src/core:lib/security/credentials/alts/grpc_alts_credentials_options.cc",
        "//src/core:lib/security/credentials/alts/grpc_alts_credentials_server_options.cc",
        "//src/core:tsi/alts/handshaker/transport_security_common_api.cc",
    ],
    hdrs = [
        "include/grpc/grpc_security.h",
        "//src/core:lib/security/credentials/alts/check_gcp_environment.h",
        "//src/core:lib/security/credentials/alts/grpc_alts_credentials_options.h",
        "//src/core:tsi/alts/handshaker/transport_security_common_api.h",
    ],
    external_deps = ["upb_lib"],
    language = "c++",
    visibility = ["@grpc:tsi"],
    deps = [
        "alts_upb",
        "gpr",
        "grpc_public_hdrs",
    ],
)

grpc_cc_library(
    name = "tsi",
    external_deps = [
        "libssl",
        "libcrypto",
        "absl/strings",
        "upb_lib",
    ],
    language = "c++",
    tags = ["nofixdeps"],
    visibility = ["@grpc:tsi"],
    deps = [
        "gpr",
        "grpc_base",
        "tsi_alts_credentials",
        "tsi_base",
        "tsi_fake_credentials",
        "tsi_ssl_credentials",
        "//src/core:tsi_local_credentials",
        "//src/core:useful",
    ],
)

grpc_cc_library(
    name = "grpc++_base",
    srcs = GRPCXX_SRCS + [
        "src/cpp/client/insecure_credentials.cc",
        "src/cpp/client/secure_credentials.cc",
        "src/cpp/common/auth_property_iterator.cc",
        "src/cpp/common/secure_auth_context.cc",
        "src/cpp/common/secure_channel_arguments.cc",
        "src/cpp/common/secure_create_auth_context.cc",
        "src/cpp/common/tls_certificate_provider.cc",
        "src/cpp/common/tls_certificate_verifier.cc",
        "src/cpp/common/tls_credentials_options.cc",
        "src/cpp/server/insecure_server_credentials.cc",
        "src/cpp/server/secure_server_credentials.cc",
    ],
    hdrs = GRPCXX_HDRS + [
        "src/cpp/client/secure_credentials.h",
        "src/cpp/common/secure_auth_context.h",
        "src/cpp/server/secure_server_credentials.h",
    ],
    external_deps = [
        "absl/base:core_headers",
        "absl/status",
        "absl/status:statusor",
        "absl/strings",
        "absl/synchronization",
        "absl/memory",
        "absl/types:optional",
        "upb_lib",
        "protobuf_headers",
        "absl/container:inlined_vector",
    ],
    language = "c++",
    public_hdrs = GRPCXX_PUBLIC_HDRS,
    tags = ["nofixdeps"],
    visibility = ["@grpc:alt_grpc++_base_legacy"],
    deps = [
        "config",
        "gpr",
        "grpc",
        "grpc++_codegen_proto",
        "grpc_base",
        "grpc_credentials_util",
        "grpc_health_upb",
        "grpc_public_hdrs",
        "grpc_security_base",
        "grpc_service_config_impl",
        "grpc_trace",
        "grpcpp_call_metric_recorder",
        "iomgr_timer",
        "ref_counted_ptr",
        "//src/core:arena",
        "//src/core:channel_fwd",
        "//src/core:channel_init",
        "//src/core:channel_stack_type",
        "//src/core:default_event_engine",
        "//src/core:env",
        "//src/core:error",
        "//src/core:gpr_atm",
        "//src/core:gpr_manual_constructor",
        "//src/core:grpc_service_config",
        "//src/core:grpc_transport_inproc",
        "//src/core:json",
        "//src/core:ref_counted",
        "//src/core:resource_quota",
        "//src/core:slice",
        "//src/core:slice_buffer",
        "//src/core:slice_refcount",
        "//src/core:socket_mutator",
        "//src/core:status_helper",
        "//src/core:thread_quota",
        "//src/core:time",
        "//src/core:useful",
    ],
)

# TODO(chengyuc): Give it another try to merge this to `grpc++_base` after
# codegen files are removed.
grpc_cc_library(
    name = "grpc++_base_unsecure",
    srcs = GRPCXX_SRCS,
    hdrs = GRPCXX_HDRS,
    external_deps = [
        "absl/base:core_headers",
        "absl/status",
        "absl/status:statusor",
        "absl/strings",
        "absl/synchronization",
        "absl/types:optional",
        "absl/memory",
        "upb_lib",
        "protobuf_headers",
    ],
    language = "c++",
    public_hdrs = GRPCXX_PUBLIC_HDRS,
    tags = [
        "avoid_dep",
        "nofixdeps",
    ],
    visibility = ["@grpc:alt_grpc++_base_unsecure_legacy"],
    deps = [
        "config",
        "gpr",
        "grpc_base",
        "grpc_health_upb",
        "grpc_public_hdrs",
        "grpc_service_config_impl",
        "grpc_trace",
        "grpc_unsecure",
        "grpcpp_call_metric_recorder",
        "iomgr_timer",
        "ref_counted_ptr",
        "//src/core:arena",
        "//src/core:channel_init",
        "//src/core:error",
        "//src/core:gpr_atm",
        "//src/core:gpr_manual_constructor",
        "//src/core:grpc_insecure_credentials",
        "//src/core:grpc_service_config",
        "//src/core:grpc_transport_inproc",
        "//src/core:ref_counted",
        "//src/core:resource_quota",
        "//src/core:slice",
        "//src/core:socket_mutator",
        "//src/core:time",
        "//src/core:useful",
    ],
)

grpc_cc_library(
    name = "grpc++_codegen_proto",
    external_deps = [
        "protobuf_headers",
    ],
    language = "c++",
    public_hdrs = [
        "include/grpc++/impl/codegen/proto_utils.h",
        "include/grpcpp/impl/codegen/proto_buffer_reader.h",
        "include/grpcpp/impl/codegen/proto_buffer_writer.h",
        "include/grpcpp/impl/codegen/proto_utils.h",
    ],
    tags = ["nofixdeps"],
    visibility = ["@grpc:public"],
    deps = [
        "grpc++_config_proto",
        "grpc++_public_hdrs",
    ],
)

grpc_cc_library(
    name = "grpc++_config_proto",
    external_deps = [
        "protobuf_headers",
    ],
    language = "c++",
    public_hdrs = [
        "include/grpc++/impl/codegen/config_protobuf.h",
        "include/grpcpp/impl/codegen/config_protobuf.h",
    ],
    tags = ["nofixdeps"],
    visibility = ["@grpc:public"],
)

grpc_cc_library(
    name = "grpc++_reflection",
    srcs = [
        "src/cpp/ext/proto_server_reflection.cc",
        "src/cpp/ext/proto_server_reflection_plugin.cc",
    ],
    hdrs = [
        "src/cpp/ext/proto_server_reflection.h",
    ],
    external_deps = [
        "protobuf_headers",
    ],
    language = "c++",
    public_hdrs = [
        "include/grpc++/ext/proto_server_reflection_plugin.h",
        "include/grpcpp/ext/proto_server_reflection_plugin.h",
    ],
    tags = ["nofixdeps"],
    visibility = ["@grpc:public"],
    deps = [
        "grpc++",
        "grpc++_config_proto",
        "//src/proto/grpc/reflection/v1alpha:reflection_proto",
    ],
    alwayslink = 1,
)

grpc_cc_library(
    name = "grpcpp_call_metric_recorder",
    srcs = [
        "src/cpp/server/orca/call_metric_recorder.cc",
    ],
    external_deps = [
        "absl/strings",
        "absl/types:optional",
        "upb_lib",
    ],
    language = "c++",
    public_hdrs = [
        "include/grpcpp/ext/call_metric_recorder.h",
    ],
    visibility = ["@grpc:public"],
    deps = [
        "grpc++_public_hdrs",
        "xds_orca_upb",
        "//src/core:arena",
        "//src/core:grpc_backend_metric_data",
    ],
)

grpc_cc_library(
    name = "grpcpp_orca_interceptor",
    srcs = [
        "src/cpp/server/orca/orca_interceptor.cc",
    ],
    hdrs = [
        "src/cpp/server/orca/orca_interceptor.h",
    ],
    external_deps = [
        "absl/strings",
        "absl/types:optional",
    ],
    language = "c++",
    visibility = ["@grpc:public"],
    deps = [
        "grpc++",
        "grpc_base",
        "grpcpp_call_metric_recorder",
    ],
)

grpc_cc_library(
    name = "grpcpp_orca_service",
    srcs = [
        "src/cpp/server/orca/orca_service.cc",
    ],
    external_deps = [
        "absl/base:core_headers",
        "absl/time",
        "absl/types:optional",
        "upb_lib",
    ],
    language = "c++",
    public_hdrs = [
        "include/grpcpp/ext/orca_service.h",
    ],
    visibility = ["@grpc:public"],
    deps = [
        "debug_location",
        "gpr",
        "grpc++",
        "grpc_base",
        "protobuf_duration_upb",
        "ref_counted_ptr",
        "xds_orca_service_upb",
        "xds_orca_upb",
        "//src/core:default_event_engine",
        "//src/core:ref_counted",
        "//src/core:time",
    ],
    alwayslink = 1,
)

grpc_cc_library(
    name = "grpcpp_channelz",
    srcs = [
        "src/cpp/server/channelz/channelz_service.cc",
        "src/cpp/server/channelz/channelz_service_plugin.cc",
    ],
    hdrs = [
        "src/cpp/server/channelz/channelz_service.h",
    ],
    external_deps = [
        "protobuf_headers",
    ],
    language = "c++",
    public_hdrs = [
        "include/grpcpp/ext/channelz_service_plugin.h",
    ],
    tags = ["nofixdeps"],
    visibility = ["@grpc:channelz"],
    deps = [
        "gpr",
        "grpc",
        "grpc++",
        "grpc++_config_proto",
        "//src/proto/grpc/channelz:channelz_proto",
    ],
    alwayslink = 1,
)

grpc_cc_library(
    name = "grpcpp_csds",
    srcs = [
        "src/cpp/server/csds/csds.cc",
    ],
    hdrs = [
        "src/cpp/server/csds/csds.h",
    ],
    external_deps = [
        "absl/status",
        "absl/status:statusor",
    ],
    language = "c++",
    tags = ["nofixdeps"],
    deps = [
        "gpr",
        "grpc",
        "grpc++_base",
        "//src/proto/grpc/testing/xds/v3:csds_proto",
    ],
    alwayslink = 1,
)

grpc_cc_library(
    name = "grpcpp_admin",
    srcs = [
        "src/cpp/server/admin/admin_services.cc",
    ],
    hdrs = [],
    defines = select({
        "grpc_no_xds": ["GRPC_NO_XDS"],
        "//conditions:default": [],
    }),
    external_deps = [
        "absl/memory",
    ],
    language = "c++",
    public_hdrs = [
        "include/grpcpp/ext/admin_services.h",
    ],
    select_deps = [{
        "grpc_no_xds": [],
        "//conditions:default": ["//:grpcpp_csds"],
    }],
    deps = [
        "gpr",
        "grpc++",
        "grpcpp_channelz",
    ],
    alwayslink = 1,
)

grpc_cc_library(
    name = "grpc++_test",
    testonly = True,
    srcs = [
        "src/cpp/client/channel_test_peer.cc",
    ],
    external_deps = ["gtest"],
    public_hdrs = [
        "include/grpc++/test/mock_stream.h",
        "include/grpc++/test/server_context_test_spouse.h",
        "include/grpcpp/test/channel_test_peer.h",
        "include/grpcpp/test/client_context_test_peer.h",
        "include/grpcpp/test/default_reactor_test_peer.h",
        "include/grpcpp/test/mock_stream.h",
        "include/grpcpp/test/server_context_test_spouse.h",
    ],
    visibility = ["@grpc:grpc++_test"],
    deps = [
        "grpc++",
        "grpc_base",
    ],
)

grpc_cc_library(
    name = "grpc_opencensus_plugin",
    srcs = [
        "src/cpp/ext/filters/census/channel_filter.cc",
        "src/cpp/ext/filters/census/client_filter.cc",
        "src/cpp/ext/filters/census/context.cc",
        "src/cpp/ext/filters/census/grpc_plugin.cc",
        "src/cpp/ext/filters/census/measures.cc",
        "src/cpp/ext/filters/census/rpc_encoding.cc",
        "src/cpp/ext/filters/census/server_filter.cc",
        "src/cpp/ext/filters/census/views.cc",
    ],
    hdrs = [
        "include/grpcpp/opencensus.h",
        "src/cpp/ext/filters/census/channel_filter.h",
        "src/cpp/ext/filters/census/client_filter.h",
        "src/cpp/ext/filters/census/context.h",
        "src/cpp/ext/filters/census/grpc_plugin.h",
        "src/cpp/ext/filters/census/measures.h",
        "src/cpp/ext/filters/census/open_census_call_tracer.h",
        "src/cpp/ext/filters/census/rpc_encoding.h",
        "src/cpp/ext/filters/census/server_filter.h",
    ],
    external_deps = [
        "absl/base",
        "absl/base:core_headers",
        "absl/meta:type_traits",
        "absl/status",
        "absl/strings",
        "absl/time",
        "absl/types:optional",
        "opencensus-trace",
        "opencensus-trace-context_util",
        "opencensus-trace-propagation",
        "opencensus-trace-span_context",
        "opencensus-tags",
        "opencensus-tags-context_util",
        "opencensus-stats",
        "opencensus-context",
    ],
    language = "c++",
    tags = ["nofixdeps"],
    visibility = ["@grpc:grpc_opencensus_plugin"],
    deps = [
        "census",
        "debug_location",
        "gpr",
        "grpc++",
        "grpc++_base",
        "grpc_base",
        "//src/core:arena",
        "//src/core:channel_stack_type",
        "//src/core:slice",
        "//src/core:slice_buffer",
        "//src/core:slice_refcount",
    ],
)

# This is an EXPERIMENTAL target subject to change.
grpc_cc_library(
    name = "grpcpp_gcp_observability",
    hdrs = [
        "include/grpcpp/ext/gcp_observability.h",
    ],
    language = "c++",
    tags = ["nofixdeps"],
    visibility = ["@grpc:grpcpp_gcp_observability"],
    deps = [
        "//src/cpp/ext/gcp:observability",
    ],
)

grpc_cc_library(
    name = "work_serializer",
    srcs = [
        "//src/core:lib/gprpp/work_serializer.cc",
    ],
    hdrs = [
        "//src/core:lib/gprpp/work_serializer.h",
    ],
    external_deps = ["absl/base:core_headers"],
    language = "c++",
    visibility = ["@grpc:client_channel"],
    deps = [
        "debug_location",
        "gpr",
        "grpc_trace",
        "orphanable",
    ],
)

grpc_cc_library(
    name = "grpc_trace",
    srcs = ["//src/core:lib/debug/trace.cc"],
    hdrs = ["//src/core:lib/debug/trace.h"],
    language = "c++",
    visibility = ["@grpc:trace"],
    deps = [
        "gpr",
        "grpc_public_hdrs",
    ],
)

grpc_cc_library(
    name = "config",
    srcs = [
        "//src/core:lib/config/core_configuration.cc",
    ],
    language = "c++",
    public_hdrs = [
        "//src/core:lib/config/core_configuration.h",
    ],
    visibility = ["@grpc:client_channel"],
    deps = [
        "gpr",
        "grpc_resolver",
        "//src/core:certificate_provider_registry",
        "//src/core:channel_args_preconditioning",
        "//src/core:channel_creds_registry",
        "//src/core:channel_init",
        "//src/core:handshaker_registry",
        "//src/core:lb_policy_registry",
        "//src/core:proxy_mapper_registry",
        "//src/core:service_config_parser",
    ],
)

grpc_cc_library(
    name = "debug_location",
    language = "c++",
    public_hdrs = ["//src/core:lib/gprpp/debug_location.h"],
    visibility = ["@grpc:debug_location"],
)

grpc_cc_library(
    name = "orphanable",
    language = "c++",
    public_hdrs = ["//src/core:lib/gprpp/orphanable.h"],
    visibility = [
        "@grpc:client_channel",
        "@grpc:xds_client_core",
    ],
    deps = [
        "debug_location",
        "gpr_platform",
        "ref_counted_ptr",
        "//src/core:ref_counted",
    ],
)

grpc_cc_library(
    name = "promise",
    external_deps = [
        "absl/status",
        "absl/types:optional",
        "absl/types:variant",
    ],
    language = "c++",
    public_hdrs = [
        "//src/core:lib/promise/promise.h",
    ],
    visibility = ["@grpc:alt_grpc_base_legacy"],
    deps = [
        "gpr_platform",
        "//src/core:poll",
        "//src/core:promise_like",
    ],
)

grpc_cc_library(
    name = "ref_counted_ptr",
    language = "c++",
    public_hdrs = ["//src/core:lib/gprpp/ref_counted_ptr.h"],
    visibility = ["@grpc:ref_counted_ptr"],
    deps = [
        "debug_location",
        "gpr_platform",
    ],
)

grpc_cc_library(
    name = "handshaker",
    srcs = [
        "//src/core:lib/transport/handshaker.cc",
    ],
    external_deps = [
        "absl/base:core_headers",
        "absl/container:inlined_vector",
        "absl/status",
        "absl/strings:str_format",
    ],
    language = "c++",
    public_hdrs = [
        "//src/core:lib/transport/handshaker.h",
    ],
    visibility = ["@grpc:alt_grpc_base_legacy"],
    deps = [
        "debug_location",
        "event_engine_base_hdrs",
        "exec_ctx",
        "gpr",
        "grpc_base",
        "grpc_public_hdrs",
        "grpc_trace",
        "ref_counted_ptr",
        "//src/core:channel_args",
        "//src/core:closure",
<<<<<<< HEAD
        "//src/core:default_event_engine",
=======
        "//src/core:error",
>>>>>>> 5b8f006e
        "//src/core:ref_counted",
        "//src/core:slice",
        "//src/core:slice_buffer",
        "//src/core:status_helper",
        "//src/core:time",
    ],
)

grpc_cc_library(
    name = "http_connect_handshaker",
    srcs = [
        "//src/core:lib/transport/http_connect_handshaker.cc",
    ],
    external_deps = [
        "absl/base:core_headers",
        "absl/status",
        "absl/strings",
        "absl/types:optional",
    ],
    language = "c++",
    public_hdrs = [
        "//src/core:lib/transport/http_connect_handshaker.h",
    ],
    visibility = ["@grpc:alt_grpc_base_legacy"],
    deps = [
        "config",
        "debug_location",
        "exec_ctx",
        "gpr",
        "grpc_base",
        "handshaker",
        "httpcli",
        "ref_counted_ptr",
        "//src/core:channel_args",
        "//src/core:closure",
        "//src/core:error",
        "//src/core:handshaker_factory",
        "//src/core:handshaker_registry",
        "//src/core:iomgr_fwd",
        "//src/core:slice",
        "//src/core:slice_buffer",
    ],
)

grpc_cc_library(
    name = "exec_ctx",
    srcs = [
        "//src/core:lib/iomgr/combiner.cc",
        "//src/core:lib/iomgr/exec_ctx.cc",
        "//src/core:lib/iomgr/executor.cc",
        "//src/core:lib/iomgr/iomgr_internal.cc",
    ],
    hdrs = [
        "//src/core:lib/iomgr/combiner.h",
        "//src/core:lib/iomgr/exec_ctx.h",
        "//src/core:lib/iomgr/executor.h",
        "//src/core:lib/iomgr/iomgr_internal.h",
    ],
    visibility = ["@grpc:exec_ctx"],
    deps = [
        "debug_location",
        "gpr",
        "grpc_public_hdrs",
        "grpc_trace",
        "//src/core:closure",
        "//src/core:error",
        "//src/core:gpr_atm",
        "//src/core:gpr_spinlock",
        "//src/core:time",
        "//src/core:useful",
    ],
)

grpc_cc_library(
    name = "sockaddr_utils",
    srcs = [
        "//src/core:lib/address_utils/sockaddr_utils.cc",
    ],
    hdrs = [
        "//src/core:lib/address_utils/sockaddr_utils.h",
    ],
    external_deps = [
        "absl/status",
        "absl/status:statusor",
        "absl/strings",
        "absl/strings:str_format",
    ],
    visibility = ["@grpc:alt_grpc_base_legacy"],
    deps = [
        "gpr",
        "uri_parser",
        "//src/core:grpc_sockaddr",
        "//src/core:iomgr_port",
        "//src/core:resolved_address",
    ],
)

grpc_cc_library(
    name = "iomgr_timer",
    srcs = [
        "//src/core:lib/iomgr/timer.cc",
        "//src/core:lib/iomgr/timer_generic.cc",
        "//src/core:lib/iomgr/timer_heap.cc",
        "//src/core:lib/iomgr/timer_manager.cc",
    ],
    hdrs = [
        "//src/core:lib/iomgr/timer.h",
        "//src/core:lib/iomgr/timer_generic.h",
        "//src/core:lib/iomgr/timer_heap.h",
        "//src/core:lib/iomgr/timer_manager.h",
    ] + [
        # TODO(hork): deduplicate
        "//src/core:lib/iomgr/iomgr.h",
    ],
    external_deps = [
        "absl/strings",
    ],
    tags = ["nofixdeps"],
    visibility = ["@grpc:iomgr_timer"],
    deps = [
        "event_engine_base_hdrs",
        "exec_ctx",
        "gpr",
        "gpr_platform",
        "grpc_trace",
        "//src/core:closure",
        "//src/core:gpr_manual_constructor",
        "//src/core:gpr_spinlock",
        "//src/core:iomgr_port",
        "//src/core:time",
        "//src/core:time_averaged_stats",
        "//src/core:useful",
    ],
)

grpc_cc_library(
    name = "uri_parser",
    srcs = [
        "//src/core:lib/uri/uri_parser.cc",
    ],
    hdrs = [
        "//src/core:lib/uri/uri_parser.h",
    ],
    external_deps = [
        "absl/status",
        "absl/status:statusor",
        "absl/strings",
        "absl/strings:str_format",
    ],
    visibility = ["@grpc:alt_grpc_base_legacy"],
    deps = ["gpr"],
)

grpc_cc_library(
    name = "backoff",
    srcs = [
        "//src/core:lib/backoff/backoff.cc",
    ],
    hdrs = [
        "//src/core:lib/backoff/backoff.h",
    ],
    external_deps = ["absl/random"],
    language = "c++",
    visibility = ["@grpc:alt_grpc_base_legacy"],
    deps = [
        "gpr_platform",
        "//src/core:time",
    ],
)

grpc_cc_library(
    name = "stats",
    srcs = [
        "//src/core:lib/debug/stats.cc",
    ],
    hdrs = [
        "//src/core:lib/debug/stats.h",
    ],
    external_deps = [
        "absl/strings",
        "absl/types:span",
    ],
    visibility = [
        "@grpc:alt_grpc_base_legacy",
    ],
    deps = [
        "gpr",
        "//src/core:histogram_view",
        "//src/core:no_destruct",
        "//src/core:stats_data",
    ],
)

grpc_cc_library(
    name = "channel_stack_builder",
    srcs = [
        "//src/core:lib/channel/channel_stack_builder.cc",
    ],
    hdrs = [
        "//src/core:lib/channel/channel_stack_builder.h",
    ],
    external_deps = [
        "absl/status:statusor",
        "absl/strings",
    ],
    language = "c++",
    visibility = ["@grpc:alt_grpc_base_legacy"],
    deps = [
        "gpr",
        "ref_counted_ptr",
        "//src/core:channel_args",
        "//src/core:channel_fwd",
        "//src/core:channel_stack_type",
        "//src/core:transport_fwd",
    ],
)

grpc_cc_library(
    name = "grpc_service_config_impl",
    srcs = [
        "//src/core:lib/service_config/service_config_impl.cc",
    ],
    hdrs = [
        "//src/core:lib/service_config/service_config_impl.h",
    ],
    external_deps = [
        "absl/status:statusor",
        "absl/strings",
        "absl/types:optional",
    ],
    language = "c++",
    visibility = ["@grpc:client_channel"],
    deps = [
        "config",
        "gpr",
        "ref_counted_ptr",
        "//src/core:channel_args",
        "//src/core:grpc_service_config",
        "//src/core:json",
        "//src/core:json_args",
        "//src/core:json_object_loader",
        "//src/core:service_config_parser",
        "//src/core:slice",
        "//src/core:slice_refcount",
        "//src/core:validation_errors",
    ],
)

grpc_cc_library(
    name = "server_address",
    srcs = [
        "//src/core:lib/resolver/server_address.cc",
    ],
    hdrs = [
        "//src/core:lib/resolver/server_address.h",
    ],
    external_deps = [
        "absl/status",
        "absl/status:statusor",
        "absl/strings",
        "absl/strings:str_format",
    ],
    language = "c++",
    visibility = ["@grpc:client_channel"],
    deps = [
        "gpr_platform",
        "sockaddr_utils",
        "//src/core:channel_args",
        "//src/core:resolved_address",
        "//src/core:useful",
    ],
)

grpc_cc_library(
    name = "grpc_resolver",
    srcs = [
        "//src/core:lib/resolver/resolver.cc",
        "//src/core:lib/resolver/resolver_registry.cc",
    ],
    hdrs = [
        "//src/core:lib/resolver/resolver.h",
        "//src/core:lib/resolver/resolver_factory.h",
        "//src/core:lib/resolver/resolver_registry.h",
    ],
    external_deps = [
        "absl/status",
        "absl/status:statusor",
        "absl/strings",
        "absl/strings:str_format",
    ],
    language = "c++",
    visibility = ["@grpc:client_channel"],
    deps = [
        "gpr",
        "grpc_trace",
        "orphanable",
        "ref_counted_ptr",
        "server_address",
        "uri_parser",
        "//src/core:channel_args",
        "//src/core:grpc_service_config",
        "//src/core:iomgr_fwd",
    ],
)

grpc_cc_library(
    name = "grpc_client_channel",
    srcs = [
        "//src/core:ext/filters/client_channel/backend_metric.cc",
        "//src/core:ext/filters/client_channel/backup_poller.cc",
        "//src/core:ext/filters/client_channel/channel_connectivity.cc",
        "//src/core:ext/filters/client_channel/client_channel.cc",
        "//src/core:ext/filters/client_channel/client_channel_channelz.cc",
        "//src/core:ext/filters/client_channel/client_channel_factory.cc",
        "//src/core:ext/filters/client_channel/client_channel_plugin.cc",
        "//src/core:ext/filters/client_channel/client_channel_service_config.cc",
        "//src/core:ext/filters/client_channel/config_selector.cc",
        "//src/core:ext/filters/client_channel/dynamic_filters.cc",
        "//src/core:ext/filters/client_channel/global_subchannel_pool.cc",
        "//src/core:ext/filters/client_channel/health/health_check_client.cc",
        "//src/core:ext/filters/client_channel/http_proxy.cc",
        "//src/core:ext/filters/client_channel/lb_policy/child_policy_handler.cc",
        "//src/core:ext/filters/client_channel/lb_policy/oob_backend_metric.cc",
        "//src/core:ext/filters/client_channel/local_subchannel_pool.cc",
        "//src/core:ext/filters/client_channel/retry_filter.cc",
        "//src/core:ext/filters/client_channel/retry_service_config.cc",
        "//src/core:ext/filters/client_channel/retry_throttle.cc",
        "//src/core:ext/filters/client_channel/service_config_channel_arg_filter.cc",
        "//src/core:ext/filters/client_channel/subchannel.cc",
        "//src/core:ext/filters/client_channel/subchannel_pool_interface.cc",
        "//src/core:ext/filters/client_channel/subchannel_stream_client.cc",
    ],
    hdrs = [
        "//src/core:ext/filters/client_channel/backend_metric.h",
        "//src/core:ext/filters/client_channel/backup_poller.h",
        "//src/core:ext/filters/client_channel/client_channel.h",
        "//src/core:ext/filters/client_channel/client_channel_channelz.h",
        "//src/core:ext/filters/client_channel/client_channel_factory.h",
        "//src/core:ext/filters/client_channel/client_channel_service_config.h",
        "//src/core:ext/filters/client_channel/config_selector.h",
        "//src/core:ext/filters/client_channel/connector.h",
        "//src/core:ext/filters/client_channel/dynamic_filters.h",
        "//src/core:ext/filters/client_channel/global_subchannel_pool.h",
        "//src/core:ext/filters/client_channel/health/health_check_client.h",
        "//src/core:ext/filters/client_channel/http_proxy.h",
        "//src/core:ext/filters/client_channel/lb_policy/child_policy_handler.h",
        "//src/core:ext/filters/client_channel/lb_policy/oob_backend_metric.h",
        "//src/core:ext/filters/client_channel/local_subchannel_pool.h",
        "//src/core:ext/filters/client_channel/retry_filter.h",
        "//src/core:ext/filters/client_channel/retry_service_config.h",
        "//src/core:ext/filters/client_channel/retry_throttle.h",
        "//src/core:ext/filters/client_channel/subchannel.h",
        "//src/core:ext/filters/client_channel/subchannel_interface_internal.h",
        "//src/core:ext/filters/client_channel/subchannel_pool_interface.h",
        "//src/core:ext/filters/client_channel/subchannel_stream_client.h",
    ],
    external_deps = [
        "absl/base:core_headers",
        "absl/container:inlined_vector",
        "absl/status",
        "absl/status:statusor",
        "absl/strings",
        "absl/strings:cord",
        "absl/types:optional",
        "absl/types:variant",
        "upb_lib",
    ],
    language = "c++",
    visibility = ["@grpc:client_channel"],
    deps = [
        "backoff",
        "config",
        "debug_location",
        "gpr",
        "grpc_base",
        "grpc_health_upb",
        "grpc_public_hdrs",
        "grpc_resolver",
        "grpc_service_config_impl",
        "grpc_trace",
        "http_connect_handshaker",
        "iomgr_timer",
        "orphanable",
        "protobuf_duration_upb",
        "ref_counted_ptr",
        "server_address",
        "sockaddr_utils",
        "stats",
        "uri_parser",
        "work_serializer",
        "xds_orca_service_upb",
        "xds_orca_upb",
        "//src/core:arena",
        "//src/core:channel_fwd",
        "//src/core:channel_init",
        "//src/core:channel_stack_type",
        "//src/core:construct_destruct",
        "//src/core:dual_ref_counted",
        "//src/core:env",
        "//src/core:error",
        "//src/core:gpr_atm",
        "//src/core:grpc_backend_metric_data",
        "//src/core:grpc_deadline_filter",
        "//src/core:grpc_service_config",
        "//src/core:init_internally",
        "//src/core:iomgr_fwd",
        "//src/core:json",
        "//src/core:json_args",
        "//src/core:json_channel_args",
        "//src/core:json_object_loader",
        "//src/core:lb_policy",
        "//src/core:lb_policy_registry",
        "//src/core:memory_quota",
        "//src/core:pollset_set",
        "//src/core:proxy_mapper",
        "//src/core:proxy_mapper_registry",
        "//src/core:ref_counted",
        "//src/core:resolved_address",
        "//src/core:resource_quota",
        "//src/core:service_config_parser",
        "//src/core:slice",
        "//src/core:slice_buffer",
        "//src/core:slice_refcount",
        "//src/core:stats_data",
        "//src/core:status_helper",
        "//src/core:subchannel_interface",
        "//src/core:time",
        "//src/core:transport_fwd",
        "//src/core:unique_type_name",
        "//src/core:useful",
        "//src/core:validation_errors",
    ],
)

grpc_cc_library(
    name = "grpc_resolver_dns_ares",
    srcs = [
        "//src/core:ext/filters/client_channel/resolver/dns/c_ares/dns_resolver_ares.cc",
        "//src/core:ext/filters/client_channel/resolver/dns/c_ares/grpc_ares_ev_driver_posix.cc",
        "//src/core:ext/filters/client_channel/resolver/dns/c_ares/grpc_ares_ev_driver_windows.cc",
        "//src/core:ext/filters/client_channel/resolver/dns/c_ares/grpc_ares_wrapper.cc",
        "//src/core:ext/filters/client_channel/resolver/dns/c_ares/grpc_ares_wrapper_posix.cc",
        "//src/core:ext/filters/client_channel/resolver/dns/c_ares/grpc_ares_wrapper_windows.cc",
    ],
    hdrs = [
        "//src/core:ext/filters/client_channel/resolver/dns/c_ares/grpc_ares_ev_driver.h",
        "//src/core:ext/filters/client_channel/resolver/dns/c_ares/grpc_ares_wrapper.h",
    ],
    external_deps = [
        "absl/base:core_headers",
        "absl/container:flat_hash_set",
        "absl/status",
        "absl/status:statusor",
        "absl/strings",
        "absl/strings:str_format",
        "absl/types:optional",
        "address_sorting",
        "cares",
    ],
    language = "c++",
    deps = [
        "backoff",
        "config",
        "debug_location",
        "gpr",
        "grpc_base",
        "grpc_grpclb_balancer_addresses",
        "grpc_resolver",
        "grpc_service_config_impl",
        "grpc_trace",
        "iomgr_timer",
        "orphanable",
        "ref_counted_ptr",
        "server_address",
        "sockaddr_utils",
        "uri_parser",
        "//src/core:error",
        "//src/core:event_engine_common",
        "//src/core:grpc_resolver_dns_selection",
        "//src/core:grpc_service_config",
        "//src/core:grpc_sockaddr",
        "//src/core:iomgr_fwd",
        "//src/core:iomgr_port",
        "//src/core:json",
        "//src/core:polling_resolver",
        "//src/core:pollset_set",
        "//src/core:resolved_address",
        "//src/core:slice",
        "//src/core:status_helper",
        "//src/core:time",
    ],
)

grpc_cc_library(
    name = "httpcli",
    srcs = [
        "//src/core:lib/http/format_request.cc",
        "//src/core:lib/http/httpcli.cc",
        "//src/core:lib/http/parser.cc",
    ],
    hdrs = [
        "//src/core:lib/http/format_request.h",
        "//src/core:lib/http/httpcli.h",
        "//src/core:lib/http/parser.h",
    ],
    external_deps = [
        "absl/base:core_headers",
        "absl/functional:bind_front",
        "absl/status",
        "absl/status:statusor",
        "absl/strings",
        "absl/strings:str_format",
        "absl/types:optional",
    ],
    language = "c++",
    visibility = ["@grpc:httpcli"],
    deps = [
        "config",
        "debug_location",
        "gpr",
        "grpc_base",
        "grpc_public_hdrs",
        "grpc_security_base",
        "grpc_trace",
        "handshaker",
        "orphanable",
        "ref_counted_ptr",
        "sockaddr_utils",
        "uri_parser",
        "//src/core:channel_args_preconditioning",
        "//src/core:error",
        "//src/core:handshaker_registry",
        "//src/core:iomgr_fwd",
        "//src/core:pollset_set",
        "//src/core:resolved_address",
        "//src/core:resource_quota",
        "//src/core:slice",
        "//src/core:slice_refcount",
        "//src/core:status_helper",
        "//src/core:tcp_connect_handshaker",
        "//src/core:time",
    ],
)

grpc_cc_library(
    name = "grpc_alts_credentials",
    srcs = [
        "//src/core:lib/security/credentials/alts/alts_credentials.cc",
        "//src/core:lib/security/security_connector/alts/alts_security_connector.cc",
    ],
    hdrs = [
        "//src/core:lib/security/credentials/alts/alts_credentials.h",
        "//src/core:lib/security/security_connector/alts/alts_security_connector.h",
    ],
    external_deps = [
        "absl/status",
        "absl/strings",
        "absl/types:optional",
    ],
    language = "c++",
    visibility = ["@grpc:public"],
    deps = [
        "alts_util",
        "debug_location",
        "gpr",
        "grpc_base",
        "grpc_public_hdrs",
        "grpc_security_base",
        "handshaker",
        "promise",
        "ref_counted_ptr",
        "tsi_alts_credentials",
        "tsi_base",
        "//src/core:arena_promise",
        "//src/core:error",
        "//src/core:iomgr_fwd",
        "//src/core:slice",
        "//src/core:slice_refcount",
        "//src/core:unique_type_name",
        "//src/core:useful",
    ],
)

grpc_cc_library(
    name = "tsi_fake_credentials",
    srcs = [
        "//src/core:tsi/fake_transport_security.cc",
    ],
    hdrs = [
        "//src/core:tsi/fake_transport_security.h",
    ],
    language = "c++",
    visibility = [
        "@grpc:public",
    ],
    deps = [
        "gpr",
        "tsi_base",
        "//src/core:slice",
        "//src/core:useful",
    ],
)

grpc_cc_library(
    name = "grpc_jwt_credentials",
    srcs = [
        "//src/core:lib/security/credentials/jwt/json_token.cc",
        "//src/core:lib/security/credentials/jwt/jwt_credentials.cc",
        "//src/core:lib/security/credentials/jwt/jwt_verifier.cc",
    ],
    hdrs = [
        "//src/core:lib/security/credentials/jwt/json_token.h",
        "//src/core:lib/security/credentials/jwt/jwt_credentials.h",
        "//src/core:lib/security/credentials/jwt/jwt_verifier.h",
    ],
    external_deps = [
        "absl/status",
        "absl/status:statusor",
        "absl/strings",
        "absl/strings:str_format",
        "absl/time",
        "absl/types:optional",
        "libcrypto",
        "libssl",
    ],
    language = "c++",
    visibility = ["@grpc:public"],
    deps = [
        "gpr",
        "grpc_base",
        "grpc_credentials_util",
        "grpc_security_base",
        "grpc_trace",
        "httpcli",
        "orphanable",
        "promise",
        "ref_counted_ptr",
        "uri_parser",
        "//src/core:arena_promise",
        "//src/core:error",
        "//src/core:gpr_manual_constructor",
        "//src/core:httpcli_ssl_credentials",
        "//src/core:iomgr_fwd",
        "//src/core:json",
        "//src/core:slice",
        "//src/core:slice_refcount",
        "//src/core:time",
        "//src/core:tsi_ssl_types",
        "//src/core:unique_type_name",
        "//src/core:useful",
    ],
)

grpc_cc_library(
    name = "grpc_credentials_util",
    srcs = [
        "//src/core:lib/security/credentials/tls/tls_utils.cc",
        "//src/core:lib/security/security_connector/load_system_roots_fallback.cc",
        "//src/core:lib/security/security_connector/load_system_roots_supported.cc",
        "//src/core:lib/security/util/json_util.cc",
    ],
    hdrs = [
        "//src/core:lib/security/credentials/tls/tls_utils.h",
        "//src/core:lib/security/security_connector/load_system_roots.h",
        "//src/core:lib/security/security_connector/load_system_roots_supported.h",
        "//src/core:lib/security/util/json_util.h",
    ],
    external_deps = ["absl/strings"],
    language = "c++",
    visibility = ["@grpc:public"],
    deps = [
        "gpr",
        "grpc_base",
        "grpc_security_base",
        "//src/core:error",
        "//src/core:json",
        "//src/core:useful",
    ],
)

grpc_cc_library(
    name = "tsi_alts_credentials",
    srcs = [
        "//src/core:tsi/alts/crypt/aes_gcm.cc",
        "//src/core:tsi/alts/crypt/gsec.cc",
        "//src/core:tsi/alts/frame_protector/alts_counter.cc",
        "//src/core:tsi/alts/frame_protector/alts_crypter.cc",
        "//src/core:tsi/alts/frame_protector/alts_frame_protector.cc",
        "//src/core:tsi/alts/frame_protector/alts_record_protocol_crypter_common.cc",
        "//src/core:tsi/alts/frame_protector/alts_seal_privacy_integrity_crypter.cc",
        "//src/core:tsi/alts/frame_protector/alts_unseal_privacy_integrity_crypter.cc",
        "//src/core:tsi/alts/frame_protector/frame_handler.cc",
        "//src/core:tsi/alts/handshaker/alts_handshaker_client.cc",
        "//src/core:tsi/alts/handshaker/alts_shared_resource.cc",
        "//src/core:tsi/alts/handshaker/alts_tsi_handshaker.cc",
        "//src/core:tsi/alts/handshaker/alts_tsi_utils.cc",
        "//src/core:tsi/alts/zero_copy_frame_protector/alts_grpc_integrity_only_record_protocol.cc",
        "//src/core:tsi/alts/zero_copy_frame_protector/alts_grpc_privacy_integrity_record_protocol.cc",
        "//src/core:tsi/alts/zero_copy_frame_protector/alts_grpc_record_protocol_common.cc",
        "//src/core:tsi/alts/zero_copy_frame_protector/alts_iovec_record_protocol.cc",
        "//src/core:tsi/alts/zero_copy_frame_protector/alts_zero_copy_grpc_protector.cc",
    ],
    hdrs = [
        "//src/core:tsi/alts/crypt/gsec.h",
        "//src/core:tsi/alts/frame_protector/alts_counter.h",
        "//src/core:tsi/alts/frame_protector/alts_crypter.h",
        "//src/core:tsi/alts/frame_protector/alts_frame_protector.h",
        "//src/core:tsi/alts/frame_protector/alts_record_protocol_crypter_common.h",
        "//src/core:tsi/alts/frame_protector/frame_handler.h",
        "//src/core:tsi/alts/handshaker/alts_handshaker_client.h",
        "//src/core:tsi/alts/handshaker/alts_shared_resource.h",
        "//src/core:tsi/alts/handshaker/alts_tsi_handshaker.h",
        "//src/core:tsi/alts/handshaker/alts_tsi_handshaker_private.h",
        "//src/core:tsi/alts/handshaker/alts_tsi_utils.h",
        "//src/core:tsi/alts/zero_copy_frame_protector/alts_grpc_integrity_only_record_protocol.h",
        "//src/core:tsi/alts/zero_copy_frame_protector/alts_grpc_privacy_integrity_record_protocol.h",
        "//src/core:tsi/alts/zero_copy_frame_protector/alts_grpc_record_protocol.h",
        "//src/core:tsi/alts/zero_copy_frame_protector/alts_grpc_record_protocol_common.h",
        "//src/core:tsi/alts/zero_copy_frame_protector/alts_iovec_record_protocol.h",
        "//src/core:tsi/alts/zero_copy_frame_protector/alts_zero_copy_grpc_protector.h",
    ],
    external_deps = [
        "libssl",
        "libcrypto",
        "upb_lib",
    ],
    language = "c++",
    tags = ["nofixdeps"],
    visibility = ["@grpc:public"],
    deps = [
        "alts_upb",
        "alts_util",
        "config",
        "gpr",
        "grpc_base",
        "tsi_base",
        "//src/core:arena",
        "//src/core:error",
        "//src/core:pollset_set",
        "//src/core:slice",
        "//src/core:useful",
    ],
)

grpc_cc_library(
    name = "tsi_ssl_session_cache",
    srcs = [
        "//src/core:tsi/ssl/session_cache/ssl_session_boringssl.cc",
        "//src/core:tsi/ssl/session_cache/ssl_session_cache.cc",
        "//src/core:tsi/ssl/session_cache/ssl_session_openssl.cc",
    ],
    hdrs = [
        "//src/core:tsi/ssl/session_cache/ssl_session.h",
        "//src/core:tsi/ssl/session_cache/ssl_session_cache.h",
    ],
    external_deps = [
        "absl/memory",
        "libssl",
    ],
    language = "c++",
    visibility = ["@grpc:public"],
    deps = [
        "cpp_impl_of",
        "gpr",
        "grpc_public_hdrs",
        "//src/core:ref_counted",
        "//src/core:slice",
    ],
)

grpc_cc_library(
    name = "tsi_ssl_credentials",
    srcs = [
        "//src/core:lib/security/security_connector/ssl_utils.cc",
        "//src/core:lib/security/security_connector/ssl_utils_config.cc",
        "//src/core:tsi/ssl/key_logging/ssl_key_logging.cc",
        "//src/core:tsi/ssl_transport_security.cc",
    ],
    hdrs = [
        "//src/core:lib/security/security_connector/ssl_utils.h",
        "//src/core:lib/security/security_connector/ssl_utils_config.h",
        "//src/core:tsi/ssl/key_logging/ssl_key_logging.h",
        "//src/core:tsi/ssl_transport_security.h",
    ],
    external_deps = [
        "absl/base:core_headers",
        "absl/status",
        "absl/strings",
        "libcrypto",
        "libssl",
    ],
    language = "c++",
    visibility = ["@grpc:public"],
    deps = [
        "gpr",
        "grpc_base",
        "grpc_credentials_util",
        "grpc_public_hdrs",
        "grpc_security_base",
        "ref_counted_ptr",
        "tsi_base",
        "tsi_ssl_session_cache",
        "//src/core:error",
        "//src/core:grpc_transport_chttp2_alpn",
        "//src/core:ref_counted",
        "//src/core:tsi_ssl_types",
        "//src/core:useful",
    ],
)

grpc_cc_library(
    name = "grpc_http_filters",
    srcs = [
        "//src/core:ext/filters/http/client/http_client_filter.cc",
        "//src/core:ext/filters/http/http_filters_plugin.cc",
        "//src/core:ext/filters/http/message_compress/message_compress_filter.cc",
        "//src/core:ext/filters/http/message_compress/message_decompress_filter.cc",
        "//src/core:ext/filters/http/server/http_server_filter.cc",
    ],
    hdrs = [
        "//src/core:ext/filters/http/client/http_client_filter.h",
        "//src/core:ext/filters/http/message_compress/message_compress_filter.h",
        "//src/core:ext/filters/http/message_compress/message_decompress_filter.h",
        "//src/core:ext/filters/http/server/http_server_filter.h",
    ],
    external_deps = [
        "absl/base:core_headers",
        "absl/meta:type_traits",
        "absl/status",
        "absl/status:statusor",
        "absl/strings",
        "absl/strings:str_format",
        "absl/types:optional",
    ],
    language = "c++",
    visibility = ["@grpc:http"],
    deps = [
        "config",
        "debug_location",
        "gpr",
        "grpc_base",
        "grpc_public_hdrs",
        "grpc_trace",
        "promise",
        "//src/core:arena",
        "//src/core:arena_promise",
        "//src/core:basic_seq",
        "//src/core:channel_fwd",
        "//src/core:channel_init",
        "//src/core:channel_stack_type",
        "//src/core:context",
        "//src/core:error",
        "//src/core:grpc_message_size_filter",
        "//src/core:latch",
        "//src/core:percent_encoding",
        "//src/core:seq",
        "//src/core:slice",
        "//src/core:slice_buffer",
        "//src/core:status_helper",
        "//src/core:transport_fwd",
        "//src/core:try_concurrently",
    ],
)

grpc_cc_library(
    name = "grpc_grpclb_balancer_addresses",
    srcs = [
        "//src/core:ext/filters/client_channel/lb_policy/grpclb/grpclb_balancer_addresses.cc",
    ],
    hdrs = [
        "//src/core:ext/filters/client_channel/lb_policy/grpclb/grpclb_balancer_addresses.h",
    ],
    language = "c++",
    visibility = ["@grpc:grpclb"],
    deps = [
        "gpr_platform",
        "grpc_public_hdrs",
        "server_address",
        "//src/core:channel_args",
        "//src/core:useful",
    ],
)

grpc_cc_library(
    name = "xds_client",
    srcs = [
        "//src/core:ext/xds/xds_api.cc",
        "//src/core:ext/xds/xds_bootstrap.cc",
        "//src/core:ext/xds/xds_client.cc",
        "//src/core:ext/xds/xds_client_stats.cc",
    ],
    hdrs = [
        "//src/core:ext/xds/xds_api.h",
        "//src/core:ext/xds/xds_bootstrap.h",
        "//src/core:ext/xds/xds_channel_args.h",
        "//src/core:ext/xds/xds_client.h",
        "//src/core:ext/xds/xds_client_stats.h",
        "//src/core:ext/xds/xds_resource_type.h",
        "//src/core:ext/xds/xds_resource_type_impl.h",
        "//src/core:ext/xds/xds_transport.h",
    ],
    external_deps = [
        "absl/base:core_headers",
        "absl/memory",
        "absl/status",
        "absl/status:statusor",
        "absl/strings",
        "absl/strings:str_format",
        "absl/types:optional",
        "upb_lib",
        "upb_textformat_lib",
        "upb_json_lib",
        "upb_reflection",
    ],
    language = "c++",
    tags = ["nofixdeps"],
    visibility = ["@grpc:xds_client_core"],
    deps = [
        "backoff",
        "debug_location",
        "envoy_admin_upb",
        "envoy_config_core_upb",
        "envoy_config_endpoint_upb",
        "envoy_service_discovery_upb",
        "envoy_service_discovery_upbdefs",
        "envoy_service_load_stats_upb",
        "envoy_service_load_stats_upbdefs",
        "envoy_service_status_upb",
        "envoy_service_status_upbdefs",
        "event_engine_base_hdrs",
        "exec_ctx",
        "google_rpc_status_upb",
        "gpr",
        "grpc_trace",
        "orphanable",
        "protobuf_any_upb",
        "protobuf_duration_upb",
        "protobuf_struct_upb",
        "protobuf_timestamp_upb",
        "ref_counted_ptr",
        "uri_parser",
        "work_serializer",
        "//src/core:default_event_engine",
        "//src/core:dual_ref_counted",
        "//src/core:env",
        "//src/core:json",
        "//src/core:ref_counted",
        "//src/core:time",
        "//src/core:upb_utils",
        "//src/core:useful",
    ],
)

grpc_cc_library(
    name = "grpc_mock_cel",
    hdrs = [
        "//src/core:lib/security/authorization/mock_cel/activation.h",
        "//src/core:lib/security/authorization/mock_cel/cel_expr_builder_factory.h",
        "//src/core:lib/security/authorization/mock_cel/cel_expression.h",
        "//src/core:lib/security/authorization/mock_cel/cel_value.h",
        "//src/core:lib/security/authorization/mock_cel/evaluator_core.h",
        "//src/core:lib/security/authorization/mock_cel/flat_expr_builder.h",
    ],
    external_deps = [
        "absl/status",
        "absl/status:statusor",
        "absl/strings",
        "absl/types:span",
    ],
    language = "c++",
    deps = [
        "google_type_expr_upb",
        "gpr_public_hdrs",
    ],
)

grpc_cc_library(
    name = "grpc_resolver_fake",
    srcs = ["//src/core:ext/filters/client_channel/resolver/fake/fake_resolver.cc"],
    hdrs = ["//src/core:ext/filters/client_channel/resolver/fake/fake_resolver.h"],
    external_deps = [
        "absl/base:core_headers",
        "absl/status",
        "absl/status:statusor",
        "absl/strings",
    ],
    language = "c++",
    visibility = [
        "//test:__subpackages__",
        "@grpc:grpc_resolver_fake",
    ],
    deps = [
        "config",
        "debug_location",
        "gpr",
        "grpc_public_hdrs",
        "grpc_resolver",
        "orphanable",
        "ref_counted_ptr",
        "server_address",
        "uri_parser",
        "work_serializer",
        "//src/core:channel_args",
        "//src/core:grpc_service_config",
        "//src/core:ref_counted",
        "//src/core:useful",
    ],
)

grpc_cc_library(
    name = "grpc_transport_chttp2",
    srcs = [
        "//src/core:ext/transport/chttp2/transport/bin_decoder.cc",
        "//src/core:ext/transport/chttp2/transport/bin_encoder.cc",
        "//src/core:ext/transport/chttp2/transport/chttp2_transport.cc",
        "//src/core:ext/transport/chttp2/transport/context_list.cc",
        "//src/core:ext/transport/chttp2/transport/frame_data.cc",
        "//src/core:ext/transport/chttp2/transport/frame_goaway.cc",
        "//src/core:ext/transport/chttp2/transport/frame_ping.cc",
        "//src/core:ext/transport/chttp2/transport/frame_rst_stream.cc",
        "//src/core:ext/transport/chttp2/transport/frame_settings.cc",
        "//src/core:ext/transport/chttp2/transport/frame_window_update.cc",
        "//src/core:ext/transport/chttp2/transport/hpack_encoder.cc",
        "//src/core:ext/transport/chttp2/transport/hpack_parser.cc",
        "//src/core:ext/transport/chttp2/transport/hpack_parser_table.cc",
        "//src/core:ext/transport/chttp2/transport/parsing.cc",
        "//src/core:ext/transport/chttp2/transport/stream_lists.cc",
        "//src/core:ext/transport/chttp2/transport/stream_map.cc",
        "//src/core:ext/transport/chttp2/transport/varint.cc",
        "//src/core:ext/transport/chttp2/transport/writing.cc",
    ],
    hdrs = [
        "//src/core:ext/transport/chttp2/transport/bin_decoder.h",
        "//src/core:ext/transport/chttp2/transport/bin_encoder.h",
        "//src/core:ext/transport/chttp2/transport/chttp2_transport.h",
        "//src/core:ext/transport/chttp2/transport/context_list.h",
        "//src/core:ext/transport/chttp2/transport/frame.h",
        "//src/core:ext/transport/chttp2/transport/frame_data.h",
        "//src/core:ext/transport/chttp2/transport/frame_goaway.h",
        "//src/core:ext/transport/chttp2/transport/frame_ping.h",
        "//src/core:ext/transport/chttp2/transport/frame_rst_stream.h",
        "//src/core:ext/transport/chttp2/transport/frame_settings.h",
        "//src/core:ext/transport/chttp2/transport/frame_window_update.h",
        "//src/core:ext/transport/chttp2/transport/hpack_encoder.h",
        "//src/core:ext/transport/chttp2/transport/hpack_parser.h",
        "//src/core:ext/transport/chttp2/transport/hpack_parser_table.h",
        "//src/core:ext/transport/chttp2/transport/internal.h",
        "//src/core:ext/transport/chttp2/transport/stream_map.h",
        "//src/core:ext/transport/chttp2/transport/varint.h",
    ],
    external_deps = [
        "absl/base:core_headers",
        "absl/status",
        "absl/strings",
        "absl/strings:cord",
        "absl/strings:str_format",
        "absl/types:optional",
        "absl/types:span",
        "absl/types:variant",
    ],
    language = "c++",
    visibility = ["@grpc:grpclb"],
    deps = [
        "debug_location",
        "gpr",
        "grpc_base",
        "grpc_public_hdrs",
        "grpc_trace",
        "httpcli",
        "iomgr_timer",
        "ref_counted_ptr",
        "stats",
        "//src/core:arena",
        "//src/core:bdp_estimator",
        "//src/core:bitset",
        "//src/core:chttp2_flow_control",
        "//src/core:decode_huff",
        "//src/core:error",
        "//src/core:experiments",
        "//src/core:gpr_atm",
        "//src/core:hpack_constants",
        "//src/core:hpack_encoder_table",
        "//src/core:http2_errors",
        "//src/core:http2_settings",
        "//src/core:huffsyms",
        "//src/core:init_internally",
        "//src/core:iomgr_fwd",
        "//src/core:memory_quota",
        "//src/core:no_destruct",
        "//src/core:poll",
        "//src/core:ref_counted",
        "//src/core:resource_quota",
        "//src/core:resource_quota_trace",
        "//src/core:slice",
        "//src/core:slice_buffer",
        "//src/core:slice_refcount",
        "//src/core:stats_data",
        "//src/core:status_helper",
        "//src/core:time",
        "//src/core:transport_fwd",
        "//src/core:useful",
    ],
)

# TODO(yashykt): Remove the UPB definitions from here once they are no longer needed
### UPB Targets

grpc_upb_proto_library(
    name = "envoy_admin_upb",
    deps = ["@envoy_api//envoy/admin/v3:pkg"],
)

grpc_upb_proto_library(
    name = "envoy_config_cluster_upb",
    deps = ["@envoy_api//envoy/config/cluster/v3:pkg"],
)

grpc_upb_proto_reflection_library(
    name = "envoy_config_cluster_upbdefs",
    deps = ["@envoy_api//envoy/config/cluster/v3:pkg"],
)

grpc_upb_proto_library(
    name = "envoy_config_core_upb",
    deps = ["@envoy_api//envoy/config/core/v3:pkg"],
)

grpc_upb_proto_library(
    name = "envoy_config_endpoint_upb",
    deps = ["@envoy_api//envoy/config/endpoint/v3:pkg"],
)

grpc_upb_proto_reflection_library(
    name = "envoy_config_endpoint_upbdefs",
    deps = ["@envoy_api//envoy/config/endpoint/v3:pkg"],
)

grpc_upb_proto_library(
    name = "envoy_config_listener_upb",
    deps = ["@envoy_api//envoy/config/listener/v3:pkg"],
)

grpc_upb_proto_reflection_library(
    name = "envoy_config_listener_upbdefs",
    deps = ["@envoy_api//envoy/config/listener/v3:pkg"],
)

grpc_upb_proto_library(
    name = "envoy_config_rbac_upb",
    deps = ["@envoy_api//envoy/config/rbac/v3:pkg"],
)

grpc_upb_proto_library(
    name = "envoy_config_route_upb",
    deps = ["@envoy_api//envoy/config/route/v3:pkg"],
)

grpc_upb_proto_reflection_library(
    name = "envoy_config_route_upbdefs",
    deps = ["@envoy_api//envoy/config/route/v3:pkg"],
)

grpc_upb_proto_library(
    name = "envoy_extensions_clusters_aggregate_upb",
    deps = ["@envoy_api//envoy/extensions/clusters/aggregate/v3:pkg"],
)

grpc_upb_proto_reflection_library(
    name = "envoy_extensions_clusters_aggregate_upbdefs",
    deps = ["@envoy_api//envoy/extensions/clusters/aggregate/v3:pkg"],
)

grpc_upb_proto_library(
    name = "envoy_extensions_filters_common_fault_upb",
    deps = ["@envoy_api//envoy/extensions/filters/common/fault/v3:pkg"],
)

grpc_upb_proto_library(
    name = "envoy_extensions_filters_http_fault_upb",
    deps = ["@envoy_api//envoy/extensions/filters/http/fault/v3:pkg"],
)

grpc_upb_proto_reflection_library(
    name = "envoy_extensions_filters_http_fault_upbdefs",
    deps = ["@envoy_api//envoy/extensions/filters/http/fault/v3:pkg"],
)

grpc_upb_proto_library(
    name = "envoy_extensions_filters_http_rbac_upb",
    deps = ["@envoy_api//envoy/extensions/filters/http/rbac/v3:pkg"],
)

grpc_upb_proto_reflection_library(
    name = "envoy_extensions_filters_http_rbac_upbdefs",
    deps = ["@envoy_api//envoy/extensions/filters/http/rbac/v3:pkg"],
)

grpc_upb_proto_library(
    name = "envoy_extensions_filters_http_router_upb",
    deps = ["@envoy_api//envoy/extensions/filters/http/router/v3:pkg"],
)

grpc_upb_proto_reflection_library(
    name = "envoy_extensions_filters_http_router_upbdefs",
    deps = ["@envoy_api//envoy/extensions/filters/http/router/v3:pkg"],
)

grpc_upb_proto_library(
    name = "envoy_extensions_load_balancing_policies_ring_hash_upb",
    deps = ["@envoy_api//envoy/extensions/load_balancing_policies/ring_hash/v3:pkg"],
)

grpc_upb_proto_library(
    name = "envoy_extensions_load_balancing_policies_wrr_locality_upb",
    deps = ["@envoy_api//envoy/extensions/load_balancing_policies/wrr_locality/v3:pkg"],
)

grpc_upb_proto_library(
    name = "envoy_extensions_filters_network_http_connection_manager_upb",
    deps = ["@envoy_api//envoy/extensions/filters/network/http_connection_manager/v3:pkg"],
)

grpc_upb_proto_reflection_library(
    name = "envoy_extensions_filters_network_http_connection_manager_upbdefs",
    deps = ["@envoy_api//envoy/extensions/filters/network/http_connection_manager/v3:pkg"],
)

grpc_upb_proto_library(
    name = "envoy_extensions_transport_sockets_tls_upb",
    deps = ["@envoy_api//envoy/extensions/transport_sockets/tls/v3:pkg"],
)

grpc_upb_proto_reflection_library(
    name = "envoy_extensions_transport_sockets_tls_upbdefs",
    deps = ["@envoy_api//envoy/extensions/transport_sockets/tls/v3:pkg"],
)

grpc_upb_proto_library(
    name = "envoy_service_discovery_upb",
    deps = ["@envoy_api//envoy/service/discovery/v3:pkg"],
)

grpc_upb_proto_reflection_library(
    name = "envoy_service_discovery_upbdefs",
    deps = ["@envoy_api//envoy/service/discovery/v3:pkg"],
)

grpc_upb_proto_library(
    name = "envoy_service_load_stats_upb",
    deps = ["@envoy_api//envoy/service/load_stats/v3:pkg"],
)

grpc_upb_proto_reflection_library(
    name = "envoy_service_load_stats_upbdefs",
    deps = ["@envoy_api//envoy/service/load_stats/v3:pkg"],
)

grpc_upb_proto_library(
    name = "envoy_service_status_upb",
    deps = ["@envoy_api//envoy/service/status/v3:pkg"],
)

grpc_upb_proto_reflection_library(
    name = "envoy_service_status_upbdefs",
    deps = ["@envoy_api//envoy/service/status/v3:pkg"],
)

grpc_upb_proto_library(
    name = "envoy_type_matcher_upb",
    deps = ["@envoy_api//envoy/type/matcher/v3:pkg"],
)

grpc_upb_proto_library(
    name = "envoy_type_upb",
    deps = ["@envoy_api//envoy/type/v3:pkg"],
)

grpc_upb_proto_library(
    name = "xds_type_upb",
    deps = ["@com_github_cncf_udpa//xds/type/v3:pkg"],
)

grpc_upb_proto_reflection_library(
    name = "xds_type_upbdefs",
    deps = ["@com_github_cncf_udpa//xds/type/v3:pkg"],
)

grpc_upb_proto_library(
    name = "xds_orca_upb",
    deps = ["@com_github_cncf_udpa//xds/data/orca/v3:pkg"],
)

grpc_upb_proto_library(
    name = "xds_orca_service_upb",
    deps = ["@com_github_cncf_udpa//xds/service/orca/v3:pkg"],
)

grpc_upb_proto_library(
    name = "grpc_health_upb",
    deps = ["//src/proto/grpc/health/v1:health_proto_descriptor"],
)

grpc_upb_proto_library(
    name = "google_rpc_status_upb",
    deps = ["@com_google_googleapis//google/rpc:status_proto"],
)

grpc_upb_proto_reflection_library(
    name = "google_rpc_status_upbdefs",
    deps = ["@com_google_googleapis//google/rpc:status_proto"],
)

grpc_upb_proto_library(
    name = "google_type_expr_upb",
    deps = ["@com_google_googleapis//google/type:expr_proto"],
)

grpc_upb_proto_library(
    name = "grpc_lb_upb",
    deps = ["//src/proto/grpc/lb/v1:load_balancer_proto_descriptor"],
)

grpc_upb_proto_library(
    name = "alts_upb",
    deps = ["//src/proto/grpc/gcp:alts_handshaker_proto"],
)

grpc_upb_proto_library(
    name = "rls_upb",
    deps = ["//src/proto/grpc/lookup/v1:rls_proto_descriptor"],
)

grpc_upb_proto_library(
    name = "rls_config_upb",
    deps = ["//src/proto/grpc/lookup/v1:rls_config_proto_descriptor"],
)

grpc_upb_proto_reflection_library(
    name = "rls_config_upbdefs",
    deps = ["//src/proto/grpc/lookup/v1:rls_config_proto_descriptor"],
)

WELL_KNOWN_PROTO_TARGETS = [
    "any",
    "duration",
    "empty",
    "struct",
    "timestamp",
    "wrappers",
]

[grpc_upb_proto_library(
    name = "protobuf_" + target + "_upb",
    deps = ["@com_google_protobuf//:" + target + "_proto"],
) for target in WELL_KNOWN_PROTO_TARGETS]

[grpc_upb_proto_reflection_library(
    name = "protobuf_" + target + "_upbdefs",
    deps = ["@com_google_protobuf//:" + target + "_proto"],
) for target in WELL_KNOWN_PROTO_TARGETS]

grpc_generate_one_off_targets()

filegroup(
    name = "root_certificates",
    srcs = [
        "etc/roots.pem",
    ],
    visibility = ["//visibility:public"],
)<|MERGE_RESOLUTION|>--- conflicted
+++ resolved
@@ -2287,11 +2287,7 @@
         "ref_counted_ptr",
         "//src/core:channel_args",
         "//src/core:closure",
-<<<<<<< HEAD
-        "//src/core:default_event_engine",
-=======
         "//src/core:error",
->>>>>>> 5b8f006e
         "//src/core:ref_counted",
         "//src/core:slice",
         "//src/core:slice_buffer",
