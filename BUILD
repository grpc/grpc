# gRPC Bazel BUILD file.
#
# Copyright 2016 gRPC authors.
#
# Licensed under the Apache License, Version 2.0 (the "License");
# you may not use this file except in compliance with the License.
# You may obtain a copy of the License at
#
#     http://www.apache.org/licenses/LICENSE-2.0
#
# Unless required by applicable law or agreed to in writing, software
# distributed under the License is distributed on an "AS IS" BASIS,
# WITHOUT WARRANTIES OR CONDITIONS OF ANY KIND, either express or implied.
# See the License for the specific language governing permissions and
# limitations under the License.

load(
    "//bazel:grpc_build_system.bzl",
    "grpc_cc_library",
    "grpc_generate_one_off_targets",
    "grpc_upb_proto_library",
    "python_config_settings",
)
load("@bazel_skylib//lib:selects.bzl", "selects")

licenses(["reciprocal"])

package(
    default_visibility = ["//visibility:public"],
    features = [
        "layering_check",
        "-parse_headers",
    ],
)

exports_files([
    "LICENSE",
    "etc/roots.pem",
])

config_setting(
    name = "grpc_no_ares",
    values = {"define": "grpc_no_ares=true"},
)

config_setting(
    name = "grpc_no_xds_define",
    values = {"define": "grpc_no_xds=true"},
)

config_setting(
    name = "android",
    values = {"crosstool_top": "//external:android/crosstool"},
)

config_setting(
    name = "ios",
    values = {"apple_platform_type": "ios"},
)

# Fuzzers can be built as fuzzers or as tests
config_setting(
    name = "grpc_build_fuzzers",
    values = {"define": "grpc_build_fuzzers=true"},
)

selects.config_setting_group(
    name = "grpc_no_xds",
    match_any = [
        ":grpc_no_xds_define",
        # In addition to disabling XDS support when --define=grpc_no_xds=true is
        # specified, we also disable it on mobile platforms where it is not
        # likely to be needed and where reducing the binary size is more
        # important.
        ":android",
        ":ios",
    ],
)

config_setting(
    name = "grpc_allow_exceptions",
    values = {"define": "GRPC_ALLOW_EXCEPTIONS=1"},
)

config_setting(
    name = "grpc_disallow_exceptions",
    values = {"define": "GRPC_ALLOW_EXCEPTIONS=0"},
)

config_setting(
    name = "remote_execution",
    values = {"define": "GRPC_PORT_ISOLATED_RUNTIME=1"},
)

config_setting(
    name = "windows",
    values = {"cpu": "x64_windows"},
)

config_setting(
    name = "windows_msvc",
    values = {"cpu": "x64_windows_msvc"},
)

config_setting(
    name = "mac_x86_64",
    values = {"cpu": "darwin"},
)

config_setting(
    name = "use_strict_warning",
    values = {"define": "use_strict_warning=true"},
)

python_config_settings()

# This should be updated along with build_handwritten.yaml
g_stands_for = "granola"  # @unused

core_version = "19.1.0"  # @unused

version = "1.42.0-dev"  # @unused

GPR_PUBLIC_HDRS = [
    "include/grpc/support/alloc.h",
    "include/grpc/support/atm.h",
    "include/grpc/support/atm_gcc_atomic.h",
    "include/grpc/support/atm_gcc_sync.h",
    "include/grpc/support/atm_windows.h",
    "include/grpc/support/cpu.h",
    "include/grpc/support/log.h",
    "include/grpc/support/log_windows.h",
    "include/grpc/support/port_platform.h",
    "include/grpc/support/string_util.h",
    "include/grpc/support/sync.h",
    "include/grpc/support/sync_abseil.h",
    "include/grpc/support/sync_custom.h",
    "include/grpc/support/sync_generic.h",
    "include/grpc/support/sync_posix.h",
    "include/grpc/support/sync_windows.h",
    "include/grpc/support/thd_id.h",
    "include/grpc/support/time.h",
]

GRPC_PUBLIC_HDRS = [
    "include/grpc/byte_buffer.h",
    "include/grpc/byte_buffer_reader.h",
    "include/grpc/compression.h",
    "include/grpc/fork.h",
    "include/grpc/grpc.h",
    "include/grpc/grpc_posix.h",
    "include/grpc/grpc_security_constants.h",
    "include/grpc/slice.h",
    "include/grpc/slice_buffer.h",
    "include/grpc/status.h",
    "include/grpc/load_reporting.h",
    "include/grpc/support/workaround_list.h",
]

GRPC_PUBLIC_EVENT_ENGINE_HDRS = [
    "include/grpc/event_engine/endpoint_config.h",
    "include/grpc/event_engine/event_engine.h",
    "include/grpc/event_engine/port.h",
    "include/grpc/event_engine/slice_allocator.h",
]

GRPC_SECURE_PUBLIC_HDRS = [
    "include/grpc/grpc_security.h",
]

# TODO(ctiller): layer grpc atop grpc_unsecure, layer grpc++ atop grpc++_unsecure
GRPCXX_SRCS = [
    "src/cpp/client/channel_cc.cc",
    "src/cpp/client/client_callback.cc",
    "src/cpp/client/client_context.cc",
    "src/cpp/client/client_interceptor.cc",
    "src/cpp/client/create_channel.cc",
    "src/cpp/client/create_channel_internal.cc",
    "src/cpp/client/create_channel_posix.cc",
    "src/cpp/client/credentials_cc.cc",
    "src/cpp/common/alarm.cc",
    "src/cpp/common/channel_arguments.cc",
    "src/cpp/common/channel_filter.cc",
    "src/cpp/common/completion_queue_cc.cc",
    "src/cpp/common/core_codegen.cc",
    "src/cpp/common/resource_quota_cc.cc",
    "src/cpp/common/rpc_method.cc",
    "src/cpp/common/version_cc.cc",
    "src/cpp/common/validate_service_config.cc",
    "src/cpp/server/async_generic_service.cc",
    "src/cpp/server/channel_argument_option.cc",
    "src/cpp/server/create_default_thread_pool.cc",
    "src/cpp/server/dynamic_thread_pool.cc",
    "src/cpp/server/external_connection_acceptor_impl.cc",
    "src/cpp/server/health/default_health_check_service.cc",
    "src/cpp/server/health/health_check_service.cc",
    "src/cpp/server/health/health_check_service_server_builder_option.cc",
    "src/cpp/server/server_builder.cc",
    "src/cpp/server/server_callback.cc",
    "src/cpp/server/server_cc.cc",
    "src/cpp/server/server_context.cc",
    "src/cpp/server/server_credentials.cc",
    "src/cpp/server/server_posix.cc",
    "src/cpp/thread_manager/thread_manager.cc",
    "src/cpp/util/byte_buffer_cc.cc",
    "src/cpp/util/status.cc",
    "src/cpp/util/string_ref.cc",
    "src/cpp/util/time_cc.cc",
]

GRPCXX_HDRS = [
    "src/cpp/client/create_channel_internal.h",
    "src/cpp/common/channel_filter.h",
    "src/cpp/server/dynamic_thread_pool.h",
    "src/cpp/server/external_connection_acceptor_impl.h",
    "src/cpp/server/health/default_health_check_service.h",
    "src/cpp/server/thread_pool_interface.h",
    "src/cpp/thread_manager/thread_manager.h",
]

GRPCXX_PUBLIC_HDRS = [
    "include/grpc++/alarm.h",
    "include/grpc++/channel.h",
    "include/grpc++/client_context.h",
    "include/grpc++/completion_queue.h",
    "include/grpc++/create_channel.h",
    "include/grpc++/create_channel_posix.h",
    "include/grpc++/ext/health_check_service_server_builder_option.h",
    "include/grpc++/generic/async_generic_service.h",
    "include/grpc++/generic/generic_stub.h",
    "include/grpc++/grpc++.h",
    "include/grpc++/health_check_service_interface.h",
    "include/grpc++/impl/call.h",
    "include/grpc++/impl/channel_argument_option.h",
    "include/grpc++/impl/client_unary_call.h",
    "include/grpc++/impl/codegen/core_codegen.h",
    "include/grpc++/impl/grpc_library.h",
    "include/grpc++/impl/method_handler_impl.h",
    "include/grpc++/impl/rpc_method.h",
    "include/grpc++/impl/rpc_service_method.h",
    "include/grpc++/impl/serialization_traits.h",
    "include/grpc++/impl/server_builder_option.h",
    "include/grpc++/impl/server_builder_plugin.h",
    "include/grpc++/impl/server_initializer.h",
    "include/grpc++/impl/service_type.h",
    "include/grpc++/security/auth_context.h",
    "include/grpc++/resource_quota.h",
    "include/grpc++/security/auth_metadata_processor.h",
    "include/grpc++/security/credentials.h",
    "include/grpc++/security/server_credentials.h",
    "include/grpc++/server.h",
    "include/grpc++/server_builder.h",
    "include/grpc++/server_context.h",
    "include/grpc++/server_posix.h",
    "include/grpc++/support/async_stream.h",
    "include/grpc++/support/async_unary_call.h",
    "include/grpc++/support/byte_buffer.h",
    "include/grpc++/support/channel_arguments.h",
    "include/grpc++/support/config.h",
    "include/grpc++/support/slice.h",
    "include/grpc++/support/status.h",
    "include/grpc++/support/status_code_enum.h",
    "include/grpc++/support/string_ref.h",
    "include/grpc++/support/stub_options.h",
    "include/grpc++/support/sync_stream.h",
    "include/grpc++/support/time.h",
    "include/grpcpp/alarm.h",
    "include/grpcpp/channel.h",
    "include/grpcpp/client_context.h",
    "include/grpcpp/completion_queue.h",
    "include/grpcpp/create_channel.h",
    "include/grpcpp/create_channel_posix.h",
    "include/grpcpp/ext/health_check_service_server_builder_option.h",
    "include/grpcpp/generic/async_generic_service.h",
    "include/grpcpp/generic/generic_stub.h",
    "include/grpcpp/grpcpp.h",
    "include/grpcpp/health_check_service_interface.h",
    "include/grpcpp/impl/call.h",
    "include/grpcpp/impl/channel_argument_option.h",
    "include/grpcpp/impl/client_unary_call.h",
    "include/grpcpp/impl/codegen/core_codegen.h",
    "include/grpcpp/impl/grpc_library.h",
    "include/grpcpp/impl/method_handler_impl.h",
    "include/grpcpp/impl/rpc_method.h",
    "include/grpcpp/impl/rpc_service_method.h",
    "include/grpcpp/impl/serialization_traits.h",
    "include/grpcpp/impl/server_builder_option.h",
    "include/grpcpp/impl/server_builder_plugin.h",
    "include/grpcpp/impl/server_initializer.h",
    "include/grpcpp/impl/service_type.h",
    "include/grpcpp/resource_quota.h",
    "include/grpcpp/security/auth_context.h",
    "include/grpcpp/security/auth_metadata_processor.h",
    "include/grpcpp/security/credentials.h",
    "include/grpcpp/security/server_credentials.h",
    "include/grpcpp/security/tls_certificate_provider.h",
    "include/grpcpp/security/authorization_policy_provider.h",
    "include/grpcpp/security/tls_credentials_options.h",
    "include/grpcpp/server.h",
    "include/grpcpp/server_builder.h",
    "include/grpcpp/server_context.h",
    "include/grpcpp/server_posix.h",
    "include/grpcpp/support/async_stream.h",
    "include/grpcpp/support/async_unary_call.h",
    "include/grpcpp/support/byte_buffer.h",
    "include/grpcpp/support/channel_arguments.h",
    "include/grpcpp/support/client_callback.h",
    "include/grpcpp/support/client_interceptor.h",
    "include/grpcpp/support/config.h",
    "include/grpcpp/support/interceptor.h",
    "include/grpcpp/support/message_allocator.h",
    "include/grpcpp/support/method_handler.h",
    "include/grpcpp/support/proto_buffer_reader.h",
    "include/grpcpp/support/proto_buffer_writer.h",
    "include/grpcpp/support/server_callback.h",
    "include/grpcpp/support/server_interceptor.h",
    "include/grpcpp/support/slice.h",
    "include/grpcpp/support/status.h",
    "include/grpcpp/support/status_code_enum.h",
    "include/grpcpp/support/string_ref.h",
    "include/grpcpp/support/stub_options.h",
    "include/grpcpp/support/sync_stream.h",
    "include/grpcpp/support/time.h",
    "include/grpcpp/support/validate_service_config.h",
]

grpc_cc_library(
    name = "gpr",
    language = "c++",
    public_hdrs = GPR_PUBLIC_HDRS,
    standalone = True,
    tags = ["avoid_dep"],
    visibility = ["@grpc:public"],
    deps = [
        "gpr_base",
    ],
)

grpc_cc_library(
    name = "atomic_utils",
    language = "c++",
    public_hdrs = ["src/core/lib/gprpp/atomic_utils.h"],
    deps = ["gpr_platform"],
)

grpc_cc_library(
    name = "grpc_unsecure",
    srcs = [
        "src/core/lib/security/authorization/authorization_policy_provider_null_vtable.cc",
        "src/core/lib/surface/init.cc",
        "src/core/lib/surface/init_unsecure.cc",
        "src/core/plugin_registry/grpc_unsecure_plugin_registry.cc",
    ],
    language = "c++",
    public_hdrs = GRPC_PUBLIC_HDRS,
    standalone = True,
    tags = ["avoid_dep"],
    visibility = ["@grpc:public"],
    deps = [
        "config",
        "gpr_base",
        "grpc_base",
        "grpc_common",
        "grpc_lb_policy_grpclb",
        "grpc_service_config",
        "grpc_trace",
        "slice",
    ],
)

grpc_cc_library(
    name = "grpc",
    srcs = [
        "src/core/lib/surface/init.cc",
        "src/core/plugin_registry/grpc_plugin_registry.cc",
    ],
    defines = select({
        "grpc_no_xds": ["GRPC_NO_XDS"],
        "//conditions:default": [],
    }),
    language = "c++",
    public_hdrs = GRPC_PUBLIC_HDRS + GRPC_SECURE_PUBLIC_HDRS,
    select_deps = {
        "grpc_no_xds": [],
        "//conditions:default": [
            "grpc_lb_policy_cds",
            "grpc_lb_policy_xds_cluster_impl",
            "grpc_lb_policy_xds_cluster_manager",
            "grpc_lb_policy_xds_cluster_resolver",
            "grpc_resolver_xds",
            "grpc_resolver_c2p",
            "grpc_xds_server_config_fetcher",
        ],
    },
    standalone = True,
    visibility = [
        "@grpc:public",
    ],
    deps = [
        "config",
        "gpr_base",
        "grpc_base",
        "grpc_common",
        "grpc_lb_policy_grpclb_secure",
        "grpc_secure",
        "grpc_service_config",
        "grpc_trace",
        "grpc_transport_chttp2_client_secure",
        "grpc_transport_chttp2_server_secure",
        "slice",
    ],
)

grpc_cc_library(
    name = "grpc++_public_hdrs",
    hdrs = GRPCXX_PUBLIC_HDRS,
    external_deps = [
        "absl/synchronization",
        "protobuf_headers",
    ],
    visibility = ["@grpc:public"],
)

grpc_cc_library(
    name = "grpc++",
    hdrs = [
        "src/cpp/client/secure_credentials.h",
        "src/cpp/common/secure_auth_context.h",
        "src/cpp/common/tls_credentials_options_util.h",
        "src/cpp/server/secure_server_credentials.h",
    ],
    language = "c++",
    public_hdrs = GRPCXX_PUBLIC_HDRS,
    select_deps = {
        "grpc_no_xds": [],
        "//conditions:default": [
            "grpc++_xds_client",
            "grpc++_xds_server",
        ],
    },
    standalone = True,
    visibility = [
        "@grpc:public",
    ],
    deps = [
        "grpc++_internals",
        "slice",
    ],
)

grpc_cc_library(
    name = "grpc++_internals",
    srcs = [
        "src/cpp/client/insecure_credentials.cc",
        "src/cpp/client/secure_credentials.cc",
        "src/cpp/common/auth_property_iterator.cc",
        "src/cpp/common/secure_auth_context.cc",
        "src/cpp/common/secure_channel_arguments.cc",
        "src/cpp/common/secure_create_auth_context.cc",
        "src/cpp/common/tls_certificate_provider.cc",
        "src/cpp/common/tls_credentials_options.cc",
        "src/cpp/common/tls_credentials_options_util.cc",
        "src/cpp/server/insecure_server_credentials.cc",
        "src/cpp/server/secure_server_credentials.cc",
    ],
    hdrs = [
        "src/cpp/client/secure_credentials.h",
        "src/cpp/common/secure_auth_context.h",
        "src/cpp/common/tls_credentials_options_util.h",
        "src/cpp/server/secure_server_credentials.h",
    ],
    external_deps = [
        "absl/synchronization",
        "absl/container:inlined_vector",
        "absl/strings",
        "protobuf_headers",
    ],
    language = "c++",
    public_hdrs = GRPCXX_PUBLIC_HDRS,
    deps = [
        "error",
        "gpr_base",
        "grpc",
        "grpc++_base",
        "grpc++_codegen_base",
        "grpc++_codegen_base_src",
        "grpc++_codegen_proto",
        "grpc_base",
        "grpc_codegen",
        "grpc_secure",
        "ref_counted_ptr",
        "slice",
    ],
)

grpc_cc_library(
    name = "grpc++_xds_client",
    srcs = [
        "src/cpp/client/xds_credentials.cc",
    ],
    hdrs = [
        "src/cpp/client/secure_credentials.h",
    ],
    external_deps = [
        "absl/container:inlined_vector",
    ],
    language = "c++",
    deps = [
        "grpc++_internals",
    ],
)

grpc_cc_library(
    name = "grpc++_xds_server",
    srcs = [
        "src/cpp/server/xds_server_credentials.cc",
    ],
    hdrs = [
        "src/cpp/server/secure_server_credentials.h",
    ],
    language = "c++",
    public_hdrs = [
        "include/grpcpp/xds_server_builder.h",
    ],
    visibility = ["@grpc:xds"],
    deps = [
        "grpc++_internals",
    ],
)

grpc_cc_library(
    name = "grpc++_unsecure",
    srcs = [
        "src/cpp/client/insecure_credentials.cc",
        "src/cpp/common/insecure_create_auth_context.cc",
        "src/cpp/server/insecure_server_credentials.cc",
    ],
    language = "c++",
    standalone = True,
    tags = ["avoid_dep"],
    visibility = ["@grpc:public"],
    deps = [
        "gpr",
        "grpc++_base_unsecure",
        "grpc++_codegen_base",
        "grpc++_codegen_base_src",
        "grpc++_codegen_proto",
        "grpc_unsecure",
    ],
)

grpc_cc_library(
    name = "grpc++_error_details",
    srcs = [
        "src/cpp/util/error_details.cc",
    ],
    hdrs = [
        "include/grpc++/support/error_details.h",
        "include/grpcpp/support/error_details.h",
    ],
    language = "c++",
    standalone = True,
    visibility = ["@grpc:public"],
    deps = [
        "grpc++",
    ],
)

grpc_cc_library(
    name = "grpc++_alts",
    srcs = [
        "src/cpp/common/alts_context.cc",
        "src/cpp/common/alts_util.cc",
    ],
    hdrs = [
        "include/grpcpp/security/alts_context.h",
        "include/grpcpp/security/alts_util.h",
    ],
    external_deps = [
        "upb_lib",
    ],
    language = "c++",
    standalone = True,
    visibility = ["@grpc:tsi"],
    deps = [
        "alts_upb",
        "alts_util",
        "gpr_base",
        "grpc++",
        "tsi",
    ],
)

grpc_cc_library(
    name = "grpc_csharp_ext",
    srcs = [
        "src/csharp/ext/grpc_csharp_ext.c",
    ],
    language = "csharp",
    deps = [
        "gpr",
        "grpc",
    ],
)

grpc_cc_library(
    name = "census",
    srcs = [
        "src/core/ext/filters/census/grpc_context.cc",
    ],
    language = "c++",
    public_hdrs = [
        "include/grpc/census.h",
    ],
    visibility = ["@grpc:public"],
    deps = [
        "gpr_base",
        "grpc_base",
        "grpc_trace",
    ],
)

grpc_cc_library(
    name = "grpc++_internal_hdrs_only",
    hdrs = [
        "include/grpcpp/impl/codegen/sync.h",
    ],
    external_deps = [
        "absl/synchronization",
    ],
    deps = [
        "gpr_codegen",
    ],
)

grpc_cc_library(
    name = "useful",
    hdrs = ["src/core/lib/gpr/useful.h"],
    language = "c++",
    deps = [
        "gpr_platform",
    ],
)

grpc_cc_library(
    name = "gpr_base",
    srcs = [
        "src/core/lib/gpr/alloc.cc",
        "src/core/lib/gpr/atm.cc",
        "src/core/lib/gpr/cpu_iphone.cc",
        "src/core/lib/gpr/cpu_linux.cc",
        "src/core/lib/gpr/cpu_posix.cc",
        "src/core/lib/gpr/cpu_windows.cc",
        "src/core/lib/gpr/env_linux.cc",
        "src/core/lib/gpr/env_posix.cc",
        "src/core/lib/gpr/env_windows.cc",
        "src/core/lib/gpr/log.cc",
        "src/core/lib/gpr/log_android.cc",
        "src/core/lib/gpr/log_linux.cc",
        "src/core/lib/gpr/log_posix.cc",
        "src/core/lib/gpr/log_windows.cc",
        "src/core/lib/gpr/murmur_hash.cc",
        "src/core/lib/gpr/string.cc",
        "src/core/lib/gpr/string_posix.cc",
        "src/core/lib/gpr/string_util_windows.cc",
        "src/core/lib/gpr/string_windows.cc",
        "src/core/lib/gpr/sync.cc",
        "src/core/lib/gpr/sync_abseil.cc",
        "src/core/lib/gpr/sync_posix.cc",
        "src/core/lib/gpr/sync_windows.cc",
        "src/core/lib/gpr/time.cc",
        "src/core/lib/gpr/time_posix.cc",
        "src/core/lib/gpr/time_precise.cc",
        "src/core/lib/gpr/time_windows.cc",
        "src/core/lib/gpr/tmpfile_msys.cc",
        "src/core/lib/gpr/tmpfile_posix.cc",
        "src/core/lib/gpr/tmpfile_windows.cc",
        "src/core/lib/gpr/wrap_memcpy.cc",
        "src/core/lib/gprpp/arena.cc",
        "src/core/lib/gprpp/examine_stack.cc",
        "src/core/lib/gprpp/fork.cc",
        "src/core/lib/gprpp/global_config_env.cc",
        "src/core/lib/gprpp/host_port.cc",
        "src/core/lib/gprpp/mpscq.cc",
        "src/core/lib/gprpp/stat_posix.cc",
        "src/core/lib/gprpp/stat_windows.cc",
        "src/core/lib/gprpp/status_helper.cc",
        "src/core/lib/gprpp/thd_posix.cc",
        "src/core/lib/gprpp/thd_windows.cc",
        "src/core/lib/gprpp/time_util.cc",
        "src/core/lib/profiling/basic_timers.cc",
        "src/core/lib/profiling/stap_timers.cc",
    ],
    hdrs = [
        "src/core/lib/gpr/alloc.h",
        "src/core/lib/gpr/env.h",
        "src/core/lib/gpr/murmur_hash.h",
        "src/core/lib/gpr/spinlock.h",
        "src/core/lib/gpr/string.h",
        "src/core/lib/gpr/string_windows.h",
        "src/core/lib/gpr/time_precise.h",
        "src/core/lib/gpr/tmpfile.h",
        "src/core/lib/gprpp/arena.h",
        "src/core/lib/gprpp/examine_stack.h",
        "src/core/lib/gprpp/fork.h",
        "src/core/lib/gprpp/global_config.h",
        "src/core/lib/gprpp/global_config_custom.h",
        "src/core/lib/gprpp/global_config_env.h",
        "src/core/lib/gprpp/global_config_generic.h",
        "src/core/lib/gprpp/host_port.h",
        "src/core/lib/gprpp/manual_constructor.h",
        "src/core/lib/gprpp/memory.h",
        "src/core/lib/gprpp/mpscq.h",
        "src/core/lib/gprpp/stat.h",
        "src/core/lib/gprpp/status_helper.h",
        "src/core/lib/gprpp/sync.h",
        "src/core/lib/gprpp/thd.h",
        "src/core/lib/gprpp/time_util.h",
        "src/core/lib/profiling/timers.h",
    ],
    external_deps = [
        "absl/base",
        "absl/base:core_headers",
        "absl/memory",
        "absl/status",
        "absl/strings",
        "absl/strings:cord",
        "absl/strings:str_format",
        "absl/synchronization",
        "absl/time:time",
        "absl/types:optional",
        "upb_lib",
    ],
    language = "c++",
    public_hdrs = GPR_PUBLIC_HDRS,
    visibility = ["@grpc:alt_gpr_base_legacy"],
    deps = [
        "construct_destruct",
        "debug_location",
        "google_api_upb",
        "gpr_codegen",
        "gpr_tls",
        "grpc_codegen",
        "useful",
    ],
)

grpc_cc_library(
    name = "gpr_tls",
    hdrs = ["src/core/lib/gpr/tls.h"],
    deps = ["gpr_platform"],
)

grpc_cc_library(
    name = "chunked_vector",
    hdrs = ["src/core/lib/gprpp/chunked_vector.h"],
    external_deps = ["absl/utility"],
    deps = [
        # TODO(ctiller): weaken this to just arena when that splits into its own target
        "gpr_base",
    ],
)

grpc_cc_library(
    name = "capture",
    external_deps = ["absl/utility"],
    language = "c++",
    public_hdrs = ["src/core/lib/gprpp/capture.h"],
    deps = ["gpr_platform"],
)

grpc_cc_library(
    name = "construct_destruct",
    language = "c++",
    public_hdrs = ["src/core/lib/gprpp/construct_destruct.h"],
)

grpc_cc_library(
    name = "gpr_codegen",
    language = "c++",
    public_hdrs = [
        "include/grpc/impl/codegen/atm.h",
        "include/grpc/impl/codegen/atm_gcc_atomic.h",
        "include/grpc/impl/codegen/atm_gcc_sync.h",
        "include/grpc/impl/codegen/atm_windows.h",
        "include/grpc/impl/codegen/fork.h",
        "include/grpc/impl/codegen/gpr_slice.h",
        "include/grpc/impl/codegen/gpr_types.h",
        "include/grpc/impl/codegen/log.h",
        "include/grpc/impl/codegen/port_platform.h",
        "include/grpc/impl/codegen/sync.h",
        "include/grpc/impl/codegen/sync_abseil.h",
        "include/grpc/impl/codegen/sync_custom.h",
        "include/grpc/impl/codegen/sync_generic.h",
        "include/grpc/impl/codegen/sync_posix.h",
        "include/grpc/impl/codegen/sync_windows.h",
    ],
    visibility = ["@grpc:public"],
)

# A library that vends only port_platform, so that libraries that don't need
# anything else from gpr can still be portable!
grpc_cc_library(
    name = "gpr_platform",
    language = "c++",
    public_hdrs = [
        "include/grpc/impl/codegen/port_platform.h",
        "include/grpc/support/port_platform.h",
    ],
)

grpc_cc_library(
    name = "grpc_trace",
    srcs = ["src/core/lib/debug/trace.cc"],
    hdrs = ["src/core/lib/debug/trace.h"],
    language = "c++",
    public_hdrs = GRPC_PUBLIC_HDRS,
    visibility = ["@grpc:trace"],
    deps = [
        "gpr",
        "grpc_codegen",
    ],
)

grpc_cc_library(
    name = "config",
    srcs = [
        "src/core/lib/config/core_configuration.cc",
    ],
    language = "c++",
    public_hdrs = [
        "src/core/lib/config/core_configuration.h",
    ],
    deps = [
        "channel_init",
        "gpr_base",
        "handshaker_registry",
    ],
)

grpc_cc_library(
    name = "debug_location",
    language = "c++",
    public_hdrs = ["src/core/lib/gprpp/debug_location.h"],
    visibility = ["@grpc:debug_location"],
)

grpc_cc_library(
    name = "overload",
    language = "c++",
    public_hdrs = ["src/core/lib/gprpp/overload.h"],
    deps = ["gpr_platform"],
)

grpc_cc_library(
    name = "match",
    external_deps = [
        "absl/types:variant",
    ],
    language = "c++",
    public_hdrs = ["src/core/lib/gprpp/match.h"],
    deps = [
        "gpr_platform",
        "overload",
    ],
)

grpc_cc_library(
    name = "table",
    external_deps = ["absl/utility"],
    language = "c++",
    public_hdrs = ["src/core/lib/gprpp/table.h"],
    deps = [
        "bitset",
        "gpr_platform",
    ],
)

grpc_cc_library(
    name = "bitset",
    language = "c++",
    public_hdrs = ["src/core/lib/gprpp/bitset.h"],
    deps = [
        "gpr_platform",
        "useful",
    ],
)

grpc_cc_library(
    name = "orphanable",
    language = "c++",
    public_hdrs = ["src/core/lib/gprpp/orphanable.h"],
    visibility = ["@grpc:client_channel"],
    deps = [
        "debug_location",
        "gpr_base",
        "grpc_trace",
        "ref_counted",
        "ref_counted_ptr",
    ],
)

grpc_cc_library(
    name = "ref_counted",
    language = "c++",
    public_hdrs = ["src/core/lib/gprpp/ref_counted.h"],
    deps = [
        "atomic_utils",
        "debug_location",
        "gpr_base",
        "grpc_trace",
        "ref_counted_ptr",
    ],
)

grpc_cc_library(
    name = "dual_ref_counted",
    language = "c++",
    public_hdrs = ["src/core/lib/gprpp/dual_ref_counted.h"],
    deps = [
        "debug_location",
        "gpr_base",
        "grpc_trace",
        "orphanable",
        "ref_counted_ptr",
    ],
)

grpc_cc_library(
    name = "ref_counted_ptr",
    language = "c++",
    public_hdrs = ["src/core/lib/gprpp/ref_counted_ptr.h"],
    visibility = ["@grpc:ref_counted_ptr"],
    deps = [
        "gpr_base",
    ],
)

grpc_cc_library(
    name = "handshaker_factory",
    language = "c++",
    public_hdrs = [
        "src/core/lib/channel/handshaker_factory.h",
    ],
    deps = [
        "gpr_base",
    ],
)

grpc_cc_library(
    name = "handshaker_registry",
    srcs = [
        "src/core/lib/channel/handshaker_registry.cc",
    ],
    language = "c++",
    public_hdrs = [
        "src/core/lib/channel/handshaker_registry.h",
    ],
    deps = [
        "gpr_base",
        "handshaker_factory",
    ],
)

grpc_cc_library(
    name = "memory_quota",
    srcs = [
        "src/core/lib/resource_quota/memory_quota.cc",
    ],
    hdrs = [
        "src/core/lib/resource_quota/memory_quota.h",
    ],
    deps = [
        "dual_ref_counted",
        "gpr_base",
        "orphanable",
        "ref_counted_ptr",
        "slice_refcount",
        "useful",
        "//src/core/lib/promise:activity",
        "//src/core/lib/promise:exec_ctx_wakeup_scheduler",
        "//src/core/lib/promise:loop",
        "//src/core/lib/promise:poll",
        "//src/core/lib/promise:race",
        "//src/core/lib/promise:seq",
    ],
)

grpc_cc_library(
    name = "thread_quota",
    srcs = [
        "src/core/lib/resource_quota/thread_quota.cc",
    ],
    hdrs = [
        "src/core/lib/resource_quota/thread_quota.h",
    ],
    deps = [
        "gpr_base",
        "ref_counted",
    ],
)

grpc_cc_library(
    name = "resource_quota",
    srcs = [
        "src/core/lib/resource_quota/resource_quota.cc",
    ],
    hdrs = [
        "src/core/lib/resource_quota/resource_quota.h",
    ],
    deps = [
        "gpr_base",
        "memory_quota",
        "ref_counted",
        "thread_quota",
    ],
)

grpc_cc_library(
    name = "slice_refcount",
    srcs = [
        "src/core/lib/slice/slice_refcount.cc",
        "src/core/lib/slice/static_slice.cc",
    ],
    hdrs = [
        "src/core/lib/slice/slice_refcount.h",
        "src/core/lib/slice/slice_refcount_base.h",
        "src/core/lib/slice/slice_utils.h",
        "src/core/lib/slice/static_slice.h",
    ],
    public_hdrs = [
        "include/grpc/slice.h",
    ],
    deps = [
        "gpr_base",
        "ref_counted",
    ],
)

grpc_cc_library(
    name = "slice",
    srcs = [
        "src/core/lib/slice/slice.cc",
        "src/core/lib/slice/slice_string_helpers.cc",
    ],
    hdrs = [
        "src/core/lib/slice/slice_internal.h",
        "src/core/lib/slice/slice_string_helpers.h",
    ],
    deps = [
        "gpr_base",
        "ref_counted",
        "slice_refcount",
    ],
)

grpc_cc_library(
    name = "error",
    srcs = [
        "src/core/lib/iomgr/error.cc",
    ],
    hdrs = [
        "src/core/lib/iomgr/error.h",
        "src/core/lib/iomgr/error_internal.h",
    ],
    deps = [
        "gpr",
        "grpc_codegen",
        "grpc_trace",
        "slice",
        "slice_refcount",
        "useful",
    ],
)

grpc_cc_library(
    name = "closure",
    hdrs = [
        "src/core/lib/iomgr/closure.h",
    ],
    deps = [
        "error",
        "gpr",
    ],
)

grpc_cc_library(
<<<<<<< HEAD
    name = "grpc_service_config",
    srcs = [
        "src/core/ext/filters/server_config_selector/server_config_selector_filter.cc",
        "src/core/ext/service_config/server_config_selector.cc",
        "src/core/ext/service_config/service_config.cc",
        "src/core/ext/service_config/service_config_parser.cc",
    ],
    hdrs = [
        "src/core/ext/filters/server_config_selector/server_config_selector_filter.h",
        "src/core/ext/service_config/server_config_call_data.h",
        "src/core/ext/service_config/server_config_selector.h",
        "src/core/ext/service_config/service_config.h",
        "src/core/ext/service_config/service_config_parser.h",
    ],
    external_deps = [
        "absl/container:inlined_vector",
        "absl/strings",
    ],
    deps = [
        "config",
        "debug_location",
        "gpr_base",
        "grpc_base_c",
        "grpc_trace",
    ],
)

grpc_cc_library(
    name = "slice_refcount",
=======
    name = "exec_ctx",
>>>>>>> f0a06287
    srcs = [
        "src/core/lib/iomgr/combiner.cc",
        "src/core/lib/iomgr/exec_ctx.cc",
        "src/core/lib/iomgr/executor.cc",
        "src/core/lib/iomgr/iomgr_internal.cc",
    ],
    hdrs = [
        "src/core/lib/iomgr/combiner.h",
        "src/core/lib/iomgr/exec_ctx.h",
        "src/core/lib/iomgr/executor.h",
        "src/core/lib/iomgr/iomgr_internal.h",
    ],
    deps = [
        "closure",
        "error",
        "gpr_base",
        "gpr_tls",
        "useful",
    ],
)

grpc_cc_library(
    name = "grpc_base",
    srcs = [
        "src/core/lib/address_utils/parse_address.cc",
        "src/core/lib/address_utils/sockaddr_utils.cc",
        "src/core/lib/avl/avl.cc",
        "src/core/lib/backoff/backoff.cc",
        "src/core/lib/channel/channel_args.cc",
        "src/core/lib/channel/channel_stack.cc",
        "src/core/lib/channel/channel_stack_builder.cc",
        "src/core/lib/channel/channel_trace.cc",
        "src/core/lib/channel/channelz.cc",
        "src/core/lib/channel/channelz_registry.cc",
        "src/core/lib/channel/connected_channel.cc",
        "src/core/lib/channel/handshaker.cc",
        "src/core/lib/channel/status_util.cc",
        "src/core/lib/compression/compression.cc",
        "src/core/lib/compression/compression_args.cc",
        "src/core/lib/compression/compression_internal.cc",
        "src/core/lib/compression/message_compress.cc",
        "src/core/lib/compression/stream_compression.cc",
        "src/core/lib/compression/stream_compression_gzip.cc",
        "src/core/lib/compression/stream_compression_identity.cc",
        "src/core/lib/debug/stats.cc",
        "src/core/lib/debug/stats_data.cc",
        "src/core/lib/event_engine/endpoint_config.cc",
        "src/core/lib/event_engine/event_engine.cc",
        "src/core/lib/event_engine/sockaddr.cc",
        "src/core/lib/http/format_request.cc",
        "src/core/lib/http/httpcli.cc",
        "src/core/lib/http/parser.cc",
        "src/core/lib/iomgr/buffer_list.cc",
        "src/core/lib/iomgr/call_combiner.cc",
        "src/core/lib/iomgr/cfstream_handle.cc",
        "src/core/lib/iomgr/dualstack_socket_posix.cc",
        "src/core/lib/iomgr/endpoint.cc",
        "src/core/lib/iomgr/endpoint_cfstream.cc",
        "src/core/lib/iomgr/endpoint_pair_event_engine.cc",
        "src/core/lib/iomgr/endpoint_pair_posix.cc",
        "src/core/lib/iomgr/endpoint_pair_windows.cc",
        "src/core/lib/iomgr/error_cfstream.cc",
        "src/core/lib/iomgr/ev_apple.cc",
        "src/core/lib/iomgr/ev_epoll1_linux.cc",
        "src/core/lib/iomgr/ev_epollex_linux.cc",
        "src/core/lib/iomgr/ev_poll_posix.cc",
        "src/core/lib/iomgr/ev_posix.cc",
        "src/core/lib/iomgr/ev_windows.cc",
        "src/core/lib/iomgr/event_engine/closure.cc",
        "src/core/lib/iomgr/event_engine/endpoint.cc",
        "src/core/lib/iomgr/event_engine/iomgr.cc",
        "src/core/lib/iomgr/event_engine/pollset.cc",
        "src/core/lib/iomgr/event_engine/resolved_address_internal.cc",
        "src/core/lib/iomgr/event_engine/resolver.cc",
        "src/core/lib/iomgr/event_engine/tcp.cc",
        "src/core/lib/iomgr/event_engine/timer.cc",
        "src/core/lib/iomgr/executor/mpmcqueue.cc",
        "src/core/lib/iomgr/executor/threadpool.cc",
        "src/core/lib/iomgr/fork_posix.cc",
        "src/core/lib/iomgr/fork_windows.cc",
        "src/core/lib/iomgr/gethostname_fallback.cc",
        "src/core/lib/iomgr/gethostname_host_name_max.cc",
        "src/core/lib/iomgr/gethostname_sysconf.cc",
        "src/core/lib/iomgr/grpc_if_nametoindex_posix.cc",
        "src/core/lib/iomgr/grpc_if_nametoindex_unsupported.cc",
        "src/core/lib/iomgr/internal_errqueue.cc",
        "src/core/lib/iomgr/iocp_windows.cc",
        "src/core/lib/iomgr/iomgr.cc",
        "src/core/lib/iomgr/iomgr_custom.cc",
        "src/core/lib/iomgr/iomgr_posix.cc",
        "src/core/lib/iomgr/iomgr_posix_cfstream.cc",
        "src/core/lib/iomgr/iomgr_windows.cc",
        "src/core/lib/iomgr/is_epollexclusive_available.cc",
        "src/core/lib/iomgr/load_file.cc",
        "src/core/lib/iomgr/lockfree_event.cc",
        "src/core/lib/iomgr/polling_entity.cc",
        "src/core/lib/iomgr/pollset.cc",
        "src/core/lib/iomgr/pollset_custom.cc",
        "src/core/lib/iomgr/pollset_set.cc",
        "src/core/lib/iomgr/pollset_set_custom.cc",
        "src/core/lib/iomgr/pollset_set_windows.cc",
        "src/core/lib/iomgr/pollset_windows.cc",
        "src/core/lib/iomgr/resolve_address.cc",
        "src/core/lib/iomgr/resolve_address_custom.cc",
        "src/core/lib/iomgr/resolve_address_posix.cc",
        "src/core/lib/iomgr/resolve_address_windows.cc",
        "src/core/lib/iomgr/resource_quota.cc",
        "src/core/lib/iomgr/socket_factory_posix.cc",
        "src/core/lib/iomgr/socket_mutator.cc",
        "src/core/lib/iomgr/socket_utils_common_posix.cc",
        "src/core/lib/iomgr/socket_utils_linux.cc",
        "src/core/lib/iomgr/socket_utils_posix.cc",
        "src/core/lib/iomgr/socket_utils_windows.cc",
        "src/core/lib/iomgr/socket_windows.cc",
        "src/core/lib/iomgr/tcp_client.cc",
        "src/core/lib/iomgr/tcp_client_cfstream.cc",
        "src/core/lib/iomgr/tcp_client_custom.cc",
        "src/core/lib/iomgr/tcp_client_posix.cc",
        "src/core/lib/iomgr/tcp_client_windows.cc",
        "src/core/lib/iomgr/tcp_custom.cc",
        "src/core/lib/iomgr/tcp_posix.cc",
        "src/core/lib/iomgr/tcp_server.cc",
        "src/core/lib/iomgr/tcp_server_custom.cc",
        "src/core/lib/iomgr/tcp_server_posix.cc",
        "src/core/lib/iomgr/tcp_server_utils_posix_common.cc",
        "src/core/lib/iomgr/tcp_server_utils_posix_ifaddrs.cc",
        "src/core/lib/iomgr/tcp_server_utils_posix_noifaddrs.cc",
        "src/core/lib/iomgr/tcp_server_windows.cc",
        "src/core/lib/iomgr/tcp_windows.cc",
        "src/core/lib/iomgr/time_averaged_stats.cc",
        "src/core/lib/iomgr/timer.cc",
        "src/core/lib/iomgr/timer_custom.cc",
        "src/core/lib/iomgr/timer_generic.cc",
        "src/core/lib/iomgr/timer_heap.cc",
        "src/core/lib/iomgr/timer_manager.cc",
        "src/core/lib/iomgr/udp_server.cc",
        "src/core/lib/iomgr/unix_sockets_posix.cc",
        "src/core/lib/iomgr/unix_sockets_posix_noop.cc",
        "src/core/lib/iomgr/wakeup_fd_eventfd.cc",
        "src/core/lib/iomgr/wakeup_fd_nospecial.cc",
        "src/core/lib/iomgr/wakeup_fd_pipe.cc",
        "src/core/lib/iomgr/wakeup_fd_posix.cc",
        "src/core/lib/iomgr/work_serializer.cc",
        "src/core/lib/json/json_reader.cc",
        "src/core/lib/json/json_util.cc",
        "src/core/lib/json/json_writer.cc",
        "src/core/lib/slice/b64.cc",
        "src/core/lib/slice/percent_encoding.cc",
        "src/core/lib/slice/slice_api.cc",
        "src/core/lib/slice/slice_buffer.cc",
        "src/core/lib/slice/slice_intern.cc",
        "src/core/lib/slice/slice_split.cc",
        "src/core/lib/surface/api_trace.cc",
        "src/core/lib/surface/builtins.cc",
        "src/core/lib/surface/byte_buffer.cc",
        "src/core/lib/surface/byte_buffer_reader.cc",
        "src/core/lib/surface/call.cc",
        "src/core/lib/surface/call_details.cc",
        "src/core/lib/surface/call_log_batch.cc",
        "src/core/lib/surface/channel.cc",
        "src/core/lib/surface/channel_ping.cc",
        "src/core/lib/surface/completion_queue.cc",
        "src/core/lib/surface/completion_queue_factory.cc",
        "src/core/lib/surface/event_string.cc",
        "src/core/lib/surface/lame_client.cc",
        "src/core/lib/surface/metadata_array.cc",
        "src/core/lib/surface/server.cc",
        "src/core/lib/surface/validate_metadata.cc",
        "src/core/lib/surface/version.cc",
        "src/core/lib/transport/bdp_estimator.cc",
        "src/core/lib/transport/byte_stream.cc",
        "src/core/lib/transport/connectivity_state.cc",
        "src/core/lib/transport/error_utils.cc",
        "src/core/lib/transport/metadata.cc",
        "src/core/lib/transport/metadata_batch.cc",
        "src/core/lib/transport/pid_controller.cc",
        "src/core/lib/transport/static_metadata.cc",
        "src/core/lib/transport/status_conversion.cc",
        "src/core/lib/transport/status_metadata.cc",
        "src/core/lib/transport/timeout_encoding.cc",
        "src/core/lib/transport/transport.cc",
        "src/core/lib/transport/transport_op_string.cc",
        "src/core/lib/uri/uri_parser.cc",
    ],
    hdrs = [
        "src/core/lib/transport/error_utils.h",
        "src/core/lib/transport/http2_errors.h",
        "src/core/lib/address_utils/parse_address.h",
        "src/core/lib/address_utils/sockaddr_utils.h",
        "src/core/lib/avl/avl.h",
        "src/core/lib/backoff/backoff.h",
        "src/core/lib/channel/call_tracer.h",
        "src/core/lib/channel/channel_args.h",
        "src/core/lib/channel/channel_stack.h",
        "src/core/lib/channel/channel_stack_builder.h",
        "src/core/lib/channel/channel_trace.h",
        "src/core/lib/channel/channelz.h",
        "src/core/lib/channel/channelz_registry.h",
        "src/core/lib/channel/connected_channel.h",
        "src/core/lib/channel/context.h",
        "src/core/lib/channel/handshaker.h",
        "src/core/lib/channel/status_util.h",
        "src/core/lib/slice/slice_split.h",
        "src/core/lib/compression/algorithm_metadata.h",
        "src/core/lib/compression/compression_args.h",
        "src/core/lib/compression/compression_internal.h",
        "src/core/lib/compression/message_compress.h",
        "src/core/lib/compression/stream_compression.h",
        "src/core/lib/compression/stream_compression_gzip.h",
        "src/core/lib/compression/stream_compression_identity.h",
        "src/core/lib/debug/stats.h",
        "src/core/lib/debug/stats_data.h",
        "src/core/lib/event_engine/endpoint_config_internal.h",
        "src/core/lib/event_engine/sockaddr.h",
        "src/core/lib/http/format_request.h",
        "src/core/lib/http/httpcli.h",
        "src/core/lib/http/parser.h",
        "src/core/lib/iomgr/block_annotate.h",
        "src/core/lib/iomgr/buffer_list.h",
        "src/core/lib/iomgr/call_combiner.h",
        "src/core/lib/iomgr/cfstream_handle.h",
        "src/core/lib/iomgr/dynamic_annotations.h",
        "src/core/lib/iomgr/endpoint.h",
        "src/core/lib/iomgr/endpoint_cfstream.h",
        "src/core/lib/iomgr/endpoint_pair.h",
        "src/core/lib/iomgr/error_cfstream.h",
        "src/core/lib/iomgr/ev_apple.h",
        "src/core/lib/iomgr/ev_epoll1_linux.h",
        "src/core/lib/iomgr/ev_epollex_linux.h",
        "src/core/lib/iomgr/ev_poll_posix.h",
        "src/core/lib/iomgr/ev_posix.h",
        "src/core/lib/iomgr/event_engine/closure.h",
        "src/core/lib/iomgr/event_engine/endpoint.h",
        "src/core/lib/iomgr/event_engine/iomgr.h",
        "src/core/lib/iomgr/event_engine/pollset.h",
        "src/core/lib/iomgr/event_engine/promise.h",
        "src/core/lib/iomgr/event_engine/resolved_address_internal.h",
        "src/core/lib/iomgr/executor/mpmcqueue.h",
        "src/core/lib/iomgr/executor/threadpool.h",
        "src/core/lib/iomgr/gethostname.h",
        "src/core/lib/iomgr/grpc_if_nametoindex.h",
        "src/core/lib/iomgr/internal_errqueue.h",
        "src/core/lib/iomgr/iocp_windows.h",
        "src/core/lib/iomgr/iomgr.h",
        "src/core/lib/iomgr/iomgr_custom.h",
        "src/core/lib/iomgr/is_epollexclusive_available.h",
        "src/core/lib/iomgr/load_file.h",
        "src/core/lib/iomgr/lockfree_event.h",
        "src/core/lib/iomgr/nameser.h",
        "src/core/lib/iomgr/polling_entity.h",
        "src/core/lib/iomgr/pollset.h",
        "src/core/lib/iomgr/pollset_custom.h",
        "src/core/lib/iomgr/pollset_set.h",
        "src/core/lib/iomgr/pollset_set_custom.h",
        "src/core/lib/iomgr/pollset_set_windows.h",
        "src/core/lib/iomgr/pollset_windows.h",
        "src/core/lib/iomgr/port.h",
        "src/core/lib/iomgr/python_util.h",
        "src/core/lib/iomgr/resolve_address.h",
        "src/core/lib/iomgr/resolve_address_custom.h",
        "src/core/lib/iomgr/resource_quota.h",
        "src/core/lib/iomgr/sockaddr.h",
        "src/core/lib/iomgr/sockaddr_posix.h",
        "src/core/lib/iomgr/sockaddr_windows.h",
        "src/core/lib/iomgr/socket_factory_posix.h",
        "src/core/lib/iomgr/socket_mutator.h",
        "src/core/lib/iomgr/socket_utils.h",
        "src/core/lib/iomgr/socket_utils_posix.h",
        "src/core/lib/iomgr/socket_windows.h",
        "src/core/lib/iomgr/sys_epoll_wrapper.h",
        "src/core/lib/iomgr/tcp_client.h",
        "src/core/lib/iomgr/tcp_client_posix.h",
        "src/core/lib/iomgr/tcp_custom.h",
        "src/core/lib/iomgr/tcp_posix.h",
        "src/core/lib/iomgr/tcp_server.h",
        "src/core/lib/iomgr/tcp_server_utils_posix.h",
        "src/core/lib/iomgr/tcp_windows.h",
        "src/core/lib/iomgr/time_averaged_stats.h",
        "src/core/lib/iomgr/timer.h",
        "src/core/lib/iomgr/timer_custom.h",
        "src/core/lib/iomgr/timer_generic.h",
        "src/core/lib/iomgr/timer_heap.h",
        "src/core/lib/iomgr/timer_manager.h",
        "src/core/lib/iomgr/udp_server.h",
        "src/core/lib/iomgr/unix_sockets_posix.h",
        "src/core/lib/iomgr/wakeup_fd_pipe.h",
        "src/core/lib/iomgr/wakeup_fd_posix.h",
        "src/core/lib/iomgr/work_serializer.h",
        "src/core/lib/json/json.h",
        "src/core/lib/json/json_util.h",
        "src/core/lib/slice/b64.h",
        "src/core/lib/slice/percent_encoding.h",
        "src/core/lib/surface/api_trace.h",
        "src/core/lib/surface/builtins.h",
        "src/core/lib/surface/call.h",
        "src/core/lib/surface/call_test_only.h",
        "src/core/lib/surface/channel.h",
        "src/core/lib/surface/completion_queue.h",
        "src/core/lib/surface/completion_queue_factory.h",
        "src/core/lib/surface/event_string.h",
        "src/core/lib/surface/init.h",
        "src/core/lib/surface/lame_client.h",
        "src/core/lib/surface/server.h",
        "src/core/lib/surface/validate_metadata.h",
        "src/core/lib/transport/bdp_estimator.h",
        "src/core/lib/transport/byte_stream.h",
        "src/core/lib/transport/connectivity_state.h",
        "src/core/lib/transport/metadata.h",
        "src/core/lib/transport/metadata_batch.h",
        "src/core/lib/transport/pid_controller.h",
        "src/core/lib/transport/static_metadata.h",
        "src/core/lib/transport/status_conversion.h",
        "src/core/lib/transport/status_metadata.h",
        "src/core/lib/transport/timeout_encoding.h",
        "src/core/lib/transport/transport.h",
        "src/core/lib/transport/transport_impl.h",
        "src/core/lib/uri/uri_parser.h",
    ] +
    # TODO(ctiller): remove these
    # These headers used to be vended by this target, but they have been split
    # out into separate targets now. In order to transition downstream code, we
    # re-export these headers from here for now, and when LSC's have completed
    # to clean this up, we'll remove these.
    [
        "src/core/lib/iomgr/closure.h",
        "src/core/lib/iomgr/error.h",
        "src/core/lib/iomgr/error_internal.h",
        "src/core/lib/slice/slice_internal.h",
        "src/core/lib/slice/slice_string_helpers.h",
        "src/core/lib/iomgr/exec_ctx.h",
        "src/core/lib/iomgr/executor.h",
        "src/core/lib/iomgr/combiner.h",
        "src/core/lib/iomgr/iomgr_internal.h",
    ],
    external_deps = [
        "absl/container:flat_hash_map",
        "absl/container:inlined_vector",
        "absl/functional:bind_front",
        "absl/memory",
        "absl/status:statusor",
        "absl/status",
        "absl/strings:str_format",
        "absl/strings",
        "absl/types:optional",
        "madler_zlib",
    ],
    language = "c++",
    public_hdrs = GRPC_PUBLIC_HDRS + GRPC_PUBLIC_EVENT_ENGINE_HDRS,
    visibility = ["@grpc:alt_grpc_base_legacy"],
    deps = [
        "bitset",
        "channel_stack_type",
        "closure",
        "config",
        "dual_ref_counted",
        "error",
        "exec_ctx",
        "gpr_base",
        "gpr_codegen",
        "gpr_tls",
        "grpc_codegen",
        "grpc_trace",
        "orphanable",
        "ref_counted",
        "ref_counted_ptr",
        "slice",
        "slice_refcount",
        "table",
        "useful",
    ],
)

grpc_cc_library(
    name = "channel_stack_type",
    srcs = [
        "src/core/lib/surface/channel_stack_type.cc",
    ],
    hdrs = [
        "src/core/lib/surface/channel_stack_type.h",
    ],
    language = "c++",
    deps = [
        "gpr_base",
    ],
)

grpc_cc_library(
    name = "channel_init",
    srcs = [
        "src/core/lib/surface/channel_init.cc",
    ],
    hdrs = [
        "src/core/lib/surface/channel_init.h",
    ],
    language = "c++",
    deps = [
        "channel_stack_type",
        "gpr_base",
    ],
)

grpc_cc_library(
    name = "grpc_common",
    language = "c++",
    deps = [
        "grpc_base",
        # standard plugins
        "census",
        "grpc_deadline_filter",
        "grpc_client_authority_filter",
        "grpc_lb_policy_pick_first",
        "grpc_lb_policy_priority",
        "grpc_lb_policy_ring_hash",
        "grpc_lb_policy_round_robin",
        "grpc_lb_policy_weighted_target",
        "grpc_client_idle_filter",
        "grpc_max_age_filter",
        "grpc_message_size_filter",
        "grpc_resolver_dns_ares",
        "grpc_resolver_fake",
        "grpc_resolver_dns_native",
        "grpc_resolver_sockaddr",
        "grpc_transport_chttp2_client_insecure",
        "grpc_transport_chttp2_server_insecure",
        "grpc_transport_inproc",
        "grpc_fault_injection_filter",
        "grpc_workaround_cronet_compression_filter",
        "grpc_server_backward_compatibility",
    ],
)

grpc_cc_library(
    name = "grpc_client_channel",
    srcs = [
        "src/core/ext/filters/client_channel/backend_metric.cc",
        "src/core/ext/filters/client_channel/backup_poller.cc",
        "src/core/ext/filters/client_channel/channel_connectivity.cc",
        "src/core/ext/filters/client_channel/client_channel.cc",
        "src/core/ext/filters/client_channel/client_channel_channelz.cc",
        "src/core/ext/filters/client_channel/client_channel_factory.cc",
        "src/core/ext/filters/client_channel/client_channel_plugin.cc",
        "src/core/ext/filters/client_channel/config_selector.cc",
        "src/core/ext/filters/client_channel/dynamic_filters.cc",
        "src/core/ext/filters/client_channel/global_subchannel_pool.cc",
        "src/core/ext/filters/client_channel/health/health_check_client.cc",
        "src/core/ext/filters/client_channel/http_connect_handshaker.cc",
        "src/core/ext/filters/client_channel/http_proxy.cc",
        "src/core/ext/filters/client_channel/lb_policy.cc",
        "src/core/ext/filters/client_channel/lb_policy/child_policy_handler.cc",
        "src/core/ext/filters/client_channel/lb_policy_registry.cc",
        "src/core/ext/filters/client_channel/local_subchannel_pool.cc",
        "src/core/ext/filters/client_channel/proxy_mapper_registry.cc",
        "src/core/ext/filters/client_channel/resolver.cc",
        "src/core/ext/filters/client_channel/resolver_registry.cc",
        "src/core/ext/filters/client_channel/resolver_result_parsing.cc",
        "src/core/ext/filters/client_channel/retry_filter.cc",
        "src/core/ext/filters/client_channel/retry_service_config.cc",
        "src/core/ext/filters/client_channel/retry_throttle.cc",
        "src/core/ext/filters/client_channel/server_address.cc",
        "src/core/ext/filters/client_channel/service_config_channel_arg_filter.cc",
        "src/core/ext/filters/client_channel/subchannel.cc",
        "src/core/ext/filters/client_channel/subchannel_pool_interface.cc",
    ],
    hdrs = [
        "src/core/ext/filters/client_channel/backend_metric.h",
        "src/core/ext/filters/client_channel/backup_poller.h",
        "src/core/ext/filters/client_channel/client_channel.h",
        "src/core/ext/filters/client_channel/client_channel_channelz.h",
        "src/core/ext/filters/client_channel/client_channel_factory.h",
        "src/core/ext/filters/client_channel/config_selector.h",
        "src/core/ext/filters/client_channel/connector.h",
        "src/core/ext/filters/client_channel/dynamic_filters.h",
        "src/core/ext/filters/client_channel/global_subchannel_pool.h",
        "src/core/ext/filters/client_channel/health/health_check_client.h",
        "src/core/ext/filters/client_channel/http_connect_handshaker.h",
        "src/core/ext/filters/client_channel/http_proxy.h",
        "src/core/ext/filters/client_channel/lb_policy.h",
        "src/core/ext/filters/client_channel/lb_policy/child_policy_handler.h",
        "src/core/ext/filters/client_channel/lb_policy_factory.h",
        "src/core/ext/filters/client_channel/lb_policy_registry.h",
        "src/core/ext/filters/client_channel/local_subchannel_pool.h",
        "src/core/ext/filters/client_channel/proxy_mapper.h",
        "src/core/ext/filters/client_channel/proxy_mapper_registry.h",
        "src/core/ext/filters/client_channel/resolver.h",
        "src/core/ext/filters/client_channel/resolver_factory.h",
        "src/core/ext/filters/client_channel/resolver_registry.h",
        "src/core/ext/filters/client_channel/resolver_result_parsing.h",
        "src/core/ext/filters/client_channel/retry_filter.h",
        "src/core/ext/filters/client_channel/retry_service_config.h",
        "src/core/ext/filters/client_channel/retry_throttle.h",
        "src/core/ext/filters/client_channel/server_address.h",
        "src/core/ext/filters/client_channel/service_config_call_data.h",
        "src/core/ext/filters/client_channel/subchannel.h",
        "src/core/ext/filters/client_channel/subchannel_interface.h",
        "src/core/ext/filters/client_channel/subchannel_pool_interface.h",
    ],
    external_deps = [
        "absl/container:inlined_vector",
        "absl/strings",
        "absl/strings:str_format",
        "absl/types:optional",
        "absl/status:statusor",
        "upb_lib",
    ],
    language = "c++",
    visibility = ["@grpc:client_channel"],
    deps = [
        "config",
        "debug_location",
        "error",
        "gpr_base",
        "grpc_base",
        "grpc_client_authority_filter",
        "grpc_deadline_filter",
        "grpc_health_upb",
        "grpc_service_config",
        "grpc_trace",
        "handshaker_registry",
        "orphanable",
        "ref_counted",
        "ref_counted_ptr",
        "slice",
        "udpa_orca_upb",
        "useful",
    ],
)

grpc_cc_library(
    name = "grpc_client_idle_filter",
    srcs = [
        "src/core/ext/filters/client_idle/client_idle_filter.cc",
    ],
    language = "c++",
    deps = [
        "config",
        "gpr_base",
        "grpc_base",
    ],
)

grpc_cc_library(
    name = "grpc_max_age_filter",
    srcs = [
        "src/core/ext/filters/max_age/max_age_filter.cc",
    ],
    hdrs = [
        "src/core/ext/filters/max_age/max_age_filter.h",
    ],
    language = "c++",
    deps = [
        "config",
        "gpr_base",
        "grpc_base",
    ],
)

grpc_cc_library(
    name = "grpc_deadline_filter",
    srcs = [
        "src/core/ext/filters/deadline/deadline_filter.cc",
    ],
    hdrs = [
        "src/core/ext/filters/deadline/deadline_filter.h",
    ],
    language = "c++",
    deps = [
        "config",
        "gpr_base",
        "grpc_base",
        "slice",
    ],
)

grpc_cc_library(
    name = "grpc_client_authority_filter",
    srcs = [
        "src/core/ext/filters/http/client_authority_filter.cc",
    ],
    hdrs = [
        "src/core/ext/filters/http/client_authority_filter.h",
    ],
    language = "c++",
    deps = [
        "channel_stack_type",
        "config",
        "gpr_base",
        "grpc_base",
        "slice",
    ],
)

grpc_cc_library(
    name = "grpc_message_size_filter",
    srcs = [
        "src/core/ext/filters/message_size/message_size_filter.cc",
    ],
    hdrs = [
        "src/core/ext/filters/message_size/message_size_filter.h",
    ],
    external_deps = ["absl/strings:str_format"],
    language = "c++",
    deps = [
        "config",
        "gpr_base",
        "grpc_base",
        "grpc_client_channel",
        "grpc_codegen",
        "grpc_service_config",
        "ref_counted",
        "ref_counted_ptr",
    ],
)

grpc_cc_library(
    name = "grpc_fault_injection_filter",
    srcs = [
        "src/core/ext/filters/fault_injection/fault_injection_filter.cc",
        "src/core/ext/filters/fault_injection/service_config_parser.cc",
    ],
    hdrs = [
        "src/core/ext/filters/fault_injection/fault_injection_filter.h",
        "src/core/ext/filters/fault_injection/service_config_parser.h",
    ],
    external_deps = ["absl/strings"],
    language = "c++",
    deps = [
        "gpr_base",
        "grpc_base",
        "grpc_client_channel",
        "grpc_service_config",
    ],
)

grpc_cc_library(
    name = "grpc_http_filters",
    srcs = [
        "src/core/ext/filters/http/client/http_client_filter.cc",
        "src/core/ext/filters/http/http_filters_plugin.cc",
        "src/core/ext/filters/http/message_compress/message_compress_filter.cc",
        "src/core/ext/filters/http/message_compress/message_decompress_filter.cc",
        "src/core/ext/filters/http/server/http_server_filter.cc",
    ],
    hdrs = [
        "src/core/ext/filters/http/client/http_client_filter.h",
        "src/core/ext/filters/http/message_compress/message_compress_filter.h",
        "src/core/ext/filters/http/message_compress/message_decompress_filter.h",
        "src/core/ext/filters/http/server/http_server_filter.h",
    ],
    external_deps = [
        "absl/strings:str_format",
        "absl/strings",
        "absl/types:optional",
    ],
    language = "c++",
    deps = [
        "config",
        "gpr_base",
        "grpc_base",
        "grpc_message_size_filter",
        "slice",
    ],
)

grpc_cc_library(
    name = "grpc_workaround_cronet_compression_filter",
    srcs = [
        "src/core/ext/filters/workarounds/workaround_cronet_compression_filter.cc",
    ],
    hdrs = [
        "src/core/ext/filters/workarounds/workaround_cronet_compression_filter.h",
    ],
    language = "c++",
    deps = [
        "config",
        "gpr_base",
        "grpc_base",
        "grpc_server_backward_compatibility",
    ],
)

grpc_cc_library(
    name = "grpc_codegen",
    language = "c++",
    public_hdrs = [
        "include/grpc/impl/codegen/byte_buffer.h",
        "include/grpc/impl/codegen/byte_buffer_reader.h",
        "include/grpc/impl/codegen/compression_types.h",
        "include/grpc/impl/codegen/connectivity_state.h",
        "include/grpc/impl/codegen/grpc_types.h",
        "include/grpc/impl/codegen/propagation_bits.h",
        "include/grpc/impl/codegen/status.h",
        "include/grpc/impl/codegen/slice.h",
    ],
    visibility = ["@grpc:public"],
    deps = [
        "gpr_codegen",
    ],
)

grpc_cc_library(
    name = "grpc_grpclb_balancer_addresses",
    srcs = [
        "src/core/ext/filters/client_channel/lb_policy/grpclb/grpclb_balancer_addresses.cc",
    ],
    hdrs = [
        "src/core/ext/filters/client_channel/lb_policy/grpclb/grpclb_balancer_addresses.h",
    ],
    language = "c++",
    visibility = ["@grpc:grpclb"],
    deps = [
        "gpr_base",
        "grpc_base",
        "grpc_client_channel",
        "useful",
    ],
)

grpc_cc_library(
    name = "grpc_lb_policy_grpclb",
    srcs = [
        "src/core/ext/filters/client_channel/lb_policy/grpclb/client_load_reporting_filter.cc",
        "src/core/ext/filters/client_channel/lb_policy/grpclb/grpclb.cc",
        "src/core/ext/filters/client_channel/lb_policy/grpclb/grpclb_channel.cc",
        "src/core/ext/filters/client_channel/lb_policy/grpclb/grpclb_client_stats.cc",
        "src/core/ext/filters/client_channel/lb_policy/grpclb/load_balancer_api.cc",
    ],
    hdrs = [
        "src/core/ext/filters/client_channel/lb_policy/grpclb/client_load_reporting_filter.h",
        "src/core/ext/filters/client_channel/lb_policy/grpclb/grpclb.h",
        "src/core/ext/filters/client_channel/lb_policy/grpclb/grpclb_channel.h",
        "src/core/ext/filters/client_channel/lb_policy/grpclb/grpclb_client_stats.h",
        "src/core/ext/filters/client_channel/lb_policy/grpclb/load_balancer_api.h",
    ],
    external_deps = [
        "absl/memory",
        "absl/container:inlined_vector",
        "absl/strings",
        "absl/strings:str_format",
        "upb_lib",
    ],
    language = "c++",
    deps = [
        "config",
        "error",
        "google_api_upb",
        "gpr_base",
        "grpc_base",
        "grpc_client_channel",
        "grpc_grpclb_balancer_addresses",
        "grpc_lb_upb",
        "grpc_resolver_fake",
        "grpc_transport_chttp2_client_insecure",
        "orphanable",
        "ref_counted_ptr",
        "slice",
    ],
)

grpc_cc_library(
    name = "grpc_lb_policy_grpclb_secure",
    srcs = [
        "src/core/ext/filters/client_channel/lb_policy/grpclb/client_load_reporting_filter.cc",
        "src/core/ext/filters/client_channel/lb_policy/grpclb/grpclb.cc",
        "src/core/ext/filters/client_channel/lb_policy/grpclb/grpclb_channel_secure.cc",
        "src/core/ext/filters/client_channel/lb_policy/grpclb/grpclb_client_stats.cc",
        "src/core/ext/filters/client_channel/lb_policy/grpclb/load_balancer_api.cc",
    ],
    hdrs = [
        "src/core/ext/filters/client_channel/lb_policy/grpclb/client_load_reporting_filter.h",
        "src/core/ext/filters/client_channel/lb_policy/grpclb/grpclb.h",
        "src/core/ext/filters/client_channel/lb_policy/grpclb/grpclb_channel.h",
        "src/core/ext/filters/client_channel/lb_policy/grpclb/grpclb_client_stats.h",
        "src/core/ext/filters/client_channel/lb_policy/grpclb/load_balancer_api.h",
    ],
    external_deps = [
        "absl/memory",
        "absl/container:inlined_vector",
        "absl/strings",
        "absl/strings:str_format",
        "upb_lib",
    ],
    language = "c++",
    deps = [
        "config",
        "error",
        "google_api_upb",
        "gpr_base",
        "grpc_base",
        "grpc_client_channel",
        "grpc_grpclb_balancer_addresses",
        "grpc_lb_upb",
        "grpc_resolver_fake",
        "grpc_secure",
        "grpc_transport_chttp2_client_secure",
        "orphanable",
        "ref_counted_ptr",
        "slice",
    ],
)

grpc_cc_library(
    name = "grpc_xds_client",
    srcs = [
        "src/core/ext/xds/certificate_provider_registry.cc",
        "src/core/ext/xds/certificate_provider_store.cc",
        "src/core/ext/xds/file_watcher_certificate_provider_factory.cc",
        "src/core/ext/xds/xds_api.cc",
        "src/core/ext/xds/xds_bootstrap.cc",
        "src/core/ext/xds/xds_certificate_provider.cc",
        "src/core/ext/xds/xds_client.cc",
        "src/core/ext/xds/xds_client_stats.cc",
        "src/core/ext/xds/xds_http_fault_filter.cc",
        "src/core/ext/xds/xds_http_filters.cc",
        "src/core/lib/security/credentials/xds/xds_credentials.cc",
    ],
    hdrs = [
        "src/core/ext/xds/certificate_provider_factory.h",
        "src/core/ext/xds/certificate_provider_registry.h",
        "src/core/ext/xds/certificate_provider_store.h",
        "src/core/ext/xds/file_watcher_certificate_provider_factory.h",
        "src/core/ext/xds/xds_api.h",
        "src/core/ext/xds/xds_bootstrap.h",
        "src/core/ext/xds/xds_certificate_provider.h",
        "src/core/ext/xds/xds_channel_args.h",
        "src/core/ext/xds/xds_client.h",
        "src/core/ext/xds/xds_client_stats.h",
        "src/core/ext/xds/xds_http_fault_filter.h",
        "src/core/ext/xds/xds_http_filters.h",
        "src/core/lib/security/credentials/xds/xds_credentials.h",
    ],
    external_deps = [
        "absl/functional:bind_front",
        "absl/status:statusor",
        "absl/strings",
        "absl/strings:str_format",
        "absl/container:inlined_vector",
        "upb_lib",
        "upb_textformat_lib",
        "upb_json_lib",
        "re2",
        "upb_reflection",
    ],
    language = "c++",
    deps = [
        "envoy_ads_upb",
        "envoy_ads_upbdefs",
        "envoy_core_upb",
        "envoy_core_upbdefs",
        "envoy_type_upb",
        "error",
        "google_api_upb",
        "gpr_base",
        "gpr_codegen",
        "grpc_base",
        "grpc_client_channel",
        "grpc_codegen",
        "grpc_fault_injection_filter",
        "grpc_lb_xds_channel_args",
        "grpc_matchers",
        "grpc_secure",
        "grpc_service_config",
        "grpc_transport_chttp2_client_secure",
        "orphanable",
        "ref_counted_ptr",
        "slice",
        "slice_refcount",
        "udpa_type_upb",
        "udpa_type_upbdefs",
    ],
)

grpc_cc_library(
    name = "grpc_xds_server_config_fetcher",
    srcs = [
        "src/core/ext/xds/xds_server_config_fetcher.cc",
    ],
    hdrs = [
        "src/core/ext/xds/xds_server_config_fetcher.h",
    ],
    external_deps = [
        "absl/strings",
    ],
    language = "c++",
    deps = [
        "gpr_base",
<<<<<<< HEAD
        "grpc_base_c",
        "grpc_service_config",
=======
        "grpc_base",
>>>>>>> f0a06287
        "grpc_xds_client",
    ],
)

grpc_cc_library(
    name = "grpc_google_mesh_ca_certificate_provider_factory",
    srcs = [
        "src/core/ext/xds/google_mesh_ca_certificate_provider_factory.cc",
    ],
    hdrs = [
        "src/core/ext/xds/google_mesh_ca_certificate_provider_factory.h",
    ],
    external_deps = [
        "absl/strings",
    ],
    language = "c++",
    deps = [
        "error",
        "gpr_base",
        "grpc_base",
        "grpc_xds_client",
        "slice",
    ],
)

grpc_cc_library(
    name = "grpc_lb_policy_cds",
    srcs = [
        "src/core/ext/filters/client_channel/lb_policy/xds/cds.cc",
    ],
    external_deps = [
        "absl/strings",
    ],
    language = "c++",
    deps = [
        "gpr_base",
        "grpc_base",
        "grpc_client_channel",
        "grpc_service_config",
        "grpc_xds_client",
        "orphanable",
        "ref_counted_ptr",
    ],
)

grpc_cc_library(
    name = "grpc_lb_xds_channel_args",
    hdrs = [
        "src/core/ext/filters/client_channel/lb_policy/xds/xds_channel_args.h",
    ],
    language = "c++",
)

grpc_cc_library(
    name = "grpc_lb_xds_common",
    hdrs = [
        "src/core/ext/filters/client_channel/lb_policy/xds/xds.h",
    ],
    language = "c++",
    deps = [
        "gpr_base",
        "grpc_base",
        "grpc_client_channel",
        "grpc_xds_client",
    ],
)

grpc_cc_library(
    name = "grpc_lb_policy_xds_cluster_resolver",
    srcs = [
        "src/core/ext/filters/client_channel/lb_policy/xds/xds_cluster_resolver.cc",
    ],
    external_deps = [
        "absl/strings",
        "absl/types:optional",
    ],
    language = "c++",
    deps = [
        "gpr_base",
        "grpc_base",
        "grpc_client_channel",
        "grpc_lb_address_filtering",
        "grpc_lb_policy_ring_hash",
        "grpc_lb_xds_channel_args",
        "grpc_lb_xds_common",
        "grpc_resolver_fake",
        "grpc_xds_client",
        "orphanable",
        "ref_counted_ptr",
    ],
)

grpc_cc_library(
    name = "grpc_lb_policy_xds_cluster_impl",
    srcs = [
        "src/core/ext/filters/client_channel/lb_policy/xds/xds_cluster_impl.cc",
    ],
    external_deps = [
        "absl/strings",
    ],
    language = "c++",
    deps = [
        "gpr_base",
        "grpc_base",
        "grpc_client_channel",
        "grpc_lb_xds_channel_args",
        "grpc_lb_xds_common",
        "grpc_xds_client",
        "orphanable",
        "ref_counted_ptr",
    ],
)

grpc_cc_library(
    name = "grpc_lb_policy_xds_cluster_manager",
    srcs = [
        "src/core/ext/filters/client_channel/lb_policy/xds/xds_cluster_manager.cc",
    ],
    external_deps = [
        "absl/strings",
        "absl/status",
    ],
    language = "c++",
    deps = [
        "gpr_base",
        "grpc_base",
        "grpc_client_channel",
        "grpc_resolver_xds_header",
        "orphanable",
        "ref_counted",
        "ref_counted_ptr",
    ],
)

grpc_cc_library(
    name = "grpc_lb_address_filtering",
    srcs = [
        "src/core/ext/filters/client_channel/lb_policy/address_filtering.cc",
    ],
    hdrs = [
        "src/core/ext/filters/client_channel/lb_policy/address_filtering.h",
    ],
    external_deps = [
        "absl/strings",
    ],
    language = "c++",
    deps = [
        "gpr_base",
        "grpc_base",
        "grpc_client_channel",
    ],
)

grpc_cc_library(
    name = "grpc_lb_subchannel_list",
    hdrs = [
        "src/core/ext/filters/client_channel/lb_policy/subchannel_list.h",
    ],
    language = "c++",
    deps = [
        "gpr_base",
        "grpc_base",
        "grpc_client_channel",
    ],
)

grpc_cc_library(
    name = "grpc_lb_policy_pick_first",
    srcs = [
        "src/core/ext/filters/client_channel/lb_policy/pick_first/pick_first.cc",
    ],
    language = "c++",
    deps = [
        "gpr_base",
        "grpc_base",
        "grpc_client_channel",
        "grpc_lb_subchannel_list",
    ],
)

grpc_cc_library(
    name = "grpc_lb_policy_ring_hash",
    srcs = [
        "src/core/ext/filters/client_channel/lb_policy/ring_hash/ring_hash.cc",
    ],
    hdrs = [
        "src/core/ext/filters/client_channel/lb_policy/ring_hash/ring_hash.h",
    ],
    external_deps = [
        "absl/strings",
        "xxhash",
    ],
    language = "c++",
    deps = [
        "gpr_base",
        "grpc_base",
        "grpc_client_channel",
        "grpc_lb_subchannel_list",
        "grpc_trace",
        "ref_counted_ptr",
    ],
)

grpc_cc_library(
    name = "grpc_lb_policy_round_robin",
    srcs = [
        "src/core/ext/filters/client_channel/lb_policy/round_robin/round_robin.cc",
    ],
    language = "c++",
    deps = [
        "gpr_base",
        "grpc_base",
        "grpc_client_channel",
        "grpc_lb_subchannel_list",
        "grpc_trace",
        "ref_counted_ptr",
    ],
)

grpc_cc_library(
    name = "grpc_lb_policy_priority",
    srcs = [
        "src/core/ext/filters/client_channel/lb_policy/priority/priority.cc",
    ],
    external_deps = [
        "absl/strings",
        "absl/strings:str_format",
    ],
    language = "c++",
    deps = [
        "gpr_base",
        "grpc_base",
        "grpc_client_channel",
        "grpc_lb_address_filtering",
        "orphanable",
        "ref_counted_ptr",
    ],
)

grpc_cc_library(
    name = "grpc_lb_policy_weighted_target",
    srcs = [
        "src/core/ext/filters/client_channel/lb_policy/weighted_target/weighted_target.cc",
    ],
    external_deps = [
        "absl/container:inlined_vector",
        "absl/strings",
    ],
    language = "c++",
    deps = [
        "gpr_base",
        "grpc_base",
        "grpc_client_channel",
        "grpc_lb_address_filtering",
        "orphanable",
        "ref_counted_ptr",
    ],
)

grpc_cc_library(
    name = "lb_server_load_reporting_filter",
    srcs = [
        "src/core/ext/filters/load_reporting/server_load_reporting_filter.cc",
    ],
    hdrs = [
        "src/core/ext/filters/load_reporting/registered_opencensus_objects.h",
        "src/core/ext/filters/load_reporting/server_load_reporting_filter.h",
        "src/cpp/server/load_reporter/constants.h",
    ],
    external_deps = [
        "absl/strings",
        "absl/strings:str_format",
        "opencensus-stats",
    ],
    language = "c++",
    deps = [
        "error",
        "gpr",
        "grpc++_base",
        "grpc_base",
        "grpc_secure",
        "slice",
    ],
    alwayslink = 1,
)

grpc_cc_library(
    name = "lb_load_data_store",
    srcs = [
        "src/cpp/server/load_reporter/load_data_store.cc",
    ],
    hdrs = [
        "src/cpp/server/load_reporter/constants.h",
        "src/cpp/server/load_reporter/load_data_store.h",
    ],
    language = "c++",
    deps = [
        "gpr",
        "gpr_codegen",
        "grpc++",
        "grpc_base",
    ],
)

grpc_cc_library(
    name = "lb_server_load_reporting_service_server_builder_plugin",
    srcs = [
        "src/cpp/server/load_reporter/load_reporting_service_server_builder_plugin.cc",
    ],
    hdrs = [
        "src/cpp/server/load_reporter/load_reporting_service_server_builder_plugin.h",
    ],
    language = "c++",
    deps = [
        "gpr",
        "grpc++",
        "lb_load_reporter_service",
    ],
)

grpc_cc_library(
    name = "grpcpp_server_load_reporting",
    srcs = [
        "src/cpp/server/load_reporter/load_reporting_service_server_builder_option.cc",
        "src/cpp/server/load_reporter/util.cc",
    ],
    language = "c++",
    public_hdrs = [
        "include/grpcpp/ext/server_load_reporting.h",
    ],
    deps = [
        "gpr",
        "gpr_codegen",
        "lb_server_load_reporting_filter",
        "lb_server_load_reporting_service_server_builder_plugin",
        "slice",
    ],
)

grpc_cc_library(
    name = "lb_load_reporter_service",
    srcs = [
        "src/cpp/server/load_reporter/load_reporter_async_service_impl.cc",
    ],
    hdrs = [
        "src/cpp/server/load_reporter/load_reporter_async_service_impl.h",
    ],
    external_deps = ["absl/memory"],
    language = "c++",
    deps = [
        "gpr",
        "lb_load_reporter",
    ],
)

grpc_cc_library(
    name = "lb_get_cpu_stats",
    srcs = [
        "src/cpp/server/load_reporter/get_cpu_stats_linux.cc",
        "src/cpp/server/load_reporter/get_cpu_stats_macos.cc",
        "src/cpp/server/load_reporter/get_cpu_stats_unsupported.cc",
        "src/cpp/server/load_reporter/get_cpu_stats_windows.cc",
    ],
    hdrs = [
        "src/cpp/server/load_reporter/get_cpu_stats.h",
    ],
    language = "c++",
    deps = [
        "gpr_base",
        "grpc++",
    ],
)

grpc_cc_library(
    name = "lb_load_reporter",
    srcs = [
        "src/cpp/server/load_reporter/load_reporter.cc",
    ],
    hdrs = [
        "src/cpp/server/load_reporter/constants.h",
        "src/cpp/server/load_reporter/load_reporter.h",
    ],
    external_deps = [
        "opencensus-stats",
        "opencensus-tags",
    ],
    language = "c++",
    deps = [
        "gpr",
        "gpr_codegen",
        "lb_get_cpu_stats",
        "lb_load_data_store",
        "//src/proto/grpc/lb/v1:load_reporter_proto",
    ],
)

grpc_cc_library(
    name = "grpc_resolver_dns_selection",
    srcs = [
        "src/core/ext/filters/client_channel/resolver/dns/dns_resolver_selection.cc",
    ],
    hdrs = [
        "src/core/ext/filters/client_channel/resolver/dns/dns_resolver_selection.h",
    ],
    language = "c++",
    deps = [
        "gpr_base",
        "grpc_base",
    ],
)

grpc_cc_library(
    name = "grpc_resolver_dns_native",
    srcs = [
        "src/core/ext/filters/client_channel/resolver/dns/native/dns_resolver.cc",
    ],
    external_deps = [
        "absl/strings",
    ],
    language = "c++",
    deps = [
        "gpr_base",
        "grpc_base",
        "grpc_client_channel",
        "grpc_resolver_dns_selection",
    ],
)

grpc_cc_library(
    name = "grpc_resolver_dns_ares",
    srcs = [
        "src/core/ext/filters/client_channel/resolver/dns/c_ares/dns_resolver_ares.cc",
        "src/core/ext/filters/client_channel/resolver/dns/c_ares/grpc_ares_ev_driver_event_engine.cc",
        "src/core/ext/filters/client_channel/resolver/dns/c_ares/grpc_ares_ev_driver_posix.cc",
        "src/core/ext/filters/client_channel/resolver/dns/c_ares/grpc_ares_ev_driver_windows.cc",
        "src/core/ext/filters/client_channel/resolver/dns/c_ares/grpc_ares_wrapper.cc",
        "src/core/ext/filters/client_channel/resolver/dns/c_ares/grpc_ares_wrapper_event_engine.cc",
        "src/core/ext/filters/client_channel/resolver/dns/c_ares/grpc_ares_wrapper_posix.cc",
        "src/core/ext/filters/client_channel/resolver/dns/c_ares/grpc_ares_wrapper_windows.cc",
    ],
    hdrs = [
        "src/core/ext/filters/client_channel/resolver/dns/c_ares/grpc_ares_ev_driver.h",
        "src/core/ext/filters/client_channel/resolver/dns/c_ares/grpc_ares_wrapper.h",
    ],
    external_deps = [
        "absl/strings",
        "absl/strings:str_format",
        "absl/container:inlined_vector",
        "address_sorting",
        "cares",
    ],
    language = "c++",
    deps = [
        "error",
        "gpr_base",
        "grpc_base",
        "grpc_client_channel",
        "grpc_grpclb_balancer_addresses",
        "grpc_resolver_dns_selection",
        "grpc_service_config",
    ],
)

grpc_cc_library(
    name = "grpc_resolver_sockaddr",
    srcs = [
        "src/core/ext/filters/client_channel/resolver/sockaddr/sockaddr_resolver.cc",
    ],
    external_deps = [
        "absl/strings",
    ],
    language = "c++",
    deps = [
        "gpr_base",
        "grpc_base",
        "grpc_client_channel",
        "slice",
    ],
)

grpc_cc_library(
    name = "grpc_resolver_fake",
    srcs = ["src/core/ext/filters/client_channel/resolver/fake/fake_resolver.cc"],
    hdrs = ["src/core/ext/filters/client_channel/resolver/fake/fake_resolver.h"],
    language = "c++",
    visibility = [
        "//test:__subpackages__",
        "@grpc:grpc_resolver_fake",
    ],
    deps = [
        "gpr_base",
        "grpc_base",
        "grpc_client_channel",
        "slice",
        "useful",
    ],
)

grpc_cc_library(
    name = "grpc_resolver_xds_header",
    hdrs = [
        "src/core/ext/filters/client_channel/resolver/xds/xds_resolver.h",
    ],
    language = "c++",
)

grpc_cc_library(
    name = "grpc_resolver_xds",
    srcs = [
        "src/core/ext/filters/client_channel/resolver/xds/xds_resolver.cc",
    ],
    external_deps = [
        "xxhash",
        "re2",
        "absl/strings",
    ],
    language = "c++",
    deps = [
        "gpr_base",
        "grpc_base",
        "grpc_client_channel",
        "grpc_lb_policy_ring_hash",
        "grpc_xds_client",
    ],
)

grpc_cc_library(
    name = "grpc_resolver_c2p",
    srcs = [
        "src/core/ext/filters/client_channel/resolver/google_c2p/google_c2p_resolver.cc",
    ],
    language = "c++",
    deps = [
        "alts_util",
        "gpr_base",
        "grpc_base",
        "grpc_client_channel",
        "grpc_xds_client",
    ],
)

grpc_cc_library(
    name = "grpc_secure",
    srcs = [
        "src/core/lib/http/httpcli_security_connector.cc",
        "src/core/lib/security/authorization/authorization_policy_provider_vtable.cc",
        "src/core/lib/security/authorization/evaluate_args.cc",
        "src/core/lib/security/authorization/sdk_server_authz_filter.cc",
        "src/core/lib/security/context/security_context.cc",
        "src/core/lib/security/credentials/alts/alts_credentials.cc",
        "src/core/lib/security/credentials/composite/composite_credentials.cc",
        "src/core/lib/security/credentials/credentials.cc",
        "src/core/lib/security/credentials/credentials_metadata.cc",
        "src/core/lib/security/credentials/external/aws_external_account_credentials.cc",
        "src/core/lib/security/credentials/external/aws_request_signer.cc",
        "src/core/lib/security/credentials/external/external_account_credentials.cc",
        "src/core/lib/security/credentials/external/file_external_account_credentials.cc",
        "src/core/lib/security/credentials/external/url_external_account_credentials.cc",
        "src/core/lib/security/credentials/fake/fake_credentials.cc",
        "src/core/lib/security/credentials/google_default/credentials_generic.cc",
        "src/core/lib/security/credentials/google_default/google_default_credentials.cc",
        "src/core/lib/security/credentials/iam/iam_credentials.cc",
        "src/core/lib/security/credentials/insecure/insecure_credentials.cc",
        "src/core/lib/security/credentials/jwt/json_token.cc",
        "src/core/lib/security/credentials/jwt/jwt_credentials.cc",
        "src/core/lib/security/credentials/jwt/jwt_verifier.cc",
        "src/core/lib/security/credentials/local/local_credentials.cc",
        "src/core/lib/security/credentials/oauth2/oauth2_credentials.cc",
        "src/core/lib/security/credentials/plugin/plugin_credentials.cc",
        "src/core/lib/security/credentials/ssl/ssl_credentials.cc",
        "src/core/lib/security/credentials/tls/grpc_tls_certificate_distributor.cc",
        "src/core/lib/security/credentials/tls/grpc_tls_certificate_provider.cc",
        "src/core/lib/security/credentials/tls/grpc_tls_credentials_options.cc",
        "src/core/lib/security/credentials/tls/tls_credentials.cc",
        "src/core/lib/security/credentials/tls/tls_utils.cc",
        "src/core/lib/security/security_connector/alts/alts_security_connector.cc",
        "src/core/lib/security/security_connector/fake/fake_security_connector.cc",
        "src/core/lib/security/security_connector/insecure/insecure_security_connector.cc",
        "src/core/lib/security/security_connector/load_system_roots_fallback.cc",
        "src/core/lib/security/security_connector/load_system_roots_linux.cc",
        "src/core/lib/security/security_connector/local/local_security_connector.cc",
        "src/core/lib/security/security_connector/security_connector.cc",
        "src/core/lib/security/security_connector/ssl/ssl_security_connector.cc",
        "src/core/lib/security/security_connector/ssl_utils.cc",
        "src/core/lib/security/security_connector/ssl_utils_config.cc",
        "src/core/lib/security/security_connector/tls/tls_security_connector.cc",
        "src/core/lib/security/transport/client_auth_filter.cc",
        "src/core/lib/security/transport/secure_endpoint.cc",
        "src/core/lib/security/transport/security_handshaker.cc",
        "src/core/lib/security/transport/server_auth_filter.cc",
        "src/core/lib/security/transport/tsi_error.cc",
        "src/core/lib/security/util/json_util.cc",
        "src/core/lib/surface/init_secure.cc",
    ],
    hdrs = [
        "src/core/ext/filters/client_channel/lb_policy/grpclb/grpclb.h",
        "src/core/ext/xds/xds_channel_args.h",
        "src/core/lib/security/authorization/authorization_engine.h",
        "src/core/lib/security/authorization/authorization_policy_provider.h",
        "src/core/lib/security/authorization/evaluate_args.h",
        "src/core/lib/security/authorization/sdk_server_authz_filter.h",
        "src/core/lib/security/context/security_context.h",
        "src/core/lib/security/credentials/alts/alts_credentials.h",
        "src/core/lib/security/credentials/composite/composite_credentials.h",
        "src/core/lib/security/credentials/credentials.h",
        "src/core/lib/security/credentials/external/aws_external_account_credentials.h",
        "src/core/lib/security/credentials/external/aws_request_signer.h",
        "src/core/lib/security/credentials/external/external_account_credentials.h",
        "src/core/lib/security/credentials/external/file_external_account_credentials.h",
        "src/core/lib/security/credentials/external/url_external_account_credentials.h",
        "src/core/lib/security/credentials/fake/fake_credentials.h",
        "src/core/lib/security/credentials/google_default/google_default_credentials.h",
        "src/core/lib/security/credentials/iam/iam_credentials.h",
        "src/core/lib/security/credentials/jwt/json_token.h",
        "src/core/lib/security/credentials/jwt/jwt_credentials.h",
        "src/core/lib/security/credentials/jwt/jwt_verifier.h",
        "src/core/lib/security/credentials/local/local_credentials.h",
        "src/core/lib/security/credentials/oauth2/oauth2_credentials.h",
        "src/core/lib/security/credentials/plugin/plugin_credentials.h",
        "src/core/lib/security/credentials/ssl/ssl_credentials.h",
        "src/core/lib/security/credentials/tls/grpc_tls_certificate_distributor.h",
        "src/core/lib/security/credentials/tls/grpc_tls_certificate_provider.h",
        "src/core/lib/security/credentials/tls/grpc_tls_credentials_options.h",
        "src/core/lib/security/credentials/tls/tls_credentials.h",
        "src/core/lib/security/credentials/tls/tls_utils.h",
        "src/core/lib/security/security_connector/alts/alts_security_connector.h",
        "src/core/lib/security/security_connector/fake/fake_security_connector.h",
        "src/core/lib/security/security_connector/insecure/insecure_security_connector.h",
        "src/core/lib/security/security_connector/load_system_roots.h",
        "src/core/lib/security/security_connector/load_system_roots_linux.h",
        "src/core/lib/security/security_connector/local/local_security_connector.h",
        "src/core/lib/security/security_connector/security_connector.h",
        "src/core/lib/security/security_connector/ssl/ssl_security_connector.h",
        "src/core/lib/security/security_connector/ssl_utils.h",
        "src/core/lib/security/security_connector/ssl_utils_config.h",
        "src/core/lib/security/security_connector/tls/tls_security_connector.h",
        "src/core/lib/security/transport/auth_filters.h",
        "src/core/lib/security/transport/secure_endpoint.h",
        "src/core/lib/security/transport/security_handshaker.h",
        "src/core/lib/security/transport/tsi_error.h",
        "src/core/lib/security/util/json_util.h",
    ],
    external_deps = [
        "absl/container:inlined_vector",
        "absl/strings",
        "absl/strings:str_format",
        "absl/time",
        "libcrypto",
        "libssl",
    ],
    language = "c++",
    public_hdrs = GRPC_SECURE_PUBLIC_HDRS,
    visibility = ["@grpc:public"],
    deps = [
        "alts_util",
        "config",
        "error",
        "gpr_base",
        "grpc_base",
        "grpc_client_channel",
        "grpc_codegen",
        "grpc_lb_xds_channel_args",
        "grpc_trace",
        "grpc_transport_chttp2_alpn",
        "ref_counted",
        "ref_counted_ptr",
        "slice",
        "slice_refcount",
        "tsi",
        "tsi_interface",
        "useful",
    ],
)

grpc_cc_library(
    name = "grpc_mock_cel",
    hdrs = [
        "src/core/lib/security/authorization/mock_cel/activation.h",
        "src/core/lib/security/authorization/mock_cel/cel_expr_builder_factory.h",
        "src/core/lib/security/authorization/mock_cel/cel_expression.h",
        "src/core/lib/security/authorization/mock_cel/cel_value.h",
        "src/core/lib/security/authorization/mock_cel/evaluator_core.h",
        "src/core/lib/security/authorization/mock_cel/flat_expr_builder.h",
    ],
    language = "c++",
    deps = [
        "google_api_upb",
        "grpc_base",
    ],
)

# This target depends on RE2 and should not be linked into grpc by default for binary-size reasons.
grpc_cc_library(
    name = "grpc_matchers",
    srcs = [
        "src/core/lib/matchers/matchers.cc",
    ],
    hdrs = [
        "src/core/lib/matchers/matchers.h",
    ],
    external_deps = [
        "re2",
        "absl/memory",
        "absl/strings",
        "absl/strings:str_format",
    ],
    language = "c++",
    deps = [
        "gpr_base",
        "grpc_base",
    ],
)

# This target pulls in a dependency on RE2 and should not be linked into grpc by default for binary-size reasons.
grpc_cc_library(
    name = "grpc_rbac_engine",
    srcs = [
        "src/core/lib/security/authorization/grpc_authorization_engine.cc",
        "src/core/lib/security/authorization/matchers.cc",
        "src/core/lib/security/authorization/rbac_policy.cc",
    ],
    hdrs = [
        "src/core/lib/security/authorization/grpc_authorization_engine.h",
        "src/core/lib/security/authorization/matchers.h",
        "src/core/lib/security/authorization/rbac_policy.h",
    ],
    external_deps = [
        "absl/strings",
        "absl/strings:str_format",
    ],
    language = "c++",
    deps = [
        "gpr_base",
        "grpc_base",
        "grpc_matchers",
        "grpc_secure",
    ],
)

# This target pulls in a dependency on RE2 and should not be linked into grpc by default for binary-size reasons.
grpc_cc_library(
    name = "grpc_authorization_provider",
    srcs = [
        "src/core/lib/security/authorization/grpc_authorization_policy_provider.cc",
        "src/core/lib/security/authorization/rbac_translator.cc",
    ],
    hdrs = [
        "src/core/lib/security/authorization/grpc_authorization_policy_provider.h",
        "src/core/lib/security/authorization/rbac_translator.h",
    ],
    external_deps = [
        "absl/strings",
        "absl/strings:str_format",
    ],
    language = "c++",
    deps = [
        "gpr_base",
        "grpc_matchers",
        "grpc_rbac_engine",
        "grpc_secure",
        "useful",
    ],
)

# This target pulls in a dependency on RE2 and should not be linked into grpc by default for binary-size reasons.
grpc_cc_library(
    name = "grpc++_authorization_provider",
    srcs = [
        "src/cpp/server/authorization_policy_provider.cc",
    ],
    external_deps = [
        "absl/synchronization",
        "protobuf_headers",
    ],
    language = "c++",
    public_hdrs = GRPCXX_PUBLIC_HDRS + GRPC_SECURE_PUBLIC_HDRS,
    deps = [
        "gpr_base",
        "grpc++_codegen_base",
        "grpc_authorization_provider",
    ],
)

# This target pulls in a dependency on RE2 and should not be linked into grpc by default for binary-size reasons.
grpc_cc_library(
    name = "grpc_cel_engine",
    srcs = [
        "src/core/lib/security/authorization/cel_authorization_engine.cc",
    ],
    hdrs = [
        "src/core/lib/security/authorization/cel_authorization_engine.h",
    ],
    external_deps = [
        "absl/container:flat_hash_set",
        "absl/memory",
    ],
    language = "c++",
    deps = [
        "envoy_ads_upb",
        "google_api_upb",
        "gpr_base",
        "grpc_base",
        "grpc_mock_cel",
        "grpc_rbac_engine",
    ],
)

grpc_cc_library(
    name = "popularity_count",
    hdrs = [
        "src/core/ext/transport/chttp2/transport/popularity_count.h",
    ],
    language = "c++",
    deps = [
        "gpr_platform",
    ],
)

grpc_cc_library(
    name = "hpack_constants",
    hdrs = [
        "src/core/ext/transport/chttp2/transport/hpack_constants.h",
    ],
    language = "c++",
    deps = [
        "gpr_platform",
    ],
)

grpc_cc_library(
    name = "hpack_encoder_index",
    hdrs = [
        "src/core/ext/transport/chttp2/transport/hpack_encoder_index.h",
    ],
    external_deps = [
        "absl/types:optional",
    ],
    language = "c++",
    deps = [
        "gpr_platform",
    ],
)

grpc_cc_library(
    name = "hpack_encoder_table",
    srcs = [
        "src/core/ext/transport/chttp2/transport/hpack_encoder_table.cc",
    ],
    hdrs = [
        "src/core/ext/transport/chttp2/transport/hpack_encoder_table.h",
    ],
    external_deps = [
        "absl/container:inlined_vector",
    ],
    language = "c++",
    deps = [
        "gpr",
        "hpack_constants",
    ],
)

grpc_cc_library(
    name = "grpc_transport_chttp2",
    srcs = [
        "src/core/ext/transport/chttp2/transport/bin_decoder.cc",
        "src/core/ext/transport/chttp2/transport/bin_encoder.cc",
        "src/core/ext/transport/chttp2/transport/chttp2_plugin.cc",
        "src/core/ext/transport/chttp2/transport/chttp2_slice_allocator.cc",
        "src/core/ext/transport/chttp2/transport/chttp2_transport.cc",
        "src/core/ext/transport/chttp2/transport/context_list.cc",
        "src/core/ext/transport/chttp2/transport/flow_control.cc",
        "src/core/ext/transport/chttp2/transport/frame_data.cc",
        "src/core/ext/transport/chttp2/transport/frame_goaway.cc",
        "src/core/ext/transport/chttp2/transport/frame_ping.cc",
        "src/core/ext/transport/chttp2/transport/frame_rst_stream.cc",
        "src/core/ext/transport/chttp2/transport/frame_settings.cc",
        "src/core/ext/transport/chttp2/transport/frame_window_update.cc",
        "src/core/ext/transport/chttp2/transport/hpack_encoder.cc",
        "src/core/ext/transport/chttp2/transport/hpack_parser.cc",
        "src/core/ext/transport/chttp2/transport/hpack_parser_table.cc",
        "src/core/ext/transport/chttp2/transport/hpack_utils.cc",
        "src/core/ext/transport/chttp2/transport/http2_settings.cc",
        "src/core/ext/transport/chttp2/transport/huffsyms.cc",
        "src/core/ext/transport/chttp2/transport/incoming_metadata.cc",
        "src/core/ext/transport/chttp2/transport/parsing.cc",
        "src/core/ext/transport/chttp2/transport/stream_lists.cc",
        "src/core/ext/transport/chttp2/transport/stream_map.cc",
        "src/core/ext/transport/chttp2/transport/varint.cc",
        "src/core/ext/transport/chttp2/transport/writing.cc",
    ],
    hdrs = [
        "src/core/ext/transport/chttp2/transport/bin_decoder.h",
        "src/core/ext/transport/chttp2/transport/bin_encoder.h",
        "src/core/ext/transport/chttp2/transport/chttp2_slice_allocator.h",
        "src/core/ext/transport/chttp2/transport/chttp2_transport.h",
        "src/core/ext/transport/chttp2/transport/context_list.h",
        "src/core/ext/transport/chttp2/transport/flow_control.h",
        "src/core/ext/transport/chttp2/transport/frame.h",
        "src/core/ext/transport/chttp2/transport/frame_data.h",
        "src/core/ext/transport/chttp2/transport/frame_goaway.h",
        "src/core/ext/transport/chttp2/transport/frame_ping.h",
        "src/core/ext/transport/chttp2/transport/frame_rst_stream.h",
        "src/core/ext/transport/chttp2/transport/frame_settings.h",
        "src/core/ext/transport/chttp2/transport/frame_window_update.h",
        "src/core/ext/transport/chttp2/transport/hpack_encoder.h",
        "src/core/ext/transport/chttp2/transport/hpack_parser.h",
        "src/core/ext/transport/chttp2/transport/hpack_parser_table.h",
        "src/core/ext/transport/chttp2/transport/hpack_utils.h",
        "src/core/ext/transport/chttp2/transport/http2_settings.h",
        "src/core/ext/transport/chttp2/transport/huffsyms.h",
        "src/core/ext/transport/chttp2/transport/incoming_metadata.h",
        "src/core/ext/transport/chttp2/transport/internal.h",
        "src/core/ext/transport/chttp2/transport/stream_map.h",
        "src/core/ext/transport/chttp2/transport/varint.h",
    ],
    external_deps = [
        "absl/base:core_headers",
        "absl/memory",
        "absl/status",
        "absl/strings",
        "absl/strings:str_format",
    ],
    language = "c++",
    visibility = ["@grpc:grpclb"],
    deps = [
        "gpr_base",
        "grpc_base",
        "grpc_http_filters",
        "grpc_trace",
        "grpc_transport_chttp2_alpn",
        "hpack_constants",
        "hpack_encoder_index",
        "hpack_encoder_table",
        "match",
        "popularity_count",
        "slice",
        "slice_refcount",
        "useful",
    ],
)

grpc_cc_library(
    name = "grpc_transport_chttp2_alpn",
    srcs = [
        "src/core/ext/transport/chttp2/alpn/alpn.cc",
    ],
    hdrs = [
        "src/core/ext/transport/chttp2/alpn/alpn.h",
    ],
    language = "c++",
    deps = [
        "gpr_base",
        "useful",
    ],
)

grpc_cc_library(
    name = "grpc_transport_chttp2_client_connector",
    srcs = [
        "src/core/ext/transport/chttp2/client/chttp2_connector.cc",
    ],
    hdrs = [
        "src/core/ext/transport/chttp2/client/chttp2_connector.h",
    ],
    language = "c++",
    deps = [
        "config",
        "gpr_base",
        "grpc_base",
        "grpc_client_channel",
        "grpc_transport_chttp2",
        "slice",
    ],
)

grpc_cc_library(
    name = "grpc_transport_chttp2_client_insecure",
    srcs = [
        "src/core/ext/transport/chttp2/client/insecure/channel_create.cc",
        "src/core/ext/transport/chttp2/client/insecure/channel_create_posix.cc",
    ],
    language = "c++",
    deps = [
        "gpr_base",
        "grpc_base",
        "grpc_client_channel",
        "grpc_transport_chttp2",
        "grpc_transport_chttp2_client_connector",
    ],
)

grpc_cc_library(
    name = "grpc_transport_chttp2_client_secure",
    srcs = [
        "src/core/ext/transport/chttp2/client/secure/secure_channel_create.cc",
    ],
    language = "c++",
    deps = [
        "error",
        "gpr_base",
        "grpc_base",
        "grpc_client_channel",
        "grpc_secure",
        "grpc_transport_chttp2",
        "grpc_transport_chttp2_client_connector",
        "slice",
    ],
)

grpc_cc_library(
    name = "grpc_transport_chttp2_server",
    srcs = [
        "src/core/ext/transport/chttp2/server/chttp2_server.cc",
    ],
    hdrs = [
        "src/core/ext/transport/chttp2/server/chttp2_server.h",
    ],
    external_deps = [
        "absl/strings",
        "absl/strings:str_format",
    ],
    language = "c++",
    deps = [
        "config",
        "gpr_base",
        "grpc_base",
        "grpc_codegen",
        "grpc_http_filters",
        "grpc_transport_chttp2",
        "ref_counted",
        "ref_counted_ptr",
        "slice",
    ],
)

grpc_cc_library(
    name = "grpc_transport_chttp2_server_insecure",
    srcs = [
        "src/core/ext/transport/chttp2/server/insecure/server_chttp2.cc",
        "src/core/ext/transport/chttp2/server/insecure/server_chttp2_posix.cc",
    ],
    external_deps = [
        "absl/strings",
    ],
    language = "c++",
    deps = [
        "gpr_base",
        "grpc_base",
        "grpc_transport_chttp2",
        "grpc_transport_chttp2_server",
    ],
)

grpc_cc_library(
    name = "grpc_transport_chttp2_server_secure",
    srcs = [
        "src/core/ext/transport/chttp2/server/secure/server_secure_chttp2.cc",
    ],
    external_deps = [
        "absl/strings",
    ],
    language = "c++",
    deps = [
        "gpr_base",
        "grpc_base",
        "grpc_secure",
        "grpc_transport_chttp2",
        "grpc_transport_chttp2_server",
        "ref_counted_ptr",
    ],
)

grpc_cc_library(
    name = "grpc_transport_inproc",
    srcs = [
        "src/core/ext/transport/inproc/inproc_plugin.cc",
        "src/core/ext/transport/inproc/inproc_transport.cc",
    ],
    hdrs = [
        "src/core/ext/transport/inproc/inproc_transport.h",
    ],
    language = "c++",
    deps = [
        "gpr_base",
        "grpc_base",
        "grpc_trace",
        "slice",
    ],
)

grpc_cc_library(
    name = "tsi_interface",
    srcs = [
        "src/core/tsi/transport_security.cc",
    ],
    hdrs = [
        "src/core/tsi/transport_security.h",
        "src/core/tsi/transport_security_interface.h",
    ],
    language = "c++",
    visibility = ["@grpc:tsi_interface"],
    deps = [
        "gpr",
        "grpc_trace",
    ],
)

grpc_cc_library(
    name = "alts_frame_protector",
    srcs = [
        "src/core/tsi/alts/crypt/aes_gcm.cc",
        "src/core/tsi/alts/crypt/gsec.cc",
        "src/core/tsi/alts/frame_protector/alts_counter.cc",
        "src/core/tsi/alts/frame_protector/alts_crypter.cc",
        "src/core/tsi/alts/frame_protector/alts_frame_protector.cc",
        "src/core/tsi/alts/frame_protector/alts_record_protocol_crypter_common.cc",
        "src/core/tsi/alts/frame_protector/alts_seal_privacy_integrity_crypter.cc",
        "src/core/tsi/alts/frame_protector/alts_unseal_privacy_integrity_crypter.cc",
        "src/core/tsi/alts/frame_protector/frame_handler.cc",
        "src/core/tsi/alts/zero_copy_frame_protector/alts_grpc_integrity_only_record_protocol.cc",
        "src/core/tsi/alts/zero_copy_frame_protector/alts_grpc_privacy_integrity_record_protocol.cc",
        "src/core/tsi/alts/zero_copy_frame_protector/alts_grpc_record_protocol_common.cc",
        "src/core/tsi/alts/zero_copy_frame_protector/alts_iovec_record_protocol.cc",
        "src/core/tsi/alts/zero_copy_frame_protector/alts_zero_copy_grpc_protector.cc",
    ],
    hdrs = [
        "src/core/tsi/alts/crypt/gsec.h",
        "src/core/tsi/alts/frame_protector/alts_counter.h",
        "src/core/tsi/alts/frame_protector/alts_crypter.h",
        "src/core/tsi/alts/frame_protector/alts_frame_protector.h",
        "src/core/tsi/alts/frame_protector/alts_record_protocol_crypter_common.h",
        "src/core/tsi/alts/frame_protector/frame_handler.h",
        "src/core/tsi/alts/zero_copy_frame_protector/alts_grpc_integrity_only_record_protocol.h",
        "src/core/tsi/alts/zero_copy_frame_protector/alts_grpc_privacy_integrity_record_protocol.h",
        "src/core/tsi/alts/zero_copy_frame_protector/alts_grpc_record_protocol.h",
        "src/core/tsi/alts/zero_copy_frame_protector/alts_grpc_record_protocol_common.h",
        "src/core/tsi/alts/zero_copy_frame_protector/alts_iovec_record_protocol.h",
        "src/core/tsi/alts/zero_copy_frame_protector/alts_zero_copy_grpc_protector.h",
        "src/core/tsi/transport_security_grpc.h",
    ],
    external_deps = [
        "libssl",
        "libcrypto",
    ],
    language = "c++",
    visibility = ["@grpc:alts_frame_protector"],
    deps = [
        "gpr_base",
        "grpc_base",
        "slice",
        "tsi_interface",
        "useful",
    ],
)

grpc_cc_library(
    name = "alts_util",
    srcs = [
        "src/core/lib/security/credentials/alts/check_gcp_environment.cc",
        "src/core/lib/security/credentials/alts/check_gcp_environment_linux.cc",
        "src/core/lib/security/credentials/alts/check_gcp_environment_no_op.cc",
        "src/core/lib/security/credentials/alts/check_gcp_environment_windows.cc",
        "src/core/lib/security/credentials/alts/grpc_alts_credentials_client_options.cc",
        "src/core/lib/security/credentials/alts/grpc_alts_credentials_options.cc",
        "src/core/lib/security/credentials/alts/grpc_alts_credentials_server_options.cc",
        "src/core/tsi/alts/handshaker/transport_security_common_api.cc",
    ],
    hdrs = [
        "src/core/lib/security/credentials/alts/check_gcp_environment.h",
        "src/core/lib/security/credentials/alts/grpc_alts_credentials_options.h",
        "src/core/tsi/alts/handshaker/transport_security_common_api.h",
    ],
    external_deps = [
        "upb_lib",
    ],
    language = "c++",
    public_hdrs = GRPC_SECURE_PUBLIC_HDRS,
    visibility = ["@grpc:tsi"],
    deps = [
        "alts_upb",
        "gpr",
        "grpc_base",
    ],
)

grpc_cc_library(
    name = "tsi",
    srcs = [
        "src/core/tsi/alts/handshaker/alts_handshaker_client.cc",
        "src/core/tsi/alts/handshaker/alts_shared_resource.cc",
        "src/core/tsi/alts/handshaker/alts_tsi_handshaker.cc",
        "src/core/tsi/alts/handshaker/alts_tsi_utils.cc",
        "src/core/tsi/fake_transport_security.cc",
        "src/core/tsi/local_transport_security.cc",
        "src/core/tsi/ssl/session_cache/ssl_session_boringssl.cc",
        "src/core/tsi/ssl/session_cache/ssl_session_cache.cc",
        "src/core/tsi/ssl/session_cache/ssl_session_openssl.cc",
        "src/core/tsi/ssl_transport_security.cc",
        "src/core/tsi/transport_security_grpc.cc",
    ],
    hdrs = [
        "src/core/tsi/alts/handshaker/alts_handshaker_client.h",
        "src/core/tsi/alts/handshaker/alts_shared_resource.h",
        "src/core/tsi/alts/handshaker/alts_tsi_handshaker.h",
        "src/core/tsi/alts/handshaker/alts_tsi_handshaker_private.h",
        "src/core/tsi/alts/handshaker/alts_tsi_utils.h",
        "src/core/tsi/fake_transport_security.h",
        "src/core/tsi/local_transport_security.h",
        "src/core/tsi/ssl/session_cache/ssl_session.h",
        "src/core/tsi/ssl/session_cache/ssl_session_cache.h",
        "src/core/tsi/ssl_transport_security.h",
        "src/core/tsi/ssl_types.h",
        "src/core/tsi/transport_security_grpc.h",
    ],
    external_deps = [
        "libssl",
        "libcrypto",
        "absl/strings",
        "upb_lib",
    ],
    language = "c++",
    visibility = ["@grpc:tsi"],
    deps = [
        "alts_frame_protector",
        "alts_util",
        "gpr_base",
        "grpc_base",
        "grpc_transport_chttp2_client_insecure",
        "slice",
        "tsi_interface",
        "useful",
    ],
)

grpc_cc_library(
    name = "grpc++_base",
    srcs = GRPCXX_SRCS,
    hdrs = GRPCXX_HDRS,
    external_deps = [
        "absl/synchronization",
        "absl/memory",
        "upb_lib",
        "protobuf_headers",
    ],
    language = "c++",
    public_hdrs = GRPCXX_PUBLIC_HDRS,
    visibility = ["@grpc:alt_grpc++_base_legacy"],
    deps = [
        "config",
        "gpr_base",
        "grpc",
        "grpc++_codegen_base",
        "grpc++_codegen_base_src",
        "grpc++_internal_hdrs_only",
        "grpc_base",
        "grpc_client_channel",
        "grpc_codegen",
        "grpc_health_upb",
        "grpc_service_config",
        "grpc_trace",
        "grpc_transport_inproc",
        "ref_counted",
        "useful",
    ],
)

grpc_cc_library(
    name = "grpc++_base_unsecure",
    srcs = GRPCXX_SRCS,
    hdrs = GRPCXX_HDRS,
    external_deps = [
        "absl/synchronization",
        "absl/memory",
        "upb_lib",
        "protobuf_headers",
    ],
    language = "c++",
    public_hdrs = GRPCXX_PUBLIC_HDRS,
    tags = ["avoid_dep"],
    visibility = ["@grpc:alt_grpc++_base_unsecure_legacy"],
    deps = [
        "config",
        "gpr_base",
        "grpc++_codegen_base",
        "grpc++_codegen_base_src",
        "grpc++_internal_hdrs_only",
        "grpc_base",
        "grpc_client_channel",
        "grpc_codegen",
        "grpc_health_upb",
        "grpc_service_config",
        "grpc_trace",
        "grpc_transport_inproc",
        "grpc_unsecure",
        "ref_counted",
        "useful",
    ],
)

grpc_cc_library(
    name = "grpc++_codegen_base",
    language = "c++",
    public_hdrs = [
        "include/grpc++/impl/codegen/async_stream.h",
        "include/grpc++/impl/codegen/async_unary_call.h",
        "include/grpc++/impl/codegen/byte_buffer.h",
        "include/grpc++/impl/codegen/call_hook.h",
        "include/grpc++/impl/codegen/call.h",
        "include/grpc++/impl/codegen/channel_interface.h",
        "include/grpc++/impl/codegen/client_context.h",
        "include/grpc++/impl/codegen/client_unary_call.h",
        "include/grpc++/impl/codegen/completion_queue_tag.h",
        "include/grpc++/impl/codegen/completion_queue.h",
        "include/grpc++/impl/codegen/config.h",
        "include/grpc++/impl/codegen/core_codegen_interface.h",
        "include/grpc++/impl/codegen/create_auth_context.h",
        "include/grpc++/impl/codegen/grpc_library.h",
        "include/grpc++/impl/codegen/metadata_map.h",
        "include/grpc++/impl/codegen/method_handler_impl.h",
        "include/grpc++/impl/codegen/rpc_method.h",
        "include/grpc++/impl/codegen/rpc_service_method.h",
        "include/grpc++/impl/codegen/security/auth_context.h",
        "include/grpc++/impl/codegen/serialization_traits.h",
        "include/grpc++/impl/codegen/server_context.h",
        "include/grpc++/impl/codegen/server_interface.h",
        "include/grpc++/impl/codegen/service_type.h",
        "include/grpc++/impl/codegen/slice.h",
        "include/grpc++/impl/codegen/status_code_enum.h",
        "include/grpc++/impl/codegen/status.h",
        "include/grpc++/impl/codegen/string_ref.h",
        "include/grpc++/impl/codegen/stub_options.h",
        "include/grpc++/impl/codegen/sync_stream.h",
        "include/grpc++/impl/codegen/time.h",
        "include/grpcpp/impl/codegen/async_generic_service.h",
        "include/grpcpp/impl/codegen/async_stream.h",
        "include/grpcpp/impl/codegen/async_unary_call.h",
        "include/grpcpp/impl/codegen/byte_buffer.h",
        "include/grpcpp/impl/codegen/call_hook.h",
        "include/grpcpp/impl/codegen/call_op_set_interface.h",
        "include/grpcpp/impl/codegen/call_op_set.h",
        "include/grpcpp/impl/codegen/call.h",
        "include/grpcpp/impl/codegen/callback_common.h",
        "include/grpcpp/impl/codegen/channel_interface.h",
        "include/grpcpp/impl/codegen/client_callback.h",
        "include/grpcpp/impl/codegen/client_context.h",
        "include/grpcpp/impl/codegen/client_interceptor.h",
        "include/grpcpp/impl/codegen/client_unary_call.h",
        "include/grpcpp/impl/codegen/completion_queue_tag.h",
        "include/grpcpp/impl/codegen/completion_queue.h",
        "include/grpcpp/impl/codegen/config.h",
        "include/grpcpp/impl/codegen/core_codegen_interface.h",
        "include/grpcpp/impl/codegen/create_auth_context.h",
        "include/grpcpp/impl/codegen/delegating_channel.h",
        "include/grpcpp/impl/codegen/grpc_library.h",
        "include/grpcpp/impl/codegen/intercepted_channel.h",
        "include/grpcpp/impl/codegen/interceptor_common.h",
        "include/grpcpp/impl/codegen/interceptor.h",
        "include/grpcpp/impl/codegen/message_allocator.h",
        "include/grpcpp/impl/codegen/metadata_map.h",
        "include/grpcpp/impl/codegen/method_handler_impl.h",
        "include/grpcpp/impl/codegen/method_handler.h",
        "include/grpcpp/impl/codegen/rpc_method.h",
        "include/grpcpp/impl/codegen/rpc_service_method.h",
        "include/grpcpp/impl/codegen/security/auth_context.h",
        "include/grpcpp/impl/codegen/serialization_traits.h",
        "include/grpcpp/impl/codegen/server_callback_handlers.h",
        "include/grpcpp/impl/codegen/server_callback.h",
        "include/grpcpp/impl/codegen/server_context.h",
        "include/grpcpp/impl/codegen/server_interceptor.h",
        "include/grpcpp/impl/codegen/server_interface.h",
        "include/grpcpp/impl/codegen/service_type.h",
        "include/grpcpp/impl/codegen/slice.h",
        "include/grpcpp/impl/codegen/status_code_enum.h",
        "include/grpcpp/impl/codegen/status.h",
        "include/grpcpp/impl/codegen/string_ref.h",
        "include/grpcpp/impl/codegen/stub_options.h",
        "include/grpcpp/impl/codegen/sync_stream.h",
        "include/grpcpp/impl/codegen/time.h",
    ],
    visibility = ["@grpc:public"],
    deps = [
        "grpc++_internal_hdrs_only",
        "grpc_codegen",
    ],
)

grpc_cc_library(
    name = "grpc++_codegen_base_src",
    srcs = [
        "src/cpp/codegen/codegen_init.cc",
    ],
    language = "c++",
    deps = [
        "grpc++_codegen_base",
    ],
)

grpc_cc_library(
    name = "grpc++_codegen_proto",
    external_deps = [
        "protobuf_headers",
    ],
    language = "c++",
    public_hdrs = [
        "include/grpc++/impl/codegen/proto_utils.h",
        "include/grpcpp/impl/codegen/proto_buffer_reader.h",
        "include/grpcpp/impl/codegen/proto_buffer_writer.h",
        "include/grpcpp/impl/codegen/proto_utils.h",
    ],
    visibility = ["@grpc:public"],
    deps = [
        "grpc++_codegen_base",
        "grpc++_config_proto",
    ],
)

grpc_cc_library(
    name = "grpc++_config_proto",
    external_deps = [
        "protobuf_headers",
    ],
    language = "c++",
    public_hdrs = [
        "include/grpc++/impl/codegen/config_protobuf.h",
        "include/grpcpp/impl/codegen/config_protobuf.h",
    ],
    visibility = ["@grpc:public"],
)

grpc_cc_library(
    name = "grpc++_reflection",
    srcs = [
        "src/cpp/ext/proto_server_reflection.cc",
        "src/cpp/ext/proto_server_reflection_plugin.cc",
    ],
    hdrs = [
        "src/cpp/ext/proto_server_reflection.h",
    ],
    language = "c++",
    public_hdrs = [
        "include/grpc++/ext/proto_server_reflection_plugin.h",
        "include/grpcpp/ext/proto_server_reflection_plugin.h",
    ],
    visibility = ["@grpc:public"],
    deps = [
        "grpc++",
        "//src/proto/grpc/reflection/v1alpha:reflection_proto",
    ],
    alwayslink = 1,
)

grpc_cc_library(
    name = "grpcpp_channelz",
    srcs = [
        "src/cpp/server/channelz/channelz_service.cc",
        "src/cpp/server/channelz/channelz_service_plugin.cc",
    ],
    hdrs = [
        "src/cpp/server/channelz/channelz_service.h",
    ],
    language = "c++",
    public_hdrs = [
        "include/grpcpp/ext/channelz_service_plugin.h",
    ],
    visibility = ["@grpc:channelz"],
    deps = [
        "gpr",
        "grpc",
        "grpc++",
        "//src/proto/grpc/channelz:channelz_proto",
    ],
    alwayslink = 1,
)

grpc_cc_library(
    name = "grpcpp_csds",
    srcs = [
        "src/cpp/server/csds/csds.cc",
    ],
    hdrs = [
        "src/cpp/server/csds/csds.h",
    ],
    external_deps = ["absl/status:statusor"],
    language = "c++",
    deps = [
        "gpr",
        "grpc",
        "grpc++_codegen_base",
        "grpc++_internals",
        "//src/proto/grpc/testing/xds/v3:csds_proto",
    ],
    alwayslink = 1,
)

grpc_cc_library(
    name = "grpcpp_admin",
    srcs = [
        "src/cpp/server/admin/admin_services.cc",
    ],
    hdrs = [],
    defines = select({
        "grpc_no_xds": ["GRPC_NO_XDS"],
        "//conditions:default": [],
    }),
    external_deps = [
        "absl/memory",
    ],
    language = "c++",
    public_hdrs = [
        "include/grpcpp/ext/admin_services.h",
    ],
    select_deps = {
        "grpc_no_xds": [],
        "//conditions:default": ["//:grpcpp_csds"],
    },
    deps = [
        "gpr",
        "grpc++",
        "grpcpp_channelz",
    ],
    alwayslink = 1,
)

grpc_cc_library(
    name = "grpc++_test",
    testonly = True,
    srcs = [
        "src/cpp/client/channel_test_peer.cc",
    ],
    external_deps = [
        "gtest",
    ],
    public_hdrs = [
        "include/grpc++/test/mock_stream.h",
        "include/grpc++/test/server_context_test_spouse.h",
        "include/grpcpp/test/channel_test_peer.h",
        "include/grpcpp/test/client_context_test_peer.h",
        "include/grpcpp/test/default_reactor_test_peer.h",
        "include/grpcpp/test/mock_stream.h",
        "include/grpcpp/test/server_context_test_spouse.h",
    ],
    visibility = ["@grpc:grpc++_test"],
    deps = [
        "gpr_base",
        "grpc++",
        "grpc_base",
    ],
)

grpc_cc_library(
    name = "grpc_server_backward_compatibility",
    srcs = [
        "src/core/ext/filters/workarounds/workaround_utils.cc",
    ],
    hdrs = [
        "src/core/ext/filters/workarounds/workaround_utils.h",
    ],
    language = "c++",
    deps = [
        "gpr_base",
        "grpc_base",
    ],
)

grpc_cc_library(
    name = "grpc++_core_stats",
    srcs = [
        "src/cpp/util/core_stats.cc",
    ],
    hdrs = [
        "src/cpp/util/core_stats.h",
    ],
    language = "c++",
    deps = [
        "gpr",
        "grpc++",
        "//src/proto/grpc/core:stats_proto",
    ],
)

grpc_cc_library(
    name = "grpc_opencensus_plugin",
    srcs = [
        "src/cpp/ext/filters/census/channel_filter.cc",
        "src/cpp/ext/filters/census/client_filter.cc",
        "src/cpp/ext/filters/census/context.cc",
        "src/cpp/ext/filters/census/grpc_plugin.cc",
        "src/cpp/ext/filters/census/measures.cc",
        "src/cpp/ext/filters/census/rpc_encoding.cc",
        "src/cpp/ext/filters/census/server_filter.cc",
        "src/cpp/ext/filters/census/views.cc",
    ],
    hdrs = [
        "include/grpcpp/opencensus.h",
        "src/cpp/ext/filters/census/channel_filter.h",
        "src/cpp/ext/filters/census/client_filter.h",
        "src/cpp/ext/filters/census/context.h",
        "src/cpp/ext/filters/census/grpc_plugin.h",
        "src/cpp/ext/filters/census/measures.h",
        "src/cpp/ext/filters/census/open_census_call_tracer.h",
        "src/cpp/ext/filters/census/rpc_encoding.h",
        "src/cpp/ext/filters/census/server_filter.h",
    ],
    external_deps = [
        "absl-base",
        "absl-time",
        "absl/strings",
        "opencensus-trace",
        "opencensus-trace-context_util",
        "opencensus-trace-propagation",
        "opencensus-tags",
        "opencensus-tags-context_util",
        "opencensus-stats",
        "opencensus-context",
    ],
    language = "c++",
    visibility = ["@grpc:grpc_opencensus_plugin"],
    deps = [
        "census",
        "gpr_base",
        "grpc++",
        "grpc_base",
    ],
)

# Once upb code-gen issue is resolved, use the targets commented below to replace the ones using
# upb-generated files.

# grpc_upb_proto_library(
#     name = "upb_load_report",
#     deps = ["@envoy_api//envoy/api/v2/endpoint:load_report_export"],
# )
#
# grpc_upb_proto_library(
#     name = "upb_lrs",
#     deps = ["@envoy_api//envoy/service/load_stats/v2:lrs_export"],
# )
#
# grpc_upb_proto_library(
#     name = "upb_cds",
#     deps = ["@envoy_api//envoy/api/v2:cds_export"],
# )

# grpc_cc_library(
#    name = "envoy_lrs_upb",
#    external_deps = [
#        "upb_lib",
#    ],
#    language = "c++",
#    tags = ["no_windows"],
#    deps = [
#        "upb_load_report",
#        "upb_lrs",
#    ],
# )

# grpc_cc_library(
#    name = "envoy_ads_upb",
#    external_deps = [
#        "upb_lib",
#    ],
#    language = "c++",
#    tags = ["no_windows"],
#    deps = [
#        "upb_cds",
#    ],
# )

grpc_cc_library(
    name = "envoy_ads_upb",
    srcs = [
        "src/core/ext/upb-generated/envoy/admin/v3/config_dump.upb.c",
        "src/core/ext/upb-generated/envoy/config/accesslog/v3/accesslog.upb.c",
        "src/core/ext/upb-generated/envoy/config/bootstrap/v3/bootstrap.upb.c",
        "src/core/ext/upb-generated/envoy/config/cluster/v3/circuit_breaker.upb.c",
        "src/core/ext/upb-generated/envoy/config/cluster/v3/cluster.upb.c",
        "src/core/ext/upb-generated/envoy/config/cluster/v3/filter.upb.c",
        "src/core/ext/upb-generated/envoy/config/cluster/v3/outlier_detection.upb.c",
        "src/core/ext/upb-generated/envoy/config/core/v3/resolver.upb.c",
        "src/core/ext/upb-generated/envoy/config/core/v3/udp_socket_config.upb.c",
        "src/core/ext/upb-generated/envoy/config/endpoint/v3/endpoint.upb.c",
        "src/core/ext/upb-generated/envoy/config/endpoint/v3/endpoint_components.upb.c",
        "src/core/ext/upb-generated/envoy/config/endpoint/v3/load_report.upb.c",
        "src/core/ext/upb-generated/envoy/config/listener/v3/api_listener.upb.c",
        "src/core/ext/upb-generated/envoy/config/listener/v3/listener.upb.c",
        "src/core/ext/upb-generated/envoy/config/listener/v3/listener_components.upb.c",
        "src/core/ext/upb-generated/envoy/config/listener/v3/quic_config.upb.c",
        "src/core/ext/upb-generated/envoy/config/listener/v3/udp_listener_config.upb.c",
        "src/core/ext/upb-generated/envoy/config/metrics/v3/stats.upb.c",
        "src/core/ext/upb-generated/envoy/config/overload/v3/overload.upb.c",
        "src/core/ext/upb-generated/envoy/config/rbac/v3/rbac.upb.c",
        "src/core/ext/upb-generated/envoy/config/route/v3/route.upb.c",
        "src/core/ext/upb-generated/envoy/config/route/v3/route_components.upb.c",
        "src/core/ext/upb-generated/envoy/config/route/v3/scoped_route.upb.c",
        "src/core/ext/upb-generated/envoy/config/trace/v3/http_tracer.upb.c",
        "src/core/ext/upb-generated/envoy/extensions/clusters/aggregate/v3/cluster.upb.c",
        "src/core/ext/upb-generated/envoy/extensions/filters/common/fault/v3/fault.upb.c",
        "src/core/ext/upb-generated/envoy/extensions/filters/http/fault/v3/fault.upb.c",
        "src/core/ext/upb-generated/envoy/extensions/filters/http/router/v3/router.upb.c",
        "src/core/ext/upb-generated/envoy/extensions/filters/network/http_connection_manager/v3/http_connection_manager.upb.c",
        "src/core/ext/upb-generated/envoy/extensions/transport_sockets/tls/v3/cert.upb.c",
        "src/core/ext/upb-generated/envoy/extensions/transport_sockets/tls/v3/common.upb.c",
        "src/core/ext/upb-generated/envoy/extensions/transport_sockets/tls/v3/secret.upb.c",
        "src/core/ext/upb-generated/envoy/extensions/transport_sockets/tls/v3/tls.upb.c",
        "src/core/ext/upb-generated/envoy/service/cluster/v3/cds.upb.c",
        "src/core/ext/upb-generated/envoy/service/discovery/v3/ads.upb.c",
        "src/core/ext/upb-generated/envoy/service/discovery/v3/discovery.upb.c",
        "src/core/ext/upb-generated/envoy/service/endpoint/v3/eds.upb.c",
        "src/core/ext/upb-generated/envoy/service/listener/v3/lds.upb.c",
        "src/core/ext/upb-generated/envoy/service/load_stats/v3/lrs.upb.c",
        "src/core/ext/upb-generated/envoy/service/route/v3/rds.upb.c",
        "src/core/ext/upb-generated/envoy/service/route/v3/srds.upb.c",
        "src/core/ext/upb-generated/envoy/service/status/v3/csds.upb.c",
        "src/core/ext/upb-generated/envoy/type/http/v3/path_transformation.upb.c",
    ],
    hdrs = [
        "src/core/ext/upb-generated/envoy/admin/v3/config_dump.upb.h",
        "src/core/ext/upb-generated/envoy/config/accesslog/v3/accesslog.upb.h",
        "src/core/ext/upb-generated/envoy/config/bootstrap/v3/bootstrap.upb.h",
        "src/core/ext/upb-generated/envoy/config/cluster/v3/circuit_breaker.upb.h",
        "src/core/ext/upb-generated/envoy/config/cluster/v3/cluster.upb.h",
        "src/core/ext/upb-generated/envoy/config/cluster/v3/filter.upb.h",
        "src/core/ext/upb-generated/envoy/config/cluster/v3/outlier_detection.upb.h",
        "src/core/ext/upb-generated/envoy/config/core/v3/resolver.upb.h",
        "src/core/ext/upb-generated/envoy/config/core/v3/udp_socket_config.upb.h",
        "src/core/ext/upb-generated/envoy/config/endpoint/v3/endpoint.upb.h",
        "src/core/ext/upb-generated/envoy/config/endpoint/v3/endpoint_components.upb.h",
        "src/core/ext/upb-generated/envoy/config/endpoint/v3/load_report.upb.h",
        "src/core/ext/upb-generated/envoy/config/listener/v3/api_listener.upb.h",
        "src/core/ext/upb-generated/envoy/config/listener/v3/listener.upb.h",
        "src/core/ext/upb-generated/envoy/config/listener/v3/listener_components.upb.h",
        "src/core/ext/upb-generated/envoy/config/listener/v3/quic_config.upb.h",
        "src/core/ext/upb-generated/envoy/config/listener/v3/udp_listener_config.upb.h",
        "src/core/ext/upb-generated/envoy/config/metrics/v3/stats.upb.h",
        "src/core/ext/upb-generated/envoy/config/overload/v3/overload.upb.h",
        "src/core/ext/upb-generated/envoy/config/rbac/v3/rbac.upb.h",
        "src/core/ext/upb-generated/envoy/config/route/v3/route.upb.h",
        "src/core/ext/upb-generated/envoy/config/route/v3/route_components.upb.h",
        "src/core/ext/upb-generated/envoy/config/route/v3/scoped_route.upb.h",
        "src/core/ext/upb-generated/envoy/config/trace/v3/http_tracer.upb.h",
        "src/core/ext/upb-generated/envoy/extensions/clusters/aggregate/v3/cluster.upb.h",
        "src/core/ext/upb-generated/envoy/extensions/filters/common/fault/v3/fault.upb.h",
        "src/core/ext/upb-generated/envoy/extensions/filters/http/fault/v3/fault.upb.h",
        "src/core/ext/upb-generated/envoy/extensions/filters/http/router/v3/router.upb.h",
        "src/core/ext/upb-generated/envoy/extensions/filters/network/http_connection_manager/v3/http_connection_manager.upb.h",
        "src/core/ext/upb-generated/envoy/extensions/transport_sockets/tls/v3/cert.upb.h",
        "src/core/ext/upb-generated/envoy/extensions/transport_sockets/tls/v3/common.upb.h",
        "src/core/ext/upb-generated/envoy/extensions/transport_sockets/tls/v3/secret.upb.h",
        "src/core/ext/upb-generated/envoy/extensions/transport_sockets/tls/v3/tls.upb.h",
        "src/core/ext/upb-generated/envoy/service/cluster/v3/cds.upb.h",
        "src/core/ext/upb-generated/envoy/service/discovery/v3/ads.upb.h",
        "src/core/ext/upb-generated/envoy/service/discovery/v3/discovery.upb.h",
        "src/core/ext/upb-generated/envoy/service/endpoint/v3/eds.upb.h",
        "src/core/ext/upb-generated/envoy/service/listener/v3/lds.upb.h",
        "src/core/ext/upb-generated/envoy/service/load_stats/v3/lrs.upb.h",
        "src/core/ext/upb-generated/envoy/service/route/v3/rds.upb.h",
        "src/core/ext/upb-generated/envoy/service/route/v3/srds.upb.h",
        "src/core/ext/upb-generated/envoy/service/status/v3/csds.upb.h",
        "src/core/ext/upb-generated/envoy/type/http/v3/path_transformation.upb.h",
    ],
    external_deps = [
        "upb_lib",
        "upb_lib_descriptor",
        "upb_generated_code_support__only_for_generated_code_do_not_use__i_give_permission_to_break_me",
    ],
    language = "c++",
    deps = [
        "envoy_annotations_upb",
        "envoy_core_upb",
        "envoy_type_upb",
        "google_api_upb",
        "proto_gen_validate_upb",
        "udpa_annotations_upb",
        "xds_core_upb",
    ],
)

grpc_cc_library(
    name = "envoy_ads_upbdefs",
    srcs = [
        "src/core/ext/upbdefs-generated/envoy/admin/v3/config_dump.upbdefs.c",
        "src/core/ext/upbdefs-generated/envoy/config/accesslog/v3/accesslog.upbdefs.c",
        "src/core/ext/upbdefs-generated/envoy/config/bootstrap/v3/bootstrap.upbdefs.c",
        "src/core/ext/upbdefs-generated/envoy/config/cluster/v3/circuit_breaker.upbdefs.c",
        "src/core/ext/upbdefs-generated/envoy/config/cluster/v3/cluster.upbdefs.c",
        "src/core/ext/upbdefs-generated/envoy/config/cluster/v3/filter.upbdefs.c",
        "src/core/ext/upbdefs-generated/envoy/config/cluster/v3/outlier_detection.upbdefs.c",
        "src/core/ext/upbdefs-generated/envoy/config/core/v3/resolver.upbdefs.c",
        "src/core/ext/upbdefs-generated/envoy/config/core/v3/udp_socket_config.upbdefs.c",
        "src/core/ext/upbdefs-generated/envoy/config/endpoint/v3/endpoint.upbdefs.c",
        "src/core/ext/upbdefs-generated/envoy/config/endpoint/v3/endpoint_components.upbdefs.c",
        "src/core/ext/upbdefs-generated/envoy/config/endpoint/v3/load_report.upbdefs.c",
        "src/core/ext/upbdefs-generated/envoy/config/listener/v3/api_listener.upbdefs.c",
        "src/core/ext/upbdefs-generated/envoy/config/listener/v3/listener.upbdefs.c",
        "src/core/ext/upbdefs-generated/envoy/config/listener/v3/listener_components.upbdefs.c",
        "src/core/ext/upbdefs-generated/envoy/config/listener/v3/quic_config.upbdefs.c",
        "src/core/ext/upbdefs-generated/envoy/config/listener/v3/udp_listener_config.upbdefs.c",
        "src/core/ext/upbdefs-generated/envoy/config/metrics/v3/stats.upbdefs.c",
        "src/core/ext/upbdefs-generated/envoy/config/overload/v3/overload.upbdefs.c",
        "src/core/ext/upbdefs-generated/envoy/config/route/v3/route.upbdefs.c",
        "src/core/ext/upbdefs-generated/envoy/config/route/v3/route_components.upbdefs.c",
        "src/core/ext/upbdefs-generated/envoy/config/route/v3/scoped_route.upbdefs.c",
        "src/core/ext/upbdefs-generated/envoy/config/trace/v3/http_tracer.upbdefs.c",
        "src/core/ext/upbdefs-generated/envoy/extensions/clusters/aggregate/v3/cluster.upbdefs.c",
        "src/core/ext/upbdefs-generated/envoy/extensions/filters/common/fault/v3/fault.upbdefs.c",
        "src/core/ext/upbdefs-generated/envoy/extensions/filters/http/fault/v3/fault.upbdefs.c",
        "src/core/ext/upbdefs-generated/envoy/extensions/filters/http/router/v3/router.upbdefs.c",
        "src/core/ext/upbdefs-generated/envoy/extensions/filters/network/http_connection_manager/v3/http_connection_manager.upbdefs.c",
        "src/core/ext/upbdefs-generated/envoy/extensions/transport_sockets/tls/v3/cert.upbdefs.c",
        "src/core/ext/upbdefs-generated/envoy/extensions/transport_sockets/tls/v3/common.upbdefs.c",
        "src/core/ext/upbdefs-generated/envoy/extensions/transport_sockets/tls/v3/secret.upbdefs.c",
        "src/core/ext/upbdefs-generated/envoy/extensions/transport_sockets/tls/v3/tls.upbdefs.c",
        "src/core/ext/upbdefs-generated/envoy/service/cluster/v3/cds.upbdefs.c",
        "src/core/ext/upbdefs-generated/envoy/service/discovery/v3/ads.upbdefs.c",
        "src/core/ext/upbdefs-generated/envoy/service/discovery/v3/discovery.upbdefs.c",
        "src/core/ext/upbdefs-generated/envoy/service/endpoint/v3/eds.upbdefs.c",
        "src/core/ext/upbdefs-generated/envoy/service/listener/v3/lds.upbdefs.c",
        "src/core/ext/upbdefs-generated/envoy/service/load_stats/v3/lrs.upbdefs.c",
        "src/core/ext/upbdefs-generated/envoy/service/route/v3/rds.upbdefs.c",
        "src/core/ext/upbdefs-generated/envoy/service/route/v3/srds.upbdefs.c",
        "src/core/ext/upbdefs-generated/envoy/service/status/v3/csds.upbdefs.c",
        "src/core/ext/upbdefs-generated/envoy/type/http/v3/path_transformation.upbdefs.c",
    ],
    hdrs = [
        "src/core/ext/upbdefs-generated/envoy/admin/v3/config_dump.upbdefs.h",
        "src/core/ext/upbdefs-generated/envoy/config/accesslog/v3/accesslog.upbdefs.h",
        "src/core/ext/upbdefs-generated/envoy/config/bootstrap/v3/bootstrap.upbdefs.h",
        "src/core/ext/upbdefs-generated/envoy/config/cluster/v3/circuit_breaker.upbdefs.h",
        "src/core/ext/upbdefs-generated/envoy/config/cluster/v3/cluster.upbdefs.h",
        "src/core/ext/upbdefs-generated/envoy/config/cluster/v3/filter.upbdefs.h",
        "src/core/ext/upbdefs-generated/envoy/config/cluster/v3/outlier_detection.upbdefs.h",
        "src/core/ext/upbdefs-generated/envoy/config/core/v3/resolver.upbdefs.h",
        "src/core/ext/upbdefs-generated/envoy/config/core/v3/udp_socket_config.upbdefs.h",
        "src/core/ext/upbdefs-generated/envoy/config/endpoint/v3/endpoint.upbdefs.h",
        "src/core/ext/upbdefs-generated/envoy/config/endpoint/v3/endpoint_components.upbdefs.h",
        "src/core/ext/upbdefs-generated/envoy/config/endpoint/v3/load_report.upbdefs.h",
        "src/core/ext/upbdefs-generated/envoy/config/listener/v3/api_listener.upbdefs.h",
        "src/core/ext/upbdefs-generated/envoy/config/listener/v3/listener.upbdefs.h",
        "src/core/ext/upbdefs-generated/envoy/config/listener/v3/listener_components.upbdefs.h",
        "src/core/ext/upbdefs-generated/envoy/config/listener/v3/quic_config.upbdefs.h",
        "src/core/ext/upbdefs-generated/envoy/config/listener/v3/udp_listener_config.upbdefs.h",
        "src/core/ext/upbdefs-generated/envoy/config/metrics/v3/stats.upbdefs.h",
        "src/core/ext/upbdefs-generated/envoy/config/overload/v3/overload.upbdefs.h",
        "src/core/ext/upbdefs-generated/envoy/config/route/v3/route.upbdefs.h",
        "src/core/ext/upbdefs-generated/envoy/config/route/v3/route_components.upbdefs.h",
        "src/core/ext/upbdefs-generated/envoy/config/route/v3/scoped_route.upbdefs.h",
        "src/core/ext/upbdefs-generated/envoy/config/trace/v3/http_tracer.upbdefs.h",
        "src/core/ext/upbdefs-generated/envoy/extensions/clusters/aggregate/v3/cluster.upbdefs.h",
        "src/core/ext/upbdefs-generated/envoy/extensions/filters/common/fault/v3/fault.upbdefs.h",
        "src/core/ext/upbdefs-generated/envoy/extensions/filters/http/fault/v3/fault.upbdefs.h",
        "src/core/ext/upbdefs-generated/envoy/extensions/filters/http/router/v3/router.upbdefs.h",
        "src/core/ext/upbdefs-generated/envoy/extensions/filters/network/http_connection_manager/v3/http_connection_manager.upbdefs.h",
        "src/core/ext/upbdefs-generated/envoy/extensions/transport_sockets/tls/v3/cert.upbdefs.h",
        "src/core/ext/upbdefs-generated/envoy/extensions/transport_sockets/tls/v3/common.upbdefs.h",
        "src/core/ext/upbdefs-generated/envoy/extensions/transport_sockets/tls/v3/secret.upbdefs.h",
        "src/core/ext/upbdefs-generated/envoy/extensions/transport_sockets/tls/v3/tls.upbdefs.h",
        "src/core/ext/upbdefs-generated/envoy/service/cluster/v3/cds.upbdefs.h",
        "src/core/ext/upbdefs-generated/envoy/service/discovery/v3/ads.upbdefs.h",
        "src/core/ext/upbdefs-generated/envoy/service/discovery/v3/discovery.upbdefs.h",
        "src/core/ext/upbdefs-generated/envoy/service/endpoint/v3/eds.upbdefs.h",
        "src/core/ext/upbdefs-generated/envoy/service/listener/v3/lds.upbdefs.h",
        "src/core/ext/upbdefs-generated/envoy/service/load_stats/v3/lrs.upbdefs.h",
        "src/core/ext/upbdefs-generated/envoy/service/route/v3/rds.upbdefs.h",
        "src/core/ext/upbdefs-generated/envoy/service/route/v3/srds.upbdefs.h",
        "src/core/ext/upbdefs-generated/envoy/service/status/v3/csds.upbdefs.h",
        "src/core/ext/upbdefs-generated/envoy/type/http/v3/path_transformation.upbdefs.h",
    ],
    external_deps = [
        "upb_lib",
        "upb_lib_descriptor_reflection",
        "upb_textformat_lib",
        "upb_reflection",
        "upb_generated_code_support__only_for_generated_code_do_not_use__i_give_permission_to_break_me",
    ],
    language = "c++",
    deps = [
        "envoy_ads_upb",
        "envoy_annotations_upbdefs",
        "envoy_core_upbdefs",
        "envoy_type_upbdefs",
        "google_api_upbdefs",
        "proto_gen_validate_upbdefs",
        "udpa_annotations_upbdefs",
        "xds_core_upbdefs",
    ],
)

grpc_cc_library(
    name = "envoy_annotations_upb",
    srcs = [
        "src/core/ext/upb-generated/envoy/annotations/deprecation.upb.c",
        "src/core/ext/upb-generated/envoy/annotations/resource.upb.c",
    ],
    hdrs = [
        "src/core/ext/upb-generated/envoy/annotations/deprecation.upb.h",
        "src/core/ext/upb-generated/envoy/annotations/resource.upb.h",
    ],
    external_deps = [
        "upb_lib",
        "upb_lib_descriptor",
        "upb_generated_code_support__only_for_generated_code_do_not_use__i_give_permission_to_break_me",
    ],
    language = "c++",
    deps = [
        "google_api_upb",
    ],
)

grpc_cc_library(
    name = "envoy_annotations_upbdefs",
    srcs = [
        "src/core/ext/upbdefs-generated/envoy/annotations/deprecation.upbdefs.c",
        "src/core/ext/upbdefs-generated/envoy/annotations/resource.upbdefs.c",
    ],
    hdrs = [
        "src/core/ext/upbdefs-generated/envoy/annotations/deprecation.upbdefs.h",
        "src/core/ext/upbdefs-generated/envoy/annotations/resource.upbdefs.h",
    ],
    external_deps = [
        "upb_lib",
        "upb_lib_descriptor_reflection",
        "upb_reflection",
        "upb_textformat_lib",
        "upb_generated_code_support__only_for_generated_code_do_not_use__i_give_permission_to_break_me",
    ],
    language = "c++",
    deps = [
        "envoy_annotations_upb",
        "google_api_upbdefs",
    ],
)

grpc_cc_library(
    name = "envoy_core_upb",
    srcs = [
        "src/core/ext/upb-generated/envoy/config/core/v3/address.upb.c",
        "src/core/ext/upb-generated/envoy/config/core/v3/backoff.upb.c",
        "src/core/ext/upb-generated/envoy/config/core/v3/base.upb.c",
        "src/core/ext/upb-generated/envoy/config/core/v3/config_source.upb.c",
        "src/core/ext/upb-generated/envoy/config/core/v3/event_service_config.upb.c",
        "src/core/ext/upb-generated/envoy/config/core/v3/extension.upb.c",
        "src/core/ext/upb-generated/envoy/config/core/v3/grpc_service.upb.c",
        "src/core/ext/upb-generated/envoy/config/core/v3/health_check.upb.c",
        "src/core/ext/upb-generated/envoy/config/core/v3/http_uri.upb.c",
        "src/core/ext/upb-generated/envoy/config/core/v3/protocol.upb.c",
        "src/core/ext/upb-generated/envoy/config/core/v3/proxy_protocol.upb.c",
        "src/core/ext/upb-generated/envoy/config/core/v3/socket_option.upb.c",
        "src/core/ext/upb-generated/envoy/config/core/v3/substitution_format_string.upb.c",
    ],
    hdrs = [
        "src/core/ext/upb-generated/envoy/config/core/v3/address.upb.h",
        "src/core/ext/upb-generated/envoy/config/core/v3/backoff.upb.h",
        "src/core/ext/upb-generated/envoy/config/core/v3/base.upb.h",
        "src/core/ext/upb-generated/envoy/config/core/v3/config_source.upb.h",
        "src/core/ext/upb-generated/envoy/config/core/v3/event_service_config.upb.h",
        "src/core/ext/upb-generated/envoy/config/core/v3/extension.upb.h",
        "src/core/ext/upb-generated/envoy/config/core/v3/grpc_service.upb.h",
        "src/core/ext/upb-generated/envoy/config/core/v3/health_check.upb.h",
        "src/core/ext/upb-generated/envoy/config/core/v3/http_uri.upb.h",
        "src/core/ext/upb-generated/envoy/config/core/v3/protocol.upb.h",
        "src/core/ext/upb-generated/envoy/config/core/v3/proxy_protocol.upb.h",
        "src/core/ext/upb-generated/envoy/config/core/v3/socket_option.upb.h",
        "src/core/ext/upb-generated/envoy/config/core/v3/substitution_format_string.upb.h",
    ],
    external_deps = [
        "upb_lib",
        "upb_lib_descriptor",
        "upb_generated_code_support__only_for_generated_code_do_not_use__i_give_permission_to_break_me",
    ],
    language = "c++",
    deps = [
        "envoy_annotations_upb",
        "envoy_type_upb",
        "google_api_upb",
        "proto_gen_validate_upb",
        "udpa_annotations_upb",
        "xds_core_upb",
    ],
)

grpc_cc_library(
    name = "envoy_core_upbdefs",
    srcs = [
        "src/core/ext/upbdefs-generated/envoy/config/core/v3/address.upbdefs.c",
        "src/core/ext/upbdefs-generated/envoy/config/core/v3/backoff.upbdefs.c",
        "src/core/ext/upbdefs-generated/envoy/config/core/v3/base.upbdefs.c",
        "src/core/ext/upbdefs-generated/envoy/config/core/v3/config_source.upbdefs.c",
        "src/core/ext/upbdefs-generated/envoy/config/core/v3/event_service_config.upbdefs.c",
        "src/core/ext/upbdefs-generated/envoy/config/core/v3/extension.upbdefs.c",
        "src/core/ext/upbdefs-generated/envoy/config/core/v3/grpc_service.upbdefs.c",
        "src/core/ext/upbdefs-generated/envoy/config/core/v3/health_check.upbdefs.c",
        "src/core/ext/upbdefs-generated/envoy/config/core/v3/http_uri.upbdefs.c",
        "src/core/ext/upbdefs-generated/envoy/config/core/v3/protocol.upbdefs.c",
        "src/core/ext/upbdefs-generated/envoy/config/core/v3/proxy_protocol.upbdefs.c",
        "src/core/ext/upbdefs-generated/envoy/config/core/v3/socket_option.upbdefs.c",
        "src/core/ext/upbdefs-generated/envoy/config/core/v3/substitution_format_string.upbdefs.c",
    ],
    hdrs = [
        "src/core/ext/upbdefs-generated/envoy/config/core/v3/address.upbdefs.h",
        "src/core/ext/upbdefs-generated/envoy/config/core/v3/backoff.upbdefs.h",
        "src/core/ext/upbdefs-generated/envoy/config/core/v3/base.upbdefs.h",
        "src/core/ext/upbdefs-generated/envoy/config/core/v3/config_source.upbdefs.h",
        "src/core/ext/upbdefs-generated/envoy/config/core/v3/event_service_config.upbdefs.h",
        "src/core/ext/upbdefs-generated/envoy/config/core/v3/extension.upbdefs.h",
        "src/core/ext/upbdefs-generated/envoy/config/core/v3/grpc_service.upbdefs.h",
        "src/core/ext/upbdefs-generated/envoy/config/core/v3/health_check.upbdefs.h",
        "src/core/ext/upbdefs-generated/envoy/config/core/v3/http_uri.upbdefs.h",
        "src/core/ext/upbdefs-generated/envoy/config/core/v3/protocol.upbdefs.h",
        "src/core/ext/upbdefs-generated/envoy/config/core/v3/proxy_protocol.upbdefs.h",
        "src/core/ext/upbdefs-generated/envoy/config/core/v3/socket_option.upbdefs.h",
        "src/core/ext/upbdefs-generated/envoy/config/core/v3/substitution_format_string.upbdefs.h",
    ],
    external_deps = [
        "upb_lib",
        "upb_lib_descriptor_reflection",
        "upb_textformat_lib",
        "upb_reflection",
        "upb_generated_code_support__only_for_generated_code_do_not_use__i_give_permission_to_break_me",
    ],
    language = "c++",
    deps = [
        "envoy_annotations_upbdefs",
        "envoy_core_upb",
        "envoy_type_upbdefs",
        "google_api_upbdefs",
        "proto_gen_validate_upbdefs",
        "xds_core_upbdefs",
    ],
)

grpc_cc_library(
    name = "envoy_type_upb",
    srcs = [
        "src/core/ext/upb-generated/envoy/type/matcher/v3/metadata.upb.c",
        "src/core/ext/upb-generated/envoy/type/matcher/v3/node.upb.c",
        "src/core/ext/upb-generated/envoy/type/matcher/v3/number.upb.c",
        "src/core/ext/upb-generated/envoy/type/matcher/v3/path.upb.c",
        "src/core/ext/upb-generated/envoy/type/matcher/v3/regex.upb.c",
        "src/core/ext/upb-generated/envoy/type/matcher/v3/string.upb.c",
        "src/core/ext/upb-generated/envoy/type/matcher/v3/struct.upb.c",
        "src/core/ext/upb-generated/envoy/type/matcher/v3/value.upb.c",
        "src/core/ext/upb-generated/envoy/type/metadata/v3/metadata.upb.c",
        "src/core/ext/upb-generated/envoy/type/tracing/v3/custom_tag.upb.c",
        "src/core/ext/upb-generated/envoy/type/v3/http.upb.c",
        "src/core/ext/upb-generated/envoy/type/v3/percent.upb.c",
        "src/core/ext/upb-generated/envoy/type/v3/range.upb.c",
        "src/core/ext/upb-generated/envoy/type/v3/semantic_version.upb.c",
    ],
    hdrs = [
        "src/core/ext/upb-generated/envoy/type/matcher/v3/metadata.upb.h",
        "src/core/ext/upb-generated/envoy/type/matcher/v3/node.upb.h",
        "src/core/ext/upb-generated/envoy/type/matcher/v3/number.upb.h",
        "src/core/ext/upb-generated/envoy/type/matcher/v3/path.upb.h",
        "src/core/ext/upb-generated/envoy/type/matcher/v3/regex.upb.h",
        "src/core/ext/upb-generated/envoy/type/matcher/v3/string.upb.h",
        "src/core/ext/upb-generated/envoy/type/matcher/v3/struct.upb.h",
        "src/core/ext/upb-generated/envoy/type/matcher/v3/value.upb.h",
        "src/core/ext/upb-generated/envoy/type/metadata/v3/metadata.upb.h",
        "src/core/ext/upb-generated/envoy/type/tracing/v3/custom_tag.upb.h",
        "src/core/ext/upb-generated/envoy/type/v3/http.upb.h",
        "src/core/ext/upb-generated/envoy/type/v3/percent.upb.h",
        "src/core/ext/upb-generated/envoy/type/v3/range.upb.h",
        "src/core/ext/upb-generated/envoy/type/v3/semantic_version.upb.h",
    ],
    external_deps = [
        "upb_lib",
        "upb_lib_descriptor",
        "upb_generated_code_support__only_for_generated_code_do_not_use__i_give_permission_to_break_me",
    ],
    language = "c++",
    deps = [
        "envoy_annotations_upb",
        "google_api_upb",
        "proto_gen_validate_upb",
        "udpa_annotations_upb",
    ],
)

grpc_cc_library(
    name = "envoy_type_upbdefs",
    srcs = [
        "src/core/ext/upbdefs-generated/envoy/type/matcher/v3/metadata.upbdefs.c",
        "src/core/ext/upbdefs-generated/envoy/type/matcher/v3/node.upbdefs.c",
        "src/core/ext/upbdefs-generated/envoy/type/matcher/v3/number.upbdefs.c",
        "src/core/ext/upbdefs-generated/envoy/type/matcher/v3/path.upbdefs.c",
        "src/core/ext/upbdefs-generated/envoy/type/matcher/v3/regex.upbdefs.c",
        "src/core/ext/upbdefs-generated/envoy/type/matcher/v3/string.upbdefs.c",
        "src/core/ext/upbdefs-generated/envoy/type/matcher/v3/struct.upbdefs.c",
        "src/core/ext/upbdefs-generated/envoy/type/matcher/v3/value.upbdefs.c",
        "src/core/ext/upbdefs-generated/envoy/type/metadata/v3/metadata.upbdefs.c",
        "src/core/ext/upbdefs-generated/envoy/type/tracing/v3/custom_tag.upbdefs.c",
        "src/core/ext/upbdefs-generated/envoy/type/v3/http.upbdefs.c",
        "src/core/ext/upbdefs-generated/envoy/type/v3/percent.upbdefs.c",
        "src/core/ext/upbdefs-generated/envoy/type/v3/range.upbdefs.c",
        "src/core/ext/upbdefs-generated/envoy/type/v3/semantic_version.upbdefs.c",
    ],
    hdrs = [
        "src/core/ext/upbdefs-generated/envoy/type/matcher/v3/metadata.upbdefs.h",
        "src/core/ext/upbdefs-generated/envoy/type/matcher/v3/node.upbdefs.h",
        "src/core/ext/upbdefs-generated/envoy/type/matcher/v3/number.upbdefs.h",
        "src/core/ext/upbdefs-generated/envoy/type/matcher/v3/path.upbdefs.h",
        "src/core/ext/upbdefs-generated/envoy/type/matcher/v3/regex.upbdefs.h",
        "src/core/ext/upbdefs-generated/envoy/type/matcher/v3/string.upbdefs.h",
        "src/core/ext/upbdefs-generated/envoy/type/matcher/v3/struct.upbdefs.h",
        "src/core/ext/upbdefs-generated/envoy/type/matcher/v3/value.upbdefs.h",
        "src/core/ext/upbdefs-generated/envoy/type/metadata/v3/metadata.upbdefs.h",
        "src/core/ext/upbdefs-generated/envoy/type/tracing/v3/custom_tag.upbdefs.h",
        "src/core/ext/upbdefs-generated/envoy/type/v3/http.upbdefs.h",
        "src/core/ext/upbdefs-generated/envoy/type/v3/percent.upbdefs.h",
        "src/core/ext/upbdefs-generated/envoy/type/v3/range.upbdefs.h",
        "src/core/ext/upbdefs-generated/envoy/type/v3/semantic_version.upbdefs.h",
    ],
    external_deps = [
        "upb_lib",
        "upb_lib_descriptor_reflection",
        "upb_reflection",
        "upb_textformat_lib",
        "upb_generated_code_support__only_for_generated_code_do_not_use__i_give_permission_to_break_me",
    ],
    language = "c++",
    deps = [
        "envoy_type_upb",
        "google_api_upbdefs",
        "proto_gen_validate_upbdefs",
    ],
)

grpc_cc_library(
    name = "proto_gen_validate_upb",
    srcs = [
        "src/core/ext/upb-generated/validate/validate.upb.c",
    ],
    hdrs = [
        "src/core/ext/upb-generated/validate/validate.upb.h",
    ],
    external_deps = [
        "upb_lib",
        "upb_lib_descriptor",
        "upb_generated_code_support__only_for_generated_code_do_not_use__i_give_permission_to_break_me",
    ],
    language = "c++",
    deps = [
        "google_api_upb",
    ],
)

grpc_cc_library(
    name = "proto_gen_validate_upbdefs",
    srcs = [
        "src/core/ext/upbdefs-generated/validate/validate.upbdefs.c",
    ],
    hdrs = [
        "src/core/ext/upbdefs-generated/validate/validate.upbdefs.h",
    ],
    external_deps = [
        "upb_lib",
        "upb_lib_descriptor_reflection",
        "upb_textformat_lib",
        "upb_reflection",
        "upb_generated_code_support__only_for_generated_code_do_not_use__i_give_permission_to_break_me",
    ],
    language = "c++",
    deps = [
        "google_api_upbdefs",
        "proto_gen_validate_upb",
    ],
)

# Once upb code-gen issue is resolved, replace udpa_orca_upb with this.
# grpc_upb_proto_library(
#     name = "udpa_orca_upb",
#     deps = ["@envoy_api//udpa/data/orca/v1:orca_load_report"]
# )

grpc_cc_library(
    name = "udpa_orca_upb",
    srcs = [
        "src/core/ext/upb-generated/udpa/data/orca/v1/orca_load_report.upb.c",
    ],
    hdrs = [
        "src/core/ext/upb-generated/udpa/data/orca/v1/orca_load_report.upb.h",
    ],
    external_deps = [
        "upb_lib",
        "upb_lib_descriptor",
        "upb_generated_code_support__only_for_generated_code_do_not_use__i_give_permission_to_break_me",
    ],
    language = "c++",
    deps = [
        "proto_gen_validate_upb",
    ],
)

grpc_cc_library(
    name = "udpa_annotations_upb",
    srcs = [
        "src/core/ext/upb-generated/udpa/annotations/migrate.upb.c",
        "src/core/ext/upb-generated/udpa/annotations/security.upb.c",
        "src/core/ext/upb-generated/udpa/annotations/sensitive.upb.c",
        "src/core/ext/upb-generated/udpa/annotations/status.upb.c",
        "src/core/ext/upb-generated/udpa/annotations/versioning.upb.c",
    ],
    hdrs = [
        "src/core/ext/upb-generated/udpa/annotations/migrate.upb.h",
        "src/core/ext/upb-generated/udpa/annotations/security.upb.h",
        "src/core/ext/upb-generated/udpa/annotations/sensitive.upb.h",
        "src/core/ext/upb-generated/udpa/annotations/status.upb.h",
        "src/core/ext/upb-generated/udpa/annotations/versioning.upb.h",
    ],
    external_deps = [
        "upb_lib",
        "upb_lib_descriptor",
        "upb_generated_code_support__only_for_generated_code_do_not_use__i_give_permission_to_break_me",
    ],
    language = "c++",
    deps = [
        "google_api_upb",
        "proto_gen_validate_upb",
    ],
)

grpc_cc_library(
    name = "udpa_annotations_upbdefs",
    srcs = [
        "src/core/ext/upbdefs-generated/udpa/annotations/migrate.upbdefs.c",
        "src/core/ext/upbdefs-generated/udpa/annotations/security.upbdefs.c",
        "src/core/ext/upbdefs-generated/udpa/annotations/sensitive.upbdefs.c",
        "src/core/ext/upbdefs-generated/udpa/annotations/status.upbdefs.c",
        "src/core/ext/upbdefs-generated/udpa/annotations/versioning.upbdefs.c",
    ],
    hdrs = [
        "src/core/ext/upbdefs-generated/udpa/annotations/migrate.upbdefs.h",
        "src/core/ext/upbdefs-generated/udpa/annotations/security.upbdefs.h",
        "src/core/ext/upbdefs-generated/udpa/annotations/sensitive.upbdefs.h",
        "src/core/ext/upbdefs-generated/udpa/annotations/status.upbdefs.h",
        "src/core/ext/upbdefs-generated/udpa/annotations/versioning.upbdefs.h",
    ],
    external_deps = [
        "upb_lib",
        "upb_lib_descriptor_reflection",
        "upb_textformat_lib",
        "upb_reflection",
        "upb_generated_code_support__only_for_generated_code_do_not_use__i_give_permission_to_break_me",
    ],
    language = "c++",
    deps = [
        "google_api_upbdefs",
        "udpa_annotations_upb",
    ],
)

grpc_cc_library(
    name = "xds_core_upb",
    srcs = [
        "src/core/ext/upb-generated/xds/core/v3/authority.upb.c",
        "src/core/ext/upb-generated/xds/core/v3/collection_entry.upb.c",
        "src/core/ext/upb-generated/xds/core/v3/context_params.upb.c",
        "src/core/ext/upb-generated/xds/core/v3/resource.upb.c",
        "src/core/ext/upb-generated/xds/core/v3/resource_locator.upb.c",
        "src/core/ext/upb-generated/xds/core/v3/resource_name.upb.c",
    ],
    hdrs = [
        "src/core/ext/upb-generated/xds/core/v3/authority.upb.h",
        "src/core/ext/upb-generated/xds/core/v3/collection_entry.upb.h",
        "src/core/ext/upb-generated/xds/core/v3/context_params.upb.h",
        "src/core/ext/upb-generated/xds/core/v3/resource.upb.h",
        "src/core/ext/upb-generated/xds/core/v3/resource_locator.upb.h",
        "src/core/ext/upb-generated/xds/core/v3/resource_name.upb.h",
    ],
    external_deps = [
        "upb_lib",
        "upb_lib_descriptor",
        "upb_generated_code_support__only_for_generated_code_do_not_use__i_give_permission_to_break_me",
    ],
    language = "c++",
    deps = [
        "google_api_upb",
        "proto_gen_validate_upb",
        "udpa_annotations_upb",
    ],
)

grpc_cc_library(
    name = "xds_core_upbdefs",
    srcs = [
        "src/core/ext/upbdefs-generated/xds/core/v3/authority.upbdefs.c",
        "src/core/ext/upbdefs-generated/xds/core/v3/collection_entry.upbdefs.c",
        "src/core/ext/upbdefs-generated/xds/core/v3/context_params.upbdefs.c",
        "src/core/ext/upbdefs-generated/xds/core/v3/resource.upbdefs.c",
        "src/core/ext/upbdefs-generated/xds/core/v3/resource_locator.upbdefs.c",
        "src/core/ext/upbdefs-generated/xds/core/v3/resource_name.upbdefs.c",
    ],
    hdrs = [
        "src/core/ext/upbdefs-generated/xds/core/v3/authority.upbdefs.h",
        "src/core/ext/upbdefs-generated/xds/core/v3/collection_entry.upbdefs.h",
        "src/core/ext/upbdefs-generated/xds/core/v3/context_params.upbdefs.h",
        "src/core/ext/upbdefs-generated/xds/core/v3/resource.upbdefs.h",
        "src/core/ext/upbdefs-generated/xds/core/v3/resource_locator.upbdefs.h",
        "src/core/ext/upbdefs-generated/xds/core/v3/resource_name.upbdefs.h",
    ],
    external_deps = [
        "upb_lib",
        "upb_lib_descriptor_reflection",
        "upb_textformat_lib",
        "upb_reflection",
        "upb_generated_code_support__only_for_generated_code_do_not_use__i_give_permission_to_break_me",
    ],
    language = "c++",
    deps = [
        "google_api_upbdefs",
        "proto_gen_validate_upbdefs",
        "udpa_annotations_upbdefs",
        "xds_core_upb",
    ],
)

grpc_cc_library(
    name = "udpa_type_upb",
    srcs = [
        "src/core/ext/upb-generated/udpa/type/v1/typed_struct.upb.c",
    ],
    hdrs = [
        "src/core/ext/upb-generated/udpa/type/v1/typed_struct.upb.h",
    ],
    external_deps = [
        "upb_lib",
        "upb_lib_descriptor",
        "upb_generated_code_support__only_for_generated_code_do_not_use__i_give_permission_to_break_me",
    ],
    language = "c++",
    deps = [
        "google_api_upb",
        "proto_gen_validate_upb",
    ],
)

grpc_cc_library(
    name = "udpa_type_upbdefs",
    srcs = [
        "src/core/ext/upbdefs-generated/udpa/type/v1/typed_struct.upbdefs.c",
    ],
    hdrs = [
        "src/core/ext/upbdefs-generated/udpa/type/v1/typed_struct.upbdefs.h",
    ],
    external_deps = [
        "upb_lib",
        "upb_lib_descriptor_reflection",
        "upb_textformat_lib",
        "upb_reflection",
        "upb_generated_code_support__only_for_generated_code_do_not_use__i_give_permission_to_break_me",
    ],
    language = "c++",
    deps = [
        "google_api_upbdefs",
        "proto_gen_validate_upbdefs",
    ],
)

# Once upb code-gen issue is resolved, replace grpc_health_upb with this.
# grpc_upb_proto_library(
#     name = "grpc_health_upb",
#     deps = ["//src/proto/grpc/health/v1:health_proto_descriptor"],
# )

grpc_cc_library(
    name = "grpc_health_upb",
    srcs = [
        "src/core/ext/upb-generated/src/proto/grpc/health/v1/health.upb.c",
    ],
    hdrs = [
        "src/core/ext/upb-generated/src/proto/grpc/health/v1/health.upb.h",
    ],
    external_deps = [
        "upb_lib",
        "upb_lib_descriptor",
        "upb_generated_code_support__only_for_generated_code_do_not_use__i_give_permission_to_break_me",
    ],
    language = "c++",
)

# Once upb code-gen issue is resolved, remove this.
grpc_cc_library(
    name = "google_api_upb",
    srcs = [
        "src/core/ext/upb-generated/google/api/annotations.upb.c",
        "src/core/ext/upb-generated/google/api/expr/v1alpha1/checked.upb.c",
        "src/core/ext/upb-generated/google/api/expr/v1alpha1/syntax.upb.c",
        "src/core/ext/upb-generated/google/api/http.upb.c",
        "src/core/ext/upb-generated/google/protobuf/any.upb.c",
        "src/core/ext/upb-generated/google/protobuf/duration.upb.c",
        "src/core/ext/upb-generated/google/protobuf/empty.upb.c",
        "src/core/ext/upb-generated/google/protobuf/struct.upb.c",
        "src/core/ext/upb-generated/google/protobuf/timestamp.upb.c",
        "src/core/ext/upb-generated/google/protobuf/wrappers.upb.c",
        "src/core/ext/upb-generated/google/rpc/status.upb.c",
    ],
    hdrs = [
        "src/core/ext/upb-generated/google/api/annotations.upb.h",
        "src/core/ext/upb-generated/google/api/expr/v1alpha1/checked.upb.h",
        "src/core/ext/upb-generated/google/api/expr/v1alpha1/syntax.upb.h",
        "src/core/ext/upb-generated/google/api/http.upb.h",
        "src/core/ext/upb-generated/google/protobuf/any.upb.h",
        "src/core/ext/upb-generated/google/protobuf/duration.upb.h",
        "src/core/ext/upb-generated/google/protobuf/empty.upb.h",
        "src/core/ext/upb-generated/google/protobuf/struct.upb.h",
        "src/core/ext/upb-generated/google/protobuf/timestamp.upb.h",
        "src/core/ext/upb-generated/google/protobuf/wrappers.upb.h",
        "src/core/ext/upb-generated/google/rpc/status.upb.h",
    ],
    external_deps = [
        "upb_lib",
        "upb_lib_descriptor",
        "upb_generated_code_support__only_for_generated_code_do_not_use__i_give_permission_to_break_me",
    ],
    language = "c++",
)

grpc_cc_library(
    name = "google_api_upbdefs",
    srcs = [
        "src/core/ext/upbdefs-generated/google/api/annotations.upbdefs.c",
        "src/core/ext/upbdefs-generated/google/api/http.upbdefs.c",
        "src/core/ext/upbdefs-generated/google/protobuf/any.upbdefs.c",
        "src/core/ext/upbdefs-generated/google/protobuf/duration.upbdefs.c",
        "src/core/ext/upbdefs-generated/google/protobuf/empty.upbdefs.c",
        "src/core/ext/upbdefs-generated/google/protobuf/struct.upbdefs.c",
        "src/core/ext/upbdefs-generated/google/protobuf/timestamp.upbdefs.c",
        "src/core/ext/upbdefs-generated/google/protobuf/wrappers.upbdefs.c",
        "src/core/ext/upbdefs-generated/google/rpc/status.upbdefs.c",
    ],
    hdrs = [
        "src/core/ext/upbdefs-generated/google/api/annotations.upbdefs.h",
        "src/core/ext/upbdefs-generated/google/api/http.upbdefs.h",
        "src/core/ext/upbdefs-generated/google/protobuf/any.upbdefs.h",
        "src/core/ext/upbdefs-generated/google/protobuf/duration.upbdefs.h",
        "src/core/ext/upbdefs-generated/google/protobuf/empty.upbdefs.h",
        "src/core/ext/upbdefs-generated/google/protobuf/struct.upbdefs.h",
        "src/core/ext/upbdefs-generated/google/protobuf/timestamp.upbdefs.h",
        "src/core/ext/upbdefs-generated/google/protobuf/wrappers.upbdefs.h",
        "src/core/ext/upbdefs-generated/google/rpc/status.upbdefs.h",
    ],
    external_deps = [
        "upb_lib",
        "upb_lib_descriptor_reflection",
        "upb_textformat_lib",
        "upb_reflection",
        "upb_generated_code_support__only_for_generated_code_do_not_use__i_give_permission_to_break_me",
    ],
    language = "c++",
    deps = [
        "google_api_upb",
    ],
)

# Once upb code-gen issue is resolved, replace grpc_lb_upb with this.
# grpc_upb_proto_library(
#     name = "grpc_lb_upb",
#     deps = ["//src/proto/grpc/lb/v1:load_balancer_proto_descriptor"],
# )

grpc_cc_library(
    name = "grpc_lb_upb",
    srcs = [
        "src/core/ext/upb-generated/src/proto/grpc/lb/v1/load_balancer.upb.c",
    ],
    hdrs = [
        "src/core/ext/upb-generated/src/proto/grpc/lb/v1/load_balancer.upb.h",
    ],
    external_deps = [
        "upb_lib",
        "upb_lib_descriptor",
        "upb_generated_code_support__only_for_generated_code_do_not_use__i_give_permission_to_break_me",
    ],
    language = "c++",
    deps = [
        "google_api_upb",
    ],
)

# Once upb code-gen issue is resolved, replace meshca_upb with this.
# meshca_upb_proto_library(
#     name = "meshca_upb",
#     deps = ["//third_party/istio/security/proto/providers/google:meshca_proto"],
# )

grpc_cc_library(
    name = "meshca_upb",
    srcs = [
        "src/core/ext/upb-generated/third_party/istio/security/proto/providers/google/meshca.upb.c",
    ],
    hdrs = [
        "src/core/ext/upb-generated/third_party/istio/security/proto/providers/google/meshca.upb.h",
    ],
    external_deps = [
        "upb_generated_code_support__only_for_generated_code_do_not_use__i_give_permission_to_break_me",
    ],
    language = "c++",
    deps = [
        "google_api_upb",
    ],
)

# Once upb code-gen issue is resolved, replace alts_upb with this.
# grpc_upb_proto_library(
#     name = "alts_upb",
#     deps = ["//src/proto/grpc/gcp:alts_handshaker_proto"],
# )

grpc_cc_library(
    name = "alts_upb",
    srcs = [
        "src/core/ext/upb-generated/src/proto/grpc/gcp/altscontext.upb.c",
        "src/core/ext/upb-generated/src/proto/grpc/gcp/handshaker.upb.c",
        "src/core/ext/upb-generated/src/proto/grpc/gcp/transport_security_common.upb.c",
    ],
    hdrs = [
        "src/core/ext/upb-generated/src/proto/grpc/gcp/altscontext.upb.h",
        "src/core/ext/upb-generated/src/proto/grpc/gcp/handshaker.upb.h",
        "src/core/ext/upb-generated/src/proto/grpc/gcp/transport_security_common.upb.h",
    ],
    external_deps = [
        "upb_lib",
        "upb_lib_descriptor",
        "upb_generated_code_support__only_for_generated_code_do_not_use__i_give_permission_to_break_me",
    ],
    language = "c++",
)

grpc_generate_one_off_targets()

filegroup(
    name = "root_certificates",
    srcs = [
        "etc/roots.pem",
    ],
    visibility = ["//visibility:public"],
)<|MERGE_RESOLUTION|>--- conflicted
+++ resolved
@@ -963,6 +963,34 @@
 )
 
 grpc_cc_library(
+    name = "grpc_service_config",
+    srcs = [
+        "src/core/ext/filters/server_config_selector/server_config_selector_filter.cc",
+        "src/core/ext/service_config/server_config_selector.cc",
+        "src/core/ext/service_config/service_config.cc",
+        "src/core/ext/service_config/service_config_parser.cc",
+    ],
+    hdrs = [
+        "src/core/ext/filters/server_config_selector/server_config_selector_filter.h",
+        "src/core/ext/service_config/server_config_call_data.h",
+        "src/core/ext/service_config/server_config_selector.h",
+        "src/core/ext/service_config/service_config.h",
+        "src/core/ext/service_config/service_config_parser.h",
+    ],
+    external_deps = [
+        "absl/container:inlined_vector",
+        "absl/strings",
+    ],
+    deps = [
+        "config",
+        "debug_location",
+        "gpr_base",
+        "grpc_base",
+        "grpc_trace",
+    ],
+)        
+
+grpc_cc_library(
     name = "memory_quota",
     srcs = [
         "src/core/lib/resource_quota/memory_quota.cc",
@@ -1085,39 +1113,7 @@
 )
 
 grpc_cc_library(
-<<<<<<< HEAD
-    name = "grpc_service_config",
-    srcs = [
-        "src/core/ext/filters/server_config_selector/server_config_selector_filter.cc",
-        "src/core/ext/service_config/server_config_selector.cc",
-        "src/core/ext/service_config/service_config.cc",
-        "src/core/ext/service_config/service_config_parser.cc",
-    ],
-    hdrs = [
-        "src/core/ext/filters/server_config_selector/server_config_selector_filter.h",
-        "src/core/ext/service_config/server_config_call_data.h",
-        "src/core/ext/service_config/server_config_selector.h",
-        "src/core/ext/service_config/service_config.h",
-        "src/core/ext/service_config/service_config_parser.h",
-    ],
-    external_deps = [
-        "absl/container:inlined_vector",
-        "absl/strings",
-    ],
-    deps = [
-        "config",
-        "debug_location",
-        "gpr_base",
-        "grpc_base_c",
-        "grpc_trace",
-    ],
-)
-
-grpc_cc_library(
-    name = "slice_refcount",
-=======
     name = "exec_ctx",
->>>>>>> f0a06287
     srcs = [
         "src/core/lib/iomgr/combiner.cc",
         "src/core/lib/iomgr/exec_ctx.cc",
@@ -2003,12 +1999,8 @@
     language = "c++",
     deps = [
         "gpr_base",
-<<<<<<< HEAD
-        "grpc_base_c",
+        "grpc_base",
         "grpc_service_config",
-=======
-        "grpc_base",
->>>>>>> f0a06287
         "grpc_xds_client",
     ],
 )
