--- conflicted
+++ resolved
@@ -2182,10 +2182,6 @@
     deps = [
         "gpr",
         "gpr_spinlock",
-<<<<<<< HEAD
-        "grpc_codegen",
-=======
->>>>>>> f69c64b2
         "grpc_public_hdrs",
         "grpc_trace",
         "slice",
