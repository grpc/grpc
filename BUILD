--- conflicted
+++ resolved
@@ -2304,6 +2304,7 @@
         "event_engine_base_hdrs",
         "event_engine_executor",
         "event_engine_thread_pool",
+        "forkable",
         "gpr_platform",
     ],
 )
@@ -2613,11 +2614,8 @@
         "event_engine_common",
         "event_engine_threaded_executor",
         "event_engine_trace",
-<<<<<<< HEAD
+        "event_engine_utils",
         "forkable",
-=======
-        "event_engine_utils",
->>>>>>> af634e19
         "gpr_base",
         "grpc_trace",
         "posix_event_engine_timer",
