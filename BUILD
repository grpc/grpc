# gRPC Bazel BUILD file.
#
# Copyright 2016 gRPC authors.
#
# Licensed under the Apache License, Version 2.0 (the "License");
# you may not use this file except in compliance with the License.
# You may obtain a copy of the License at
#
#     http://www.apache.org/licenses/LICENSE-2.0
#
# Unless required by applicable law or agreed to in writing, software
# distributed under the License is distributed on an "AS IS" BASIS,
# WITHOUT WARRANTIES OR CONDITIONS OF ANY KIND, either express or implied.
# See the License for the specific language governing permissions and
# limitations under the License.

load(
    "//bazel:grpc_build_system.bzl",
    "grpc_cc_library",
    "grpc_generate_one_off_targets",
    "grpc_upb_proto_library",
    "grpc_upb_proto_reflection_library",
    "python_config_settings",
)
load("@bazel_skylib//lib:selects.bzl", "selects")

licenses(["reciprocal"])

package(
    default_visibility = ["//visibility:public"],
    features = [
        "layering_check",
        "-parse_headers",
    ],
)

exports_files([
    "LICENSE",
    "etc/roots.pem",
])

config_setting(
    name = "grpc_no_ares",
    values = {"define": "grpc_no_ares=true"},
)

config_setting(
    name = "grpc_no_xds_define",
    values = {"define": "grpc_no_xds=true"},
)

# When gRPC is build as shared library, binder transport code might still
# get included even when user's code does not depend on it. In that case
# --define=grpc_no_binder=true can be used to disable binder transport
# related code to reduce binary size.
# For users using build system other than bazel, they can define
# GRPC_NO_BINDER to achieve the same effect.
config_setting(
    name = "grpc_no_binder_define",
    values = {"define": "grpc_no_binder=true"},
)

config_setting(
    name = "android",
    values = {"crosstool_top": "//external:android/crosstool"},
)

config_setting(
    name = "ios",
    values = {"apple_platform_type": "ios"},
)

selects.config_setting_group(
    name = "grpc_no_xds",
    match_any = [
        ":grpc_no_xds_define",
        # In addition to disabling XDS support when --define=grpc_no_xds=true is
        # specified, we also disable it on mobile platforms where it is not
        # likely to be needed and where reducing the binary size is more
        # important.
        ":android",
        ":ios",
    ],
)

selects.config_setting_group(
    name = "grpc_no_binder",
    match_any = [
        ":grpc_no_binder_define",
        # We do not need binder on ios.
        ":ios",
    ],
)

selects.config_setting_group(
    name = "grpc_no_rls",
    match_any = [
        # Disable RLS support on mobile platforms where it is not likely to be
        # needed and where reducing the binary size is more important.
        ":android",
        ":ios",
    ],
)

# Fuzzers can be built as fuzzers or as tests
config_setting(
    name = "grpc_build_fuzzers",
    values = {"define": "grpc_build_fuzzers=true"},
)

config_setting(
    name = "grpc_allow_exceptions",
    values = {"define": "GRPC_ALLOW_EXCEPTIONS=1"},
)

config_setting(
    name = "grpc_disallow_exceptions",
    values = {"define": "GRPC_ALLOW_EXCEPTIONS=0"},
)

config_setting(
    name = "remote_execution",
    values = {"define": "GRPC_PORT_ISOLATED_RUNTIME=1"},
)

config_setting(
    name = "windows",
    values = {"cpu": "x64_windows"},
)

config_setting(
    name = "windows_msvc",
    values = {"cpu": "x64_windows_msvc"},
)

config_setting(
    name = "mac_x86_64",
    values = {"cpu": "darwin"},
)

config_setting(
    name = "use_strict_warning",
    values = {"define": "use_strict_warning=true"},
)

python_config_settings()

# This should be updated along with build_handwritten.yaml
g_stands_for = "galley"  # @unused

core_version = "27.0.0"  # @unused

version = "1.50.0-dev"  # @unused

GPR_PUBLIC_HDRS = [
    "include/grpc/support/alloc.h",
    "include/grpc/support/atm_gcc_atomic.h",
    "include/grpc/support/atm_gcc_sync.h",
    "include/grpc/support/atm_windows.h",
    "include/grpc/support/cpu.h",
    "include/grpc/support/log.h",
    "include/grpc/support/log_windows.h",
    "include/grpc/support/port_platform.h",
    "include/grpc/support/string_util.h",
    "include/grpc/support/sync.h",
    "include/grpc/support/sync_abseil.h",
    "include/grpc/support/sync_custom.h",
    "include/grpc/support/sync_generic.h",
    "include/grpc/support/sync_posix.h",
    "include/grpc/support/sync_windows.h",
    "include/grpc/support/thd_id.h",
    "include/grpc/support/time.h",
    "include/grpc/impl/codegen/atm.h",
    "include/grpc/impl/codegen/atm_gcc_atomic.h",
    "include/grpc/impl/codegen/atm_gcc_sync.h",
    "include/grpc/impl/codegen/atm_windows.h",
    "include/grpc/impl/codegen/fork.h",
    "include/grpc/impl/codegen/gpr_slice.h",
    "include/grpc/impl/codegen/gpr_types.h",
    "include/grpc/impl/codegen/log.h",
    "include/grpc/impl/codegen/port_platform.h",
    "include/grpc/impl/codegen/sync.h",
    "include/grpc/impl/codegen/sync_abseil.h",
    "include/grpc/impl/codegen/sync_custom.h",
    "include/grpc/impl/codegen/sync_generic.h",
    "include/grpc/impl/codegen/sync_posix.h",
    "include/grpc/impl/codegen/sync_windows.h",
]

GRPC_PUBLIC_HDRS = [
    "include/grpc/byte_buffer.h",
    "include/grpc/byte_buffer_reader.h",
    "include/grpc/compression.h",
    "include/grpc/fork.h",
    "include/grpc/grpc.h",
    "include/grpc/grpc_posix.h",
    "include/grpc/grpc_security.h",
    "include/grpc/grpc_security_constants.h",
    "include/grpc/slice.h",
    "include/grpc/slice_buffer.h",
    "include/grpc/status.h",
    "include/grpc/load_reporting.h",
    "include/grpc/support/workaround_list.h",
    "include/grpc/impl/codegen/byte_buffer.h",
    "include/grpc/impl/codegen/byte_buffer_reader.h",
    "include/grpc/impl/codegen/compression_types.h",
    "include/grpc/impl/codegen/connectivity_state.h",
    "include/grpc/impl/codegen/grpc_types.h",
    "include/grpc/impl/codegen/propagation_bits.h",
    "include/grpc/impl/codegen/status.h",
    "include/grpc/impl/codegen/slice.h",
]

GRPC_PUBLIC_EVENT_ENGINE_HDRS = [
    "include/grpc/event_engine/endpoint_config.h",
    "include/grpc/event_engine/event_engine.h",
    "include/grpc/event_engine/port.h",
    "include/grpc/event_engine/memory_allocator.h",
    "include/grpc/event_engine/memory_request.h",
    "include/grpc/event_engine/internal/memory_allocator_impl.h",
    "include/grpc/event_engine/slice.h",
    "include/grpc/event_engine/slice_buffer.h",
]

GRPCXX_SRCS = [
    "src/cpp/client/channel_cc.cc",
    "src/cpp/client/client_callback.cc",
    "src/cpp/client/client_context.cc",
    "src/cpp/client/client_interceptor.cc",
    "src/cpp/client/create_channel.cc",
    "src/cpp/client/create_channel_internal.cc",
    "src/cpp/client/create_channel_posix.cc",
    "src/cpp/client/credentials_cc.cc",
    "src/cpp/common/alarm.cc",
    "src/cpp/common/channel_arguments.cc",
    "src/cpp/common/channel_filter.cc",
    "src/cpp/common/completion_queue_cc.cc",
    "src/cpp/common/core_codegen.cc",
    "src/cpp/common/resource_quota_cc.cc",
    "src/cpp/common/rpc_method.cc",
    "src/cpp/common/version_cc.cc",
    "src/cpp/common/validate_service_config.cc",
    "src/cpp/server/async_generic_service.cc",
    "src/cpp/server/channel_argument_option.cc",
    "src/cpp/server/create_default_thread_pool.cc",
    "src/cpp/server/dynamic_thread_pool.cc",
    "src/cpp/server/external_connection_acceptor_impl.cc",
    "src/cpp/server/health/default_health_check_service.cc",
    "src/cpp/server/health/health_check_service.cc",
    "src/cpp/server/health/health_check_service_server_builder_option.cc",
    "src/cpp/server/server_builder.cc",
    "src/cpp/server/server_callback.cc",
    "src/cpp/server/server_cc.cc",
    "src/cpp/server/server_context.cc",
    "src/cpp/server/server_credentials.cc",
    "src/cpp/server/server_posix.cc",
    "src/cpp/thread_manager/thread_manager.cc",
    "src/cpp/util/byte_buffer_cc.cc",
    "src/cpp/util/status.cc",
    "src/cpp/util/string_ref.cc",
    "src/cpp/util/time_cc.cc",
]

GRPCXX_HDRS = [
    "src/cpp/client/create_channel_internal.h",
    "src/cpp/common/channel_filter.h",
    "src/cpp/server/dynamic_thread_pool.h",
    "src/cpp/server/external_connection_acceptor_impl.h",
    "src/cpp/server/health/default_health_check_service.h",
    "src/cpp/server/thread_pool_interface.h",
    "src/cpp/thread_manager/thread_manager.h",
]

GRPCXX_PUBLIC_HDRS = [
    "include/grpc++/alarm.h",
    "include/grpc++/channel.h",
    "include/grpc++/client_context.h",
    "include/grpc++/completion_queue.h",
    "include/grpc++/create_channel.h",
    "include/grpc++/create_channel_posix.h",
    "include/grpc++/ext/health_check_service_server_builder_option.h",
    "include/grpc++/generic/async_generic_service.h",
    "include/grpc++/generic/generic_stub.h",
    "include/grpc++/grpc++.h",
    "include/grpc++/health_check_service_interface.h",
    "include/grpc++/impl/call.h",
    "include/grpc++/impl/channel_argument_option.h",
    "include/grpc++/impl/client_unary_call.h",
    "include/grpc++/impl/codegen/core_codegen.h",
    "include/grpc++/impl/grpc_library.h",
    "include/grpc++/impl/method_handler_impl.h",
    "include/grpc++/impl/rpc_method.h",
    "include/grpc++/impl/rpc_service_method.h",
    "include/grpc++/impl/serialization_traits.h",
    "include/grpc++/impl/server_builder_option.h",
    "include/grpc++/impl/server_builder_plugin.h",
    "include/grpc++/impl/server_initializer.h",
    "include/grpc++/impl/service_type.h",
    "include/grpc++/security/auth_context.h",
    "include/grpc++/resource_quota.h",
    "include/grpc++/security/auth_metadata_processor.h",
    "include/grpc++/security/credentials.h",
    "include/grpc++/security/server_credentials.h",
    "include/grpc++/server.h",
    "include/grpc++/server_builder.h",
    "include/grpc++/server_context.h",
    "include/grpc++/server_posix.h",
    "include/grpc++/support/async_stream.h",
    "include/grpc++/support/async_unary_call.h",
    "include/grpc++/support/byte_buffer.h",
    "include/grpc++/support/channel_arguments.h",
    "include/grpc++/support/config.h",
    "include/grpc++/support/slice.h",
    "include/grpc++/support/status.h",
    "include/grpc++/support/status_code_enum.h",
    "include/grpc++/support/string_ref.h",
    "include/grpc++/support/stub_options.h",
    "include/grpc++/support/sync_stream.h",
    "include/grpc++/support/time.h",
    "include/grpcpp/alarm.h",
    "include/grpcpp/channel.h",
    "include/grpcpp/client_context.h",
    "include/grpcpp/completion_queue.h",
    "include/grpcpp/create_channel.h",
    "include/grpcpp/create_channel_posix.h",
    "include/grpcpp/ext/health_check_service_server_builder_option.h",
    "include/grpcpp/generic/async_generic_service.h",
    "include/grpcpp/generic/generic_stub.h",
    "include/grpcpp/grpcpp.h",
    "include/grpcpp/health_check_service_interface.h",
    "include/grpcpp/impl/call.h",
    "include/grpcpp/impl/channel_argument_option.h",
    "include/grpcpp/impl/client_unary_call.h",
    "include/grpcpp/impl/codegen/core_codegen.h",
    "include/grpcpp/impl/grpc_library.h",
    "include/grpcpp/impl/method_handler_impl.h",
    "include/grpcpp/impl/rpc_method.h",
    "include/grpcpp/impl/rpc_service_method.h",
    "include/grpcpp/impl/serialization_traits.h",
    "include/grpcpp/impl/server_builder_option.h",
    "include/grpcpp/impl/server_builder_plugin.h",
    "include/grpcpp/impl/server_initializer.h",
    "include/grpcpp/impl/service_type.h",
    "include/grpcpp/resource_quota.h",
    "include/grpcpp/security/auth_context.h",
    "include/grpcpp/security/auth_metadata_processor.h",
    "include/grpcpp/security/credentials.h",
    "include/grpcpp/security/server_credentials.h",
    "include/grpcpp/security/tls_certificate_provider.h",
    "include/grpcpp/security/authorization_policy_provider.h",
    "include/grpcpp/security/tls_certificate_verifier.h",
    "include/grpcpp/security/tls_credentials_options.h",
    "include/grpcpp/server.h",
    "include/grpcpp/server_builder.h",
    "include/grpcpp/server_context.h",
    "include/grpcpp/server_posix.h",
    "include/grpcpp/support/async_stream.h",
    "include/grpcpp/support/async_unary_call.h",
    "include/grpcpp/support/byte_buffer.h",
    "include/grpcpp/support/channel_arguments.h",
    "include/grpcpp/support/client_callback.h",
    "include/grpcpp/support/client_interceptor.h",
    "include/grpcpp/support/config.h",
    "include/grpcpp/support/interceptor.h",
    "include/grpcpp/support/message_allocator.h",
    "include/grpcpp/support/method_handler.h",
    "include/grpcpp/support/proto_buffer_reader.h",
    "include/grpcpp/support/proto_buffer_writer.h",
    "include/grpcpp/support/server_callback.h",
    "include/grpcpp/support/server_interceptor.h",
    "include/grpcpp/support/slice.h",
    "include/grpcpp/support/status.h",
    "include/grpcpp/support/status_code_enum.h",
    "include/grpcpp/support/string_ref.h",
    "include/grpcpp/support/stub_options.h",
    "include/grpcpp/support/sync_stream.h",
    "include/grpcpp/support/time.h",
    "include/grpcpp/support/validate_service_config.h",
]

grpc_cc_library(
    name = "channel_fwd",
    hdrs = [
        "src/core/lib/channel/channel_fwd.h",
    ],
    language = "c++",
)

grpc_cc_library(
    name = "transport_fwd",
    hdrs = [
        "src/core/lib/transport/transport_fwd.h",
    ],
    language = "c++",
)

grpc_cc_library(
    name = "atomic_utils",
    language = "c++",
    public_hdrs = ["src/core/lib/gprpp/atomic_utils.h"],
    deps = ["gpr_platform"],
)

grpc_cc_library(
    name = "grpc_unsecure",
    srcs = [
        "src/core/lib/surface/init.cc",
        "src/core/plugin_registry/grpc_plugin_registry.cc",
        "src/core/plugin_registry/grpc_plugin_registry_noextra.cc",
    ],
    external_deps = [
        "absl/base:core_headers",
    ],
    language = "c++",
    public_hdrs = GRPC_PUBLIC_HDRS,
    tags = [
        "avoid_dep",
        "nofixdeps",
    ],
    visibility = ["@grpc:public"],
    deps = [
        "channel_init",
        "channel_stack_type",
        "config",
        "default_event_engine",
        "forkable",
        "gpr",
        "grpc_authorization_base",
        "grpc_base",
        "grpc_common",
        "grpc_http_filters",
        "grpc_security_base",
        "grpc_trace",
        "http_connect_handshaker",
        "iomgr_timer",
        "posix_event_engine_timer_manager",
        "slice",
        "tcp_connect_handshaker",
    ],
)

GRPC_XDS_TARGETS = [
    "grpc_lb_policy_cds",
    "grpc_lb_policy_xds_cluster_impl",
    "grpc_lb_policy_xds_cluster_manager",
    "grpc_lb_policy_xds_cluster_resolver",
    "grpc_resolver_xds",
    "grpc_resolver_c2p",
    "grpc_xds_server_config_fetcher",

    # Not xDS-specific but currently only used by xDS.
    "channel_creds_registry_init",
]

grpc_cc_library(
    name = "grpc",
    srcs = [
        "src/core/lib/surface/init.cc",
        "src/core/plugin_registry/grpc_plugin_registry.cc",
        "src/core/plugin_registry/grpc_plugin_registry_extra.cc",
    ],
    defines = select({
        "grpc_no_xds": ["GRPC_NO_XDS"],
        "//conditions:default": [],
    }),
    external_deps = [
        "absl/base:core_headers",
    ],
    language = "c++",
    public_hdrs = GRPC_PUBLIC_HDRS,
    select_deps = [
        {
            "grpc_no_xds": [],
            "//conditions:default": GRPC_XDS_TARGETS,
        },
    ],
    tags = [
        "grpc_avoid_dep",
        "nofixdeps",
    ],
    visibility = [
        "@grpc:public",
    ],
    deps = [
        "channel_init",
        "channel_stack_type",
        "config",
        "default_event_engine",
        "forkable",
        "gpr",
        "grpc_alts_credentials",
        "grpc_authorization_base",
        "grpc_base",
        "grpc_client_channel",
        "grpc_codegen",
        "grpc_common",
        "grpc_credentials_util",
        "grpc_external_account_credentials",
        "grpc_fake_credentials",
        "grpc_google_default_credentials",
        "grpc_http_filters",
        "grpc_iam_credentials",
        "grpc_insecure_credentials",
        "grpc_jwt_credentials",
        "grpc_local_credentials",
        "grpc_oauth2_credentials",
        "grpc_security_base",
        "grpc_ssl_credentials",
        "grpc_tls_credentials",
        "grpc_trace",
        "grpc_transport_chttp2_alpn",
        "http_connect_handshaker",
        "httpcli",
        "httpcli_ssl_credentials",
        "iomgr_timer",
        "json",
        "posix_event_engine_timer_manager",
        "promise",
        "ref_counted",
        "ref_counted_ptr",
        "slice",
        "slice_refcount",
        "sockaddr_utils",
        "tcp_connect_handshaker",
        "tsi_base",
        "uri_parser",
        "useful",
    ],
)

grpc_cc_library(
    name = "gpr_public_hdrs",
    hdrs = GPR_PUBLIC_HDRS,
    tags = [
        "avoid_dep",
        "nofixdeps",
    ],
)

grpc_cc_library(
    name = "grpc_public_hdrs",
    hdrs = GRPC_PUBLIC_HDRS,
    tags = [
        "avoid_dep",
        "nofixdeps",
    ],
    deps = ["gpr_public_hdrs"],
)

grpc_cc_library(
    name = "grpc++_public_hdrs",
    hdrs = GRPCXX_PUBLIC_HDRS,
    external_deps = [
        "absl/synchronization",
        "protobuf_headers",
    ],
    tags = [
        "avoid_dep",
        "nofixdeps",
    ],
    visibility = ["@grpc:public"],
    deps = ["grpc_public_hdrs"],
)

grpc_cc_library(
    name = "grpc++",
    hdrs = [
        "src/cpp/client/secure_credentials.h",
        "src/cpp/common/secure_auth_context.h",
        "src/cpp/server/secure_server_credentials.h",
    ],
    language = "c++",
    public_hdrs = GRPCXX_PUBLIC_HDRS,
    select_deps = [
        {
            "grpc_no_xds": [],
            "//conditions:default": [
                "grpc++_xds_client",
                "grpc++_xds_server",
            ],
        },
        {
            "grpc_no_binder": [],
            "//conditions:default": [
                "grpc++_binder",
            ],
        },
    ],
    standalone = True,
    tags = ["nofixdeps"],
    visibility = [
        "@grpc:public",
    ],
    deps = [
        "grpc++_internals",
        "slice",
    ],
)

grpc_cc_library(
    name = "grpc++_internals",
    srcs = [
        "src/cpp/client/insecure_credentials.cc",
        "src/cpp/client/secure_credentials.cc",
        "src/cpp/common/auth_property_iterator.cc",
        "src/cpp/common/secure_auth_context.cc",
        "src/cpp/common/secure_channel_arguments.cc",
        "src/cpp/common/secure_create_auth_context.cc",
        "src/cpp/common/tls_certificate_provider.cc",
        "src/cpp/common/tls_certificate_verifier.cc",
        "src/cpp/common/tls_credentials_options.cc",
        "src/cpp/server/insecure_server_credentials.cc",
        "src/cpp/server/secure_server_credentials.cc",
    ],
    hdrs = [
        "src/cpp/client/secure_credentials.h",
        "src/cpp/common/secure_auth_context.h",
        "src/cpp/server/secure_server_credentials.h",
    ],
    external_deps = [
        "absl/status",
        "absl/status:statusor",
        "absl/synchronization",
        "absl/container:inlined_vector",
        "absl/strings",
        "protobuf_headers",
    ],
    language = "c++",
    public_hdrs = GRPCXX_PUBLIC_HDRS,
    tags = ["nofixdeps"],
    deps = [
        "error",
        "gpr",
        "gpr_codegen",
        "grpc",
        "grpc++_base",
        "grpc++_codegen_base",
        "grpc++_codegen_base_src",
        "grpc++_codegen_proto",
        "grpc++_internal_hdrs_only",
        "grpc_base",
        "grpc_codegen",
        "grpc_credentials_util",
        "grpc_security_base",
        "json",
        "ref_counted_ptr",
        "slice",
        "slice_refcount",
    ],
)

grpc_cc_library(
    name = "grpc++_binder",
    srcs = [
        "src/core/ext/transport/binder/client/binder_connector.cc",
        "src/core/ext/transport/binder/client/channel_create.cc",
        "src/core/ext/transport/binder/client/channel_create_impl.cc",
        "src/core/ext/transport/binder/client/connection_id_generator.cc",
        "src/core/ext/transport/binder/client/endpoint_binder_pool.cc",
        "src/core/ext/transport/binder/client/jni_utils.cc",
        "src/core/ext/transport/binder/client/security_policy_setting.cc",
        "src/core/ext/transport/binder/security_policy/binder_security_policy.cc",
        "src/core/ext/transport/binder/server/binder_server.cc",
        "src/core/ext/transport/binder/server/binder_server_credentials.cc",
        "src/core/ext/transport/binder/transport/binder_transport.cc",
        "src/core/ext/transport/binder/utils/ndk_binder.cc",
        "src/core/ext/transport/binder/utils/transport_stream_receiver_impl.cc",
        "src/core/ext/transport/binder/wire_format/binder_android.cc",
        "src/core/ext/transport/binder/wire_format/binder_constants.cc",
        "src/core/ext/transport/binder/wire_format/transaction.cc",
        "src/core/ext/transport/binder/wire_format/wire_reader_impl.cc",
        "src/core/ext/transport/binder/wire_format/wire_writer.cc",
    ],
    hdrs = [
        "src/core/ext/transport/binder/client/binder_connector.h",
        "src/core/ext/transport/binder/client/channel_create_impl.h",
        "src/core/ext/transport/binder/client/connection_id_generator.h",
        "src/core/ext/transport/binder/client/endpoint_binder_pool.h",
        "src/core/ext/transport/binder/client/jni_utils.h",
        "src/core/ext/transport/binder/client/security_policy_setting.h",
        "src/core/ext/transport/binder/server/binder_server.h",
        "src/core/ext/transport/binder/transport/binder_stream.h",
        "src/core/ext/transport/binder/transport/binder_transport.h",
        "src/core/ext/transport/binder/utils/binder_auto_utils.h",
        "src/core/ext/transport/binder/utils/ndk_binder.h",
        "src/core/ext/transport/binder/utils/transport_stream_receiver.h",
        "src/core/ext/transport/binder/utils/transport_stream_receiver_impl.h",
        "src/core/ext/transport/binder/wire_format/binder.h",
        "src/core/ext/transport/binder/wire_format/binder_android.h",
        "src/core/ext/transport/binder/wire_format/binder_constants.h",
        "src/core/ext/transport/binder/wire_format/transaction.h",
        "src/core/ext/transport/binder/wire_format/wire_reader.h",
        "src/core/ext/transport/binder/wire_format/wire_reader_impl.h",
        "src/core/ext/transport/binder/wire_format/wire_writer.h",
    ],
    defines = select({
        "grpc_no_binder": ["GRPC_NO_BINDER"],
        "//conditions:default": [],
    }),
    external_deps = [
        "absl/base:core_headers",
        "absl/cleanup",
        "absl/container:flat_hash_map",
        "absl/hash",
        "absl/memory",
        "absl/meta:type_traits",
        "absl/status",
        "absl/status:statusor",
        "absl/strings",
        "absl/synchronization",
        "absl/time",
        "absl/types:variant",
    ],
    language = "c++",
    public_hdrs = [
        "include/grpcpp/security/binder_security_policy.h",
        "include/grpcpp/create_channel_binder.h",
        "include/grpcpp/security/binder_credentials.h",
    ],
    tags = ["nofixdeps"],
    deps = [
        "arena",
        "channel_args_preconditioning",
        "channel_stack_type",
        "config",
        "debug_location",
        "gpr",
        "gpr_platform",
        "grpc",
        "grpc++_base",
        "grpc_base",
        "grpc_client_channel",
        "grpc_codegen",
        "iomgr_fwd",
        "iomgr_port",
        "orphanable",
        "ref_counted_ptr",
        "slice",
        "slice_refcount",
        "transport_fwd",
    ],
)

grpc_cc_library(
    name = "grpc++_xds_client",
    srcs = [
        "src/cpp/client/xds_credentials.cc",
    ],
    hdrs = [
        "src/cpp/client/secure_credentials.h",
    ],
    external_deps = [
        "absl/container:inlined_vector",
    ],
    language = "c++",
    tags = ["nofixdeps"],
    deps = [
        "gpr",
        "grpc",
        "grpc++_internals",
    ],
)

grpc_cc_library(
    name = "grpc++_xds_server",
    srcs = [
        "src/cpp/server/xds_server_credentials.cc",
    ],
    hdrs = [
        "src/cpp/server/secure_server_credentials.h",
    ],
    language = "c++",
    public_hdrs = [
        "include/grpcpp/xds_server_builder.h",
    ],
    tags = ["nofixdeps"],
    visibility = ["@grpc:xds"],
    deps = [
        "gpr",
        "grpc",
        "grpc++_internals",
    ],
)

grpc_cc_library(
    name = "grpc++_unsecure",
    srcs = [
        "src/cpp/client/insecure_credentials.cc",
        "src/cpp/common/insecure_create_auth_context.cc",
        "src/cpp/server/insecure_server_credentials.cc",
    ],
    language = "c++",
    standalone = True,
    tags = [
        "avoid_dep",
        "nofixdeps",
    ],
    visibility = ["@grpc:public"],
    deps = [
        "gpr",
        "grpc++_base_unsecure",
        "grpc++_codegen_base",
        "grpc++_codegen_base_src",
        "grpc++_codegen_proto",
        "grpc_codegen",
        "grpc_insecure_credentials",
        "grpc_unsecure",
    ],
)

grpc_cc_library(
    name = "grpc++_error_details",
    srcs = [
        "src/cpp/util/error_details.cc",
    ],
    hdrs = [
        "include/grpc++/support/error_details.h",
        "include/grpcpp/support/error_details.h",
    ],
    language = "c++",
    standalone = True,
    tags = ["nofixdeps"],
    visibility = ["@grpc:public"],
    deps = [
        "grpc++",
    ],
)

grpc_cc_library(
    name = "grpc++_alts",
    srcs = [
        "src/cpp/common/alts_context.cc",
        "src/cpp/common/alts_util.cc",
    ],
    hdrs = [
        "include/grpcpp/security/alts_context.h",
        "include/grpcpp/security/alts_util.h",
    ],
    external_deps = [
        "absl/memory",
        "upb_lib",
    ],
    language = "c++",
    standalone = True,
    tags = ["nofixdeps"],
    visibility = ["@grpc:tsi"],
    deps = [
        "alts_upb",
        "alts_util",
        "gpr",
        "grpc++",
        "grpc_base",
        "tsi_alts_credentials",
    ],
)

grpc_cc_library(
    name = "census",
    srcs = [
        "src/core/ext/filters/census/grpc_context.cc",
    ],
    language = "c++",
    public_hdrs = [
        "include/grpc/census.h",
    ],
    tags = ["nofixdeps"],
    visibility = ["@grpc:public"],
    deps = [
        "gpr",
        "grpc_base",
        "grpc_codegen",
        "grpc_trace",
    ],
)

grpc_cc_library(
    name = "grpc++_internal_hdrs_only",
    hdrs = [
        "include/grpcpp/impl/codegen/sync.h",
    ],
    external_deps = [
        "absl/synchronization",
    ],
    tags = ["nofixdeps"],
    deps = [
        "gpr_codegen",
    ],
)

grpc_cc_library(
    name = "useful",
    hdrs = ["src/core/lib/gpr/useful.h"],
    external_deps = [
        "absl/strings",
        "absl/types:variant",
    ],
    language = "c++",
    deps = ["gpr_platform"],
)

grpc_cc_library(
    name = "examine_stack",
    srcs = [
        "src/core/lib/gprpp/examine_stack.cc",
    ],
    hdrs = [
        "src/core/lib/gprpp/examine_stack.h",
    ],
    external_deps = ["absl/types:optional"],
    deps = ["gpr_platform"],
)

grpc_cc_library(
    name = "gpr_atm",
    srcs = [
        "src/core/lib/gpr/atm.cc",
    ],
    language = "c++",
    public_hdrs = [
        "include/grpc/support/atm.h",
    ],
    deps = [
        "gpr_codegen",
        "gpr_platform",
        "useful",
    ],
)

grpc_cc_library(
    name = "gpr_manual_constructor",
    srcs = [],
    hdrs = [
        "src/core/lib/gprpp/manual_constructor.h",
    ],
    language = "c++",
    deps = [
        "construct_destruct",
        "gpr_public_hdrs",
    ],
)

grpc_cc_library(
    name = "gpr_murmur_hash",
    srcs = [
        "src/core/lib/gpr/murmur_hash.cc",
    ],
    hdrs = [
        "src/core/lib/gpr/murmur_hash.h",
    ],
    external_deps = ["absl/base:core_headers"],
    language = "c++",
    deps = ["gpr_platform"],
)

grpc_cc_library(
    name = "gpr_spinlock",
    srcs = [],
    hdrs = [
        "src/core/lib/gpr/spinlock.h",
    ],
    language = "c++",
    deps = [
        "gpr_atm",
        "gpr_public_hdrs",
    ],
)

grpc_cc_library(
    name = "gpr_log_internal",
    hdrs = [
        "src/core/lib/gpr/log_internal.h",
    ],
    language = "c++",
    deps = ["gpr_platform"],
)

grpc_cc_library(
    name = "gpr",
    srcs = [
        "src/core/lib/gpr/alloc.cc",
        "src/core/lib/gpr/cpu_iphone.cc",
        "src/core/lib/gpr/cpu_linux.cc",
        "src/core/lib/gpr/cpu_posix.cc",
        "src/core/lib/gpr/cpu_windows.cc",
        "src/core/lib/gpr/env_linux.cc",
        "src/core/lib/gpr/env_posix.cc",
        "src/core/lib/gpr/env_windows.cc",
        "src/core/lib/gpr/log.cc",
        "src/core/lib/gpr/log_android.cc",
        "src/core/lib/gpr/log_linux.cc",
        "src/core/lib/gpr/log_posix.cc",
        "src/core/lib/gpr/log_windows.cc",
        "src/core/lib/gpr/string.cc",
        "src/core/lib/gpr/string_posix.cc",
        "src/core/lib/gpr/string_util_windows.cc",
        "src/core/lib/gpr/string_windows.cc",
        "src/core/lib/gpr/sync.cc",
        "src/core/lib/gpr/sync_abseil.cc",
        "src/core/lib/gpr/sync_posix.cc",
        "src/core/lib/gpr/sync_windows.cc",
        "src/core/lib/gpr/time.cc",
        "src/core/lib/gpr/time_posix.cc",
        "src/core/lib/gpr/time_precise.cc",
        "src/core/lib/gpr/time_windows.cc",
        "src/core/lib/gpr/tmpfile_msys.cc",
        "src/core/lib/gpr/tmpfile_posix.cc",
        "src/core/lib/gpr/tmpfile_windows.cc",
        "src/core/lib/gpr/wrap_memcpy.cc",
        "src/core/lib/gprpp/fork.cc",
        "src/core/lib/gprpp/global_config_env.cc",
        "src/core/lib/gprpp/host_port.cc",
        "src/core/lib/gprpp/mpscq.cc",
        "src/core/lib/gprpp/stat_posix.cc",
        "src/core/lib/gprpp/stat_windows.cc",
        "src/core/lib/gprpp/thd_posix.cc",
        "src/core/lib/gprpp/thd_windows.cc",
        "src/core/lib/gprpp/time_util.cc",
    ],
    hdrs = [
        "src/core/lib/gpr/alloc.h",
        "src/core/lib/gpr/env.h",
        "src/core/lib/gpr/string.h",
        "src/core/lib/gpr/string_windows.h",
        "src/core/lib/gpr/time_precise.h",
        "src/core/lib/gpr/tmpfile.h",
        "src/core/lib/gprpp/fork.h",
        "src/core/lib/gprpp/global_config.h",
        "src/core/lib/gprpp/global_config_custom.h",
        "src/core/lib/gprpp/global_config_env.h",
        "src/core/lib/gprpp/global_config_generic.h",
        "src/core/lib/gprpp/host_port.h",
        "src/core/lib/gprpp/memory.h",
        "src/core/lib/gprpp/mpscq.h",
        "src/core/lib/gprpp/stat.h",
        "src/core/lib/gprpp/sync.h",
        "src/core/lib/gprpp/thd.h",
        "src/core/lib/gprpp/time_util.h",
    ],
    external_deps = [
        "absl/base",
        "absl/base:core_headers",
        "absl/memory",
        "absl/random",
        "absl/status",
        "absl/strings",
        "absl/strings:cord",
        "absl/strings:str_format",
        "absl/synchronization",
        "absl/time:time",
        "absl/types:optional",
    ],
    language = "c++",
    public_hdrs = GPR_PUBLIC_HDRS,
    tags = [
        "nofixdeps",
    ],
    visibility = ["@grpc:public"],
    deps = [
        "construct_destruct",
        "examine_stack",
        "gpr_atm",
        "gpr_tls",
        "grpc_codegen",
        "useful",
    ],
)

grpc_cc_library(
    name = "gpr_tls",
    hdrs = ["src/core/lib/gpr/tls.h"],
    deps = ["gpr_platform"],
)

grpc_cc_library(
    name = "chunked_vector",
    hdrs = ["src/core/lib/gprpp/chunked_vector.h"],
    deps = [
        "arena",
        "gpr",
        "gpr_manual_constructor",
    ],
)

grpc_cc_library(
    name = "construct_destruct",
    language = "c++",
    public_hdrs = ["src/core/lib/gprpp/construct_destruct.h"],
    deps = ["gpr_platform"],
)

grpc_cc_library(
    name = "cpp_impl_of",
    hdrs = ["src/core/lib/gprpp/cpp_impl_of.h"],
    language = "c++",
)

grpc_cc_library(
    name = "status_helper",
    srcs = [
        "src/core/lib/gprpp/status_helper.cc",
    ],
    hdrs = [
        "src/core/lib/gprpp/status_helper.h",
    ],
    external_deps = [
        "absl/status",
        "absl/strings",
        "absl/strings:cord",
        "absl/time",
        "absl/types:optional",
        "upb_lib",
    ],
    language = "c++",
    deps = [
        "debug_location",
        "google_rpc_status_upb",
        "gpr",
        "percent_encoding",
        "protobuf_any_upb",
        "slice",
    ],
)

grpc_cc_library(
    name = "unique_type_name",
    hdrs = ["src/core/lib/gprpp/unique_type_name.h"],
    external_deps = ["absl/strings"],
    language = "c++",
    deps = [
        "gpr_platform",
        "useful",
    ],
)

grpc_cc_library(
    name = "work_serializer",
    srcs = [
        "src/core/lib/gprpp/work_serializer.cc",
    ],
    hdrs = [
        "src/core/lib/gprpp/work_serializer.h",
    ],
    external_deps = ["absl/base:core_headers"],
    language = "c++",
    visibility = ["@grpc:client_channel"],
    deps = [
        "debug_location",
        "gpr",
        "grpc_trace",
        "orphanable",
    ],
)

grpc_cc_library(
    name = "gpr_codegen",
    language = "c++",
    public_hdrs = [
        "include/grpc/impl/codegen/atm.h",
        "include/grpc/impl/codegen/atm_gcc_atomic.h",
        "include/grpc/impl/codegen/atm_gcc_sync.h",
        "include/grpc/impl/codegen/atm_windows.h",
        "include/grpc/impl/codegen/fork.h",
        "include/grpc/impl/codegen/gpr_slice.h",
        "include/grpc/impl/codegen/gpr_types.h",
        "include/grpc/impl/codegen/log.h",
        "include/grpc/impl/codegen/port_platform.h",
        "include/grpc/impl/codegen/sync.h",
        "include/grpc/impl/codegen/sync_abseil.h",
        "include/grpc/impl/codegen/sync_custom.h",
        "include/grpc/impl/codegen/sync_generic.h",
        "include/grpc/impl/codegen/sync_posix.h",
        "include/grpc/impl/codegen/sync_windows.h",
    ],
    tags = ["nofixdeps"],
    visibility = ["@grpc:public"],
)

# A library that vends only port_platform, so that libraries that don't need
# anything else from gpr can still be portable!
grpc_cc_library(
    name = "gpr_platform",
    language = "c++",
    public_hdrs = [
        "include/grpc/impl/codegen/port_platform.h",
        "include/grpc/support/port_platform.h",
    ],
    tags = ["nofixdeps"],
)

grpc_cc_library(
    name = "grpc_trace",
    srcs = ["src/core/lib/debug/trace.cc"],
    hdrs = ["src/core/lib/debug/trace.h"],
    language = "c++",
    public_hdrs = GRPC_PUBLIC_HDRS,
    visibility = ["@grpc:trace"],
    deps = [
        "gpr",
        "gpr_codegen",
        "grpc_codegen",
        "grpc_public_hdrs",
    ],
)

grpc_cc_library(
    name = "config",
    srcs = [
        "src/core/lib/config/core_configuration.cc",
    ],
    language = "c++",
    public_hdrs = [
        "src/core/lib/config/core_configuration.h",
    ],
    visibility = ["@grpc:client_channel"],
    deps = [
        "channel_args_preconditioning",
        "channel_creds_registry",
        "channel_init",
        "gpr",
        "grpc_resolver",
        "handshaker_registry",
        "lb_policy_registry",
        "service_config_parser",
    ],
)

grpc_cc_library(
    name = "debug_location",
    language = "c++",
    public_hdrs = ["src/core/lib/gprpp/debug_location.h"],
    visibility = ["@grpc:debug_location"],
)

grpc_cc_library(
    name = "overload",
    language = "c++",
    public_hdrs = ["src/core/lib/gprpp/overload.h"],
    deps = ["gpr_platform"],
)

grpc_cc_library(
    name = "match",
    external_deps = ["absl/types:variant"],
    language = "c++",
    public_hdrs = ["src/core/lib/gprpp/match.h"],
    deps = [
        "gpr_platform",
        "overload",
    ],
)

grpc_cc_library(
    name = "table",
    external_deps = [
        "absl/meta:type_traits",
        "absl/utility",
    ],
    language = "c++",
    public_hdrs = ["src/core/lib/gprpp/table.h"],
    deps = [
        "bitset",
        "gpr_platform",
    ],
)

grpc_cc_library(
    name = "packed_table",
    hdrs = ["src/core/lib/gprpp/packed_table.h"],
    language = "c++",
    deps = [
        "gpr_public_hdrs",
        "sorted_pack",
        "table",
    ],
)

grpc_cc_library(
    name = "bitset",
    language = "c++",
    public_hdrs = ["src/core/lib/gprpp/bitset.h"],
    deps = [
        "gpr_platform",
        "useful",
    ],
)

grpc_cc_library(
    name = "no_destruct",
    language = "c++",
    public_hdrs = ["src/core/lib/gprpp/no_destruct.h"],
    deps = [
        "construct_destruct",
        "gpr",
    ],
)

grpc_cc_library(
    name = "orphanable",
    language = "c++",
    public_hdrs = ["src/core/lib/gprpp/orphanable.h"],
    visibility = ["@grpc:client_channel"],
    deps = [
        "debug_location",
        "gpr_platform",
        "ref_counted",
        "ref_counted_ptr",
    ],
)

grpc_cc_library(
    name = "poll",
    external_deps = ["absl/types:variant"],
    language = "c++",
    public_hdrs = [
        "src/core/lib/promise/poll.h",
    ],
    deps = ["gpr_platform"],
)

grpc_cc_library(
    name = "call_push_pull",
    hdrs = ["src/core/lib/promise/call_push_pull.h"],
    external_deps = ["absl/types:variant"],
    language = "c++",
    deps = [
        "bitset",
        "construct_destruct",
        "gpr_platform",
        "poll",
        "promise_like",
        "promise_status",
    ],
)

grpc_cc_library(
    name = "context",
    language = "c++",
    public_hdrs = [
        "src/core/lib/promise/context.h",
    ],
    deps = [
        "gpr_platform",
        "gpr_tls",
    ],
)

grpc_cc_library(
    name = "map",
    external_deps = ["absl/types:variant"],
    language = "c++",
    public_hdrs = ["src/core/lib/promise/map.h"],
    deps = [
        "gpr_platform",
        "poll",
        "promise_like",
    ],
)

grpc_cc_library(
    name = "sleep",
    srcs = [
        "src/core/lib/promise/sleep.cc",
    ],
    hdrs = [
        "src/core/lib/promise/sleep.h",
    ],
    external_deps = ["absl/status"],
    deps = [
        "activity",
        "default_event_engine",
        "event_engine_base_hdrs",
        "exec_ctx",
        "gpr",
        "poll",
        "time",
    ],
)

grpc_cc_library(
    name = "promise",
    external_deps = [
        "absl/status",
        "absl/types:optional",
        "absl/types:variant",
    ],
    language = "c++",
    public_hdrs = [
        "src/core/lib/promise/promise.h",
    ],
    visibility = ["@grpc:alt_grpc_base_legacy"],
    deps = [
        "gpr_platform",
        "poll",
        "promise_like",
    ],
)

grpc_cc_library(
    name = "arena_promise",
    external_deps = ["absl/meta:type_traits"],
    language = "c++",
    public_hdrs = [
        "src/core/lib/promise/arena_promise.h",
    ],
    deps = [
        "arena",
        "context",
        "gpr_platform",
        "poll",
    ],
)

grpc_cc_library(
    name = "promise_like",
    external_deps = ["absl/meta:type_traits"],
    language = "c++",
    public_hdrs = [
        "src/core/lib/promise/detail/promise_like.h",
    ],
    deps = [
        "gpr_platform",
        "poll",
    ],
)

grpc_cc_library(
    name = "promise_factory",
    external_deps = ["absl/meta:type_traits"],
    language = "c++",
    public_hdrs = [
        "src/core/lib/promise/detail/promise_factory.h",
    ],
    deps = [
        "gpr_platform",
        "promise_like",
    ],
)

grpc_cc_library(
    name = "if",
    external_deps = [
        "absl/status:statusor",
        "absl/types:variant",
    ],
    language = "c++",
    public_hdrs = ["src/core/lib/promise/if.h"],
    deps = [
        "gpr_platform",
        "poll",
        "promise_factory",
        "promise_like",
    ],
)

grpc_cc_library(
    name = "promise_status",
    external_deps = [
        "absl/status",
        "absl/status:statusor",
    ],
    language = "c++",
    public_hdrs = [
        "src/core/lib/promise/detail/status.h",
    ],
    deps = ["gpr_platform"],
)

grpc_cc_library(
    name = "race",
    external_deps = ["absl/types:variant"],
    language = "c++",
    public_hdrs = ["src/core/lib/promise/race.h"],
    deps = [
        "gpr_platform",
        "poll",
    ],
)

grpc_cc_library(
    name = "loop",
    external_deps = [
        "absl/status",
        "absl/status:statusor",
        "absl/types:variant",
    ],
    language = "c++",
    public_hdrs = [
        "src/core/lib/promise/loop.h",
    ],
    deps = [
        "gpr_platform",
        "poll",
        "promise_factory",
    ],
)

grpc_cc_library(
    name = "basic_join",
    external_deps = [
        "absl/types:variant",
        "absl/utility",
    ],
    language = "c++",
    public_hdrs = [
        "src/core/lib/promise/detail/basic_join.h",
    ],
    deps = [
        "bitset",
        "construct_destruct",
        "gpr_platform",
        "poll",
        "promise_like",
    ],
)

grpc_cc_library(
    name = "join",
    external_deps = ["absl/meta:type_traits"],
    language = "c++",
    public_hdrs = [
        "src/core/lib/promise/join.h",
    ],
    deps = [
        "basic_join",
        "gpr_platform",
    ],
)

grpc_cc_library(
    name = "try_join",
    external_deps = [
        "absl/meta:type_traits",
        "absl/status",
        "absl/status:statusor",
    ],
    language = "c++",
    public_hdrs = [
        "src/core/lib/promise/try_join.h",
    ],
    deps = [
        "basic_join",
        "gpr_platform",
        "poll",
        "promise_status",
    ],
)

grpc_cc_library(
    name = "basic_seq",
    external_deps = [
        "absl/meta:type_traits",
        "absl/types:variant",
        "absl/utility",
    ],
    language = "c++",
    public_hdrs = [
        "src/core/lib/promise/detail/basic_seq.h",
    ],
    deps = [
        "construct_destruct",
        "gpr_platform",
        "poll",
        "promise_factory",
        "promise_like",
    ],
)

grpc_cc_library(
    name = "seq",
    language = "c++",
    public_hdrs = [
        "src/core/lib/promise/seq.h",
    ],
    deps = [
        "basic_seq",
        "gpr_platform",
        "poll",
        "promise_like",
    ],
)

grpc_cc_library(
    name = "try_seq",
    external_deps = [
        "absl/meta:type_traits",
        "absl/status",
        "absl/status:statusor",
    ],
    language = "c++",
    public_hdrs = [
        "src/core/lib/promise/try_seq.h",
    ],
    deps = [
        "basic_seq",
        "gpr_platform",
        "poll",
        "promise_like",
        "promise_status",
    ],
)

grpc_cc_library(
    name = "activity",
    srcs = [
        "src/core/lib/promise/activity.cc",
    ],
    external_deps = [
        "absl/base:core_headers",
        "absl/status",
        "absl/types:optional",
        "absl/types:variant",
        "absl/utility",
    ],
    language = "c++",
    public_hdrs = [
        "src/core/lib/promise/activity.h",
    ],
    deps = [
        "atomic_utils",
        "construct_destruct",
        "context",
        "gpr",
        "gpr_tls",
        "no_destruct",
        "orphanable",
        "poll",
        "promise_factory",
        "promise_status",
    ],
)

grpc_cc_library(
    name = "exec_ctx_wakeup_scheduler",
    hdrs = [
        "src/core/lib/promise/exec_ctx_wakeup_scheduler.h",
    ],
    language = "c++",
    deps = [
        "closure",
        "debug_location",
        "error",
        "exec_ctx",
        "gpr_platform",
    ],
)

grpc_cc_library(
    name = "wait_set",
    external_deps = [
        "absl/container:flat_hash_set",
        "absl/hash",
    ],
    language = "c++",
    public_hdrs = [
        "src/core/lib/promise/wait_set.h",
    ],
    deps = [
        "activity",
        "gpr_platform",
        "poll",
    ],
)

grpc_cc_library(
    name = "intra_activity_waiter",
    language = "c++",
    public_hdrs = [
        "src/core/lib/promise/intra_activity_waiter.h",
    ],
    deps = [
        "activity",
        "gpr_platform",
        "poll",
    ],
)

grpc_cc_library(
    name = "latch",
    language = "c++",
    public_hdrs = [
        "src/core/lib/promise/latch.h",
    ],
    deps = [
        "gpr",
        "intra_activity_waiter",
        "poll",
    ],
)

grpc_cc_library(
    name = "observable",
    external_deps = [
        "absl/base:core_headers",
        "absl/types:optional",
        "absl/types:variant",
    ],
    language = "c++",
    public_hdrs = [
        "src/core/lib/promise/observable.h",
    ],
    deps = [
        "activity",
        "gpr",
        "poll",
        "promise_like",
        "wait_set",
    ],
)

grpc_cc_library(
    name = "pipe",
    external_deps = ["absl/types:optional"],
    language = "c++",
    public_hdrs = [
        "src/core/lib/promise/pipe.h",
    ],
    deps = [
        "arena",
        "context",
        "gpr",
        "intra_activity_waiter",
        "poll",
    ],
)

grpc_cc_library(
    name = "for_each",
    external_deps = [
        "absl/status",
        "absl/types:variant",
    ],
    language = "c++",
    public_hdrs = ["src/core/lib/promise/for_each.h"],
    deps = [
        "gpr_platform",
        "poll",
        "promise_factory",
    ],
)

grpc_cc_library(
    name = "ref_counted",
    language = "c++",
    public_hdrs = ["src/core/lib/gprpp/ref_counted.h"],
    deps = [
        "atomic_utils",
        "debug_location",
        "gpr",
        "ref_counted_ptr",
    ],
)

grpc_cc_library(
    name = "dual_ref_counted",
    language = "c++",
    public_hdrs = ["src/core/lib/gprpp/dual_ref_counted.h"],
    deps = [
        "debug_location",
        "gpr",
        "orphanable",
        "ref_counted_ptr",
    ],
)

grpc_cc_library(
    name = "ref_counted_ptr",
    language = "c++",
    public_hdrs = ["src/core/lib/gprpp/ref_counted_ptr.h"],
    visibility = ["@grpc:ref_counted_ptr"],
    deps = [
        "debug_location",
        "gpr_platform",
    ],
)

grpc_cc_library(
    name = "handshaker",
    srcs = [
        "src/core/lib/transport/handshaker.cc",
    ],
    external_deps = [
        "absl/container:inlined_vector",
        "absl/strings:str_format",
    ],
    language = "c++",
    public_hdrs = [
        "src/core/lib/transport/handshaker.h",
    ],
    visibility = ["@grpc:alt_grpc_base_legacy"],
    deps = [
        "channel_args",
        "closure",
        "debug_location",
        "exec_ctx",
        "gpr",
        "grpc_base",
        "grpc_codegen",
        "grpc_trace",
        "iomgr_timer",
        "ref_counted",
        "ref_counted_ptr",
        "slice",
        "slice_buffer",
        "slice_refcount",
        "time",
    ],
)

grpc_cc_library(
    name = "handshaker_factory",
    language = "c++",
    public_hdrs = [
        "src/core/lib/transport/handshaker_factory.h",
    ],
    deps = [
        "channel_args",
        "gpr_platform",
        "iomgr_fwd",
    ],
)

grpc_cc_library(
    name = "handshaker_registry",
    srcs = [
        "src/core/lib/transport/handshaker_registry.cc",
    ],
    language = "c++",
    public_hdrs = [
        "src/core/lib/transport/handshaker_registry.h",
    ],
    deps = [
        "channel_args",
        "gpr_platform",
        "handshaker_factory",
        "iomgr_fwd",
    ],
)

grpc_cc_library(
    name = "http_connect_handshaker",
    srcs = [
        "src/core/lib/transport/http_connect_handshaker.cc",
    ],
    external_deps = [
        "absl/base:core_headers",
        "absl/memory",
        "absl/strings",
        "absl/types:optional",
    ],
    language = "c++",
    public_hdrs = [
        "src/core/lib/transport/http_connect_handshaker.h",
    ],
    visibility = ["@grpc:alt_grpc_base_legacy"],
    deps = [
        "channel_args",
        "closure",
        "config",
        "debug_location",
        "exec_ctx",
        "gpr",
        "grpc_base",
        "handshaker",
        "handshaker_factory",
        "handshaker_registry",
        "httpcli",
        "iomgr_fwd",
        "ref_counted_ptr",
        "slice",
        "slice_buffer",
        "slice_refcount",
    ],
)

grpc_cc_library(
    name = "tcp_connect_handshaker",
    srcs = [
        "src/core/lib/transport/tcp_connect_handshaker.cc",
    ],
    external_deps = [
        "absl/base:core_headers",
        "absl/memory",
        "absl/status:statusor",
        "absl/strings",
        "absl/types:optional",
    ],
    language = "c++",
    public_hdrs = [
        "src/core/lib/transport/tcp_connect_handshaker.h",
    ],
    deps = [
        "channel_args",
        "closure",
        "config",
        "debug_location",
        "exec_ctx",
        "gpr",
        "grpc_base",
        "handshaker",
        "handshaker_factory",
        "handshaker_registry",
        "iomgr_fwd",
        "pollset_set",
        "ref_counted_ptr",
        "resolved_address",
        "slice",
        "slice_refcount",
        "uri_parser",
    ],
)

grpc_cc_library(
    name = "channel_creds_registry",
    hdrs = [
        "src/core/lib/security/credentials/channel_creds_registry.h",
    ],
    external_deps = ["absl/strings"],
    language = "c++",
    deps = [
        "gpr_platform",
        "json",
        "ref_counted_ptr",
    ],
)

grpc_cc_library(
    name = "event_engine_memory_allocator",
    srcs = [
        "src/core/lib/event_engine/memory_allocator.cc",
    ],
    hdrs = [
        "include/grpc/event_engine/internal/memory_allocator_impl.h",
        "include/grpc/event_engine/memory_allocator.h",
        "include/grpc/event_engine/memory_request.h",
    ],
    external_deps = ["absl/strings"],
    language = "c++",
    deps = [
        "gpr_platform",
        "slice",
        "slice_refcount",
    ],
)

grpc_cc_library(
    name = "memory_quota",
    srcs = [
        "src/core/lib/resource_quota/memory_quota.cc",
    ],
    hdrs = [
        "src/core/lib/resource_quota/memory_quota.h",
    ],
    external_deps = [
        "absl/base:core_headers",
        "absl/status",
        "absl/strings",
        "absl/types:optional",
        "absl/utility",
    ],
    deps = [
        "activity",
        "event_engine_memory_allocator",
        "exec_ctx_wakeup_scheduler",
        "gpr",
        "grpc_trace",
        "loop",
        "map",
        "orphanable",
        "periodic_update",
        "poll",
        "race",
        "ref_counted_ptr",
        "resource_quota_trace",
        "seq",
        "time",
        "useful",
    ],
)

grpc_cc_library(
    name = "periodic_update",
    srcs = [
        "src/core/lib/resource_quota/periodic_update.cc",
    ],
    hdrs = [
        "src/core/lib/resource_quota/periodic_update.h",
    ],
    external_deps = ["absl/functional:function_ref"],
    deps = [
        "exec_ctx",
        "gpr_platform",
        "time",
        "useful",
    ],
)

grpc_cc_library(
    name = "arena",
    srcs = [
        "src/core/lib/resource_quota/arena.cc",
    ],
    hdrs = [
        "src/core/lib/resource_quota/arena.h",
    ],
    external_deps = ["absl/utility"],
    deps = [
        "construct_destruct",
        "context",
        "event_engine_memory_allocator",
        "gpr",
        "memory_quota",
    ],
)

grpc_cc_library(
    name = "thread_quota",
    srcs = [
        "src/core/lib/resource_quota/thread_quota.cc",
    ],
    hdrs = [
        "src/core/lib/resource_quota/thread_quota.h",
    ],
    external_deps = ["absl/base:core_headers"],
    deps = [
        "gpr",
        "ref_counted",
        "ref_counted_ptr",
    ],
)

grpc_cc_library(
    name = "resource_quota_trace",
    srcs = [
        "src/core/lib/resource_quota/trace.cc",
    ],
    hdrs = [
        "src/core/lib/resource_quota/trace.h",
    ],
    tags = ["nofixdeps"],
    deps = [
        "gpr_platform",
        "grpc_trace",
    ],
)

grpc_cc_library(
    name = "resource_quota",
    srcs = [
        "src/core/lib/resource_quota/resource_quota.cc",
    ],
    hdrs = [
        "src/core/lib/resource_quota/resource_quota.h",
    ],
    external_deps = ["absl/strings"],
    deps = [
        "cpp_impl_of",
        "gpr_platform",
        "grpc_codegen",
        "memory_quota",
        "ref_counted",
        "ref_counted_ptr",
        "thread_quota",
        "useful",
    ],
)

grpc_cc_library(
    name = "slice_refcount",
    srcs = [
        "src/core/lib/slice/slice_refcount.cc",
    ],
    hdrs = [
        "src/core/lib/slice/slice_refcount.h",
        "src/core/lib/slice/slice_refcount_base.h",
    ],
    public_hdrs = [
        "include/grpc/slice.h",
    ],
    deps = [
        "gpr",
        "grpc_codegen",
    ],
)

grpc_cc_library(
    name = "slice",
    srcs = [
        "src/core/lib/slice/slice.cc",
        "src/core/lib/slice/slice_string_helpers.cc",
    ],
    hdrs = [
        "include/grpc/slice.h",
        "src/core/lib/slice/slice.h",
        "src/core/lib/slice/slice_internal.h",
        "src/core/lib/slice/slice_string_helpers.h",
    ],
    external_deps = ["absl/strings"],
    deps = [
        "gpr",
        "gpr_murmur_hash",
        "grpc_codegen",
        "slice_refcount",
    ],
)

grpc_cc_library(
    name = "slice_buffer",
    srcs = [
        "src/core/lib/slice/slice_buffer.cc",
    ],
    hdrs = [
        "include/grpc/slice_buffer.h",
        "src/core/lib/slice/slice_buffer.h",
    ],
    deps = [
        "gpr",
        "slice",
        "slice_refcount",
    ],
)

grpc_cc_library(
    name = "error",
    srcs = [
        "src/core/lib/iomgr/error.cc",
    ],
    hdrs = [
        "src/core/lib/iomgr/error.h",
    ],
    tags = ["nofixdeps"],
    deps = [
        "gpr",
        "gpr_spinlock",
        "grpc_codegen",
        "grpc_trace",
        "slice",
        "slice_refcount",
        "status_helper",
        "useful",
    ],
)

grpc_cc_library(
    name = "closure",
    hdrs = [
        "src/core/lib/iomgr/closure.h",
    ],
    deps = [
        "debug_location",
        "error",
        "gpr",
        "gpr_manual_constructor",
    ],
)

grpc_cc_library(
    name = "time",
    srcs = [
        "src/core/lib/gprpp/time.cc",
    ],
    hdrs = [
        "src/core/lib/gprpp/time.h",
    ],
    external_deps = ["absl/strings:str_format"],
    deps = [
        "event_engine_base_hdrs",
        "gpr",
        "gpr_codegen",
        "useful",
    ],
)

grpc_cc_library(
    name = "exec_ctx",
    srcs = [
        "src/core/lib/iomgr/combiner.cc",
        "src/core/lib/iomgr/exec_ctx.cc",
        "src/core/lib/iomgr/executor.cc",
        "src/core/lib/iomgr/iomgr_internal.cc",
    ],
    hdrs = [
        "src/core/lib/iomgr/combiner.h",
        "src/core/lib/iomgr/exec_ctx.h",
        "src/core/lib/iomgr/executor.h",
        "src/core/lib/iomgr/iomgr_internal.h",
    ],
    deps = [
        "closure",
        "debug_location",
        "error",
        "gpr",
        "gpr_atm",
        "gpr_codegen",
        "gpr_spinlock",
        "gpr_tls",
        "grpc_codegen",
        "grpc_trace",
        "time",
        "useful",
    ],
)

grpc_cc_library(
    name = "sockaddr_utils",
    srcs = [
        "src/core/lib/address_utils/sockaddr_utils.cc",
    ],
    hdrs = [
        "src/core/lib/address_utils/sockaddr_utils.h",
    ],
    external_deps = [
        "absl/status",
        "absl/status:statusor",
        "absl/strings",
        "absl/strings:str_format",
    ],
    visibility = ["@grpc:alt_grpc_base_legacy"],
    deps = [
        "gpr",
        "grpc_sockaddr",
        "iomgr_port",
        "resolved_address",
        "uri_parser",
    ],
)

grpc_cc_library(
    name = "iomgr_port",
    hdrs = [
        "src/core/lib/iomgr/port.h",
    ],
    deps = ["gpr_platform"],
)

grpc_cc_library(
    name = "iomgr_timer",
    srcs = [
        "src/core/lib/iomgr/timer.cc",
        "src/core/lib/iomgr/timer_generic.cc",
        "src/core/lib/iomgr/timer_heap.cc",
        "src/core/lib/iomgr/timer_manager.cc",
    ],
    hdrs = [
        "src/core/lib/iomgr/timer.h",
        "src/core/lib/iomgr/timer_generic.h",
        "src/core/lib/iomgr/timer_heap.h",
        "src/core/lib/iomgr/timer_manager.h",
    ] + [
        # TODO(hork): deduplicate
        "src/core/lib/iomgr/iomgr.h",
    ],
    external_deps = [
        "absl/strings",
    ],
    tags = ["nofixdeps"],
    visibility = ["@grpc:iomgr_timer"],
    deps = [
        "event_engine_base_hdrs",
        "exec_ctx",
        "gpr",
        "gpr_manual_constructor",
        "gpr_platform",
        "gpr_spinlock",
        "gpr_tls",
        "grpc_trace",
        "iomgr_port",
        "time",
        "time_averaged_stats",
        "useful",
    ],
)

grpc_cc_library(
    name = "iomgr_fwd",
    hdrs = [
        "src/core/lib/iomgr/iomgr_fwd.h",
    ],
    deps = ["gpr_platform"],
)

grpc_cc_library(
    name = "grpc_sockaddr",
    srcs = [
        "src/core/lib/iomgr/sockaddr_utils_posix.cc",
        "src/core/lib/iomgr/socket_utils_windows.cc",
    ],
    hdrs = [
        "src/core/lib/iomgr/sockaddr.h",
        "src/core/lib/iomgr/sockaddr_posix.h",
        "src/core/lib/iomgr/sockaddr_windows.h",
        "src/core/lib/iomgr/socket_utils.h",
    ],
    deps = [
        "gpr",
        "iomgr_port",
    ],
)

grpc_cc_library(
    name = "avl",
    hdrs = [
        "src/core/lib/avl/avl.h",
    ],
    deps = [
        "gpr_platform",
        "useful",
    ],
)

grpc_cc_library(
    name = "event_engine_base_hdrs",
    hdrs = GRPC_PUBLIC_EVENT_ENGINE_HDRS + GRPC_PUBLIC_HDRS,
    external_deps = [
        "absl/status",
        "absl/status:statusor",
        "absl/time",
        "absl/functional:any_invocable",
    ],
    tags = ["nofixdeps"],
    deps = [
        "gpr",
    ],
)

grpc_cc_library(
    name = "time_averaged_stats",
    srcs = ["src/core/lib/gprpp/time_averaged_stats.cc"],
    hdrs = [
        "src/core/lib/gprpp/time_averaged_stats.h",
    ],
    deps = ["gpr"],
)

grpc_cc_library(
    name = "forkable",
    srcs = [
        "src/core/lib/event_engine/forkable.cc",
    ],
    hdrs = [
        "src/core/lib/event_engine/forkable.h",
    ],
    external_deps = ["absl/container:flat_hash_set"],
    deps = [
        "gpr",
        "gpr_platform",
        "no_destruct",
    ],
)

grpc_cc_library(
    name = "event_engine_poller",
    hdrs = [
        "src/core/lib/event_engine/poller.h",
    ],
    external_deps = [
        "absl/container:inlined_vector",
        "absl/types:variant",
    ],
    deps = [
        "event_engine_base_hdrs",
        "gpr_platform",
    ],
)

grpc_cc_library(
    name = "event_engine_executor",
    hdrs = [
        "src/core/lib/event_engine/executor/executor.h",
    ],
    external_deps = ["absl/functional:any_invocable"],
    deps = [
        "event_engine_base_hdrs",
        "gpr_platform",
    ],
)

grpc_cc_library(
    name = "event_engine_time_util",
    srcs = ["src/core/lib/event_engine/time_util.cc"],
    hdrs = ["src/core/lib/event_engine/time_util.h"],
    deps = [
        "event_engine_base_hdrs",
        "gpr_platform",
    ],
)

grpc_cc_library(
    name = "event_engine_threaded_executor",
    srcs = [
        "src/core/lib/event_engine/executor/threaded_executor.cc",
    ],
    hdrs = [
        "src/core/lib/event_engine/executor/threaded_executor.h",
    ],
    external_deps = ["absl/functional:any_invocable"],
    deps = [
        "event_engine_base_hdrs",
        "event_engine_executor",
        "event_engine_thread_pool",
        "gpr_platform",
    ],
)

grpc_cc_library(
    name = "common_event_engine_closures",
    hdrs = ["src/core/lib/event_engine/common_closures.h"],
    external_deps = ["absl/functional:any_invocable"],
    deps = [
        "event_engine_base_hdrs",
        "gpr_platform",
    ],
)

grpc_cc_library(
    name = "posix_event_engine_timer",
    srcs = [
        "src/core/lib/event_engine/posix_engine/timer.cc",
        "src/core/lib/event_engine/posix_engine/timer_heap.cc",
    ],
    hdrs = [
        "src/core/lib/event_engine/posix_engine/timer.h",
        "src/core/lib/event_engine/posix_engine/timer_heap.h",
    ],
    external_deps = [
        "absl/base:core_headers",
        "absl/types:optional",
    ],
    deps = [
        "event_engine_base_hdrs",
        "gpr",
        "time",
        "time_averaged_stats",
        "useful",
    ],
)

grpc_cc_library(
    name = "event_engine_thread_pool",
    srcs = ["src/core/lib/event_engine/thread_pool.cc"],
    hdrs = [
        "src/core/lib/event_engine/thread_pool.h",
    ],
    external_deps = [
        "absl/base:core_headers",
        "absl/functional:any_invocable",
    ],
    deps = [
        "forkable",
        "gpr",
    ],
)

grpc_cc_library(
    name = "posix_event_engine_timer_manager",
    srcs = ["src/core/lib/event_engine/posix_engine/timer_manager.cc"],
    hdrs = [
        "src/core/lib/event_engine/posix_engine/timer_manager.h",
    ],
    external_deps = [
        "absl/base:core_headers",
        "absl/memory",
        "absl/time",
        "absl/types:optional",
    ],
    deps = [
        "event_engine_base_hdrs",
        "forkable",
        "gpr",
        "gpr_codegen",
        "gpr_tls",
        "grpc_trace",
        "posix_event_engine_timer",
        "time",
    ],
)

grpc_cc_library(
    name = "posix_event_engine_event_poller",
    srcs = [],
    hdrs = [
        "src/core/lib/event_engine/posix_engine/event_poller.h",
    ],
    external_deps = [
        "absl/status",
        "absl/strings",
    ],
    deps = [
        "event_engine_base_hdrs",
        "gpr_platform",
        "posix_event_engine_closure",
        "time",
    ],
)

grpc_cc_library(
    name = "posix_event_engine_closure",
    srcs = [],
    hdrs = [
        "src/core/lib/event_engine/posix_engine/posix_engine_closure.h",
    ],
    external_deps = [
        "absl/functional:any_invocable",
        "absl/status",
        "absl/utility",
    ],
    deps = [
        "event_engine_base_hdrs",
        "gpr_platform",
    ],
)

grpc_cc_library(
    name = "posix_event_engine_lockfree_event",
    srcs = [
        "src/core/lib/event_engine/posix_engine/lockfree_event.cc",
    ],
    hdrs = [
        "src/core/lib/event_engine/posix_engine/lockfree_event.h",
    ],
    external_deps = ["absl/status"],
    deps = [
        "gpr",
        "gpr_atm",
        "posix_event_engine_closure",
        "posix_event_engine_event_poller",
        "status_helper",
    ],
)

grpc_cc_library(
    name = "posix_event_engine_wakeup_fd_posix",
    hdrs = [
        "src/core/lib/event_engine/posix_engine/wakeup_fd_posix.h",
    ],
    external_deps = ["absl/status"],
    deps = ["gpr_platform"],
)

grpc_cc_library(
    name = "posix_event_engine_wakeup_fd_posix_pipe",
    srcs = [
        "src/core/lib/event_engine/posix_engine/wakeup_fd_pipe.cc",
    ],
    hdrs = [
        "src/core/lib/event_engine/posix_engine/wakeup_fd_pipe.h",
    ],
    external_deps = [
        "absl/memory",
        "absl/status",
        "absl/status:statusor",
        "absl/strings",
    ],
    deps = [
        "gpr",
        "iomgr_port",
        "posix_event_engine_wakeup_fd_posix",
    ],
)

grpc_cc_library(
    name = "posix_event_engine_wakeup_fd_posix_eventfd",
    srcs = [
        "src/core/lib/event_engine/posix_engine/wakeup_fd_eventfd.cc",
    ],
    hdrs = [
        "src/core/lib/event_engine/posix_engine/wakeup_fd_eventfd.h",
    ],
    external_deps = [
        "absl/memory",
        "absl/status",
        "absl/status:statusor",
        "absl/strings",
    ],
    deps = [
        "gpr",
        "iomgr_port",
        "posix_event_engine_wakeup_fd_posix",
    ],
)

grpc_cc_library(
    name = "posix_event_engine_wakeup_fd_posix_default",
    srcs = [
        "src/core/lib/event_engine/posix_engine/wakeup_fd_posix_default.cc",
    ],
    hdrs = [
        "src/core/lib/event_engine/posix_engine/wakeup_fd_posix_default.h",
    ],
    external_deps = [
        "absl/status",
        "absl/status:statusor",
    ],
    deps = [
        "gpr_platform",
        "iomgr_port",
        "posix_event_engine_wakeup_fd_posix",
        "posix_event_engine_wakeup_fd_posix_eventfd",
        "posix_event_engine_wakeup_fd_posix_pipe",
    ],
)

grpc_cc_library(
    name = "posix_event_engine_poller_posix_epoll1",
    srcs = [
        "src/core/lib/event_engine/posix_engine/ev_epoll1_linux.cc",
    ],
    hdrs = [
        "src/core/lib/event_engine/posix_engine/ev_epoll1_linux.h",
    ],
    external_deps = [
        "absl/base:core_headers",
        "absl/memory",
        "absl/status",
        "absl/status:statusor",
        "absl/strings",
        "absl/synchronization",
    ],
    deps = [
        "gpr",
        "gpr_codegen",
        "iomgr_port",
        "posix_event_engine_closure",
        "posix_event_engine_event_poller",
        "posix_event_engine_lockfree_event",
        "posix_event_engine_wakeup_fd_posix",
        "posix_event_engine_wakeup_fd_posix_default",
        "time",
    ],
)

grpc_cc_library(
    name = "posix_event_engine_poller_posix_poll",
    srcs = [
        "src/core/lib/event_engine/posix_engine/ev_poll_posix.cc",
    ],
    hdrs = [
        "src/core/lib/event_engine/posix_engine/ev_poll_posix.h",
    ],
    external_deps = [
        "absl/base:core_headers",
        "absl/status",
        "absl/status:statusor",
        "absl/strings",
        "absl/synchronization",
        "absl/utility",
    ],
    deps = [
        "gpr",
        "gpr_codegen",
        "iomgr_port",
        "posix_event_engine_closure",
        "posix_event_engine_event_poller",
        "posix_event_engine_wakeup_fd_posix",
        "posix_event_engine_wakeup_fd_posix_default",
        "time",
    ],
)

grpc_cc_library(
    name = "posix_event_engine_poller_posix_default",
    srcs = [
        "src/core/lib/event_engine/posix_engine/event_poller_posix_default.cc",
    ],
    hdrs = [
        "src/core/lib/event_engine/posix_engine/event_poller_posix_default.h",
    ],
    external_deps = ["absl/strings"],
    deps = [
        "gpr",
        "posix_event_engine_event_poller",
        "posix_event_engine_poller_posix_epoll1",
        "posix_event_engine_poller_posix_poll",
    ],
)

grpc_cc_library(
    name = "posix_event_engine_internal_errqueue",
    srcs = [
        "src/core/lib/event_engine/posix_engine/internal_errqueue.cc",
    ],
    hdrs = [
        "src/core/lib/event_engine/posix_engine/internal_errqueue.h",
    ],
    deps = [
        "gpr",
        "iomgr_port",
    ],
)

grpc_cc_library(
    name = "posix_event_engine_traced_buffer_list",
    srcs = [
        "src/core/lib/event_engine/posix_engine/traced_buffer_list.cc",
    ],
    hdrs = [
        "src/core/lib/event_engine/posix_engine/traced_buffer_list.h",
    ],
    external_deps = [
        "absl/functional:any_invocable",
        "absl/status",
        "absl/types:optional",
    ],
    deps = [
        "gpr",
        "gpr_codegen",
        "iomgr_port",
        "posix_event_engine_internal_errqueue",
    ],
)

grpc_cc_library(
    name = "event_engine_utils",
    srcs = ["src/core/lib/event_engine/utils.cc"],
    hdrs = ["src/core/lib/event_engine/utils.h"],
    external_deps = ["absl/strings"],
    deps = [
        "event_engine_base_hdrs",
        "gpr_platform",
        "time",
    ],
)

grpc_cc_library(
    name = "event_engine_socket_notifier",
    hdrs = ["src/core/lib/event_engine/socket_notifier.h"],
    external_deps = ["absl/status"],
    deps = [
        "event_engine_base_hdrs",
        "gpr_platform",
    ],
)

grpc_cc_library(
    name = "posix_event_engine",
    srcs = ["src/core/lib/event_engine/posix_engine/posix_engine.cc"],
    hdrs = ["src/core/lib/event_engine/posix_engine/posix_engine.h"],
    external_deps = [
        "absl/base:core_headers",
        "absl/container:flat_hash_set",
        "absl/functional:any_invocable",
        "absl/status",
        "absl/status:statusor",
        "absl/strings",
    ],
    deps = [
        "event_engine_base_hdrs",
        "event_engine_common",
        "event_engine_threaded_executor",
        "event_engine_trace",
        "event_engine_utils",
        "gpr",
        "grpc_trace",
        "posix_event_engine_timer",
        "posix_event_engine_timer_manager",
    ],
)

grpc_cc_library(
    name = "windows_event_engine",
    srcs = ["src/core/lib/event_engine/windows/windows_engine.cc"],
    hdrs = ["src/core/lib/event_engine/windows/windows_engine.h"],
    external_deps = [
        "absl/status",
        "absl/status:statusor",
        "absl/strings",
    ],
    deps = [
        "event_engine_base_hdrs",
        "event_engine_common",
        "event_engine_threaded_executor",
        "event_engine_trace",
        "event_engine_utils",
        "gpr",
        "posix_event_engine_timer_manager",
        "time",
        "windows_iocp",
    ],
)

grpc_cc_library(
    name = "windows_iocp",
    srcs = [
        "src/core/lib/event_engine/windows/iocp.cc",
        "src/core/lib/event_engine/windows/win_socket.cc",
    ],
    hdrs = [
        "src/core/lib/event_engine/windows/iocp.h",
        "src/core/lib/event_engine/windows/win_socket.h",
    ],
    external_deps = [
        "absl/base:core_headers",
        "absl/functional:any_invocable",
        "absl/status",
        "absl/strings:str_format",
    ],
    deps = [
        "error",
        "event_engine_base_hdrs",
        "event_engine_executor",
        "event_engine_poller",
        "event_engine_socket_notifier",
        "event_engine_trace",
        "event_engine_utils",
        "gpr",
        "gpr_platform",
    ],
)

grpc_cc_library(
    name = "event_engine_common",
    srcs = [
        "src/core/lib/event_engine/resolved_address.cc",
        "src/core/lib/event_engine/slice.cc",
        "src/core/lib/event_engine/slice_buffer.cc",
    ],
    hdrs = [
        "src/core/lib/event_engine/handle_containers.h",
    ],
    external_deps = [
        "absl/container:flat_hash_set",
    ],
    tags = ["nofixdeps"],
    deps = [
        "event_engine_base_hdrs",
        "event_engine_trace",
        "gpr",
        "gpr_platform",
        "ref_counted",
        "slice",
        "slice_refcount",
    ],
)

grpc_cc_library(
    name = "event_engine_trace",
    srcs = [
        "src/core/lib/event_engine/trace.cc",
    ],
    hdrs = [
        "src/core/lib/event_engine/trace.h",
    ],
    tags = ["nofixdeps"],
    deps = [
        "gpr_platform",
        "grpc_trace",
    ],
)

# NOTE: this target gets replaced inside Google's build system to be one that
# integrates with other internal systems better. Please do not rename or fold
# this into other targets.
grpc_cc_library(
    name = "default_event_engine_factory",
    srcs = ["src/core/lib/event_engine/default_event_engine_factory.cc"],
    hdrs = ["src/core/lib/event_engine/default_event_engine_factory.h"],
    external_deps = ["absl/memory"],
    select_deps = [{
        "//:windows": ["windows_event_engine"],
        "//:windows_msvc": ["windows_event_engine"],
        "//:windows_other": ["windows_event_engine"],
        "//conditions:default": ["posix_event_engine"],
    }],
    deps = [
        "event_engine_base_hdrs",
        "gpr_platform",
    ],
)

grpc_cc_library(
    name = "default_event_engine",
    srcs = [
        "src/core/lib/event_engine/default_event_engine.cc",
    ],
    hdrs = [
        "src/core/lib/event_engine/default_event_engine.h",
    ],
    external_deps = ["absl/functional:any_invocable"],
    deps = [
        "default_event_engine_factory",
        "event_engine_base_hdrs",
        "gpr",
    ],
)

grpc_cc_library(
    name = "uri_parser",
    srcs = [
        "src/core/lib/uri/uri_parser.cc",
    ],
    hdrs = [
        "src/core/lib/uri/uri_parser.h",
    ],
    external_deps = [
        "absl/status",
        "absl/status:statusor",
        "absl/strings",
        "absl/strings:str_format",
    ],
    visibility = ["@grpc:alt_grpc_base_legacy"],
    deps = ["gpr"],
)

grpc_cc_library(
    name = "channel_args_preconditioning",
    srcs = [
        "src/core/lib/channel/channel_args_preconditioning.cc",
    ],
    hdrs = [
        "src/core/lib/channel/channel_args_preconditioning.h",
    ],
    deps = [
        "channel_args",
        "gpr_platform",
        "grpc_codegen",
    ],
)

grpc_cc_library(
    name = "pid_controller",
    srcs = [
        "src/core/lib/transport/pid_controller.cc",
    ],
    hdrs = [
        "src/core/lib/transport/pid_controller.h",
    ],
    deps = [
        "gpr_platform",
        "useful",
    ],
)

grpc_cc_library(
    name = "bdp_estimator",
    srcs = [
        "src/core/lib/transport/bdp_estimator.cc",
    ],
    hdrs = ["src/core/lib/transport/bdp_estimator.h"],
    deps = [
        "exec_ctx",
        "gpr",
        "gpr_codegen",
        "grpc_trace",
        "time",
    ],
)

grpc_cc_library(
    name = "percent_encoding",
    srcs = [
        "src/core/lib/slice/percent_encoding.cc",
    ],
    hdrs = [
        "src/core/lib/slice/percent_encoding.h",
    ],
    deps = [
        "bitset",
        "gpr",
        "slice",
    ],
)

grpc_cc_library(
    name = "backoff",
    srcs = [
        "src/core/lib/backoff/backoff.cc",
    ],
    hdrs = [
        "src/core/lib/backoff/backoff.h",
    ],
    external_deps = ["absl/random"],
    language = "c++",
    visibility = ["@grpc:alt_grpc_base_legacy"],
    deps = [
        "exec_ctx",
        "gpr_platform",
        "time",
    ],
)

grpc_cc_library(
    name = "pollset_set",
    srcs = [
        "src/core/lib/iomgr/pollset_set.cc",
    ],
    hdrs = [
        "src/core/lib/iomgr/pollset_set.h",
    ],
    deps = [
        "gpr",
        "iomgr_fwd",
    ],
)

grpc_cc_library(
    name = "grpc_base",
    srcs = [
        "src/core/lib/address_utils/parse_address.cc",
        "src/core/lib/channel/channel_stack.cc",
        "src/core/lib/channel/channel_stack_builder_impl.cc",
        "src/core/lib/channel/channel_trace.cc",
        "src/core/lib/channel/channelz.cc",
        "src/core/lib/channel/channelz_registry.cc",
        "src/core/lib/channel/connected_channel.cc",
        "src/core/lib/channel/promise_based_filter.cc",
        "src/core/lib/channel/status_util.cc",
        "src/core/lib/compression/compression.cc",
        "src/core/lib/compression/compression_internal.cc",
        "src/core/lib/compression/message_compress.cc",
        "src/core/lib/debug/stats.cc",
        "src/core/lib/debug/stats_data.cc",
        "src/core/lib/event_engine/channel_args_endpoint_config.cc",
        "src/core/lib/iomgr/buffer_list.cc",
        "src/core/lib/iomgr/call_combiner.cc",
        "src/core/lib/iomgr/cfstream_handle.cc",
        "src/core/lib/iomgr/dualstack_socket_posix.cc",
        "src/core/lib/iomgr/endpoint.cc",
        "src/core/lib/iomgr/endpoint_cfstream.cc",
        "src/core/lib/iomgr/endpoint_pair_posix.cc",
        "src/core/lib/iomgr/endpoint_pair_windows.cc",
        "src/core/lib/iomgr/error_cfstream.cc",
        "src/core/lib/iomgr/ev_apple.cc",
        "src/core/lib/iomgr/ev_epoll1_linux.cc",
        "src/core/lib/iomgr/ev_poll_posix.cc",
        "src/core/lib/iomgr/ev_posix.cc",
        "src/core/lib/iomgr/ev_windows.cc",
        "src/core/lib/iomgr/fork_posix.cc",
        "src/core/lib/iomgr/fork_windows.cc",
        "src/core/lib/iomgr/gethostname_fallback.cc",
        "src/core/lib/iomgr/gethostname_host_name_max.cc",
        "src/core/lib/iomgr/gethostname_sysconf.cc",
        "src/core/lib/iomgr/grpc_if_nametoindex_posix.cc",
        "src/core/lib/iomgr/grpc_if_nametoindex_unsupported.cc",
        "src/core/lib/iomgr/internal_errqueue.cc",
        "src/core/lib/iomgr/iocp_windows.cc",
        "src/core/lib/iomgr/iomgr.cc",
        "src/core/lib/iomgr/iomgr_posix.cc",
        "src/core/lib/iomgr/iomgr_posix_cfstream.cc",
        "src/core/lib/iomgr/iomgr_windows.cc",
        "src/core/lib/iomgr/load_file.cc",
        "src/core/lib/iomgr/lockfree_event.cc",
        "src/core/lib/iomgr/polling_entity.cc",
        "src/core/lib/iomgr/pollset.cc",
        "src/core/lib/iomgr/pollset_set_windows.cc",
        "src/core/lib/iomgr/pollset_windows.cc",
        "src/core/lib/iomgr/resolve_address.cc",
        "src/core/lib/iomgr/resolve_address_posix.cc",
        "src/core/lib/iomgr/resolve_address_windows.cc",
        "src/core/lib/iomgr/socket_factory_posix.cc",
        "src/core/lib/iomgr/socket_mutator.cc",
        "src/core/lib/iomgr/socket_utils_common_posix.cc",
        "src/core/lib/iomgr/socket_utils_linux.cc",
        "src/core/lib/iomgr/socket_utils_posix.cc",
        "src/core/lib/iomgr/socket_windows.cc",
        "src/core/lib/iomgr/tcp_client.cc",
        "src/core/lib/iomgr/tcp_client_cfstream.cc",
        "src/core/lib/iomgr/tcp_client_posix.cc",
        "src/core/lib/iomgr/tcp_client_windows.cc",
        "src/core/lib/iomgr/tcp_posix.cc",
        "src/core/lib/iomgr/tcp_server.cc",
        "src/core/lib/iomgr/tcp_server_posix.cc",
        "src/core/lib/iomgr/tcp_server_utils_posix_common.cc",
        "src/core/lib/iomgr/tcp_server_utils_posix_ifaddrs.cc",
        "src/core/lib/iomgr/tcp_server_utils_posix_noifaddrs.cc",
        "src/core/lib/iomgr/tcp_server_windows.cc",
        "src/core/lib/iomgr/tcp_windows.cc",
        "src/core/lib/iomgr/unix_sockets_posix.cc",
        "src/core/lib/iomgr/unix_sockets_posix_noop.cc",
        "src/core/lib/iomgr/wakeup_fd_eventfd.cc",
        "src/core/lib/iomgr/wakeup_fd_nospecial.cc",
        "src/core/lib/iomgr/wakeup_fd_pipe.cc",
        "src/core/lib/iomgr/wakeup_fd_posix.cc",
        "src/core/lib/resource_quota/api.cc",
        "src/core/lib/slice/b64.cc",
        "src/core/lib/slice/slice_api.cc",
        "src/core/lib/slice/slice_buffer_api.cc",
        "src/core/lib/surface/api_trace.cc",
        "src/core/lib/surface/builtins.cc",
        "src/core/lib/surface/byte_buffer.cc",
        "src/core/lib/surface/byte_buffer_reader.cc",
        "src/core/lib/surface/call.cc",
        "src/core/lib/surface/call_details.cc",
        "src/core/lib/surface/call_log_batch.cc",
        "src/core/lib/surface/channel.cc",
        "src/core/lib/surface/channel_ping.cc",
        "src/core/lib/surface/completion_queue.cc",
        "src/core/lib/surface/completion_queue_factory.cc",
        "src/core/lib/surface/event_string.cc",
        "src/core/lib/surface/lame_client.cc",
        "src/core/lib/surface/metadata_array.cc",
        "src/core/lib/surface/server.cc",
        "src/core/lib/surface/validate_metadata.cc",
        "src/core/lib/surface/version.cc",
        "src/core/lib/transport/connectivity_state.cc",
        "src/core/lib/transport/error_utils.cc",
        "src/core/lib/transport/metadata_batch.cc",
        "src/core/lib/transport/parsed_metadata.cc",
        "src/core/lib/transport/status_conversion.cc",
        "src/core/lib/transport/timeout_encoding.cc",
        "src/core/lib/transport/transport.cc",
        "src/core/lib/transport/transport_op_string.cc",
    ],
    hdrs = [
        "src/core/lib/transport/error_utils.h",
        "src/core/lib/transport/http2_errors.h",
        "src/core/lib/address_utils/parse_address.h",
        "src/core/lib/channel/call_finalization.h",
        "src/core/lib/channel/call_tracer.h",
        "src/core/lib/channel/channel_stack.h",
        "src/core/lib/channel/promise_based_filter.h",
        "src/core/lib/channel/channel_stack_builder_impl.h",
        "src/core/lib/channel/channel_trace.h",
        "src/core/lib/channel/channelz.h",
        "src/core/lib/channel/channelz_registry.h",
        "src/core/lib/channel/connected_channel.h",
        "src/core/lib/channel/context.h",
        "src/core/lib/channel/status_util.h",
        "src/core/lib/compression/compression_internal.h",
        "src/core/lib/resource_quota/api.h",
        "src/core/lib/compression/message_compress.h",
        "src/core/lib/debug/stats.h",
        "src/core/lib/debug/stats_data.h",
        "src/core/lib/event_engine/channel_args_endpoint_config.h",
        "src/core/lib/event_engine/promise.h",
        "src/core/lib/iomgr/block_annotate.h",
        "src/core/lib/iomgr/buffer_list.h",
        "src/core/lib/iomgr/call_combiner.h",
        "src/core/lib/iomgr/cfstream_handle.h",
        "src/core/lib/iomgr/dynamic_annotations.h",
        "src/core/lib/iomgr/endpoint.h",
        "src/core/lib/iomgr/endpoint_cfstream.h",
        "src/core/lib/iomgr/endpoint_pair.h",
        "src/core/lib/iomgr/error_cfstream.h",
        "src/core/lib/iomgr/ev_apple.h",
        "src/core/lib/iomgr/ev_epoll1_linux.h",
        "src/core/lib/iomgr/ev_poll_posix.h",
        "src/core/lib/iomgr/ev_posix.h",
        "src/core/lib/iomgr/gethostname.h",
        "src/core/lib/iomgr/grpc_if_nametoindex.h",
        "src/core/lib/iomgr/internal_errqueue.h",
        "src/core/lib/iomgr/iocp_windows.h",
        "src/core/lib/iomgr/iomgr.h",
        "src/core/lib/iomgr/load_file.h",
        "src/core/lib/iomgr/lockfree_event.h",
        "src/core/lib/iomgr/nameser.h",
        "src/core/lib/iomgr/polling_entity.h",
        "src/core/lib/iomgr/pollset.h",
        "src/core/lib/iomgr/pollset_set_windows.h",
        "src/core/lib/iomgr/pollset_windows.h",
        "src/core/lib/iomgr/python_util.h",
        "src/core/lib/iomgr/resolve_address.h",
        "src/core/lib/iomgr/resolve_address_impl.h",
        "src/core/lib/iomgr/resolve_address_posix.h",
        "src/core/lib/iomgr/resolve_address_windows.h",
        "src/core/lib/iomgr/sockaddr.h",
        "src/core/lib/iomgr/sockaddr_posix.h",
        "src/core/lib/iomgr/sockaddr_windows.h",
        "src/core/lib/iomgr/socket_factory_posix.h",
        "src/core/lib/iomgr/socket_mutator.h",
        "src/core/lib/iomgr/socket_utils_posix.h",
        "src/core/lib/iomgr/socket_windows.h",
        "src/core/lib/iomgr/tcp_client.h",
        "src/core/lib/iomgr/tcp_client_posix.h",
        "src/core/lib/iomgr/tcp_posix.h",
        "src/core/lib/iomgr/tcp_server.h",
        "src/core/lib/iomgr/tcp_server_utils_posix.h",
        "src/core/lib/iomgr/tcp_windows.h",
        "src/core/lib/iomgr/unix_sockets_posix.h",
        "src/core/lib/iomgr/wakeup_fd_pipe.h",
        "src/core/lib/iomgr/wakeup_fd_posix.h",
        "src/core/lib/slice/b64.h",
        "src/core/lib/surface/api_trace.h",
        "src/core/lib/surface/builtins.h",
        "src/core/lib/surface/call.h",
        "src/core/lib/surface/call_test_only.h",
        "src/core/lib/surface/channel.h",
        "src/core/lib/surface/completion_queue.h",
        "src/core/lib/surface/completion_queue_factory.h",
        "src/core/lib/surface/event_string.h",
        "src/core/lib/surface/init.h",
        "src/core/lib/surface/lame_client.h",
        "src/core/lib/surface/server.h",
        "src/core/lib/surface/validate_metadata.h",
        "src/core/lib/transport/connectivity_state.h",
        "src/core/lib/transport/metadata_batch.h",
        "src/core/lib/transport/parsed_metadata.h",
        "src/core/lib/transport/status_conversion.h",
        "src/core/lib/transport/timeout_encoding.h",
        "src/core/lib/transport/transport.h",
        "src/core/lib/transport/transport_impl.h",
    ] +
    # TODO(ctiller): remove these
    # These headers used to be vended by this target, but they have been split
    # out into separate targets now. In order to transition downstream code, we
    # re-export these headers from here for now, and when LSC's have completed
    # to clean this up, we'll remove these.
    [
        "src/core/lib/iomgr/closure.h",
        "src/core/lib/iomgr/error.h",
        "src/core/lib/slice/slice_internal.h",
        "src/core/lib/slice/slice_string_helpers.h",
        "src/core/lib/iomgr/exec_ctx.h",
        "src/core/lib/iomgr/executor.h",
        "src/core/lib/iomgr/combiner.h",
        "src/core/lib/iomgr/iomgr_internal.h",
        "src/core/lib/channel/channel_args.h",
        "src/core/lib/channel/channel_stack_builder.h",
    ],
    external_deps = [
        "absl/base:core_headers",
        "absl/container:flat_hash_map",
        "absl/container:inlined_vector",
        "absl/functional:any_invocable",
        "absl/functional:function_ref",
        "absl/memory",
        "absl/meta:type_traits",
        "absl/random",
        "absl/status",
        "absl/status:statusor",
        "absl/strings",
        "absl/strings:str_format",
        "absl/synchronization",
        "absl/time",
        "absl/types:optional",
        "absl/types:variant",
        "absl/utility",
        "madler_zlib",
    ],
    language = "c++",
    public_hdrs = GRPC_PUBLIC_HDRS + GRPC_PUBLIC_EVENT_ENGINE_HDRS,
    tags = ["nofixdeps"],
    visibility = ["@grpc:alt_grpc_base_legacy"],
    deps = [
        "activity",
        "arena",
        "arena_promise",
        "atomic_utils",
        "avl",
        "bitset",
        "channel_args",
        "channel_args_preconditioning",
        "channel_fwd",
        "channel_init",
        "channel_stack_builder",
        "channel_stack_type",
        "chunked_vector",
        "closure",
        "config",
        "context",
        "cpp_impl_of",
        "debug_location",
        "default_event_engine",
        "dual_ref_counted",
        "error",
        "event_engine_common",
        "exec_ctx",
        "gpr",
<<<<<<< HEAD
        "gpr_atm",
        "gpr_codegen",
        "gpr_manual_constructor",
        "gpr_murmur_hash",
        "gpr_spinlock",
=======
>>>>>>> 32bc9a86
        "gpr_tls",
        "grpc_public_hdrs",
        "grpc_sockaddr",
        "grpc_trace",
        "iomgr_fwd",
        "iomgr_port",
        "iomgr_timer",
        "json",
        "latch",
        "memory_quota",
        "orphanable",
        "packed_table",
        "poll",
        "pollset_set",
        "promise",
        "ref_counted",
        "ref_counted_ptr",
        "resolved_address",
        "resource_quota",
        "resource_quota_trace",
        "slice",
        "slice_buffer",
        "slice_refcount",
        "sockaddr_utils",
        "status_helper",
        "table",
        "thread_quota",
        "time",
        "transport_fwd",
        "uri_parser",
        "useful",
        "work_serializer",
    ],
)

grpc_cc_library(
    name = "channel_stack_type",
    srcs = [
        "src/core/lib/surface/channel_stack_type.cc",
    ],
    hdrs = [
        "src/core/lib/surface/channel_stack_type.h",
    ],
    language = "c++",
    deps = ["gpr_platform"],
)

grpc_cc_library(
    name = "channel_init",
    srcs = [
        "src/core/lib/surface/channel_init.cc",
    ],
    hdrs = [
        "src/core/lib/surface/channel_init.h",
    ],
    language = "c++",
    deps = [
        "channel_stack_builder",
        "channel_stack_type",
        "gpr_platform",
    ],
)

grpc_cc_library(
    name = "single_set_ptr",
    hdrs = [
        "src/core/lib/gprpp/single_set_ptr.h",
    ],
    language = "c++",
    deps = ["gpr"],
)

grpc_cc_library(
    name = "channel_stack_builder",
    srcs = [
        "src/core/lib/channel/channel_stack_builder.cc",
    ],
    hdrs = [
        "src/core/lib/channel/channel_stack_builder.h",
    ],
    external_deps = [
        "absl/status:statusor",
        "absl/strings",
    ],
    language = "c++",
    visibility = ["@grpc:alt_grpc_base_legacy"],
    deps = [
        "channel_args",
        "channel_fwd",
        "channel_stack_type",
        "gpr",
        "ref_counted_ptr",
        "transport_fwd",
    ],
)

grpc_cc_library(
    name = "grpc_common",
    defines = select({
        "grpc_no_rls": ["GRPC_NO_RLS"],
        "//conditions:default": [],
    }),
    language = "c++",
    select_deps = [
        {
            "grpc_no_rls": [],
            "//conditions:default": ["grpc_lb_policy_rls"],
        },
    ],
    tags = ["nofixdeps"],
    deps = [
        "grpc_base",
        # standard plugins
        "census",
        "grpc_deadline_filter",
        "grpc_client_authority_filter",
        "grpc_lb_policy_grpclb",
        "grpc_lb_policy_outlier_detection",
        "grpc_lb_policy_pick_first",
        "grpc_lb_policy_priority",
        "grpc_lb_policy_ring_hash",
        "grpc_lb_policy_round_robin",
        "grpc_lb_policy_weighted_target",
        "grpc_channel_idle_filter",
        "grpc_message_size_filter",
        "grpc_resolver_binder",
        "grpc_resolver_dns_ares",
        "grpc_resolver_fake",
        "grpc_resolver_dns_native",
        "grpc_resolver_sockaddr",
        "grpc_transport_chttp2_client_connector",
        "grpc_transport_chttp2_server",
        "grpc_transport_inproc",
        "grpc_fault_injection_filter",
    ],
)

grpc_cc_library(
    name = "grpc_service_config",
    hdrs = [
        "src/core/lib/service_config/service_config.h",
        "src/core/lib/service_config/service_config_call_data.h",
    ],
    external_deps = ["absl/strings"],
    language = "c++",
    deps = [
        "gpr_platform",
        "ref_counted",
        "ref_counted_ptr",
        "service_config_parser",
        "slice_refcount",
        "unique_type_name",
        "useful",
    ],
)

grpc_cc_library(
    name = "grpc_service_config_impl",
    srcs = [
        "src/core/lib/service_config/service_config_impl.cc",
    ],
    hdrs = [
        "src/core/lib/service_config/service_config_impl.h",
    ],
    external_deps = [
        "absl/memory",
        "absl/status",
        "absl/status:statusor",
        "absl/strings",
    ],
    language = "c++",
    visibility = ["@grpc:client_channel"],
    deps = [
        "channel_args",
        "config",
        "gpr",
        "grpc_service_config",
        "json",
        "ref_counted_ptr",
        "service_config_parser",
        "slice",
        "slice_refcount",
    ],
)

grpc_cc_library(
    name = "service_config_parser",
    srcs = [
        "src/core/lib/service_config/service_config_parser.cc",
    ],
    hdrs = [
        "src/core/lib/service_config/service_config_parser.h",
    ],
    external_deps = [
        "absl/status",
        "absl/status:statusor",
        "absl/strings",
    ],
    language = "c++",
    deps = [
        "channel_args",
        "gpr",
        "json",
    ],
)

grpc_cc_library(
    name = "server_address",
    srcs = [
        "src/core/lib/resolver/server_address.cc",
    ],
    hdrs = [
        "src/core/lib/resolver/server_address.h",
    ],
    external_deps = [
        "absl/memory",
        "absl/status",
        "absl/status:statusor",
        "absl/strings",
        "absl/strings:str_format",
    ],
    language = "c++",
    visibility = ["@grpc:client_channel"],
    deps = [
        "channel_args",
        "gpr_platform",
        "resolved_address",
        "sockaddr_utils",
        "useful",
    ],
)

grpc_cc_library(
    name = "grpc_resolver",
    srcs = [
        "src/core/lib/resolver/resolver.cc",
        "src/core/lib/resolver/resolver_registry.cc",
    ],
    hdrs = [
        "src/core/lib/resolver/resolver.h",
        "src/core/lib/resolver/resolver_factory.h",
        "src/core/lib/resolver/resolver_registry.h",
    ],
    external_deps = [
        "absl/status",
        "absl/status:statusor",
        "absl/strings",
        "absl/strings:str_format",
    ],
    language = "c++",
    visibility = ["@grpc:client_channel"],
    deps = [
        "channel_args",
        "gpr",
        "grpc_service_config",
        "grpc_trace",
        "iomgr_fwd",
        "orphanable",
        "ref_counted_ptr",
        "server_address",
        "uri_parser",
    ],
)

grpc_cc_library(
    name = "channel_args",
    srcs = [
        "src/core/lib/channel/channel_args.cc",
    ],
    hdrs = [
        "src/core/lib/channel/channel_args.h",
    ],
    external_deps = [
        "absl/meta:type_traits",
        "absl/strings",
        "absl/strings:str_format",
        "absl/types:optional",
        "absl/types:variant",
    ],
    language = "c++",
    deps = [
        "avl",
        "channel_stack_type",
        "debug_location",
        "dual_ref_counted",
        "gpr",
        "grpc_codegen",
        "match",
        "ref_counted",
        "ref_counted_ptr",
        "time",
        "useful",
    ],
)

grpc_cc_library(
    name = "resolved_address",
    hdrs = ["src/core/lib/iomgr/resolved_address.h"],
    language = "c++",
    deps = [
        "gpr_platform",
        "iomgr_port",
    ],
)

grpc_cc_library(
    name = "lb_policy",
    srcs = ["src/core/lib/load_balancing/lb_policy.cc"],
    hdrs = ["src/core/lib/load_balancing/lb_policy.h"],
    external_deps = [
        "absl/status",
        "absl/status:statusor",
        "absl/strings",
        "absl/types:optional",
        "absl/types:variant",
    ],
    deps = [
        "channel_args",
        "closure",
        "debug_location",
        "error",
        "exec_ctx",
        "gpr_platform",
        "grpc_backend_metric_data",
        "grpc_codegen",
        "grpc_trace",
        "iomgr_fwd",
        "orphanable",
        "pollset_set",
        "ref_counted",
        "ref_counted_ptr",
        "server_address",
        "subchannel_interface",
        "work_serializer",
    ],
)

grpc_cc_library(
    name = "lb_policy_factory",
    hdrs = ["src/core/lib/load_balancing/lb_policy_factory.h"],
    external_deps = [
        "absl/status:statusor",
        "absl/strings",
    ],
    deps = [
        "gpr_platform",
        "json",
        "lb_policy",
        "orphanable",
        "ref_counted_ptr",
    ],
)

grpc_cc_library(
    name = "lb_policy_registry",
    srcs = ["src/core/lib/load_balancing/lb_policy_registry.cc"],
    hdrs = ["src/core/lib/load_balancing/lb_policy_registry.h"],
    external_deps = [
        "absl/status",
        "absl/status:statusor",
        "absl/strings",
        "absl/strings:str_format",
    ],
    deps = [
        "gpr",
        "json",
        "lb_policy",
        "lb_policy_factory",
        "orphanable",
        "ref_counted_ptr",
    ],
)

grpc_cc_library(
    name = "subchannel_interface",
    hdrs = ["src/core/lib/load_balancing/subchannel_interface.h"],
    external_deps = ["absl/status"],
    deps = [
        "channel_args",
        "gpr_platform",
        "grpc_codegen",
        "iomgr_fwd",
        "ref_counted",
        "ref_counted_ptr",
    ],
)

grpc_cc_library(
    name = "grpc_client_channel",
    srcs = [
        "src/core/ext/filters/client_channel/backend_metric.cc",
        "src/core/ext/filters/client_channel/backup_poller.cc",
        "src/core/ext/filters/client_channel/channel_connectivity.cc",
        "src/core/ext/filters/client_channel/client_channel.cc",
        "src/core/ext/filters/client_channel/client_channel_channelz.cc",
        "src/core/ext/filters/client_channel/client_channel_factory.cc",
        "src/core/ext/filters/client_channel/client_channel_plugin.cc",
        "src/core/ext/filters/client_channel/config_selector.cc",
        "src/core/ext/filters/client_channel/dynamic_filters.cc",
        "src/core/ext/filters/client_channel/global_subchannel_pool.cc",
        "src/core/ext/filters/client_channel/health/health_check_client.cc",
        "src/core/ext/filters/client_channel/http_proxy.cc",
        "src/core/ext/filters/client_channel/lb_policy/child_policy_handler.cc",
        "src/core/ext/filters/client_channel/lb_policy/oob_backend_metric.cc",
        "src/core/ext/filters/client_channel/local_subchannel_pool.cc",
        "src/core/ext/filters/client_channel/proxy_mapper_registry.cc",
        "src/core/ext/filters/client_channel/resolver_result_parsing.cc",
        "src/core/ext/filters/client_channel/retry_filter.cc",
        "src/core/ext/filters/client_channel/retry_service_config.cc",
        "src/core/ext/filters/client_channel/retry_throttle.cc",
        "src/core/ext/filters/client_channel/service_config_channel_arg_filter.cc",
        "src/core/ext/filters/client_channel/subchannel.cc",
        "src/core/ext/filters/client_channel/subchannel_pool_interface.cc",
        "src/core/ext/filters/client_channel/subchannel_stream_client.cc",
    ],
    hdrs = [
        "src/core/ext/filters/client_channel/backend_metric.h",
        "src/core/ext/filters/client_channel/backup_poller.h",
        "src/core/ext/filters/client_channel/client_channel.h",
        "src/core/ext/filters/client_channel/client_channel_channelz.h",
        "src/core/ext/filters/client_channel/client_channel_factory.h",
        "src/core/ext/filters/client_channel/config_selector.h",
        "src/core/ext/filters/client_channel/connector.h",
        "src/core/ext/filters/client_channel/dynamic_filters.h",
        "src/core/ext/filters/client_channel/global_subchannel_pool.h",
        "src/core/ext/filters/client_channel/health/health_check_client.h",
        "src/core/ext/filters/client_channel/http_proxy.h",
        "src/core/ext/filters/client_channel/lb_policy/child_policy_handler.h",
        "src/core/ext/filters/client_channel/lb_policy/oob_backend_metric.h",
        "src/core/ext/filters/client_channel/local_subchannel_pool.h",
        "src/core/ext/filters/client_channel/proxy_mapper.h",
        "src/core/ext/filters/client_channel/proxy_mapper_registry.h",
        "src/core/ext/filters/client_channel/resolver_result_parsing.h",
        "src/core/ext/filters/client_channel/retry_filter.h",
        "src/core/ext/filters/client_channel/retry_service_config.h",
        "src/core/ext/filters/client_channel/retry_throttle.h",
        "src/core/ext/filters/client_channel/subchannel.h",
        "src/core/ext/filters/client_channel/subchannel_interface_internal.h",
        "src/core/ext/filters/client_channel/subchannel_pool_interface.h",
        "src/core/ext/filters/client_channel/subchannel_stream_client.h",
    ],
    external_deps = [
        "absl/base:core_headers",
        "absl/container:inlined_vector",
        "absl/memory",
        "absl/status",
        "absl/status:statusor",
        "absl/strings",
        "absl/strings:cord",
        "absl/types:optional",
        "absl/types:variant",
        "absl/utility",
        "upb_lib",
    ],
    language = "c++",
    visibility = ["@grpc:client_channel"],
    deps = [
        "arena",
        "backoff",
        "channel_fwd",
        "channel_init",
        "channel_stack_type",
        "config",
        "construct_destruct",
        "debug_location",
        "default_event_engine",
        "dual_ref_counted",
        "gpr",
        "gpr_atm",
        "gpr_codegen",
        "grpc_backend_metric_data",
        "grpc_base",
        "grpc_codegen",
        "grpc_deadline_filter",
        "grpc_health_upb",
        "grpc_public_hdrs",
        "grpc_resolver",
        "grpc_service_config",
        "grpc_service_config_impl",
        "grpc_trace",
        "http_connect_handshaker",
        "iomgr_fwd",
        "iomgr_timer",
        "json",
        "json_util",
        "lb_policy",
        "lb_policy_registry",
        "memory_quota",
        "orphanable",
        "pollset_set",
        "protobuf_duration_upb",
        "ref_counted",
        "ref_counted_ptr",
        "resolved_address",
        "resource_quota",
        "server_address",
        "service_config_parser",
        "slice",
        "slice_buffer",
        "slice_refcount",
        "sockaddr_utils",
        "subchannel_interface",
        "time",
        "transport_fwd",
        "unique_type_name",
        "uri_parser",
        "useful",
        "work_serializer",
        "xds_orca_service_upb",
        "xds_orca_upb",
    ],
)

grpc_cc_library(
    name = "grpc_server_config_selector",
    srcs = [
        "src/core/ext/filters/server_config_selector/server_config_selector.cc",
    ],
    hdrs = [
        "src/core/ext/filters/server_config_selector/server_config_selector.h",
    ],
    external_deps = [
        "absl/status:statusor",
        "absl/strings",
    ],
    language = "c++",
    deps = [
        "channel_args",
        "dual_ref_counted",
        "gpr_platform",
        "grpc_base",
        "grpc_codegen",
        "grpc_service_config",
        "ref_counted",
        "ref_counted_ptr",
        "service_config_parser",
        "useful",
    ],
)

grpc_cc_library(
    name = "grpc_server_config_selector_filter",
    srcs = [
        "src/core/ext/filters/server_config_selector/server_config_selector_filter.cc",
    ],
    hdrs = [
        "src/core/ext/filters/server_config_selector/server_config_selector_filter.h",
    ],
    external_deps = [
        "absl/base:core_headers",
        "absl/memory",
        "absl/status",
        "absl/status:statusor",
        "absl/types:optional",
    ],
    language = "c++",
    deps = [
        "arena",
        "arena_promise",
        "channel_args",
        "channel_fwd",
        "context",
        "gpr",
        "grpc_base",
        "grpc_server_config_selector",
        "grpc_service_config",
        "promise",
        "ref_counted_ptr",
    ],
)

grpc_cc_library(
    name = "sorted_pack",
    hdrs = [
        "src/core/lib/gprpp/sorted_pack.h",
    ],
    language = "c++",
    deps = ["gpr_platform"],
)

grpc_cc_library(
    name = "idle_filter_state",
    srcs = [
        "src/core/ext/filters/channel_idle/idle_filter_state.cc",
    ],
    hdrs = [
        "src/core/ext/filters/channel_idle/idle_filter_state.h",
    ],
    language = "c++",
    deps = ["gpr_platform"],
)

grpc_cc_library(
    name = "grpc_channel_idle_filter",
    srcs = [
        "src/core/ext/filters/channel_idle/channel_idle_filter.cc",
    ],
    hdrs = [
        "src/core/ext/filters/channel_idle/channel_idle_filter.h",
    ],
    external_deps = [
        "absl/status",
        "absl/status:statusor",
        "absl/types:optional",
    ],
    deps = [
        "activity",
        "arena_promise",
        "channel_args",
        "channel_fwd",
        "channel_init",
        "channel_stack_builder",
        "channel_stack_type",
        "closure",
        "config",
        "debug_location",
        "exec_ctx",
        "exec_ctx_wakeup_scheduler",
        "gpr",
        "grpc_base",
        "grpc_codegen",
        "grpc_trace",
        "idle_filter_state",
        "loop",
        "orphanable",
        "poll",
        "promise",
        "ref_counted_ptr",
        "single_set_ptr",
        "sleep",
        "time",
        "try_seq",
    ],
)

grpc_cc_library(
    name = "grpc_deadline_filter",
    srcs = [
        "src/core/ext/filters/deadline/deadline_filter.cc",
    ],
    hdrs = [
        "src/core/ext/filters/deadline/deadline_filter.h",
    ],
    external_deps = [
        "absl/status",
        "absl/types:optional",
    ],
    language = "c++",
    deps = [
        "arena",
        "channel_args",
        "channel_fwd",
        "channel_init",
        "channel_stack_builder",
        "channel_stack_type",
        "closure",
        "config",
        "debug_location",
        "exec_ctx",
        "gpr",
        "grpc_base",
        "grpc_codegen",
        "grpc_public_hdrs",
        "iomgr_timer",
        "time",
    ],
)

grpc_cc_library(
    name = "grpc_client_authority_filter",
    srcs = [
        "src/core/ext/filters/http/client_authority_filter.cc",
    ],
    hdrs = [
        "src/core/ext/filters/http/client_authority_filter.h",
    ],
    external_deps = [
        "absl/status",
        "absl/status:statusor",
        "absl/strings",
        "absl/types:optional",
    ],
    language = "c++",
    deps = [
        "arena_promise",
        "channel_args",
        "channel_fwd",
        "channel_init",
        "channel_stack_builder",
        "channel_stack_type",
        "config",
        "gpr_platform",
        "grpc_base",
        "grpc_codegen",
        "slice",
    ],
)

grpc_cc_library(
    name = "grpc_message_size_filter",
    srcs = [
        "src/core/ext/filters/message_size/message_size_filter.cc",
    ],
    hdrs = [
        "src/core/ext/filters/message_size/message_size_filter.h",
    ],
    external_deps = [
        "absl/memory",
        "absl/status",
        "absl/status:statusor",
        "absl/strings",
        "absl/strings:str_format",
        "absl/types:optional",
    ],
    language = "c++",
    deps = [
        "channel_args",
        "channel_fwd",
        "channel_init",
        "channel_stack_builder",
        "channel_stack_type",
        "closure",
        "config",
        "debug_location",
        "gpr",
        "grpc_base",
        "grpc_codegen",
        "grpc_public_hdrs",
        "grpc_service_config",
        "json",
        "service_config_parser",
        "slice_buffer",
    ],
)

grpc_cc_library(
    name = "grpc_fault_injection_filter",
    srcs = [
        "src/core/ext/filters/fault_injection/fault_injection_filter.cc",
        "src/core/ext/filters/fault_injection/service_config_parser.cc",
    ],
    hdrs = [
        "src/core/ext/filters/fault_injection/fault_injection_filter.h",
        "src/core/ext/filters/fault_injection/service_config_parser.h",
    ],
    external_deps = [
        "absl/base:core_headers",
        "absl/memory",
        "absl/random",
        "absl/status",
        "absl/status:statusor",
        "absl/strings",
        "absl/types:optional",
        "absl/utility",
    ],
    language = "c++",
    deps = [
        "arena_promise",
        "channel_fwd",
        "config",
        "context",
        "gpr",
        "grpc_base",
        "grpc_public_hdrs",
        "grpc_service_config",
        "grpc_trace",
        "json",
        "json_util",
        "service_config_parser",
        "sleep",
        "time",
        "try_seq",
    ],
)

grpc_cc_library(
    name = "grpc_rbac_filter",
    srcs = [
        "src/core/ext/filters/rbac/rbac_filter.cc",
        "src/core/ext/filters/rbac/rbac_service_config_parser.cc",
    ],
    hdrs = [
        "src/core/ext/filters/rbac/rbac_filter.h",
        "src/core/ext/filters/rbac/rbac_service_config_parser.h",
    ],
    external_deps = [
        "absl/memory",
        "absl/status",
        "absl/status:statusor",
        "absl/strings",
        "absl/strings:str_format",
        "absl/types:optional",
    ],
    language = "c++",
    deps = [
        "channel_args",
        "channel_fwd",
        "closure",
        "config",
        "debug_location",
        "gpr",
        "grpc_authorization_base",
        "grpc_base",
        "grpc_matchers",
        "grpc_public_hdrs",
        "grpc_rbac_engine",
        "grpc_security_base",
        "grpc_service_config",
        "json",
        "json_util",
        "service_config_parser",
        "transport_fwd",
    ],
)

grpc_cc_library(
    name = "grpc_http_filters",
    srcs = [
        "src/core/ext/filters/http/client/http_client_filter.cc",
        "src/core/ext/filters/http/http_filters_plugin.cc",
        "src/core/ext/filters/http/message_compress/message_compress_filter.cc",
        "src/core/ext/filters/http/message_compress/message_decompress_filter.cc",
        "src/core/ext/filters/http/server/http_server_filter.cc",
    ],
    hdrs = [
        "src/core/ext/filters/http/client/http_client_filter.h",
        "src/core/ext/filters/http/message_compress/message_compress_filter.h",
        "src/core/ext/filters/http/message_compress/message_decompress_filter.h",
        "src/core/ext/filters/http/server/http_server_filter.h",
    ],
    external_deps = [
        "absl/base:core_headers",
        "absl/meta:type_traits",
        "absl/status",
        "absl/status:statusor",
        "absl/strings",
        "absl/strings:str_format",
        "absl/types:optional",
        "absl/utility",
    ],
    language = "c++",
    visibility = ["@grpc:http"],
    deps = [
        "arena",
        "arena_promise",
        "basic_seq",
        "call_push_pull",
        "channel_fwd",
        "channel_init",
        "channel_stack_type",
        "config",
        "context",
        "debug_location",
        "gpr",
        "grpc_base",
        "grpc_codegen",
        "grpc_message_size_filter",
        "grpc_public_hdrs",
        "grpc_trace",
        "latch",
        "percent_encoding",
        "promise",
        "seq",
        "slice",
        "slice_buffer",
        "transport_fwd",
    ],
)

grpc_cc_library(
    name = "grpc_codegen",
    language = "c++",
    public_hdrs = [
        "include/grpc/impl/codegen/byte_buffer.h",
        "include/grpc/impl/codegen/byte_buffer_reader.h",
        "include/grpc/impl/codegen/compression_types.h",
        "include/grpc/impl/codegen/connectivity_state.h",
        "include/grpc/impl/codegen/grpc_types.h",
        "include/grpc/impl/codegen/propagation_bits.h",
        "include/grpc/impl/codegen/status.h",
        "include/grpc/impl/codegen/slice.h",
    ],
    visibility = ["@grpc:public"],
    deps = ["gpr_codegen"],
)

grpc_cc_library(
    name = "grpc_grpclb_balancer_addresses",
    srcs = [
        "src/core/ext/filters/client_channel/lb_policy/grpclb/grpclb_balancer_addresses.cc",
    ],
    hdrs = [
        "src/core/ext/filters/client_channel/lb_policy/grpclb/grpclb_balancer_addresses.h",
    ],
    language = "c++",
    visibility = ["@grpc:grpclb"],
    deps = [
        "channel_args",
        "gpr_platform",
        "grpc_codegen",
        "server_address",
        "useful",
    ],
)

grpc_cc_library(
    name = "grpc_lb_policy_grpclb",
    srcs = [
        "src/core/ext/filters/client_channel/lb_policy/grpclb/client_load_reporting_filter.cc",
        "src/core/ext/filters/client_channel/lb_policy/grpclb/grpclb.cc",
        "src/core/ext/filters/client_channel/lb_policy/grpclb/grpclb_client_stats.cc",
        "src/core/ext/filters/client_channel/lb_policy/grpclb/load_balancer_api.cc",
    ],
    hdrs = [
        "src/core/ext/filters/client_channel/lb_policy/grpclb/client_load_reporting_filter.h",
        "src/core/ext/filters/client_channel/lb_policy/grpclb/grpclb.h",
        "src/core/ext/filters/client_channel/lb_policy/grpclb/grpclb_client_stats.h",
        "src/core/ext/filters/client_channel/lb_policy/grpclb/load_balancer_api.h",
    ],
    external_deps = [
        "absl/base:core_headers",
        "absl/container:inlined_vector",
        "absl/memory",
        "absl/status",
        "absl/status:statusor",
        "absl/strings",
        "absl/strings:str_format",
        "absl/types:optional",
        "absl/types:variant",
        "upb_lib",
    ],
    language = "c++",
    deps = [
        "backoff",
        "channel_fwd",
        "channel_init",
        "channel_stack_type",
        "config",
        "debug_location",
        "default_event_engine",
        "gpr",
        "gpr_atm",
        "gpr_codegen",
        "grpc_base",
        "grpc_client_channel",
        "grpc_codegen",
        "grpc_grpclb_balancer_addresses",
        "grpc_lb_upb",
        "grpc_public_hdrs",
        "grpc_resolver",
        "grpc_resolver_fake",
        "grpc_security_base",
        "grpc_sockaddr",
        "grpc_trace",
        "iomgr_timer",
        "json",
        "lb_policy",
        "lb_policy_factory",
        "lb_policy_registry",
        "orphanable",
        "pollset_set",
        "protobuf_duration_upb",
        "protobuf_timestamp_upb",
        "ref_counted",
        "ref_counted_ptr",
        "resolved_address",
        "server_address",
        "slice",
        "slice_refcount",
        "sockaddr_utils",
        "subchannel_interface",
        "time",
        "uri_parser",
        "useful",
        "work_serializer",
    ],
)

grpc_cc_library(
    name = "grpc_backend_metric_data",
    hdrs = [
        "src/core/ext/filters/client_channel/lb_policy/backend_metric_data.h",
    ],
    external_deps = ["absl/strings"],
    language = "c++",
    deps = ["gpr_platform"],
)

grpc_cc_library(
    name = "grpc_lb_policy_rls",
    srcs = [
        "src/core/ext/filters/client_channel/lb_policy/rls/rls.cc",
    ],
    external_deps = [
        "absl/base:core_headers",
        "absl/hash",
        "absl/memory",
        "absl/status",
        "absl/status:statusor",
        "absl/strings",
        "absl/strings:str_format",
        "absl/types:optional",
        "upb_lib",
    ],
    language = "c++",
    deps = [
        "backoff",
        "config",
        "debug_location",
        "dual_ref_counted",
        "gpr",
        "grpc_base",
        "grpc_client_channel",
        "grpc_codegen",
        "grpc_fake_credentials",
        "grpc_public_hdrs",
        "grpc_resolver",
        "grpc_security_base",
        "grpc_service_config_impl",
        "grpc_trace",
        "iomgr_timer",
        "json",
        "json_util",
        "lb_policy",
        "lb_policy_factory",
        "lb_policy_registry",
        "orphanable",
        "pollset_set",
        "ref_counted_ptr",
        "rls_upb",
        "server_address",
        "slice_refcount",
        "subchannel_interface",
        "time",
        "uri_parser",
        "work_serializer",
    ],
)

grpc_cc_library(
    name = "upb_utils",
    hdrs = [
        "src/core/ext/xds/upb_utils.h",
    ],
    external_deps = [
        "absl/strings",
        "upb_lib",
    ],
    language = "c++",
    deps = ["gpr_platform"],
)

grpc_cc_library(
    name = "xds_client",
    srcs = [
        "src/core/ext/xds/xds_api.cc",
        "src/core/ext/xds/xds_bootstrap.cc",
        "src/core/ext/xds/xds_client.cc",
        "src/core/ext/xds/xds_client_stats.cc",
        "src/core/ext/xds/xds_resource_type.cc",
    ],
    hdrs = [
        "src/core/ext/xds/xds_api.h",
        "src/core/ext/xds/xds_bootstrap.h",
        "src/core/ext/xds/xds_channel_args.h",
        "src/core/ext/xds/xds_client.h",
        "src/core/ext/xds/xds_client_stats.h",
        "src/core/ext/xds/xds_resource_type.h",
        "src/core/ext/xds/xds_resource_type_impl.h",
        "src/core/ext/xds/xds_transport.h",
    ],
    external_deps = [
        "absl/base:core_headers",
        "absl/memory",
        "absl/status",
        "absl/status:statusor",
        "absl/strings",
        "absl/strings:str_format",
        "absl/types:optional",
        "upb_lib",
        "upb_textformat_lib",
        "upb_json_lib",
        "upb_reflection",
    ],
    language = "c++",
    tags = ["nofixdeps"],
    visibility = ["@grpc:xds_client_core"],
    deps = [
        "backoff",
        "debug_location",
        "default_event_engine",
        "dual_ref_counted",
        "envoy_admin_upb",
        "envoy_config_core_upb",
        "envoy_config_endpoint_upb",
        "envoy_service_discovery_upb",
        "envoy_service_discovery_upbdefs",
        "envoy_service_load_stats_upb",
        "envoy_service_load_stats_upbdefs",
        "envoy_service_status_upb",
        "envoy_service_status_upbdefs",
        "event_engine_base_hdrs",
        "exec_ctx",
        "google_rpc_status_upb",
        "gpr",
        "gpr_codegen",
        "grpc_trace",
        "json",
        "orphanable",
        "protobuf_any_upb",
        "protobuf_duration_upb",
        "protobuf_struct_upb",
        "protobuf_timestamp_upb",
        "ref_counted_ptr",
        "time",
        "upb_utils",
        "uri_parser",
        "work_serializer",
    ],
)

grpc_cc_library(
    name = "grpc_xds_client",
    srcs = [
        "src/core/ext/xds/certificate_provider_registry.cc",
        "src/core/ext/xds/certificate_provider_store.cc",
        "src/core/ext/xds/file_watcher_certificate_provider_factory.cc",
        "src/core/ext/xds/xds_bootstrap_grpc.cc",
        "src/core/ext/xds/xds_certificate_provider.cc",
        "src/core/ext/xds/xds_client_grpc.cc",
        "src/core/ext/xds/xds_cluster.cc",
        "src/core/ext/xds/xds_cluster_specifier_plugin.cc",
        "src/core/ext/xds/xds_common_types.cc",
        "src/core/ext/xds/xds_endpoint.cc",
        "src/core/ext/xds/xds_http_fault_filter.cc",
        "src/core/ext/xds/xds_http_filters.cc",
        "src/core/ext/xds/xds_http_rbac_filter.cc",
        "src/core/ext/xds/xds_lb_policy_registry.cc",
        "src/core/ext/xds/xds_listener.cc",
        "src/core/ext/xds/xds_route_config.cc",
        "src/core/ext/xds/xds_routing.cc",
        "src/core/ext/xds/xds_transport_grpc.cc",
        "src/core/lib/security/credentials/xds/xds_credentials.cc",
    ],
    hdrs = [
        "src/core/ext/xds/certificate_provider_factory.h",
        "src/core/ext/xds/certificate_provider_registry.h",
        "src/core/ext/xds/certificate_provider_store.h",
        "src/core/ext/xds/file_watcher_certificate_provider_factory.h",
        "src/core/ext/xds/xds_bootstrap_grpc.h",
        "src/core/ext/xds/xds_certificate_provider.h",
        "src/core/ext/xds/xds_client_grpc.h",
        "src/core/ext/xds/xds_cluster.h",
        "src/core/ext/xds/xds_cluster_specifier_plugin.h",
        "src/core/ext/xds/xds_common_types.h",
        "src/core/ext/xds/xds_endpoint.h",
        "src/core/ext/xds/xds_http_fault_filter.h",
        "src/core/ext/xds/xds_http_filters.h",
        "src/core/ext/xds/xds_http_rbac_filter.h",
        "src/core/ext/xds/xds_lb_policy_registry.h",
        "src/core/ext/xds/xds_listener.h",
        "src/core/ext/xds/xds_route_config.h",
        "src/core/ext/xds/xds_routing.h",
        "src/core/ext/xds/xds_transport_grpc.h",
        "src/core/lib/security/credentials/xds/xds_credentials.h",
    ],
    external_deps = [
        "absl/base:core_headers",
        "absl/functional:bind_front",
        "absl/memory",
        "absl/status",
        "absl/status:statusor",
        "absl/strings",
        "absl/strings:str_format",
        "absl/types:optional",
        "absl/types:variant",
        "upb_lib",
        "upb_textformat_lib",
        "upb_json_lib",
        "re2",
        "upb_reflection",
    ],
    language = "c++",
    tags = ["nofixdeps"],
    deps = [
        "channel_creds_registry",
        "channel_fwd",
        "config",
        "debug_location",
        "default_event_engine",
        "envoy_admin_upb",
        "envoy_config_cluster_upb",
        "envoy_config_cluster_upbdefs",
        "envoy_config_core_upb",
        "envoy_config_endpoint_upb",
        "envoy_config_endpoint_upbdefs",
        "envoy_config_listener_upb",
        "envoy_config_listener_upbdefs",
        "envoy_config_rbac_upb",
        "envoy_config_route_upb",
        "envoy_config_route_upbdefs",
        "envoy_extensions_clusters_aggregate_upb",
        "envoy_extensions_clusters_aggregate_upbdefs",
        "envoy_extensions_filters_common_fault_upb",
        "envoy_extensions_filters_http_fault_upb",
        "envoy_extensions_filters_http_fault_upbdefs",
        "envoy_extensions_filters_http_rbac_upb",
        "envoy_extensions_filters_http_rbac_upbdefs",
        "envoy_extensions_filters_http_router_upb",
        "envoy_extensions_filters_http_router_upbdefs",
        "envoy_extensions_filters_network_http_connection_manager_upb",
        "envoy_extensions_filters_network_http_connection_manager_upbdefs",
        "envoy_extensions_load_balancing_policies_ring_hash_upb",
        "envoy_extensions_load_balancing_policies_wrr_locality_upb",
        "envoy_extensions_transport_sockets_tls_upb",
        "envoy_extensions_transport_sockets_tls_upbdefs",
        "envoy_service_discovery_upb",
        "envoy_service_discovery_upbdefs",
        "envoy_service_load_stats_upb",
        "envoy_service_load_stats_upbdefs",
        "envoy_service_status_upb",
        "envoy_service_status_upbdefs",
        "envoy_type_matcher_upb",
        "envoy_type_upb",
        "error",
        "google_rpc_status_upb",
        "gpr",
        "gpr_codegen",
        "grpc_base",
        "grpc_client_channel",
        "grpc_codegen",
        "grpc_credentials_util",
        "grpc_fake_credentials",
        "grpc_fault_injection_filter",
        "grpc_lb_xds_channel_args",
        "grpc_matchers",
        "grpc_outlier_detection_header",
        "grpc_rbac_filter",
        "grpc_security_base",
        "grpc_sockaddr",
        "grpc_tls_credentials",
        "grpc_trace",
        "grpc_transport_chttp2_client_connector",
        "iomgr_timer",
        "json",
        "json_util",
        "lb_policy_registry",
        "match",
        "orphanable",
        "pollset_set",
        "protobuf_any_upb",
        "protobuf_duration_upb",
        "protobuf_struct_upb",
        "protobuf_struct_upbdefs",
        "protobuf_timestamp_upb",
        "protobuf_wrappers_upb",
        "ref_counted_ptr",
        "resolved_address",
        "rls_config_upb",
        "rls_config_upbdefs",
        "slice",
        "slice_refcount",
        "sockaddr_utils",
        "status_helper",
        "time",
        "tsi_ssl_credentials",
        "upb_utils",
        "uri_parser",
        "useful",
        "work_serializer",
        "xds_client",
        "xds_type_upb",
        "xds_type_upbdefs",
    ],
)

grpc_cc_library(
    name = "grpc_xds_channel_stack_modifier",
    srcs = [
        "src/core/ext/xds/xds_channel_stack_modifier.cc",
    ],
    hdrs = [
        "src/core/ext/xds/xds_channel_stack_modifier.h",
    ],
    external_deps = ["absl/strings"],
    language = "c++",
    deps = [
        "channel_args",
        "channel_fwd",
        "channel_init",
        "channel_stack_builder",
        "channel_stack_type",
        "config",
        "gpr_platform",
        "grpc_base",
        "grpc_codegen",
        "ref_counted",
        "ref_counted_ptr",
        "useful",
    ],
)

grpc_cc_library(
    name = "grpc_xds_server_config_fetcher",
    srcs = [
        "src/core/ext/xds/xds_server_config_fetcher.cc",
    ],
    external_deps = [
        "absl/base:core_headers",
        "absl/status",
        "absl/status:statusor",
        "absl/strings",
        "absl/types:optional",
        "absl/types:variant",
    ],
    language = "c++",
    deps = [
        "channel_args",
        "channel_args_preconditioning",
        "channel_fwd",
        "config",
        "debug_location",
        "exec_ctx",
        "gpr",
        "grpc_base",
        "grpc_codegen",
        "grpc_public_hdrs",
        "grpc_security_base",
        "grpc_server_config_selector",
        "grpc_server_config_selector_filter",
        "grpc_service_config",
        "grpc_service_config_impl",
        "grpc_sockaddr",
        "grpc_tls_credentials",
        "grpc_trace",
        "grpc_xds_channel_stack_modifier",
        "grpc_xds_client",
        "iomgr_fwd",
        "ref_counted_ptr",
        "resolved_address",
        "slice_refcount",
        "sockaddr_utils",
        "unique_type_name",
        "uri_parser",
        "xds_client",
    ],
)

grpc_cc_library(
    name = "channel_creds_registry_init",
    srcs = [
        "src/core/lib/security/credentials/channel_creds_registry_init.cc",
    ],
    external_deps = [
        "absl/memory",
        "absl/strings",
    ],
    language = "c++",
    tags = ["nofixdeps"],
    deps = [
        "channel_creds_registry",
        "config",
        "gpr_platform",
        "grpc_fake_credentials",
        "grpc_google_default_credentials",
        "grpc_security_base",
        "json",
        "ref_counted_ptr",
    ],
)

grpc_cc_library(
    name = "grpc_google_mesh_ca_certificate_provider_factory",
    srcs = [
        "src/core/ext/xds/google_mesh_ca_certificate_provider_factory.cc",
    ],
    hdrs = [
        "src/core/ext/xds/google_mesh_ca_certificate_provider_factory.h",
    ],
    language = "c++",
    deps = [
        "error",
        "gpr_platform",
        "grpc_tls_credentials",
        "grpc_trace",
        "grpc_xds_client",
        "json",
        "json_util",
        "ref_counted_ptr",
        "time",
    ],
)

grpc_cc_library(
    name = "grpc_lb_policy_cds",
    srcs = [
        "src/core/ext/filters/client_channel/lb_policy/xds/cds.cc",
    ],
    external_deps = [
        "absl/memory",
        "absl/status",
        "absl/status:statusor",
        "absl/strings",
        "absl/types:optional",
    ],
    language = "c++",
    deps = [
        "config",
        "debug_location",
        "gpr",
        "grpc_base",
        "grpc_codegen",
        "grpc_matchers",
        "grpc_outlier_detection_header",
        "grpc_security_base",
        "grpc_tls_credentials",
        "grpc_trace",
        "grpc_xds_client",
        "json",
        "lb_policy",
        "lb_policy_factory",
        "lb_policy_registry",
        "orphanable",
        "pollset_set",
        "ref_counted_ptr",
        "server_address",
        "subchannel_interface",
        "time",
        "unique_type_name",
        "work_serializer",
        "xds_client",
    ],
)

grpc_cc_library(
    name = "grpc_lb_xds_channel_args",
    hdrs = [
        "src/core/ext/filters/client_channel/lb_policy/xds/xds_channel_args.h",
    ],
    language = "c++",
)

grpc_cc_library(
    name = "grpc_lb_xds_common",
    hdrs = [
        "src/core/ext/filters/client_channel/lb_policy/xds/xds.h",
    ],
    external_deps = ["absl/memory"],
    language = "c++",
    deps = [
        "gpr_platform",
        "ref_counted_ptr",
        "server_address",
        "xds_client",
    ],
)

grpc_cc_library(
    name = "grpc_lb_policy_xds_cluster_resolver",
    srcs = [
        "src/core/ext/filters/client_channel/lb_policy/xds/xds_cluster_resolver.cc",
    ],
    external_deps = [
        "absl/memory",
        "absl/status",
        "absl/status:statusor",
        "absl/strings",
        "absl/types:optional",
    ],
    language = "c++",
    deps = [
        "channel_args",
        "config",
        "debug_location",
        "gpr",
        "grpc_base",
        "grpc_client_channel",
        "grpc_codegen",
        "grpc_lb_address_filtering",
        "grpc_lb_policy_ring_hash",
        "grpc_lb_xds_channel_args",
        "grpc_lb_xds_common",
        "grpc_outlier_detection_header",
        "grpc_resolver",
        "grpc_resolver_fake",
        "grpc_trace",
        "grpc_xds_client",
        "json",
        "lb_policy",
        "lb_policy_factory",
        "lb_policy_registry",
        "orphanable",
        "pollset_set",
        "ref_counted_ptr",
        "server_address",
        "subchannel_interface",
        "work_serializer",
        "xds_client",
    ],
)

grpc_cc_library(
    name = "grpc_lb_policy_xds_cluster_impl",
    srcs = [
        "src/core/ext/filters/client_channel/lb_policy/xds/xds_cluster_impl.cc",
    ],
    external_deps = [
        "absl/base:core_headers",
        "absl/memory",
        "absl/status",
        "absl/status:statusor",
        "absl/strings",
        "absl/types:optional",
        "absl/types:variant",
    ],
    language = "c++",
    deps = [
        "channel_args",
        "config",
        "debug_location",
        "gpr",
        "grpc_base",
        "grpc_client_channel",
        "grpc_codegen",
        "grpc_lb_xds_channel_args",
        "grpc_lb_xds_common",
        "grpc_trace",
        "grpc_xds_client",
        "json",
        "lb_policy",
        "lb_policy_factory",
        "lb_policy_registry",
        "orphanable",
        "pollset_set",
        "ref_counted",
        "ref_counted_ptr",
        "server_address",
        "subchannel_interface",
        "xds_client",
    ],
)

grpc_cc_library(
    name = "grpc_lb_policy_xds_cluster_manager",
    srcs = [
        "src/core/ext/filters/client_channel/lb_policy/xds/xds_cluster_manager.cc",
    ],
    external_deps = [
        "absl/memory",
        "absl/status",
        "absl/status:statusor",
        "absl/strings",
    ],
    language = "c++",
    deps = [
        "channel_args",
        "closure",
        "config",
        "debug_location",
        "exec_ctx",
        "gpr",
        "grpc_base",
        "grpc_client_channel",
        "grpc_codegen",
        "grpc_resolver_xds_header",
        "grpc_trace",
        "iomgr_timer",
        "json",
        "lb_policy",
        "lb_policy_factory",
        "lb_policy_registry",
        "orphanable",
        "pollset_set",
        "ref_counted",
        "ref_counted_ptr",
        "server_address",
        "subchannel_interface",
        "time",
        "work_serializer",
    ],
)

grpc_cc_library(
    name = "grpc_lb_address_filtering",
    srcs = [
        "src/core/ext/filters/client_channel/lb_policy/address_filtering.cc",
    ],
    hdrs = [
        "src/core/ext/filters/client_channel/lb_policy/address_filtering.h",
    ],
    external_deps = [
        "absl/memory",
        "absl/status:statusor",
        "absl/strings",
    ],
    language = "c++",
    deps = [
        "gpr_platform",
        "server_address",
    ],
)

grpc_cc_library(
    name = "grpc_lb_subchannel_list",
    hdrs = [
        "src/core/ext/filters/client_channel/lb_policy/subchannel_list.h",
    ],
    external_deps = [
        "absl/status",
        "absl/types:optional",
    ],
    language = "c++",
    deps = [
        "debug_location",
        "dual_ref_counted",
        "gpr",
        "gpr_manual_constructor",
        "grpc_base",
        "grpc_codegen",
        "iomgr_fwd",
        "lb_policy",
        "ref_counted_ptr",
        "server_address",
        "subchannel_interface",
    ],
)

grpc_cc_library(
    name = "grpc_lb_policy_pick_first",
    srcs = [
        "src/core/ext/filters/client_channel/lb_policy/pick_first/pick_first.cc",
    ],
    external_deps = [
        "absl/memory",
        "absl/status",
        "absl/status:statusor",
        "absl/strings",
        "absl/types:optional",
    ],
    language = "c++",
    deps = [
        "channel_args",
        "config",
        "debug_location",
        "gpr",
        "grpc_base",
        "grpc_codegen",
        "grpc_lb_subchannel_list",
        "grpc_trace",
        "json",
        "lb_policy",
        "lb_policy_factory",
        "lb_policy_registry",
        "orphanable",
        "ref_counted_ptr",
        "server_address",
        "subchannel_interface",
    ],
)

grpc_cc_library(
    name = "grpc_lb_policy_ring_hash",
    srcs = [
        "src/core/ext/filters/client_channel/lb_policy/ring_hash/ring_hash.cc",
    ],
    hdrs = [
        "src/core/ext/filters/client_channel/lb_policy/ring_hash/ring_hash.h",
    ],
    external_deps = [
        "absl/base:core_headers",
        "absl/container:inlined_vector",
        "absl/memory",
        "absl/status",
        "absl/status:statusor",
        "absl/strings",
        "absl/types:optional",
        "xxhash",
    ],
    language = "c++",
    deps = [
        "closure",
        "config",
        "debug_location",
        "exec_ctx",
        "gpr",
        "grpc_base",
        "grpc_client_channel",
        "grpc_codegen",
        "grpc_lb_subchannel_list",
        "grpc_trace",
        "json",
        "lb_policy",
        "lb_policy_factory",
        "lb_policy_registry",
        "orphanable",
        "ref_counted_ptr",
        "server_address",
        "sockaddr_utils",
        "subchannel_interface",
        "unique_type_name",
        "work_serializer",
    ],
)

grpc_cc_library(
    name = "grpc_lb_policy_round_robin",
    srcs = [
        "src/core/ext/filters/client_channel/lb_policy/round_robin/round_robin.cc",
    ],
    external_deps = [
        "absl/memory",
        "absl/status",
        "absl/status:statusor",
        "absl/strings",
        "absl/types:optional",
    ],
    language = "c++",
    deps = [
        "config",
        "debug_location",
        "gpr",
        "grpc_base",
        "grpc_codegen",
        "grpc_lb_subchannel_list",
        "grpc_trace",
        "json",
        "lb_policy",
        "lb_policy_factory",
        "lb_policy_registry",
        "orphanable",
        "ref_counted_ptr",
        "server_address",
        "subchannel_interface",
    ],
)

grpc_cc_library(
    name = "grpc_outlier_detection_header",
    hdrs = [
        "src/core/ext/filters/client_channel/lb_policy/outlier_detection/outlier_detection.h",
    ],
    external_deps = ["absl/types:optional"],
    language = "c++",
    deps = [
        "gpr_platform",
        "time",
    ],
)

grpc_cc_library(
    name = "grpc_lb_policy_outlier_detection",
    srcs = [
        "src/core/ext/filters/client_channel/lb_policy/outlier_detection/outlier_detection.cc",
    ],
    external_deps = [
        "absl/memory",
        "absl/random",
        "absl/status",
        "absl/status:statusor",
        "absl/strings",
        "absl/types:variant",
    ],
    language = "c++",
    deps = [
        "channel_args",
        "closure",
        "config",
        "debug_location",
        "exec_ctx",
        "gpr",
        "grpc_base",
        "grpc_client_channel",
        "grpc_codegen",
        "grpc_outlier_detection_header",
        "grpc_trace",
        "iomgr_fwd",
        "iomgr_timer",
        "json",
        "json_util",
        "lb_policy",
        "lb_policy_factory",
        "lb_policy_registry",
        "orphanable",
        "pollset_set",
        "ref_counted",
        "ref_counted_ptr",
        "server_address",
        "sockaddr_utils",
        "subchannel_interface",
        "work_serializer",
    ],
)

grpc_cc_library(
    name = "grpc_lb_policy_priority",
    srcs = [
        "src/core/ext/filters/client_channel/lb_policy/priority/priority.cc",
    ],
    external_deps = [
        "absl/memory",
        "absl/status",
        "absl/status:statusor",
        "absl/strings",
        "absl/types:optional",
    ],
    language = "c++",
    deps = [
        "channel_args",
        "closure",
        "config",
        "debug_location",
        "exec_ctx",
        "gpr",
        "grpc_base",
        "grpc_client_channel",
        "grpc_codegen",
        "grpc_lb_address_filtering",
        "grpc_trace",
        "iomgr_timer",
        "json",
        "lb_policy",
        "lb_policy_factory",
        "lb_policy_registry",
        "orphanable",
        "pollset_set",
        "ref_counted",
        "ref_counted_ptr",
        "server_address",
        "subchannel_interface",
        "time",
        "work_serializer",
    ],
)

grpc_cc_library(
    name = "grpc_lb_policy_weighted_target",
    srcs = [
        "src/core/ext/filters/client_channel/lb_policy/weighted_target/weighted_target.cc",
    ],
    external_deps = [
        "absl/memory",
        "absl/status",
        "absl/status:statusor",
        "absl/strings",
        "absl/types:optional",
    ],
    language = "c++",
    deps = [
        "channel_args",
        "config",
        "debug_location",
        "default_event_engine",
        "gpr",
        "grpc_base",
        "grpc_client_channel",
        "grpc_codegen",
        "grpc_lb_address_filtering",
        "grpc_trace",
        "json",
        "lb_policy",
        "lb_policy_factory",
        "lb_policy_registry",
        "orphanable",
        "pollset_set",
        "ref_counted",
        "ref_counted_ptr",
        "server_address",
        "subchannel_interface",
        "time",
        "work_serializer",
    ],
)

grpc_cc_library(
    name = "lb_server_load_reporting_filter",
    srcs = [
        "src/core/ext/filters/load_reporting/server_load_reporting_filter.cc",
    ],
    hdrs = [
        "src/core/ext/filters/load_reporting/registered_opencensus_objects.h",
        "src/core/ext/filters/load_reporting/server_load_reporting_filter.h",
        "src/cpp/server/load_reporter/constants.h",
    ],
    external_deps = [
        "absl/container:inlined_vector",
        "absl/meta:type_traits",
        "absl/status",
        "absl/status:statusor",
        "absl/strings",
        "absl/strings:str_format",
        "absl/types:optional",
        "opencensus-stats",
        "opencensus-tags",
    ],
    language = "c++",
    deps = [
        "arena_promise",
        "channel_fwd",
        "channel_init",
        "channel_stack_type",
        "config",
        "context",
        "gpr",
        "gpr_platform",
        "grpc_base",
        "grpc_codegen",
        "grpc_public_hdrs",
        "grpc_security_base",
        "grpc_sockaddr",
        "promise",
        "resolved_address",
        "seq",
        "slice",
        "uri_parser",
    ],
    alwayslink = 1,
)

grpc_cc_library(
    name = "lb_load_data_store",
    srcs = [
        "src/cpp/server/load_reporter/load_data_store.cc",
    ],
    hdrs = [
        "src/cpp/server/load_reporter/constants.h",
        "src/cpp/server/load_reporter/load_data_store.h",
    ],
    language = "c++",
    deps = [
        "gpr",
        "gpr_platform",
        "grpc++",
        "grpc_sockaddr",
    ],
)

grpc_cc_library(
    name = "lb_server_load_reporting_service_server_builder_plugin",
    srcs = [
        "src/cpp/server/load_reporter/load_reporting_service_server_builder_plugin.cc",
    ],
    hdrs = [
        "src/cpp/server/load_reporter/load_reporting_service_server_builder_plugin.h",
    ],
    language = "c++",
    deps = [
        "gpr_platform",
        "grpc++",
        "lb_load_reporter_service",
    ],
)

grpc_cc_library(
    name = "grpcpp_server_load_reporting",
    srcs = [
        "src/cpp/server/load_reporter/load_reporting_service_server_builder_option.cc",
        "src/cpp/server/load_reporter/util.cc",
    ],
    language = "c++",
    public_hdrs = [
        "include/grpcpp/ext/server_load_reporting.h",
    ],
    tags = ["nofixdeps"],
    deps = [
        "gpr",
        "gpr_platform",
        "grpc",
        "grpc++",
        "grpc++_codegen_base",
        "grpc_codegen",
        "lb_server_load_reporting_filter",
        "lb_server_load_reporting_service_server_builder_plugin",
    ],
)

grpc_cc_library(
    name = "lb_load_reporter_service",
    srcs = [
        "src/cpp/server/load_reporter/load_reporter_async_service_impl.cc",
    ],
    hdrs = [
        "src/cpp/server/load_reporter/load_reporter_async_service_impl.h",
    ],
    external_deps = [
        "absl/memory",
        "protobuf_headers",
    ],
    language = "c++",
    tags = ["nofixdeps"],
    deps = [
        "gpr",
        "gpr_codegen",
        "grpc++",
        "lb_load_reporter",
    ],
)

grpc_cc_library(
    name = "lb_get_cpu_stats",
    srcs = [
        "src/cpp/server/load_reporter/get_cpu_stats_linux.cc",
        "src/cpp/server/load_reporter/get_cpu_stats_macos.cc",
        "src/cpp/server/load_reporter/get_cpu_stats_unsupported.cc",
        "src/cpp/server/load_reporter/get_cpu_stats_windows.cc",
    ],
    hdrs = [
        "src/cpp/server/load_reporter/get_cpu_stats.h",
    ],
    language = "c++",
    deps = [
        "gpr",
        "gpr_platform",
    ],
)

grpc_cc_library(
    name = "lb_load_reporter",
    srcs = [
        "src/cpp/server/load_reporter/load_reporter.cc",
    ],
    hdrs = [
        "src/cpp/server/load_reporter/constants.h",
        "src/cpp/server/load_reporter/load_reporter.h",
    ],
    external_deps = [
        "opencensus-stats",
        "opencensus-tags",
        "protobuf_headers",
    ],
    language = "c++",
    tags = ["nofixdeps"],
    deps = [
        "gpr",
        "gpr_codegen",
        "lb_get_cpu_stats",
        "lb_load_data_store",
        "//src/proto/grpc/lb/v1:load_reporter_proto",
    ],
)

grpc_cc_library(
    name = "polling_resolver",
    srcs = [
        "src/core/ext/filters/client_channel/resolver/polling_resolver.cc",
    ],
    hdrs = [
        "src/core/ext/filters/client_channel/resolver/polling_resolver.h",
    ],
    external_deps = [
        "absl/status",
        "absl/status:statusor",
        "absl/strings",
        "absl/types:optional",
    ],
    language = "c++",
    deps = [
        "backoff",
        "debug_location",
        "gpr",
        "grpc_base",
        "grpc_resolver",
        "grpc_trace",
        "iomgr_fwd",
        "iomgr_timer",
        "orphanable",
        "ref_counted_ptr",
        "time",
        "uri_parser",
        "work_serializer",
    ],
)

grpc_cc_library(
    name = "grpc_resolver_dns_selection",
    srcs = [
        "src/core/ext/filters/client_channel/resolver/dns/dns_resolver_selection.cc",
    ],
    hdrs = [
        "src/core/ext/filters/client_channel/resolver/dns/dns_resolver_selection.h",
    ],
    language = "c++",
    deps = ["gpr"],
)

grpc_cc_library(
    name = "grpc_resolver_dns_native",
    srcs = [
        "src/core/ext/filters/client_channel/resolver/dns/native/dns_resolver.cc",
    ],
    external_deps = [
        "absl/functional:bind_front",
        "absl/memory",
        "absl/status",
        "absl/status:statusor",
        "absl/strings",
        "absl/types:optional",
    ],
    language = "c++",
    deps = [
        "backoff",
        "config",
        "debug_location",
        "gpr",
        "grpc_base",
        "grpc_codegen",
        "grpc_resolver",
        "grpc_resolver_dns_selection",
        "grpc_trace",
        "orphanable",
        "polling_resolver",
        "ref_counted_ptr",
        "resolved_address",
        "server_address",
        "time",
        "uri_parser",
    ],
)

grpc_cc_library(
    name = "grpc_resolver_dns_ares",
    srcs = [
        "src/core/ext/filters/client_channel/resolver/dns/c_ares/dns_resolver_ares.cc",
        "src/core/ext/filters/client_channel/resolver/dns/c_ares/grpc_ares_ev_driver_posix.cc",
        "src/core/ext/filters/client_channel/resolver/dns/c_ares/grpc_ares_ev_driver_windows.cc",
        "src/core/ext/filters/client_channel/resolver/dns/c_ares/grpc_ares_wrapper.cc",
        "src/core/ext/filters/client_channel/resolver/dns/c_ares/grpc_ares_wrapper_posix.cc",
        "src/core/ext/filters/client_channel/resolver/dns/c_ares/grpc_ares_wrapper_windows.cc",
    ],
    hdrs = [
        "src/core/ext/filters/client_channel/resolver/dns/c_ares/grpc_ares_ev_driver.h",
        "src/core/ext/filters/client_channel/resolver/dns/c_ares/grpc_ares_wrapper.h",
    ],
    external_deps = [
        "absl/base:core_headers",
        "absl/container:flat_hash_set",
        "absl/memory",
        "absl/status",
        "absl/status:statusor",
        "absl/strings",
        "absl/strings:str_format",
        "absl/types:optional",
        "address_sorting",
        "cares",
    ],
    language = "c++",
    deps = [
        "backoff",
        "config",
        "debug_location",
        "event_engine_common",
        "gpr",
        "grpc_base",
        "grpc_codegen",
        "grpc_grpclb_balancer_addresses",
        "grpc_resolver",
        "grpc_resolver_dns_selection",
        "grpc_service_config",
        "grpc_service_config_impl",
        "grpc_sockaddr",
        "grpc_trace",
        "iomgr_fwd",
        "iomgr_port",
        "iomgr_timer",
        "json",
        "orphanable",
        "polling_resolver",
        "pollset_set",
        "ref_counted_ptr",
        "resolved_address",
        "server_address",
        "sockaddr_utils",
        "time",
        "uri_parser",
    ],
)

grpc_cc_library(
    name = "grpc_resolver_sockaddr",
    srcs = [
        "src/core/ext/filters/client_channel/resolver/sockaddr/sockaddr_resolver.cc",
    ],
    external_deps = [
        "absl/memory",
        "absl/status:statusor",
        "absl/strings",
    ],
    language = "c++",
    deps = [
        "config",
        "gpr",
        "grpc_base",
        "grpc_resolver",
        "iomgr_port",
        "orphanable",
        "resolved_address",
        "server_address",
        "uri_parser",
    ],
)

grpc_cc_library(
    name = "grpc_resolver_binder",
    srcs = [
        "src/core/ext/filters/client_channel/resolver/binder/binder_resolver.cc",
    ],
    external_deps = [
        "absl/memory",
        "absl/status:statusor",
        "absl/strings",
    ],
    language = "c++",
    deps = [
        "config",
        "gpr",
        "grpc_base",
        "grpc_resolver",
        "iomgr_port",
        "orphanable",
        "resolved_address",
        "server_address",
        "uri_parser",
    ],
)

grpc_cc_library(
    name = "grpc_resolver_fake",
    srcs = ["src/core/ext/filters/client_channel/resolver/fake/fake_resolver.cc"],
    hdrs = ["src/core/ext/filters/client_channel/resolver/fake/fake_resolver.h"],
    external_deps = [
        "absl/base:core_headers",
        "absl/memory",
        "absl/status",
        "absl/status:statusor",
        "absl/strings",
    ],
    language = "c++",
    visibility = [
        "//test:__subpackages__",
        "@grpc:grpc_resolver_fake",
    ],
    deps = [
        "channel_args",
        "config",
        "debug_location",
        "gpr",
        "grpc_codegen",
        "grpc_resolver",
        "grpc_service_config",
        "orphanable",
        "ref_counted",
        "ref_counted_ptr",
        "server_address",
        "uri_parser",
        "useful",
        "work_serializer",
    ],
)

grpc_cc_library(
    name = "grpc_resolver_xds_header",
    hdrs = [
        "src/core/ext/filters/client_channel/resolver/xds/xds_resolver.h",
    ],
    language = "c++",
    deps = [
        "gpr_platform",
        "unique_type_name",
    ],
)

grpc_cc_library(
    name = "grpc_resolver_xds",
    srcs = [
        "src/core/ext/filters/client_channel/resolver/xds/xds_resolver.cc",
    ],
    external_deps = [
        "absl/memory",
        "absl/meta:type_traits",
        "absl/random",
        "absl/status",
        "absl/status:statusor",
        "absl/strings",
        "absl/strings:str_format",
        "absl/types:optional",
        "absl/types:variant",
        "re2",
        "xxhash",
    ],
    language = "c++",
    deps = [
        "arena",
        "channel_fwd",
        "config",
        "debug_location",
        "dual_ref_counted",
        "gpr",
        "grpc_base",
        "grpc_client_channel",
        "grpc_codegen",
        "grpc_lb_policy_ring_hash",
        "grpc_public_hdrs",
        "grpc_resolver",
        "grpc_service_config",
        "grpc_service_config_impl",
        "grpc_trace",
        "grpc_xds_client",
        "iomgr_fwd",
        "match",
        "orphanable",
        "pollset_set",
        "ref_counted_ptr",
        "server_address",
        "time",
        "unique_type_name",
        "uri_parser",
        "work_serializer",
        "xds_client",
    ],
)

grpc_cc_library(
    name = "grpc_resolver_c2p",
    srcs = [
        "src/core/ext/filters/client_channel/resolver/google_c2p/google_c2p_resolver.cc",
    ],
    external_deps = [
        "absl/memory",
        "absl/status",
        "absl/status:statusor",
        "absl/strings",
        "absl/strings:str_format",
        "absl/types:optional",
    ],
    language = "c++",
    deps = [
        "alts_util",
        "config",
        "debug_location",
        "gpr",
        "grpc_base",
        "grpc_codegen",
        "grpc_resolver",
        "grpc_security_base",
        "grpc_xds_client",
        "httpcli",
        "json",
        "orphanable",
        "ref_counted_ptr",
        "resource_quota",
        "time",
        "uri_parser",
        "work_serializer",
    ],
)

grpc_cc_library(
    name = "httpcli",
    srcs = [
        "src/core/lib/http/format_request.cc",
        "src/core/lib/http/httpcli.cc",
        "src/core/lib/http/parser.cc",
    ],
    hdrs = [
        "src/core/lib/http/format_request.h",
        "src/core/lib/http/httpcli.h",
        "src/core/lib/http/parser.h",
    ],
    external_deps = [
        "absl/base:core_headers",
        "absl/functional:bind_front",
        "absl/status",
        "absl/status:statusor",
        "absl/strings",
        "absl/strings:str_format",
        "absl/types:optional",
    ],
    language = "c++",
    visibility = ["@grpc:httpcli"],
    deps = [
        "channel_args_preconditioning",
        "config",
        "debug_location",
        "gpr",
        "grpc_base",
        "grpc_codegen",
        "grpc_security_base",
        "grpc_trace",
        "handshaker",
        "handshaker_registry",
        "iomgr_fwd",
        "orphanable",
        "pollset_set",
        "ref_counted_ptr",
        "resolved_address",
        "resource_quota",
        "slice_refcount",
        "sockaddr_utils",
        "tcp_connect_handshaker",
        "time",
        "uri_parser",
    ],
)

grpc_cc_library(
    name = "grpc_authorization_base",
    srcs = [
        "src/core/lib/security/authorization/authorization_policy_provider_vtable.cc",
        "src/core/lib/security/authorization/evaluate_args.cc",
        "src/core/lib/security/authorization/grpc_server_authz_filter.cc",
    ],
    hdrs = [
        "src/core/lib/security/authorization/authorization_engine.h",
        "src/core/lib/security/authorization/authorization_policy_provider.h",
        "src/core/lib/security/authorization/evaluate_args.h",
        "src/core/lib/security/authorization/grpc_server_authz_filter.h",
    ],
    external_deps = [
        "absl/status",
        "absl/status:statusor",
        "absl/strings",
        "absl/types:optional",
    ],
    language = "c++",
    deps = [
        "arena_promise",
        "channel_args",
        "channel_fwd",
        "dual_ref_counted",
        "gpr",
        "grpc_base",
        "grpc_codegen",
        "grpc_credentials_util",
        "grpc_security_base",
        "grpc_trace",
        "promise",
        "ref_counted",
        "ref_counted_ptr",
        "resolved_address",
        "slice",
        "uri_parser",
        "useful",
    ],
)

grpc_cc_library(
    name = "tsi_fake_credentials",
    srcs = [
        "src/core/tsi/fake_transport_security.cc",
    ],
    hdrs = [
        "src/core/tsi/fake_transport_security.h",
    ],
    language = "c++",
    visibility = [
        "@grpc:public",
    ],
    deps = [
        "gpr",
        "slice",
        "tsi_base",
        "useful",
    ],
)

grpc_cc_library(
    name = "grpc_fake_credentials",
    srcs = [
        "src/core/lib/security/credentials/fake/fake_credentials.cc",
        "src/core/lib/security/security_connector/fake/fake_security_connector.cc",
    ],
    hdrs = [
        "src/core/ext/filters/client_channel/lb_policy/grpclb/grpclb.h",
        "src/core/lib/security/credentials/fake/fake_credentials.h",
        "src/core/lib/security/security_connector/fake/fake_security_connector.h",
    ],
    external_deps = [
        "absl/status",
        "absl/status:statusor",
        "absl/strings",
        "absl/types:optional",
    ],
    language = "c++",
    deps = [
        "arena_promise",
        "debug_location",
        "gpr",
        "grpc_base",
        "grpc_codegen",
        "grpc_security_base",
        "handshaker",
        "iomgr_fwd",
        "promise",
        "ref_counted_ptr",
        "slice",
        "tsi_base",
        "tsi_fake_credentials",
        "unique_type_name",
        "useful",
    ],
)

grpc_cc_library(
    name = "grpc_insecure_credentials",
    srcs = [
        "src/core/lib/security/credentials/insecure/insecure_credentials.cc",
        "src/core/lib/security/security_connector/insecure/insecure_security_connector.cc",
    ],
    hdrs = [
        "src/core/lib/security/credentials/insecure/insecure_credentials.h",
        "src/core/lib/security/security_connector/insecure/insecure_security_connector.h",
    ],
    external_deps = [
        "absl/status",
        "absl/strings",
    ],
    language = "c++",
    deps = [
        "arena_promise",
        "debug_location",
        "gpr",
        "grpc_base",
        "grpc_security_base",
        "handshaker",
        "iomgr_fwd",
        "promise",
        "ref_counted_ptr",
        "tsi_base",
        "tsi_local_credentials",
        "unique_type_name",
    ],
)

grpc_cc_library(
    name = "tsi_local_credentials",
    srcs = [
        "src/core/tsi/local_transport_security.cc",
    ],
    hdrs = [
        "src/core/tsi/local_transport_security.h",
    ],
    language = "c++",
    deps = [
        "exec_ctx",
        "gpr",
        "grpc_trace",
        "tsi_base",
    ],
)

grpc_cc_library(
    name = "grpc_local_credentials",
    srcs = [
        "src/core/lib/security/credentials/local/local_credentials.cc",
        "src/core/lib/security/security_connector/local/local_security_connector.cc",
    ],
    hdrs = [
        "src/core/lib/security/credentials/local/local_credentials.h",
        "src/core/lib/security/security_connector/local/local_security_connector.h",
    ],
    external_deps = [
        "absl/status",
        "absl/status:statusor",
        "absl/strings",
        "absl/types:optional",
    ],
    language = "c++",
    deps = [
        "arena_promise",
        "debug_location",
        "gpr",
        "grpc_base",
        "grpc_client_channel",
        "grpc_security_base",
        "grpc_sockaddr",
        "handshaker",
        "iomgr_fwd",
        "promise",
        "ref_counted_ptr",
        "resolved_address",
        "sockaddr_utils",
        "tsi_base",
        "tsi_local_credentials",
        "unique_type_name",
        "uri_parser",
        "useful",
    ],
)

grpc_cc_library(
    name = "grpc_alts_credentials",
    srcs = [
        "src/core/lib/security/credentials/alts/alts_credentials.cc",
        "src/core/lib/security/security_connector/alts/alts_security_connector.cc",
    ],
    hdrs = [
        "src/core/lib/security/credentials/alts/alts_credentials.h",
        "src/core/lib/security/security_connector/alts/alts_security_connector.h",
    ],
    external_deps = [
        "absl/status",
        "absl/strings",
        "absl/types:optional",
    ],
    language = "c++",
    visibility = ["@grpc:public"],
    deps = [
        "alts_util",
        "arena_promise",
        "debug_location",
        "gpr",
        "grpc_base",
        "grpc_codegen",
        "grpc_security_base",
        "handshaker",
        "iomgr_fwd",
        "promise",
        "ref_counted_ptr",
        "slice_refcount",
        "tsi_alts_credentials",
        "tsi_base",
        "unique_type_name",
        "useful",
    ],
)

grpc_cc_library(
    name = "grpc_ssl_credentials",
    srcs = [
        "src/core/lib/security/credentials/ssl/ssl_credentials.cc",
        "src/core/lib/security/security_connector/ssl/ssl_security_connector.cc",
    ],
    hdrs = [
        "src/core/lib/security/credentials/ssl/ssl_credentials.h",
        "src/core/lib/security/security_connector/ssl/ssl_security_connector.h",
    ],
    external_deps = [
        "absl/status",
        "absl/strings",
        "absl/strings:str_format",
        "absl/types:optional",
    ],
    language = "c++",
    deps = [
        "arena_promise",
        "debug_location",
        "gpr",
        "grpc_base",
        "grpc_codegen",
        "grpc_security_base",
        "grpc_trace",
        "handshaker",
        "iomgr_fwd",
        "promise",
        "ref_counted_ptr",
        "tsi_base",
        "tsi_ssl_credentials",
        "tsi_ssl_session_cache",
        "unique_type_name",
        "useful",
    ],
)

grpc_cc_library(
    name = "grpc_google_default_credentials",
    srcs = [
        "src/core/lib/security/credentials/google_default/credentials_generic.cc",
        "src/core/lib/security/credentials/google_default/google_default_credentials.cc",
    ],
    hdrs = [
        "src/core/ext/filters/client_channel/lb_policy/grpclb/grpclb.h",
        "src/core/lib/security/credentials/google_default/google_default_credentials.h",
    ],
    external_deps = [
        "absl/status:statusor",
        "absl/strings",
        "absl/types:optional",
    ],
    language = "c++",
    tags = ["nofixdeps"],
    deps = [
        "alts_util",
        "gpr",
        "grpc_alts_credentials",
        "grpc_base",
        "grpc_codegen",
        "grpc_external_account_credentials",
        "grpc_jwt_credentials",
        "grpc_lb_xds_channel_args",
        "grpc_oauth2_credentials",
        "grpc_security_base",
        "grpc_ssl_credentials",
        "grpc_trace",
        "httpcli",
        "iomgr_fwd",
        "json",
        "ref_counted_ptr",
        "slice_refcount",
        "time",
        "unique_type_name",
        "uri_parser",
        "useful",
    ],
)

grpc_cc_library(
    name = "grpc_tls_credentials",
    srcs = [
        "src/core/lib/security/credentials/tls/grpc_tls_certificate_distributor.cc",
        "src/core/lib/security/credentials/tls/grpc_tls_certificate_provider.cc",
        "src/core/lib/security/credentials/tls/grpc_tls_certificate_verifier.cc",
        "src/core/lib/security/credentials/tls/grpc_tls_credentials_options.cc",
        "src/core/lib/security/credentials/tls/tls_credentials.cc",
        "src/core/lib/security/security_connector/tls/tls_security_connector.cc",
    ],
    hdrs = [
        "src/core/lib/security/credentials/tls/grpc_tls_certificate_distributor.h",
        "src/core/lib/security/credentials/tls/grpc_tls_certificate_provider.h",
        "src/core/lib/security/credentials/tls/grpc_tls_certificate_verifier.h",
        "src/core/lib/security/credentials/tls/grpc_tls_credentials_options.h",
        "src/core/lib/security/credentials/tls/tls_credentials.h",
        "src/core/lib/security/security_connector/tls/tls_security_connector.h",
    ],
    external_deps = [
        "absl/base:core_headers",
        "absl/container:inlined_vector",
        "absl/functional:bind_front",
        "absl/memory",
        "absl/status",
        "absl/status:statusor",
        "absl/strings",
        "absl/types:optional",
        "libcrypto",
        "libssl",
    ],
    language = "c++",
    deps = [
        "arena_promise",
        "debug_location",
        "gpr",
        "gpr_codegen",
        "grpc_base",
        "grpc_codegen",
        "grpc_credentials_util",
        "grpc_public_hdrs",
        "grpc_security_base",
        "grpc_trace",
        "handshaker",
        "iomgr_fwd",
        "promise",
        "ref_counted",
        "ref_counted_ptr",
        "slice_refcount",
        "tsi_base",
        "tsi_ssl_credentials",
        "tsi_ssl_session_cache",
        "unique_type_name",
        "useful",
    ],
)

grpc_cc_library(
    name = "grpc_iam_credentials",
    srcs = [
        "src/core/lib/security/credentials/iam/iam_credentials.cc",
    ],
    hdrs = [
        "src/core/lib/security/credentials/iam/iam_credentials.h",
    ],
    external_deps = [
        "absl/status:statusor",
        "absl/strings",
        "absl/strings:str_format",
        "absl/types:optional",
    ],
    language = "c++",
    deps = [
        "arena_promise",
        "gpr",
        "grpc_base",
        "grpc_security_base",
        "grpc_trace",
        "promise",
        "ref_counted_ptr",
        "slice",
        "unique_type_name",
        "useful",
    ],
)

grpc_cc_library(
    name = "grpc_jwt_credentials",
    srcs = [
        "src/core/lib/security/credentials/jwt/json_token.cc",
        "src/core/lib/security/credentials/jwt/jwt_credentials.cc",
        "src/core/lib/security/credentials/jwt/jwt_verifier.cc",
    ],
    hdrs = [
        "src/core/lib/security/credentials/jwt/json_token.h",
        "src/core/lib/security/credentials/jwt/jwt_credentials.h",
        "src/core/lib/security/credentials/jwt/jwt_verifier.h",
    ],
    external_deps = [
        "absl/status",
        "absl/status:statusor",
        "absl/strings",
        "absl/strings:str_format",
        "absl/time",
        "absl/types:optional",
        "libcrypto",
        "libssl",
    ],
    language = "c++",
    visibility = ["@grpc:public"],
    deps = [
        "arena_promise",
        "gpr",
        "gpr_codegen",
        "gpr_manual_constructor",
        "grpc_base",
        "grpc_credentials_util",
        "grpc_security_base",
        "grpc_trace",
        "httpcli",
        "httpcli_ssl_credentials",
        "iomgr_fwd",
        "json",
        "orphanable",
        "promise",
        "ref_counted_ptr",
        "slice",
        "slice_refcount",
        "time",
        "tsi_ssl_types",
        "unique_type_name",
        "uri_parser",
        "useful",
    ],
)

grpc_cc_library(
    name = "grpc_oauth2_credentials",
    srcs = [
        "src/core/lib/security/credentials/oauth2/oauth2_credentials.cc",
    ],
    hdrs = [
        "src/core/lib/security/credentials/oauth2/oauth2_credentials.h",
    ],
    external_deps = [
        "absl/status",
        "absl/status:statusor",
        "absl/strings",
        "absl/strings:str_format",
        "absl/types:optional",
    ],
    language = "c++",
    deps = [
        "activity",
        "arena_promise",
        "context",
        "gpr",
        "gpr_codegen",
        "grpc_base",
        "grpc_credentials_util",
        "grpc_security_base",
        "grpc_trace",
        "httpcli",
        "httpcli_ssl_credentials",
        "json",
        "orphanable",
        "poll",
        "pollset_set",
        "promise",
        "ref_counted",
        "ref_counted_ptr",
        "slice",
        "slice_refcount",
        "time",
        "unique_type_name",
        "uri_parser",
        "useful",
    ],
)

grpc_cc_library(
    name = "grpc_external_account_credentials",
    srcs = [
        "src/core/lib/security/credentials/external/aws_external_account_credentials.cc",
        "src/core/lib/security/credentials/external/aws_request_signer.cc",
        "src/core/lib/security/credentials/external/external_account_credentials.cc",
        "src/core/lib/security/credentials/external/file_external_account_credentials.cc",
        "src/core/lib/security/credentials/external/url_external_account_credentials.cc",
    ],
    hdrs = [
        "src/core/lib/security/credentials/external/aws_external_account_credentials.h",
        "src/core/lib/security/credentials/external/aws_request_signer.h",
        "src/core/lib/security/credentials/external/external_account_credentials.h",
        "src/core/lib/security/credentials/external/file_external_account_credentials.h",
        "src/core/lib/security/credentials/external/url_external_account_credentials.h",
    ],
    external_deps = [
        "absl/memory",
        "absl/status",
        "absl/status:statusor",
        "absl/strings",
        "absl/strings:str_format",
        "absl/time",
        "libcrypto",
    ],
    language = "c++",
    deps = [
        "gpr",
        "grpc_base",
        "grpc_credentials_util",
        "grpc_oauth2_credentials",
        "grpc_security_base",
        "httpcli",
        "httpcli_ssl_credentials",
        "json",
        "orphanable",
        "ref_counted_ptr",
        "slice_refcount",
        "time",
        "uri_parser",
    ],
)

grpc_cc_library(
    name = "httpcli_ssl_credentials",
    srcs = [
        "src/core/lib/http/httpcli_security_connector.cc",
    ],
    hdrs = [
        "src/core/lib/http/httpcli_ssl_credentials.h",
    ],
    external_deps = [
        "absl/status",
        "absl/strings",
        "absl/types:optional",
    ],
    language = "c++",
    deps = [
        "arena_promise",
        "debug_location",
        "gpr",
        "grpc_base",
        "grpc_codegen",
        "grpc_security_base",
        "handshaker",
        "iomgr_fwd",
        "promise",
        "ref_counted_ptr",
        "tsi_base",
        "tsi_ssl_credentials",
        "unique_type_name",
    ],
)

grpc_cc_library(
    name = "tsi_ssl_types",
    hdrs = [
        "src/core/tsi/ssl_types.h",
    ],
    external_deps = ["libssl"],
    language = "c++",
    deps = ["gpr_platform"],
)

grpc_cc_library(
    name = "grpc_security_base",
    srcs = [
        "src/core/lib/security/context/security_context.cc",
        "src/core/lib/security/credentials/call_creds_util.cc",
        "src/core/lib/security/credentials/composite/composite_credentials.cc",
        "src/core/lib/security/credentials/credentials.cc",
        "src/core/lib/security/credentials/plugin/plugin_credentials.cc",
        "src/core/lib/security/security_connector/security_connector.cc",
        "src/core/lib/security/transport/client_auth_filter.cc",
        "src/core/lib/security/transport/secure_endpoint.cc",
        "src/core/lib/security/transport/security_handshaker.cc",
        "src/core/lib/security/transport/server_auth_filter.cc",
        "src/core/lib/security/transport/tsi_error.cc",
    ],
    hdrs = [
        "src/core/lib/security/context/security_context.h",
        "src/core/lib/security/credentials/call_creds_util.h",
        "src/core/lib/security/credentials/composite/composite_credentials.h",
        "src/core/lib/security/credentials/credentials.h",
        "src/core/lib/security/credentials/plugin/plugin_credentials.h",
        "src/core/lib/security/security_connector/security_connector.h",
        "src/core/lib/security/transport/auth_filters.h",
        "src/core/lib/security/transport/secure_endpoint.h",
        "src/core/lib/security/transport/security_handshaker.h",
        "src/core/lib/security/transport/tsi_error.h",
    ],
    external_deps = [
        "absl/base:core_headers",
        "absl/container:inlined_vector",
        "absl/memory",
        "absl/status",
        "absl/status:statusor",
        "absl/strings",
        "absl/types:optional",
    ],
    language = "c++",
    public_hdrs = GRPC_PUBLIC_HDRS,
    visibility = ["@grpc:public"],
    deps = [
        "activity",
        "arena",
        "arena_promise",
        "channel_args",
        "channel_fwd",
        "closure",
        "config",
        "context",
        "debug_location",
        "event_engine_memory_allocator",
        "exec_ctx",
        "gpr",
        "gpr_atm",
        "gpr_codegen",
        "grpc_base",
        "grpc_codegen",
        "grpc_public_hdrs",
        "grpc_trace",
        "handshaker",
        "handshaker_factory",
        "handshaker_registry",
        "iomgr_fwd",
        "memory_quota",
        "poll",
        "promise",
        "ref_counted",
        "ref_counted_ptr",
        "resource_quota",
        "resource_quota_trace",
        "slice",
        "slice_refcount",
        "try_seq",
        "tsi_base",
        "unique_type_name",
        "useful",
    ],
)

grpc_cc_library(
    name = "grpc_credentials_util",
    srcs = [
        "src/core/lib/security/credentials/tls/tls_utils.cc",
        "src/core/lib/security/security_connector/load_system_roots_fallback.cc",
        "src/core/lib/security/security_connector/load_system_roots_supported.cc",
        "src/core/lib/security/util/json_util.cc",
    ],
    hdrs = [
        "src/core/lib/security/credentials/tls/tls_utils.h",
        "src/core/lib/security/security_connector/load_system_roots.h",
        "src/core/lib/security/security_connector/load_system_roots_supported.h",
        "src/core/lib/security/util/json_util.h",
    ],
    external_deps = ["absl/strings"],
    language = "c++",
    visibility = ["@grpc:public"],
    deps = [
        "gpr",
        "grpc_base",
        "grpc_security_base",
        "json",
        "useful",
    ],
)

grpc_cc_library(
    name = "tsi_alts_credentials",
    srcs = [
        "src/core/tsi/alts/crypt/aes_gcm.cc",
        "src/core/tsi/alts/crypt/gsec.cc",
        "src/core/tsi/alts/frame_protector/alts_counter.cc",
        "src/core/tsi/alts/frame_protector/alts_crypter.cc",
        "src/core/tsi/alts/frame_protector/alts_frame_protector.cc",
        "src/core/tsi/alts/frame_protector/alts_record_protocol_crypter_common.cc",
        "src/core/tsi/alts/frame_protector/alts_seal_privacy_integrity_crypter.cc",
        "src/core/tsi/alts/frame_protector/alts_unseal_privacy_integrity_crypter.cc",
        "src/core/tsi/alts/frame_protector/frame_handler.cc",
        "src/core/tsi/alts/handshaker/alts_handshaker_client.cc",
        "src/core/tsi/alts/handshaker/alts_shared_resource.cc",
        "src/core/tsi/alts/handshaker/alts_tsi_handshaker.cc",
        "src/core/tsi/alts/handshaker/alts_tsi_utils.cc",
        "src/core/tsi/alts/zero_copy_frame_protector/alts_grpc_integrity_only_record_protocol.cc",
        "src/core/tsi/alts/zero_copy_frame_protector/alts_grpc_privacy_integrity_record_protocol.cc",
        "src/core/tsi/alts/zero_copy_frame_protector/alts_grpc_record_protocol_common.cc",
        "src/core/tsi/alts/zero_copy_frame_protector/alts_iovec_record_protocol.cc",
        "src/core/tsi/alts/zero_copy_frame_protector/alts_zero_copy_grpc_protector.cc",
    ],
    hdrs = [
        "src/core/tsi/alts/crypt/gsec.h",
        "src/core/tsi/alts/frame_protector/alts_counter.h",
        "src/core/tsi/alts/frame_protector/alts_crypter.h",
        "src/core/tsi/alts/frame_protector/alts_frame_protector.h",
        "src/core/tsi/alts/frame_protector/alts_record_protocol_crypter_common.h",
        "src/core/tsi/alts/frame_protector/frame_handler.h",
        "src/core/tsi/alts/handshaker/alts_handshaker_client.h",
        "src/core/tsi/alts/handshaker/alts_shared_resource.h",
        "src/core/tsi/alts/handshaker/alts_tsi_handshaker.h",
        "src/core/tsi/alts/handshaker/alts_tsi_handshaker_private.h",
        "src/core/tsi/alts/handshaker/alts_tsi_utils.h",
        "src/core/tsi/alts/zero_copy_frame_protector/alts_grpc_integrity_only_record_protocol.h",
        "src/core/tsi/alts/zero_copy_frame_protector/alts_grpc_privacy_integrity_record_protocol.h",
        "src/core/tsi/alts/zero_copy_frame_protector/alts_grpc_record_protocol.h",
        "src/core/tsi/alts/zero_copy_frame_protector/alts_grpc_record_protocol_common.h",
        "src/core/tsi/alts/zero_copy_frame_protector/alts_iovec_record_protocol.h",
        "src/core/tsi/alts/zero_copy_frame_protector/alts_zero_copy_grpc_protector.h",
    ],
    external_deps = [
        "libssl",
        "libcrypto",
        "upb_lib",
    ],
    language = "c++",
    tags = ["nofixdeps"],
    visibility = ["@grpc:public"],
    deps = [
        "alts_util",
        "arena",
        "config",
        "error",
        "gpr",
        "grpc_base",
        "tsi_base",
        "useful",
    ],
)

grpc_cc_library(
    name = "tsi_ssl_session_cache",
    srcs = [
        "src/core/tsi/ssl/session_cache/ssl_session_boringssl.cc",
        "src/core/tsi/ssl/session_cache/ssl_session_cache.cc",
        "src/core/tsi/ssl/session_cache/ssl_session_openssl.cc",
    ],
    hdrs = [
        "src/core/tsi/ssl/session_cache/ssl_session.h",
        "src/core/tsi/ssl/session_cache/ssl_session_cache.h",
    ],
    external_deps = [
        "absl/memory",
        "libssl",
    ],
    language = "c++",
    visibility = ["@grpc:public"],
    deps = [
        "cpp_impl_of",
        "gpr",
        "grpc_codegen",
        "ref_counted",
        "slice",
    ],
)

grpc_cc_library(
    name = "tsi_ssl_credentials",
    srcs = [
        "src/core/lib/security/security_connector/ssl_utils.cc",
        "src/core/lib/security/security_connector/ssl_utils_config.cc",
        "src/core/tsi/ssl/key_logging/ssl_key_logging.cc",
        "src/core/tsi/ssl_transport_security.cc",
    ],
    hdrs = [
        "src/core/lib/security/security_connector/ssl_utils.h",
        "src/core/lib/security/security_connector/ssl_utils_config.h",
        "src/core/tsi/ssl/key_logging/ssl_key_logging.h",
        "src/core/tsi/ssl_transport_security.h",
    ],
    external_deps = [
        "absl/base:core_headers",
        "absl/status",
        "absl/strings",
        "libcrypto",
        "libssl",
    ],
    language = "c++",
    visibility = ["@grpc:public"],
    deps = [
        "gpr",
        "grpc_base",
        "grpc_codegen",
        "grpc_credentials_util",
        "grpc_security_base",
        "grpc_transport_chttp2_alpn",
        "ref_counted",
        "ref_counted_ptr",
        "tsi_base",
        "tsi_ssl_session_cache",
        "tsi_ssl_types",
        "useful",
    ],
)

grpc_cc_library(
    name = "grpc_mock_cel",
    hdrs = [
        "src/core/lib/security/authorization/mock_cel/activation.h",
        "src/core/lib/security/authorization/mock_cel/cel_expr_builder_factory.h",
        "src/core/lib/security/authorization/mock_cel/cel_expression.h",
        "src/core/lib/security/authorization/mock_cel/cel_value.h",
        "src/core/lib/security/authorization/mock_cel/evaluator_core.h",
        "src/core/lib/security/authorization/mock_cel/flat_expr_builder.h",
    ],
    external_deps = [
        "absl/memory",
        "absl/status",
        "absl/status:statusor",
        "absl/strings",
        "absl/types:span",
    ],
    language = "c++",
    deps = [
        "google_type_expr_upb",
        "gpr_platform",
    ],
)

# This target depends on RE2 and should not be linked into grpc by default for binary-size reasons.
grpc_cc_library(
    name = "grpc_matchers",
    srcs = [
        "src/core/lib/matchers/matchers.cc",
    ],
    hdrs = [
        "src/core/lib/matchers/matchers.h",
    ],
    external_deps = [
        "absl/memory",
        "absl/status",
        "absl/status:statusor",
        "absl/strings",
        "absl/strings:str_format",
        "absl/types:optional",
        "re2",
    ],
    language = "c++",
    deps = ["gpr"],
)

# This target pulls in a dependency on RE2 and should not be linked into grpc by default for binary-size reasons.
grpc_cc_library(
    name = "grpc_rbac_engine",
    srcs = [
        "src/core/lib/security/authorization/grpc_authorization_engine.cc",
        "src/core/lib/security/authorization/matchers.cc",
        "src/core/lib/security/authorization/rbac_policy.cc",
    ],
    hdrs = [
        "src/core/lib/security/authorization/grpc_authorization_engine.h",
        "src/core/lib/security/authorization/matchers.h",
        "src/core/lib/security/authorization/rbac_policy.h",
    ],
    external_deps = [
        "absl/memory",
        "absl/status",
        "absl/status:statusor",
        "absl/strings",
        "absl/strings:str_format",
        "absl/types:optional",
    ],
    language = "c++",
    deps = [
        "gpr",
        "grpc_authorization_base",
        "grpc_base",
        "grpc_matchers",
        "resolved_address",
        "sockaddr_utils",
    ],
)

# This target pulls in a dependency on RE2 and should not be linked into grpc by default for binary-size reasons.
grpc_cc_library(
    name = "grpc_authorization_provider",
    srcs = [
        "src/core/lib/security/authorization/grpc_authorization_policy_provider.cc",
        "src/core/lib/security/authorization/rbac_translator.cc",
    ],
    hdrs = [
        "src/core/lib/security/authorization/grpc_authorization_policy_provider.h",
        "src/core/lib/security/authorization/rbac_translator.h",
    ],
    external_deps = [
        "absl/base:core_headers",
        "absl/memory",
        "absl/status",
        "absl/status:statusor",
        "absl/strings",
        "absl/strings:str_format",
    ],
    language = "c++",
    public_hdrs = GRPC_PUBLIC_HDRS,
    deps = [
        "gpr",
        "gpr_codegen",
        "grpc_authorization_base",
        "grpc_base",
        "grpc_codegen",
        "grpc_matchers",
        "grpc_public_hdrs",
        "grpc_rbac_engine",
        "grpc_trace",
        "json",
        "ref_counted_ptr",
        "slice_refcount",
        "useful",
    ],
)

# This target pulls in a dependency on RE2 and should not be linked into grpc by default for binary-size reasons.
grpc_cc_library(
    name = "grpc++_authorization_provider",
    srcs = [
        "src/cpp/server/authorization_policy_provider.cc",
    ],
    hdrs = [
        "include/grpcpp/security/authorization_policy_provider.h",
    ],
    language = "c++",
    deps = [
        "gpr",
        "grpc++",
        "grpc++_codegen_base",
        "grpc_authorization_provider",
        "grpc_public_hdrs",
    ],
)

# This target pulls in a dependency on RE2 and should not be linked into grpc by default for binary-size reasons.
grpc_cc_library(
    name = "grpc_cel_engine",
    srcs = [
        "src/core/lib/security/authorization/cel_authorization_engine.cc",
    ],
    hdrs = [
        "src/core/lib/security/authorization/cel_authorization_engine.h",
    ],
    external_deps = [
        "absl/container:flat_hash_set",
        "absl/memory",
        "absl/strings",
        "absl/types:optional",
        "absl/types:span",
        "upb_lib",
    ],
    language = "c++",
    deps = [
        "envoy_config_rbac_upb",
        "google_type_expr_upb",
        "gpr",
        "grpc_authorization_base",
        "grpc_mock_cel",
    ],
)

grpc_cc_library(
    name = "hpack_constants",
    hdrs = [
        "src/core/ext/transport/chttp2/transport/hpack_constants.h",
    ],
    language = "c++",
    deps = ["gpr_platform"],
)

grpc_cc_library(
    name = "hpack_encoder_table",
    srcs = [
        "src/core/ext/transport/chttp2/transport/hpack_encoder_table.cc",
    ],
    hdrs = [
        "src/core/ext/transport/chttp2/transport/hpack_encoder_table.h",
    ],
    external_deps = ["absl/container:inlined_vector"],
    language = "c++",
    deps = [
        "gpr",
        "hpack_constants",
    ],
)

grpc_cc_library(
    name = "chttp2_flow_control",
    srcs = [
        "src/core/ext/transport/chttp2/transport/flow_control.cc",
    ],
    hdrs = [
        "src/core/ext/transport/chttp2/transport/flow_control.h",
    ],
    external_deps = [
        "absl/functional:function_ref",
        "absl/status",
        "absl/strings",
        "absl/strings:str_format",
        "absl/types:optional",
        "absl/utility",
    ],
    deps = [
        "bdp_estimator",
        "exec_ctx",
        "gpr",
        "grpc_trace",
        "memory_quota",
        "pid_controller",
        "time",
        "useful",
    ],
)

grpc_cc_library(
    name = "grpc_transport_chttp2",
    srcs = [
        "src/core/ext/transport/chttp2/transport/bin_decoder.cc",
        "src/core/ext/transport/chttp2/transport/bin_encoder.cc",
        "src/core/ext/transport/chttp2/transport/chttp2_transport.cc",
        "src/core/ext/transport/chttp2/transport/context_list.cc",
        "src/core/ext/transport/chttp2/transport/frame_data.cc",
        "src/core/ext/transport/chttp2/transport/frame_goaway.cc",
        "src/core/ext/transport/chttp2/transport/frame_ping.cc",
        "src/core/ext/transport/chttp2/transport/frame_rst_stream.cc",
        "src/core/ext/transport/chttp2/transport/frame_settings.cc",
        "src/core/ext/transport/chttp2/transport/frame_window_update.cc",
        "src/core/ext/transport/chttp2/transport/hpack_encoder.cc",
        "src/core/ext/transport/chttp2/transport/hpack_parser.cc",
        "src/core/ext/transport/chttp2/transport/hpack_parser_table.cc",
        "src/core/ext/transport/chttp2/transport/http2_settings.cc",
        "src/core/ext/transport/chttp2/transport/huffsyms.cc",
        "src/core/ext/transport/chttp2/transport/parsing.cc",
        "src/core/ext/transport/chttp2/transport/stream_lists.cc",
        "src/core/ext/transport/chttp2/transport/stream_map.cc",
        "src/core/ext/transport/chttp2/transport/varint.cc",
        "src/core/ext/transport/chttp2/transport/writing.cc",
    ],
    hdrs = [
        "src/core/ext/transport/chttp2/transport/bin_decoder.h",
        "src/core/ext/transport/chttp2/transport/bin_encoder.h",
        "src/core/ext/transport/chttp2/transport/chttp2_transport.h",
        "src/core/ext/transport/chttp2/transport/context_list.h",
        "src/core/ext/transport/chttp2/transport/frame.h",
        "src/core/ext/transport/chttp2/transport/frame_data.h",
        "src/core/ext/transport/chttp2/transport/frame_goaway.h",
        "src/core/ext/transport/chttp2/transport/frame_ping.h",
        "src/core/ext/transport/chttp2/transport/frame_rst_stream.h",
        "src/core/ext/transport/chttp2/transport/frame_settings.h",
        "src/core/ext/transport/chttp2/transport/frame_window_update.h",
        "src/core/ext/transport/chttp2/transport/hpack_encoder.h",
        "src/core/ext/transport/chttp2/transport/hpack_parser.h",
        "src/core/ext/transport/chttp2/transport/hpack_parser_table.h",
        "src/core/ext/transport/chttp2/transport/http2_settings.h",
        "src/core/ext/transport/chttp2/transport/huffsyms.h",
        "src/core/ext/transport/chttp2/transport/internal.h",
        "src/core/ext/transport/chttp2/transport/stream_map.h",
        "src/core/ext/transport/chttp2/transport/varint.h",
    ],
    external_deps = [
        "absl/base:core_headers",
        "absl/status",
        "absl/strings",
        "absl/strings:cord",
        "absl/strings:str_format",
        "absl/types:optional",
        "absl/types:span",
        "absl/types:variant",
        "absl/utility",
    ],
    language = "c++",
    visibility = ["@grpc:grpclb"],
    deps = [
        "arena",
        "bdp_estimator",
        "bitset",
        "chttp2_flow_control",
        "debug_location",
        "gpr",
        "gpr_atm",
        "grpc_base",
        "grpc_codegen",
        "grpc_public_hdrs",
        "grpc_trace",
        "hpack_constants",
        "hpack_encoder_table",
        "httpcli",
        "iomgr_fwd",
        "iomgr_timer",
        "memory_quota",
        "no_destruct",
        "poll",
        "ref_counted",
        "ref_counted_ptr",
        "resource_quota",
        "resource_quota_trace",
        "slice",
        "slice_buffer",
        "slice_refcount",
        "status_helper",
        "time",
        "transport_fwd",
        "useful",
    ],
)

grpc_cc_library(
    name = "grpc_transport_chttp2_alpn",
    srcs = [
        "src/core/ext/transport/chttp2/alpn/alpn.cc",
    ],
    hdrs = [
        "src/core/ext/transport/chttp2/alpn/alpn.h",
    ],
    language = "c++",
    deps = [
        "gpr",
        "useful",
    ],
)

grpc_cc_library(
    name = "grpc_transport_chttp2_client_connector",
    srcs = [
        "src/core/ext/transport/chttp2/client/chttp2_connector.cc",
    ],
    hdrs = [
        "src/core/ext/transport/chttp2/client/chttp2_connector.h",
    ],
    external_deps = [
        "absl/status",
        "absl/status:statusor",
        "absl/strings:str_format",
        "absl/types:optional",
    ],
    language = "c++",
    deps = [
        "channel_args_preconditioning",
        "channel_stack_type",
        "config",
        "debug_location",
        "gpr",
        "grpc_base",
        "grpc_client_channel",
        "grpc_codegen",
        "grpc_insecure_credentials",
        "grpc_public_hdrs",
        "grpc_resolver",
        "grpc_security_base",
        "grpc_trace",
        "grpc_transport_chttp2",
        "handshaker",
        "handshaker_registry",
        "iomgr_timer",
        "orphanable",
        "ref_counted_ptr",
        "resolved_address",
        "slice",
        "sockaddr_utils",
        "tcp_connect_handshaker",
        "transport_fwd",
        "unique_type_name",
    ],
)

grpc_cc_library(
    name = "grpc_transport_chttp2_server",
    srcs = [
        "src/core/ext/transport/chttp2/server/chttp2_server.cc",
    ],
    hdrs = [
        "src/core/ext/transport/chttp2/server/chttp2_server.h",
    ],
    external_deps = [
        "absl/base:core_headers",
        "absl/memory",
        "absl/status",
        "absl/status:statusor",
        "absl/strings",
        "absl/strings:str_format",
        "absl/types:optional",
    ],
    language = "c++",
    deps = [
        "config",
        "debug_location",
        "gpr",
        "grpc_base",
        "grpc_codegen",
        "grpc_insecure_credentials",
        "grpc_security_base",
        "grpc_trace",
        "grpc_transport_chttp2",
        "handshaker",
        "handshaker_registry",
        "iomgr_fwd",
        "iomgr_timer",
        "memory_quota",
        "orphanable",
        "pollset_set",
        "ref_counted_ptr",
        "resolved_address",
        "resource_quota",
        "slice",
        "sockaddr_utils",
        "time",
        "transport_fwd",
        "unique_type_name",
        "uri_parser",
    ],
)

grpc_cc_library(
    name = "grpc_transport_inproc",
    srcs = [
        "src/core/ext/transport/inproc/inproc_plugin.cc",
        "src/core/ext/transport/inproc/inproc_transport.cc",
    ],
    hdrs = [
        "src/core/ext/transport/inproc/inproc_transport.h",
    ],
    external_deps = [
        "absl/status",
        "absl/status:statusor",
        "absl/strings",
        "absl/types:optional",
        "absl/utility",
    ],
    language = "c++",
    deps = [
        "arena",
        "channel_args_preconditioning",
        "channel_stack_type",
        "config",
        "debug_location",
        "gpr",
        "grpc_base",
        "grpc_codegen",
        "grpc_public_hdrs",
        "grpc_trace",
        "iomgr_fwd",
        "ref_counted_ptr",
        "slice",
        "slice_buffer",
        "time",
        "transport_fwd",
    ],
)

grpc_cc_library(
    name = "tsi_base",
    srcs = [
        "src/core/tsi/transport_security.cc",
        "src/core/tsi/transport_security_grpc.cc",
    ],
    hdrs = [
        "src/core/tsi/transport_security.h",
        "src/core/tsi/transport_security_grpc.h",
        "src/core/tsi/transport_security_interface.h",
    ],
    language = "c++",
    visibility = ["@grpc:tsi_interface"],
    deps = [
        "gpr",
        "grpc_trace",
    ],
)

grpc_cc_library(
    name = "alts_util",
    srcs = [
        "src/core/lib/security/credentials/alts/check_gcp_environment.cc",
        "src/core/lib/security/credentials/alts/check_gcp_environment_linux.cc",
        "src/core/lib/security/credentials/alts/check_gcp_environment_no_op.cc",
        "src/core/lib/security/credentials/alts/check_gcp_environment_windows.cc",
        "src/core/lib/security/credentials/alts/grpc_alts_credentials_client_options.cc",
        "src/core/lib/security/credentials/alts/grpc_alts_credentials_options.cc",
        "src/core/lib/security/credentials/alts/grpc_alts_credentials_server_options.cc",
        "src/core/tsi/alts/handshaker/transport_security_common_api.cc",
    ],
    hdrs = [
        "src/core/lib/security/credentials/alts/check_gcp_environment.h",
        "src/core/lib/security/credentials/alts/grpc_alts_credentials_options.h",
        "src/core/tsi/alts/handshaker/transport_security_common_api.h",
    ],
    external_deps = ["upb_lib"],
    language = "c++",
    visibility = ["@grpc:tsi"],
    deps = [
        "alts_upb",
        "gpr",
        "grpc_trace",
    ],
)

grpc_cc_library(
    name = "tsi",
    external_deps = [
        "libssl",
        "libcrypto",
        "absl/strings",
        "upb_lib",
    ],
    language = "c++",
    tags = ["nofixdeps"],
    visibility = ["@grpc:tsi"],
    deps = [
        "gpr",
        "grpc_base",
        "tsi_alts_credentials",
        "tsi_base",
        "tsi_fake_credentials",
        "tsi_local_credentials",
        "tsi_ssl_credentials",
        "useful",
    ],
)

grpc_cc_library(
    name = "grpc++_base",
    srcs = GRPCXX_SRCS,
    hdrs = GRPCXX_HDRS,
    external_deps = [
        "absl/base:core_headers",
        "absl/status",
        "absl/status:statusor",
        "absl/strings",
        "absl/synchronization",
        "absl/memory",
        "upb_lib",
        "protobuf_headers",
    ],
    language = "c++",
    public_hdrs = GRPCXX_PUBLIC_HDRS,
    tags = ["nofixdeps"],
    visibility = ["@grpc:alt_grpc++_base_legacy"],
    deps = [
        "arena",
        "channel_init",
        "config",
        "gpr",
        "gpr_codegen",
        "gpr_manual_constructor",
        "grpc",
        "grpc++_codegen_base",
        "grpc++_codegen_base_src",
        "grpc++_internal_hdrs_only",
        "grpc_base",
        "grpc_codegen",
        "grpc_health_upb",
        "grpc_service_config",
        "grpc_service_config_impl",
        "grpc_trace",
        "grpc_transport_inproc",
        "grpcpp_call_metric_recorder",
        "iomgr_timer",
        "ref_counted",
        "ref_counted_ptr",
        "resource_quota",
        "slice",
        "time",
        "useful",
    ],
)

grpc_cc_library(
    name = "grpc++_base_unsecure",
    srcs = GRPCXX_SRCS,
    hdrs = GRPCXX_HDRS,
    external_deps = [
        "absl/base:core_headers",
        "absl/status",
        "absl/status:statusor",
        "absl/strings",
        "absl/synchronization",
        "absl/memory",
        "upb_lib",
        "protobuf_headers",
    ],
    language = "c++",
    public_hdrs = GRPCXX_PUBLIC_HDRS,
    tags = [
        "avoid_dep",
        "nofixdeps",
    ],
    visibility = ["@grpc:alt_grpc++_base_unsecure_legacy"],
    deps = [
        "arena",
        "channel_init",
        "config",
        "gpr",
        "gpr_codegen",
        "gpr_manual_constructor",
        "grpc++_codegen_base",
        "grpc++_codegen_base_src",
        "grpc++_internal_hdrs_only",
        "grpc_base",
        "grpc_codegen",
        "grpc_health_upb",
        "grpc_insecure_credentials",
        "grpc_service_config",
        "grpc_service_config_impl",
        "grpc_trace",
        "grpc_transport_inproc",
        "grpc_unsecure",
        "grpcpp_call_metric_recorder",
        "iomgr_timer",
        "ref_counted",
        "ref_counted_ptr",
        "resource_quota",
        "slice",
        "time",
        "useful",
    ],
)

grpc_cc_library(
    name = "grpc++_codegen_base",
    language = "c++",
    public_hdrs = [
        "include/grpc++/impl/codegen/async_stream.h",
        "include/grpc++/impl/codegen/async_unary_call.h",
        "include/grpc++/impl/codegen/byte_buffer.h",
        "include/grpc++/impl/codegen/call_hook.h",
        "include/grpc++/impl/codegen/call.h",
        "include/grpc++/impl/codegen/channel_interface.h",
        "include/grpc++/impl/codegen/client_context.h",
        "include/grpc++/impl/codegen/client_unary_call.h",
        "include/grpc++/impl/codegen/completion_queue_tag.h",
        "include/grpc++/impl/codegen/completion_queue.h",
        "include/grpc++/impl/codegen/config.h",
        "include/grpc++/impl/codegen/core_codegen_interface.h",
        "include/grpc++/impl/codegen/create_auth_context.h",
        "include/grpc++/impl/codegen/grpc_library.h",
        "include/grpc++/impl/codegen/metadata_map.h",
        "include/grpc++/impl/codegen/method_handler_impl.h",
        "include/grpc++/impl/codegen/rpc_method.h",
        "include/grpc++/impl/codegen/rpc_service_method.h",
        "include/grpc++/impl/codegen/security/auth_context.h",
        "include/grpc++/impl/codegen/serialization_traits.h",
        "include/grpc++/impl/codegen/server_context.h",
        "include/grpc++/impl/codegen/server_interface.h",
        "include/grpc++/impl/codegen/service_type.h",
        "include/grpc++/impl/codegen/slice.h",
        "include/grpc++/impl/codegen/status_code_enum.h",
        "include/grpc++/impl/codegen/status.h",
        "include/grpc++/impl/codegen/string_ref.h",
        "include/grpc++/impl/codegen/stub_options.h",
        "include/grpc++/impl/codegen/sync_stream.h",
        "include/grpc++/impl/codegen/time.h",
        "include/grpcpp/impl/codegen/async_generic_service.h",
        "include/grpcpp/impl/codegen/async_stream.h",
        "include/grpcpp/impl/codegen/async_unary_call.h",
        "include/grpcpp/impl/codegen/byte_buffer.h",
        "include/grpcpp/impl/codegen/call_hook.h",
        "include/grpcpp/impl/codegen/call_op_set_interface.h",
        "include/grpcpp/impl/codegen/call_op_set.h",
        "include/grpcpp/impl/codegen/call.h",
        "include/grpcpp/impl/codegen/callback_common.h",
        "include/grpcpp/impl/codegen/channel_interface.h",
        "include/grpcpp/impl/codegen/client_callback.h",
        "include/grpcpp/impl/codegen/client_context.h",
        "include/grpcpp/impl/codegen/client_interceptor.h",
        "include/grpcpp/impl/codegen/client_unary_call.h",
        "include/grpcpp/impl/codegen/completion_queue_tag.h",
        "include/grpcpp/impl/codegen/completion_queue.h",
        "include/grpcpp/impl/codegen/config.h",
        "include/grpcpp/impl/codegen/core_codegen_interface.h",
        "include/grpcpp/impl/codegen/create_auth_context.h",
        "include/grpcpp/impl/codegen/delegating_channel.h",
        "include/grpcpp/impl/codegen/grpc_library.h",
        "include/grpcpp/impl/codegen/intercepted_channel.h",
        "include/grpcpp/impl/codegen/interceptor_common.h",
        "include/grpcpp/impl/codegen/interceptor.h",
        "include/grpcpp/impl/codegen/message_allocator.h",
        "include/grpcpp/impl/codegen/metadata_map.h",
        "include/grpcpp/impl/codegen/method_handler_impl.h",
        "include/grpcpp/impl/codegen/method_handler.h",
        "include/grpcpp/impl/codegen/rpc_method.h",
        "include/grpcpp/impl/codegen/rpc_service_method.h",
        "include/grpcpp/impl/codegen/security/auth_context.h",
        "include/grpcpp/impl/codegen/serialization_traits.h",
        "include/grpcpp/impl/codegen/server_callback_handlers.h",
        "include/grpcpp/impl/codegen/server_callback.h",
        "include/grpcpp/impl/codegen/server_context.h",
        "include/grpcpp/impl/codegen/server_interceptor.h",
        "include/grpcpp/impl/codegen/server_interface.h",
        "include/grpcpp/impl/codegen/service_type.h",
        "include/grpcpp/impl/codegen/slice.h",
        "include/grpcpp/impl/codegen/status_code_enum.h",
        "include/grpcpp/impl/codegen/status.h",
        "include/grpcpp/impl/codegen/string_ref.h",
        "include/grpcpp/impl/codegen/stub_options.h",
        "include/grpcpp/impl/codegen/sync_stream.h",
        "include/grpcpp/impl/codegen/time.h",
    ],
    tags = ["nofixdeps"],
    visibility = ["@grpc:public"],
    deps = [
        "grpc++_internal_hdrs_only",
        "grpc_codegen",
    ],
)

grpc_cc_library(
    name = "grpc++_codegen_base_src",
    srcs = [
        "src/cpp/codegen/codegen_init.cc",
    ],
    language = "c++",
    tags = ["nofixdeps"],
    deps = [
        "grpc++_codegen_base",
        "grpc++_public_hdrs",
    ],
)

grpc_cc_library(
    name = "grpc++_codegen_proto",
    external_deps = [
        "protobuf_headers",
    ],
    language = "c++",
    public_hdrs = [
        "include/grpc++/impl/codegen/proto_utils.h",
        "include/grpcpp/impl/codegen/proto_buffer_reader.h",
        "include/grpcpp/impl/codegen/proto_buffer_writer.h",
        "include/grpcpp/impl/codegen/proto_utils.h",
    ],
    tags = ["nofixdeps"],
    visibility = ["@grpc:public"],
    deps = [
        "grpc++_codegen_base",
        "grpc++_config_proto",
    ],
)

grpc_cc_library(
    name = "grpc++_config_proto",
    external_deps = [
        "protobuf_headers",
    ],
    language = "c++",
    public_hdrs = [
        "include/grpc++/impl/codegen/config_protobuf.h",
        "include/grpcpp/impl/codegen/config_protobuf.h",
    ],
    tags = ["nofixdeps"],
    visibility = ["@grpc:public"],
)

grpc_cc_library(
    name = "grpc++_reflection",
    srcs = [
        "src/cpp/ext/proto_server_reflection.cc",
        "src/cpp/ext/proto_server_reflection_plugin.cc",
    ],
    hdrs = [
        "src/cpp/ext/proto_server_reflection.h",
    ],
    external_deps = [
        "protobuf_headers",
    ],
    language = "c++",
    public_hdrs = [
        "include/grpc++/ext/proto_server_reflection_plugin.h",
        "include/grpcpp/ext/proto_server_reflection_plugin.h",
    ],
    tags = ["nofixdeps"],
    visibility = ["@grpc:public"],
    deps = [
        "grpc++",
        "//src/proto/grpc/reflection/v1alpha:reflection_proto",
    ],
    alwayslink = 1,
)

grpc_cc_library(
    name = "grpcpp_call_metric_recorder",
    srcs = [
        "src/cpp/server/orca/call_metric_recorder.cc",
    ],
    external_deps = [
        "upb_lib",
        "absl/memory",
        "absl/strings",
        "absl/types:optional",
    ],
    language = "c++",
    public_hdrs = [
        "include/grpcpp/ext/call_metric_recorder.h",
    ],
    tags = ["nofixdeps"],
    visibility = ["@grpc:public"],
    deps = [
        "arena",
        "grpc++_codegen_base",
        "grpc++_internal_hdrs_only",
        "grpc++_public_hdrs",
        "grpc_backend_metric_data",
        "xds_orca_upb",
    ],
)

grpc_cc_library(
    name = "grpcpp_orca_interceptor",
    srcs = [
        "src/cpp/server/orca/orca_interceptor.cc",
    ],
    hdrs = [
        "src/cpp/server/orca/orca_interceptor.h",
    ],
    external_deps = [
        "absl/memory",
        "absl/strings",
        "absl/types:optional",
    ],
    language = "c++",
    visibility = ["@grpc:public"],
    deps = [
        "grpc++",
        "grpc_base",
        "grpcpp_call_metric_recorder",
    ],
)

grpc_cc_library(
    name = "grpcpp_orca_service",
    srcs = [
        "src/cpp/server/orca/orca_service.cc",
    ],
    external_deps = [
        "absl/base:core_headers",
        "absl/time",
        "absl/types:optional",
        "upb_lib",
    ],
    language = "c++",
    public_hdrs = [
        "include/grpcpp/ext/orca_service.h",
    ],
    visibility = ["@grpc:public"],
    deps = [
        "debug_location",
        "default_event_engine",
        "gpr",
        "grpc++",
        "grpc++_codegen_base",
        "grpc++_internal_hdrs_only",
        "grpc_base",
        "protobuf_duration_upb",
        "ref_counted",
        "ref_counted_ptr",
        "time",
        "xds_orca_service_upb",
        "xds_orca_upb",
    ],
    alwayslink = 1,
)

grpc_cc_library(
    name = "grpcpp_channelz",
    srcs = [
        "src/cpp/server/channelz/channelz_service.cc",
        "src/cpp/server/channelz/channelz_service_plugin.cc",
    ],
    hdrs = [
        "src/cpp/server/channelz/channelz_service.h",
    ],
    external_deps = [
        "protobuf_headers",
    ],
    language = "c++",
    public_hdrs = [
        "include/grpcpp/ext/channelz_service_plugin.h",
    ],
    tags = ["nofixdeps"],
    visibility = ["@grpc:channelz"],
    deps = [
        "gpr",
        "grpc",
        "grpc++",
        "grpc++_config_proto",
        "//src/proto/grpc/channelz:channelz_proto",
    ],
    alwayslink = 1,
)

grpc_cc_library(
    name = "grpcpp_csds",
    srcs = [
        "src/cpp/server/csds/csds.cc",
    ],
    hdrs = [
        "src/cpp/server/csds/csds.h",
    ],
    external_deps = [
        "absl/status",
        "absl/status:statusor",
    ],
    language = "c++",
    tags = ["nofixdeps"],
    deps = [
        "gpr",
        "grpc",
        "grpc++_codegen_base",
        "grpc++_internals",
        "//src/proto/grpc/testing/xds/v3:csds_proto",
    ],
    alwayslink = 1,
)

grpc_cc_library(
    name = "grpcpp_admin",
    srcs = [
        "src/cpp/server/admin/admin_services.cc",
    ],
    hdrs = [],
    defines = select({
        "grpc_no_xds": ["GRPC_NO_XDS"],
        "//conditions:default": [],
    }),
    external_deps = [
        "absl/memory",
    ],
    language = "c++",
    public_hdrs = [
        "include/grpcpp/ext/admin_services.h",
    ],
    select_deps = [{
        "grpc_no_xds": [],
        "//conditions:default": ["//:grpcpp_csds"],
    }],
    deps = [
        "gpr",
        "grpc++",
        "grpcpp_channelz",
    ],
    alwayslink = 1,
)

grpc_cc_library(
    name = "grpc++_test",
    testonly = True,
    srcs = [
        "src/cpp/client/channel_test_peer.cc",
    ],
    external_deps = ["gtest"],
    public_hdrs = [
        "include/grpc++/test/mock_stream.h",
        "include/grpc++/test/server_context_test_spouse.h",
        "include/grpcpp/test/channel_test_peer.h",
        "include/grpcpp/test/client_context_test_peer.h",
        "include/grpcpp/test/default_reactor_test_peer.h",
        "include/grpcpp/test/mock_stream.h",
        "include/grpcpp/test/server_context_test_spouse.h",
    ],
    visibility = ["@grpc:grpc++_test"],
    deps = [
        "grpc++",
        "grpc++_codegen_base",
        "grpc_base",
    ],
)

grpc_cc_library(
    name = "grpc++_core_stats",
    srcs = [
        "src/cpp/util/core_stats.cc",
    ],
    hdrs = [
        "src/cpp/util/core_stats.h",
    ],
    language = "c++",
    deps = [
        "gpr",
        "gpr_atm",
        "grpc_base",
        "//src/proto/grpc/core:stats_proto",
    ],
)

grpc_cc_library(
    name = "grpc_opencensus_plugin",
    srcs = [
        "src/cpp/ext/filters/census/channel_filter.cc",
        "src/cpp/ext/filters/census/client_filter.cc",
        "src/cpp/ext/filters/census/context.cc",
        "src/cpp/ext/filters/census/grpc_plugin.cc",
        "src/cpp/ext/filters/census/measures.cc",
        "src/cpp/ext/filters/census/rpc_encoding.cc",
        "src/cpp/ext/filters/census/server_filter.cc",
        "src/cpp/ext/filters/census/views.cc",
    ],
    hdrs = [
        "include/grpcpp/opencensus.h",
        "src/cpp/ext/filters/census/channel_filter.h",
        "src/cpp/ext/filters/census/client_filter.h",
        "src/cpp/ext/filters/census/context.h",
        "src/cpp/ext/filters/census/grpc_plugin.h",
        "src/cpp/ext/filters/census/measures.h",
        "src/cpp/ext/filters/census/open_census_call_tracer.h",
        "src/cpp/ext/filters/census/rpc_encoding.h",
        "src/cpp/ext/filters/census/server_filter.h",
    ],
    external_deps = [
        "absl/base",
        "absl/base:core_headers",
        "absl/status",
        "absl/strings",
        "absl/time",
        "absl/types:optional",
        "opencensus-trace",
        "opencensus-trace-context_util",
        "opencensus-trace-propagation",
        "opencensus-trace-span_context",
        "opencensus-tags",
        "opencensus-tags-context_util",
        "opencensus-stats",
        "opencensus-context",
    ],
    language = "c++",
    tags = ["nofixdeps"],
    visibility = ["@grpc:grpc_opencensus_plugin"],
    deps = [
        "arena",
        "census",
        "channel_stack_type",
        "debug_location",
        "gpr",
        "gpr_codegen",
        "grpc++",
        "grpc++_base",
        "grpc_base",
        "slice",
        "slice_buffer",
        "slice_refcount",
    ],
)

grpc_cc_library(
    name = "json",
    srcs = [
        "src/core/lib/json/json_reader.cc",
        "src/core/lib/json/json_writer.cc",
    ],
    hdrs = [
        "src/core/lib/json/json.h",
    ],
    external_deps = [
        "absl/base:core_headers",
        "absl/status",
        "absl/status:statusor",
        "absl/strings",
        "absl/strings:str_format",
    ],
    deps = ["gpr"],
)

grpc_cc_library(
    name = "json_util",
    srcs = ["src/core/lib/json/json_util.cc"],
    hdrs = ["src/core/lib/json/json_util.h"],
    external_deps = ["absl/strings"],
    deps = [
        "error",
        "gpr",
        "json",
        "json_args",
        "json_object_loader",
        "no_destruct",
        "time",
    ],
)

grpc_cc_library(
    name = "json_args",
    hdrs = ["src/core/lib/json/json_args.h"],
    external_deps = ["absl/strings"],
    deps = ["gpr"],
)

grpc_cc_library(
    name = "json_object_loader",
    srcs = ["src/core/lib/json/json_object_loader.cc"],
    hdrs = ["src/core/lib/json/json_object_loader.h"],
    external_deps = [
        "absl/meta:type_traits",
        "absl/status",
        "absl/status:statusor",
        "absl/strings",
        "absl/types:optional",
    ],
    deps = [
        "gpr",
        "json",
        "json_args",
        "no_destruct",
        "time",
    ],
)

grpc_cc_library(
    name = "json_channel_args",
    hdrs = ["src/core/lib/json/json_channel_args.h"],
    external_deps = [
        "absl/strings",
        "absl/types:optional",
    ],
    deps = [
        "channel_args",
        "gpr",
        "json_args",
    ],
)

### UPB Targets

grpc_upb_proto_library(
    name = "envoy_admin_upb",
    deps = ["@envoy_api//envoy/admin/v3:pkg"],
)

grpc_upb_proto_library(
    name = "envoy_config_cluster_upb",
    deps = ["@envoy_api//envoy/config/cluster/v3:pkg"],
)

grpc_upb_proto_reflection_library(
    name = "envoy_config_cluster_upbdefs",
    deps = ["@envoy_api//envoy/config/cluster/v3:pkg"],
)

grpc_upb_proto_library(
    name = "envoy_config_core_upb",
    deps = ["@envoy_api//envoy/config/core/v3:pkg"],
)

grpc_upb_proto_library(
    name = "envoy_config_endpoint_upb",
    deps = ["@envoy_api//envoy/config/endpoint/v3:pkg"],
)

grpc_upb_proto_reflection_library(
    name = "envoy_config_endpoint_upbdefs",
    deps = ["@envoy_api//envoy/config/endpoint/v3:pkg"],
)

grpc_upb_proto_library(
    name = "envoy_config_listener_upb",
    deps = ["@envoy_api//envoy/config/listener/v3:pkg"],
)

grpc_upb_proto_reflection_library(
    name = "envoy_config_listener_upbdefs",
    deps = ["@envoy_api//envoy/config/listener/v3:pkg"],
)

grpc_upb_proto_library(
    name = "envoy_config_rbac_upb",
    deps = ["@envoy_api//envoy/config/rbac/v3:pkg"],
)

grpc_upb_proto_library(
    name = "envoy_config_route_upb",
    deps = ["@envoy_api//envoy/config/route/v3:pkg"],
)

grpc_upb_proto_reflection_library(
    name = "envoy_config_route_upbdefs",
    deps = ["@envoy_api//envoy/config/route/v3:pkg"],
)

grpc_upb_proto_library(
    name = "envoy_extensions_clusters_aggregate_upb",
    deps = ["@envoy_api//envoy/extensions/clusters/aggregate/v3:pkg"],
)

grpc_upb_proto_reflection_library(
    name = "envoy_extensions_clusters_aggregate_upbdefs",
    deps = ["@envoy_api//envoy/extensions/clusters/aggregate/v3:pkg"],
)

grpc_upb_proto_library(
    name = "envoy_extensions_filters_common_fault_upb",
    deps = ["@envoy_api//envoy/extensions/filters/common/fault/v3:pkg"],
)

grpc_upb_proto_library(
    name = "envoy_extensions_filters_http_fault_upb",
    deps = ["@envoy_api//envoy/extensions/filters/http/fault/v3:pkg"],
)

grpc_upb_proto_reflection_library(
    name = "envoy_extensions_filters_http_fault_upbdefs",
    deps = ["@envoy_api//envoy/extensions/filters/http/fault/v3:pkg"],
)

grpc_upb_proto_library(
    name = "envoy_extensions_filters_http_rbac_upb",
    deps = ["@envoy_api//envoy/extensions/filters/http/rbac/v3:pkg"],
)

grpc_upb_proto_reflection_library(
    name = "envoy_extensions_filters_http_rbac_upbdefs",
    deps = ["@envoy_api//envoy/extensions/filters/http/rbac/v3:pkg"],
)

grpc_upb_proto_library(
    name = "envoy_extensions_filters_http_router_upb",
    deps = ["@envoy_api//envoy/extensions/filters/http/router/v3:pkg"],
)

grpc_upb_proto_reflection_library(
    name = "envoy_extensions_filters_http_router_upbdefs",
    deps = ["@envoy_api//envoy/extensions/filters/http/router/v3:pkg"],
)

grpc_upb_proto_library(
    name = "envoy_extensions_load_balancing_policies_ring_hash_upb",
    deps = ["@envoy_api//envoy/extensions/load_balancing_policies/ring_hash/v3:pkg"],
)

grpc_upb_proto_library(
    name = "envoy_extensions_load_balancing_policies_wrr_locality_upb",
    deps = ["@envoy_api//envoy/extensions/load_balancing_policies/wrr_locality/v3:pkg"],
)

grpc_upb_proto_library(
    name = "envoy_extensions_filters_network_http_connection_manager_upb",
    deps = ["@envoy_api//envoy/extensions/filters/network/http_connection_manager/v3:pkg"],
)

grpc_upb_proto_reflection_library(
    name = "envoy_extensions_filters_network_http_connection_manager_upbdefs",
    deps = ["@envoy_api//envoy/extensions/filters/network/http_connection_manager/v3:pkg"],
)

grpc_upb_proto_library(
    name = "envoy_extensions_transport_sockets_tls_upb",
    deps = ["@envoy_api//envoy/extensions/transport_sockets/tls/v3:pkg"],
)

grpc_upb_proto_reflection_library(
    name = "envoy_extensions_transport_sockets_tls_upbdefs",
    deps = ["@envoy_api//envoy/extensions/transport_sockets/tls/v3:pkg"],
)

grpc_upb_proto_library(
    name = "envoy_service_discovery_upb",
    deps = ["@envoy_api//envoy/service/discovery/v3:pkg"],
)

grpc_upb_proto_reflection_library(
    name = "envoy_service_discovery_upbdefs",
    deps = ["@envoy_api//envoy/service/discovery/v3:pkg"],
)

grpc_upb_proto_library(
    name = "envoy_service_load_stats_upb",
    deps = ["@envoy_api//envoy/service/load_stats/v3:pkg"],
)

grpc_upb_proto_reflection_library(
    name = "envoy_service_load_stats_upbdefs",
    deps = ["@envoy_api//envoy/service/load_stats/v3:pkg"],
)

grpc_upb_proto_library(
    name = "envoy_service_status_upb",
    deps = ["@envoy_api//envoy/service/status/v3:pkg"],
)

grpc_upb_proto_reflection_library(
    name = "envoy_service_status_upbdefs",
    deps = ["@envoy_api//envoy/service/status/v3:pkg"],
)

grpc_upb_proto_library(
    name = "envoy_type_matcher_upb",
    deps = ["@envoy_api//envoy/type/matcher/v3:pkg"],
)

grpc_upb_proto_library(
    name = "envoy_type_upb",
    deps = ["@envoy_api//envoy/type/v3:pkg"],
)

grpc_upb_proto_library(
    name = "xds_type_upb",
    deps = ["@com_github_cncf_udpa//xds/type/v3:pkg"],
)

grpc_upb_proto_reflection_library(
    name = "xds_type_upbdefs",
    deps = ["@com_github_cncf_udpa//xds/type/v3:pkg"],
)

grpc_upb_proto_library(
    name = "xds_orca_upb",
    deps = ["@com_github_cncf_udpa//xds/data/orca/v3:pkg"],
)

grpc_upb_proto_library(
    name = "xds_orca_service_upb",
    deps = ["@com_github_cncf_udpa//xds/service/orca/v3:pkg"],
)

grpc_upb_proto_library(
    name = "grpc_health_upb",
    deps = ["//src/proto/grpc/health/v1:health_proto_descriptor"],
)

grpc_upb_proto_library(
    name = "google_rpc_status_upb",
    deps = ["@com_google_googleapis//google/rpc:status_proto"],
)

grpc_upb_proto_reflection_library(
    name = "google_rpc_status_upbdefs",
    deps = ["@com_google_googleapis//google/rpc:status_proto"],
)

grpc_upb_proto_library(
    name = "google_type_expr_upb",
    deps = ["@com_google_googleapis//google/type:expr_proto"],
)

grpc_upb_proto_library(
    name = "grpc_lb_upb",
    deps = ["//src/proto/grpc/lb/v1:load_balancer_proto_descriptor"],
)

grpc_upb_proto_library(
    name = "alts_upb",
    deps = ["//src/proto/grpc/gcp:alts_handshaker_proto"],
)

grpc_upb_proto_library(
    name = "rls_upb",
    deps = ["//src/proto/grpc/lookup/v1:rls_proto_descriptor"],
)

grpc_upb_proto_library(
    name = "rls_config_upb",
    deps = ["//src/proto/grpc/lookup/v1:rls_config_proto_descriptor"],
)

grpc_upb_proto_reflection_library(
    name = "rls_config_upbdefs",
    deps = ["//src/proto/grpc/lookup/v1:rls_config_proto_descriptor"],
)

WELL_KNOWN_PROTO_TARGETS = [
    "any",
    "duration",
    "empty",
    "struct",
    "timestamp",
    "wrappers",
]

[grpc_upb_proto_library(
    name = "protobuf_" + target + "_upb",
    deps = ["@com_google_protobuf//:" + target + "_proto"],
) for target in WELL_KNOWN_PROTO_TARGETS]

[grpc_upb_proto_reflection_library(
    name = "protobuf_" + target + "_upbdefs",
    deps = ["@com_google_protobuf//:" + target + "_proto"],
) for target in WELL_KNOWN_PROTO_TARGETS]

grpc_generate_one_off_targets()

filegroup(
    name = "root_certificates",
    srcs = [
        "etc/roots.pem",
    ],
    visibility = ["//visibility:public"],
)<|MERGE_RESOLUTION|>--- conflicted
+++ resolved
@@ -3254,14 +3254,10 @@
         "event_engine_common",
         "exec_ctx",
         "gpr",
-<<<<<<< HEAD
         "gpr_atm",
-        "gpr_codegen",
         "gpr_manual_constructor",
         "gpr_murmur_hash",
         "gpr_spinlock",
-=======
->>>>>>> 32bc9a86
         "gpr_tls",
         "grpc_public_hdrs",
         "grpc_sockaddr",
