# gRPC Bazel BUILD file.
#
# Copyright 2016 gRPC authors.
#
# Licensed under the Apache License, Version 2.0 (the "License");
# you may not use this file except in compliance with the License.
# You may obtain a copy of the License at
#
#     http://www.apache.org/licenses/LICENSE-2.0
#
# Unless required by applicable law or agreed to in writing, software
# distributed under the License is distributed on an "AS IS" BASIS,
# WITHOUT WARRANTIES OR CONDITIONS OF ANY KIND, either express or implied.
# See the License for the specific language governing permissions and
# limitations under the License.

licenses(["notice"])

exports_files([
    "LICENSE",
    "etc/roots.pem",
])

package(
    default_visibility = ["//visibility:public"],
    features = [
        "-layering_check",
        "-parse_headers",
    ],
)

load(
    "//bazel:grpc_build_system.bzl",
    "grpc_cc_library",
    "grpc_generate_one_off_targets",
    "grpc_upb_proto_library",
    "python_config_settings",
)

config_setting(
    name = "grpc_no_ares",
    values = {"define": "grpc_no_ares=true"},
)

config_setting(
    name = "grpc_no_xds",
    values = {"define": "grpc_no_xds=true"},
)

config_setting(
    name = "grpc_allow_exceptions",
    values = {"define": "GRPC_ALLOW_EXCEPTIONS=1"},
)

config_setting(
    name = "grpc_disallow_exceptions",
    values = {"define": "GRPC_ALLOW_EXCEPTIONS=0"},
)

config_setting(
    name = "remote_execution",
    values = {"define": "GRPC_PORT_ISOLATED_RUNTIME=1"},
)

config_setting(
    name = "windows",
    values = {"cpu": "x64_windows"},
)

config_setting(
    name = "windows_msvc",
    values = {"cpu": "x64_windows_msvc"},
)

config_setting(
    name = "mac_x86_64",
    values = {"cpu": "darwin"},
)

config_setting(
    name = "use_strict_warning",
    values = {"define": "use_strict_warning=true"},
)

python_config_settings()

# This should be updated along with build_handwritten.yaml
g_stands_for = "guadalupe_river_park_conservancy"  # @unused

core_version = "16.0.0"  # @unused

version = "1.38.0-dev"  # @unused

GPR_PUBLIC_HDRS = [
    "include/grpc/support/alloc.h",
    "include/grpc/support/atm.h",
    "include/grpc/support/atm_gcc_atomic.h",
    "include/grpc/support/atm_gcc_sync.h",
    "include/grpc/support/atm_windows.h",
    "include/grpc/support/cpu.h",
    "include/grpc/support/log.h",
    "include/grpc/support/log_windows.h",
    "include/grpc/support/port_platform.h",
    "include/grpc/support/string_util.h",
    "include/grpc/support/sync.h",
    "include/grpc/support/sync_abseil.h",
    "include/grpc/support/sync_custom.h",
    "include/grpc/support/sync_generic.h",
    "include/grpc/support/sync_posix.h",
    "include/grpc/support/sync_windows.h",
    "include/grpc/support/thd_id.h",
    "include/grpc/support/time.h",
]

GRPC_PUBLIC_HDRS = [
    "include/grpc/byte_buffer.h",
    "include/grpc/byte_buffer_reader.h",
    "include/grpc/compression.h",
    "include/grpc/fork.h",
    "include/grpc/grpc.h",
    "include/grpc/grpc_posix.h",
    "include/grpc/grpc_security_constants.h",
    "include/grpc/slice.h",
    "include/grpc/slice_buffer.h",
    "include/grpc/status.h",
    "include/grpc/load_reporting.h",
    "include/grpc/support/workaround_list.h",
]

GRPC_PUBLIC_EVENT_ENGINE_HDRS = [
    "include/grpc/event_engine/channel_args.h",
    "include/grpc/event_engine/event_engine.h",
    "include/grpc/event_engine/port.h",
    "include/grpc/event_engine/slice.h",
    "include/grpc/event_engine/slice_allocator.h",
    "include/grpc/event_engine/slice_buffer.h",
]

GRPC_SECURE_PUBLIC_HDRS = [
    "include/grpc/grpc_security.h",
]

# TODO(ctiller): layer grpc atop grpc_unsecure, layer grpc++ atop grpc++_unsecure
GRPCXX_SRCS = [
    "src/cpp/client/channel_cc.cc",
    "src/cpp/client/client_callback.cc",
    "src/cpp/client/client_context.cc",
    "src/cpp/client/client_interceptor.cc",
    "src/cpp/client/create_channel.cc",
    "src/cpp/client/create_channel_internal.cc",
    "src/cpp/client/create_channel_posix.cc",
    "src/cpp/client/credentials_cc.cc",
    "src/cpp/common/alarm.cc",
    "src/cpp/common/channel_arguments.cc",
    "src/cpp/common/channel_filter.cc",
    "src/cpp/common/completion_queue_cc.cc",
    "src/cpp/common/core_codegen.cc",
    "src/cpp/common/resource_quota_cc.cc",
    "src/cpp/common/rpc_method.cc",
    "src/cpp/common/version_cc.cc",
    "src/cpp/common/validate_service_config.cc",
    "src/cpp/server/async_generic_service.cc",
    "src/cpp/server/channel_argument_option.cc",
    "src/cpp/server/create_default_thread_pool.cc",
    "src/cpp/server/dynamic_thread_pool.cc",
    "src/cpp/server/external_connection_acceptor_impl.cc",
    "src/cpp/server/health/default_health_check_service.cc",
    "src/cpp/server/health/health_check_service.cc",
    "src/cpp/server/health/health_check_service_server_builder_option.cc",
    "src/cpp/server/server_builder.cc",
    "src/cpp/server/server_callback.cc",
    "src/cpp/server/server_cc.cc",
    "src/cpp/server/server_context.cc",
    "src/cpp/server/server_credentials.cc",
    "src/cpp/server/server_posix.cc",
    "src/cpp/thread_manager/thread_manager.cc",
    "src/cpp/util/byte_buffer_cc.cc",
    "src/cpp/util/status.cc",
    "src/cpp/util/string_ref.cc",
    "src/cpp/util/time_cc.cc",
]

GRPCXX_HDRS = [
    "src/cpp/client/create_channel_internal.h",
    "src/cpp/common/channel_filter.h",
    "src/cpp/server/dynamic_thread_pool.h",
    "src/cpp/server/external_connection_acceptor_impl.h",
    "src/cpp/server/health/default_health_check_service.h",
    "src/cpp/server/thread_pool_interface.h",
    "src/cpp/thread_manager/thread_manager.h",
]

GRPCXX_PUBLIC_HDRS = [
    "include/grpc++/alarm.h",
    "include/grpc++/channel.h",
    "include/grpc++/client_context.h",
    "include/grpc++/completion_queue.h",
    "include/grpc++/create_channel.h",
    "include/grpc++/create_channel_posix.h",
    "include/grpc++/ext/health_check_service_server_builder_option.h",
    "include/grpc++/generic/async_generic_service.h",
    "include/grpc++/generic/generic_stub.h",
    "include/grpc++/grpc++.h",
    "include/grpc++/health_check_service_interface.h",
    "include/grpc++/impl/call.h",
    "include/grpc++/impl/channel_argument_option.h",
    "include/grpc++/impl/client_unary_call.h",
    "include/grpc++/impl/codegen/core_codegen.h",
    "include/grpc++/impl/grpc_library.h",
    "include/grpc++/impl/method_handler_impl.h",
    "include/grpc++/impl/rpc_method.h",
    "include/grpc++/impl/rpc_service_method.h",
    "include/grpc++/impl/serialization_traits.h",
    "include/grpc++/impl/server_builder_option.h",
    "include/grpc++/impl/server_builder_plugin.h",
    "include/grpc++/impl/server_initializer.h",
    "include/grpc++/impl/service_type.h",
    "include/grpc++/security/auth_context.h",
    "include/grpc++/resource_quota.h",
    "include/grpc++/security/auth_metadata_processor.h",
    "include/grpc++/security/credentials.h",
    "include/grpc++/security/server_credentials.h",
    "include/grpc++/server.h",
    "include/grpc++/server_builder.h",
    "include/grpc++/server_context.h",
    "include/grpc++/server_posix.h",
    "include/grpc++/support/async_stream.h",
    "include/grpc++/support/async_unary_call.h",
    "include/grpc++/support/byte_buffer.h",
    "include/grpc++/support/channel_arguments.h",
    "include/grpc++/support/config.h",
    "include/grpc++/support/slice.h",
    "include/grpc++/support/status.h",
    "include/grpc++/support/status_code_enum.h",
    "include/grpc++/support/string_ref.h",
    "include/grpc++/support/stub_options.h",
    "include/grpc++/support/sync_stream.h",
    "include/grpc++/support/time.h",
    "include/grpcpp/alarm.h",
    "include/grpcpp/channel.h",
    "include/grpcpp/client_context.h",
    "include/grpcpp/completion_queue.h",
    "include/grpcpp/create_channel.h",
    "include/grpcpp/create_channel_posix.h",
    "include/grpcpp/ext/health_check_service_server_builder_option.h",
    "include/grpcpp/generic/async_generic_service.h",
    "include/grpcpp/generic/generic_stub.h",
    "include/grpcpp/grpcpp.h",
    "include/grpcpp/health_check_service_interface.h",
    "include/grpcpp/impl/call.h",
    "include/grpcpp/impl/channel_argument_option.h",
    "include/grpcpp/impl/client_unary_call.h",
    "include/grpcpp/impl/codegen/core_codegen.h",
    "include/grpcpp/impl/grpc_library.h",
    "include/grpcpp/impl/method_handler_impl.h",
    "include/grpcpp/impl/rpc_method.h",
    "include/grpcpp/impl/rpc_service_method.h",
    "include/grpcpp/impl/serialization_traits.h",
    "include/grpcpp/impl/server_builder_option.h",
    "include/grpcpp/impl/server_builder_plugin.h",
    "include/grpcpp/impl/server_initializer.h",
    "include/grpcpp/impl/service_type.h",
    "include/grpcpp/resource_quota.h",
    "include/grpcpp/security/auth_context.h",
    "include/grpcpp/security/auth_metadata_processor.h",
    "include/grpcpp/security/credentials.h",
    "include/grpcpp/security/server_credentials.h",
    "include/grpcpp/security/tls_certificate_provider.h",
    "include/grpcpp/security/tls_credentials_options.h",
    "include/grpcpp/server.h",
    "include/grpcpp/server_builder.h",
    "include/grpcpp/server_context.h",
    "include/grpcpp/server_posix.h",
    "include/grpcpp/support/async_stream.h",
    "include/grpcpp/support/async_unary_call.h",
    "include/grpcpp/support/byte_buffer.h",
    "include/grpcpp/support/channel_arguments.h",
    "include/grpcpp/support/client_callback.h",
    "include/grpcpp/support/client_interceptor.h",
    "include/grpcpp/support/config.h",
    "include/grpcpp/support/interceptor.h",
    "include/grpcpp/support/message_allocator.h",
    "include/grpcpp/support/method_handler.h",
    "include/grpcpp/support/proto_buffer_reader.h",
    "include/grpcpp/support/proto_buffer_writer.h",
    "include/grpcpp/support/server_callback.h",
    "include/grpcpp/support/server_interceptor.h",
    "include/grpcpp/support/slice.h",
    "include/grpcpp/support/status.h",
    "include/grpcpp/support/status_code_enum.h",
    "include/grpcpp/support/string_ref.h",
    "include/grpcpp/support/stub_options.h",
    "include/grpcpp/support/sync_stream.h",
    "include/grpcpp/support/time.h",
    "include/grpcpp/support/validate_service_config.h",
]

grpc_cc_library(
    name = "gpr",
    language = "c++",
    public_hdrs = GPR_PUBLIC_HDRS,
    standalone = True,
    deps = [
        "gpr_base",
    ],
)

grpc_cc_library(
    name = "grpc_unsecure",
    srcs = [
        "src/core/lib/surface/init.cc",
        "src/core/lib/surface/init_unsecure.cc",
        "src/core/plugin_registry/grpc_unsecure_plugin_registry.cc",
    ],
    language = "c++",
    public_hdrs = GRPC_PUBLIC_HDRS,
    standalone = True,
    deps = [
        "grpc_common",
        "grpc_lb_policy_grpclb",
    ],
)

grpc_cc_library(
    name = "grpc",
    srcs = [
        "src/core/lib/surface/init.cc",
        "src/core/plugin_registry/grpc_plugin_registry.cc",
    ],
    defines = select({
        "grpc_no_xds": ["GRPC_NO_XDS"],
        "//conditions:default": [],
    }),
    language = "c++",
    public_hdrs = GRPC_PUBLIC_HDRS + GRPC_SECURE_PUBLIC_HDRS,
    select_deps = {
        "grpc_no_xds": [],
        "//conditions:default": [
            "grpc_lb_policy_cds",
            "grpc_lb_policy_xds_cluster_impl",
            "grpc_lb_policy_xds_cluster_manager",
            "grpc_lb_policy_xds_cluster_resolver",
            "grpc_resolver_xds",
            "grpc_resolver_c2p",
            "grpc_xds_server_config_fetcher",
        ],
    },
    standalone = True,
    deps = [
        "grpc_common",
        "grpc_lb_policy_grpclb_secure",
        "grpc_secure",
        "grpc_transport_chttp2_client_secure",
        "grpc_transport_chttp2_server_secure",
    ],
)

grpc_cc_library(
    name = "grpc++_public_hdrs",
    hdrs = GRPCXX_PUBLIC_HDRS,
    external_deps = [
        "absl/synchronization",
        "protobuf_headers",
    ],
)

grpc_cc_library(
    name = "grpc++",
    hdrs = [
        "src/cpp/client/secure_credentials.h",
        "src/cpp/common/secure_auth_context.h",
        "src/cpp/common/tls_credentials_options_util.h",
        "src/cpp/server/secure_server_credentials.h",
    ],
    language = "c++",
    public_hdrs = GRPCXX_PUBLIC_HDRS,
    select_deps = {
        "grpc_no_xds": [],
        "//conditions:default": [
            "grpc++_xds_client",
            "grpc++_xds_server",
        ],
    },
    standalone = True,
    deps = [
        "grpc++_internals",
    ],
)

grpc_cc_library(
    name = "grpc++_internals",
    srcs = [
        "src/cpp/client/insecure_credentials.cc",
        "src/cpp/client/secure_credentials.cc",
        "src/cpp/common/auth_property_iterator.cc",
        "src/cpp/common/secure_auth_context.cc",
        "src/cpp/common/secure_channel_arguments.cc",
        "src/cpp/common/secure_create_auth_context.cc",
        "src/cpp/common/tls_certificate_provider.cc",
        "src/cpp/common/tls_credentials_options.cc",
        "src/cpp/common/tls_credentials_options_util.cc",
        "src/cpp/server/insecure_server_credentials.cc",
        "src/cpp/server/secure_server_credentials.cc",
    ],
    hdrs = [
        "src/cpp/client/secure_credentials.h",
        "src/cpp/common/secure_auth_context.h",
        "src/cpp/common/tls_credentials_options_util.h",
        "src/cpp/server/secure_server_credentials.h",
    ],
    external_deps = [
        "absl/synchronization",
        "protobuf_headers",
    ],
    language = "c++",
    public_hdrs = GRPCXX_PUBLIC_HDRS,
    deps = [
        "gpr",
        "grpc",
        "grpc++_base",
        "grpc++_codegen_base",
        "grpc++_codegen_base_src",
        "grpc++_codegen_proto",
        "grpc_secure",
    ],
)

grpc_cc_library(
    name = "grpc++_xds_client",
    srcs = [
        "src/cpp/client/xds_credentials.cc",
    ],
    hdrs = [
        "src/cpp/client/secure_credentials.h",
    ],
    language = "c++",
    deps = [
        "grpc++_internals",
    ],
)

grpc_cc_library(
    name = "grpc++_xds_server",
    srcs = [
        "src/cpp/server/xds_server_credentials.cc",
    ],
    hdrs = [
        "src/cpp/server/secure_server_credentials.h",
    ],
    language = "c++",
    public_hdrs = [
        "include/grpcpp/xds_server_builder.h",
    ],
    deps = [
        "grpc++_internals",
    ],
)

grpc_cc_library(
    name = "grpc++_unsecure",
    srcs = [
        "src/cpp/client/insecure_credentials.cc",
        "src/cpp/common/insecure_create_auth_context.cc",
        "src/cpp/server/insecure_server_credentials.cc",
    ],
    language = "c++",
    standalone = True,
    deps = [
        "gpr",
        "grpc++_base_unsecure",
        "grpc++_codegen_base",
        "grpc++_codegen_base_src",
        "grpc++_codegen_proto",
        "grpc_unsecure",
    ],
)

grpc_cc_library(
    name = "grpc++_error_details",
    srcs = [
        "src/cpp/util/error_details.cc",
    ],
    hdrs = [
        "include/grpc++/support/error_details.h",
        "include/grpcpp/support/error_details.h",
    ],
    language = "c++",
    standalone = True,
    deps = [
        "grpc++",
    ],
)

grpc_cc_library(
    name = "grpc++_alts",
    srcs = [
        "src/cpp/common/alts_context.cc",
        "src/cpp/common/alts_util.cc",
    ],
    hdrs = [
        "include/grpcpp/security/alts_context.h",
        "include/grpcpp/security/alts_util.h",
    ],
    language = "c++",
    standalone = True,
    deps = [
        "alts_upb",
        "alts_util",
        "grpc++",
    ],
)

grpc_cc_library(
    name = "grpc_csharp_ext",
    srcs = [
        "src/csharp/ext/grpc_csharp_ext.c",
    ],
    language = "csharp",
    deps = [
        "gpr",
        "grpc",
    ],
)

grpc_cc_library(
    name = "census",
    srcs = [
        "src/core/ext/filters/census/grpc_context.cc",
    ],
    language = "c++",
    public_hdrs = [
        "include/grpc/census.h",
    ],
    deps = [
        "grpc_base",
    ],
)

grpc_cc_library(
    name = "grpc++_internal_hdrs_only",
    hdrs = [
        "include/grpcpp/impl/codegen/sync.h",
    ],
    external_deps = [
        "absl/synchronization",
    ],
    language = "c++",
    deps = [
        "gpr_codegen",
    ],
)

grpc_cc_library(
    name = "gpr_base",
    srcs = [
        "src/core/lib/gpr/alloc.cc",
        "src/core/lib/gpr/atm.cc",
        "src/core/lib/gpr/cpu_iphone.cc",
        "src/core/lib/gpr/cpu_linux.cc",
        "src/core/lib/gpr/cpu_posix.cc",
        "src/core/lib/gpr/cpu_windows.cc",
        "src/core/lib/gpr/env_linux.cc",
        "src/core/lib/gpr/env_posix.cc",
        "src/core/lib/gpr/env_windows.cc",
        "src/core/lib/gpr/log.cc",
        "src/core/lib/gpr/log_android.cc",
        "src/core/lib/gpr/log_linux.cc",
        "src/core/lib/gpr/log_posix.cc",
        "src/core/lib/gpr/log_windows.cc",
        "src/core/lib/gpr/murmur_hash.cc",
        "src/core/lib/gpr/string.cc",
        "src/core/lib/gpr/string_posix.cc",
        "src/core/lib/gpr/string_util_windows.cc",
        "src/core/lib/gpr/string_windows.cc",
        "src/core/lib/gpr/sync.cc",
        "src/core/lib/gpr/sync_abseil.cc",
        "src/core/lib/gpr/sync_posix.cc",
        "src/core/lib/gpr/sync_windows.cc",
        "src/core/lib/gpr/time.cc",
        "src/core/lib/gpr/time_posix.cc",
        "src/core/lib/gpr/time_precise.cc",
        "src/core/lib/gpr/time_windows.cc",
        "src/core/lib/gpr/tls_pthread.cc",
        "src/core/lib/gpr/tmpfile_msys.cc",
        "src/core/lib/gpr/tmpfile_posix.cc",
        "src/core/lib/gpr/tmpfile_windows.cc",
        "src/core/lib/gpr/wrap_memcpy.cc",
        "src/core/lib/gprpp/arena.cc",
        "src/core/lib/gprpp/examine_stack.cc",
        "src/core/lib/gprpp/fork.cc",
        "src/core/lib/gprpp/global_config_env.cc",
        "src/core/lib/gprpp/host_port.cc",
        "src/core/lib/gprpp/mpscq.cc",
        "src/core/lib/gprpp/stat_posix.cc",
        "src/core/lib/gprpp/stat_windows.cc",
        "src/core/lib/gprpp/status_helper.cc",
        "src/core/lib/gprpp/thd_posix.cc",
        "src/core/lib/gprpp/thd_windows.cc",
        "src/core/lib/gprpp/time_util.cc",
        "src/core/lib/profiling/basic_timers.cc",
        "src/core/lib/profiling/stap_timers.cc",
    ],
    hdrs = [
        "src/core/lib/gpr/alloc.h",
        "src/core/lib/gpr/arena.h",
        "src/core/lib/gpr/env.h",
        "src/core/lib/gpr/murmur_hash.h",
        "src/core/lib/gpr/spinlock.h",
        "src/core/lib/gpr/string.h",
        "src/core/lib/gpr/string_windows.h",
        "src/core/lib/gpr/time_precise.h",
        "src/core/lib/gpr/tls.h",
        "src/core/lib/gpr/tls_gcc.h",
        "src/core/lib/gpr/tls_msvc.h",
        "src/core/lib/gpr/tls_pthread.h",
        "src/core/lib/gpr/tls_stdcpp.h",
        "src/core/lib/gpr/tmpfile.h",
        "src/core/lib/gpr/useful.h",
        "src/core/lib/gprpp/arena.h",
        "src/core/lib/gprpp/atomic.h",
        "src/core/lib/gprpp/examine_stack.h",
        "src/core/lib/gprpp/fork.h",
        "src/core/lib/gprpp/global_config.h",
        "src/core/lib/gprpp/global_config_custom.h",
        "src/core/lib/gprpp/global_config_env.h",
        "src/core/lib/gprpp/global_config_generic.h",
        "src/core/lib/gprpp/host_port.h",
        "src/core/lib/gprpp/manual_constructor.h",
        "src/core/lib/gprpp/memory.h",
        "src/core/lib/gprpp/mpscq.h",
        "src/core/lib/gprpp/stat.h",
        "src/core/lib/gprpp/status_helper.h",
        "src/core/lib/gprpp/sync.h",
        "src/core/lib/gprpp/thd.h",
        "src/core/lib/gprpp/time_util.h",
        "src/core/lib/profiling/timers.h",
    ],
    external_deps = [
        "absl/base",
        "absl/memory",
        "absl/status",
        "absl/strings",
        "absl/strings:str_format",
        "absl/synchronization",
        "absl/time:time",
        "absl/types:optional",
    ],
    language = "c++",
    public_hdrs = GPR_PUBLIC_HDRS,
    deps = [
        "debug_location",
        "google_api_upb",
        "gpr_codegen",
        "grpc_codegen",
    ],
)

grpc_cc_library(
    name = "gpr_codegen",
    language = "c++",
    public_hdrs = [
        "include/grpc/impl/codegen/atm.h",
        "include/grpc/impl/codegen/atm_gcc_atomic.h",
        "include/grpc/impl/codegen/atm_gcc_sync.h",
        "include/grpc/impl/codegen/atm_windows.h",
        "include/grpc/impl/codegen/fork.h",
        "include/grpc/impl/codegen/gpr_slice.h",
        "include/grpc/impl/codegen/gpr_types.h",
        "include/grpc/impl/codegen/log.h",
        "include/grpc/impl/codegen/port_platform.h",
        "include/grpc/impl/codegen/sync.h",
        "include/grpc/impl/codegen/sync_abseil.h",
        "include/grpc/impl/codegen/sync_custom.h",
        "include/grpc/impl/codegen/sync_generic.h",
        "include/grpc/impl/codegen/sync_posix.h",
        "include/grpc/impl/codegen/sync_windows.h",
    ],
)

grpc_cc_library(
    name = "grpc_trace",
    srcs = ["src/core/lib/debug/trace.cc"],
    hdrs = ["src/core/lib/debug/trace.h"],
    language = "c++",
    public_hdrs = GRPC_PUBLIC_HDRS,
    deps = [
        "grpc_codegen",
        ":gpr",
    ],
)

grpc_cc_library(
    name = "atomic",
    language = "c++",
    public_hdrs = [
        "src/core/lib/gprpp/atomic.h",
    ],
    deps = [
        "gpr",
    ],
)

grpc_cc_library(
    name = "debug_location",
    language = "c++",
    public_hdrs = ["src/core/lib/gprpp/debug_location.h"],
)

grpc_cc_library(
    name = "orphanable",
    language = "c++",
    public_hdrs = ["src/core/lib/gprpp/orphanable.h"],
    deps = [
        "debug_location",
        "gpr_base",
        "grpc_trace",
        "ref_counted",
        "ref_counted_ptr",
    ],
)

grpc_cc_library(
    name = "ref_counted",
    language = "c++",
    public_hdrs = ["src/core/lib/gprpp/ref_counted.h"],
    deps = [
        "atomic",
        "debug_location",
        "gpr_base",
        "grpc_trace",
        "ref_counted_ptr",
    ],
)

grpc_cc_library(
    name = "dual_ref_counted",
    language = "c++",
    public_hdrs = ["src/core/lib/gprpp/dual_ref_counted.h"],
    deps = [
        "atomic",
        "debug_location",
        "gpr_base",
        "grpc_trace",
        "orphanable",
        "ref_counted_ptr",
    ],
)

grpc_cc_library(
    name = "ref_counted_ptr",
    language = "c++",
    public_hdrs = ["src/core/lib/gprpp/ref_counted_ptr.h"],
    deps = [
        "gpr_base",
    ],
)

grpc_cc_library(
    name = "grpc_base_c",
    srcs = [
        "src/core/lib/address_utils/parse_address.cc",
        "src/core/lib/address_utils/sockaddr_utils.cc",
        "src/core/lib/avl/avl.cc",
        "src/core/lib/backoff/backoff.cc",
        "src/core/lib/channel/channel_args.cc",
        "src/core/lib/channel/channel_stack.cc",
        "src/core/lib/channel/channel_stack_builder.cc",
        "src/core/lib/channel/channel_trace.cc",
        "src/core/lib/channel/channelz.cc",
        "src/core/lib/channel/channelz_registry.cc",
        "src/core/lib/channel/connected_channel.cc",
        "src/core/lib/channel/handshaker.cc",
        "src/core/lib/channel/handshaker_registry.cc",
        "src/core/lib/channel/status_util.cc",
        "src/core/lib/compression/compression.cc",
        "src/core/lib/compression/compression_args.cc",
        "src/core/lib/compression/compression_internal.cc",
        "src/core/lib/compression/message_compress.cc",
        "src/core/lib/compression/stream_compression.cc",
        "src/core/lib/compression/stream_compression_gzip.cc",
        "src/core/lib/compression/stream_compression_identity.cc",
        "src/core/lib/debug/stats.cc",
        "src/core/lib/debug/stats_data.cc",
        "src/core/lib/event_engine/event_engine.cc",
        "src/core/lib/event_engine/slice_allocator.cc",
        "src/core/lib/event_engine/sockaddr.cc",
        "src/core/lib/http/format_request.cc",
        "src/core/lib/http/httpcli.cc",
        "src/core/lib/http/parser.cc",
        "src/core/lib/iomgr/buffer_list.cc",
        "src/core/lib/iomgr/call_combiner.cc",
        "src/core/lib/iomgr/cfstream_handle.cc",
        "src/core/lib/iomgr/combiner.cc",
        "src/core/lib/iomgr/dualstack_socket_posix.cc",
        "src/core/lib/iomgr/endpoint.cc",
        "src/core/lib/iomgr/endpoint_cfstream.cc",
        "src/core/lib/iomgr/endpoint_pair_event_engine.cc",
        "src/core/lib/iomgr/endpoint_pair_posix.cc",
        "src/core/lib/iomgr/endpoint_pair_uv.cc",
        "src/core/lib/iomgr/endpoint_pair_windows.cc",
        "src/core/lib/iomgr/error.cc",
        "src/core/lib/iomgr/error_cfstream.cc",
        "src/core/lib/iomgr/ev_apple.cc",
        "src/core/lib/iomgr/ev_epoll1_linux.cc",
        "src/core/lib/iomgr/ev_epollex_linux.cc",
        "src/core/lib/iomgr/ev_poll_posix.cc",
        "src/core/lib/iomgr/ev_posix.cc",
        "src/core/lib/iomgr/ev_windows.cc",
<<<<<<< HEAD
        "src/core/lib/iomgr/event_engine/uv/impl.cc",
=======
        "src/core/lib/iomgr/event_engine/closure.cc",
        "src/core/lib/iomgr/event_engine/endpoint.cc",
        "src/core/lib/iomgr/event_engine/iomgr.cc",
        "src/core/lib/iomgr/event_engine/pollset.cc",
        "src/core/lib/iomgr/event_engine/resolved_address_internal.cc",
        "src/core/lib/iomgr/event_engine/resolver.cc",
        "src/core/lib/iomgr/event_engine/tcp.cc",
        "src/core/lib/iomgr/event_engine/timer.cc",
>>>>>>> ad7d0636
        "src/core/lib/iomgr/exec_ctx.cc",
        "src/core/lib/iomgr/executor.cc",
        "src/core/lib/iomgr/executor/mpmcqueue.cc",
        "src/core/lib/iomgr/executor/threadpool.cc",
        "src/core/lib/iomgr/fork_posix.cc",
        "src/core/lib/iomgr/fork_windows.cc",
        "src/core/lib/iomgr/gethostname_fallback.cc",
        "src/core/lib/iomgr/gethostname_host_name_max.cc",
        "src/core/lib/iomgr/gethostname_sysconf.cc",
        "src/core/lib/iomgr/grpc_if_nametoindex_posix.cc",
        "src/core/lib/iomgr/grpc_if_nametoindex_unsupported.cc",
        "src/core/lib/iomgr/internal_errqueue.cc",
        "src/core/lib/iomgr/iocp_windows.cc",
        "src/core/lib/iomgr/iomgr.cc",
        "src/core/lib/iomgr/iomgr_custom.cc",
        "src/core/lib/iomgr/iomgr_internal.cc",
        "src/core/lib/iomgr/iomgr_posix.cc",
        "src/core/lib/iomgr/iomgr_posix_cfstream.cc",
        "src/core/lib/iomgr/iomgr_uv.cc",
        "src/core/lib/iomgr/iomgr_windows.cc",
        "src/core/lib/iomgr/is_epollexclusive_available.cc",
        "src/core/lib/iomgr/load_file.cc",
        "src/core/lib/iomgr/lockfree_event.cc",
        "src/core/lib/iomgr/polling_entity.cc",
        "src/core/lib/iomgr/pollset.cc",
        "src/core/lib/iomgr/pollset_custom.cc",
        "src/core/lib/iomgr/pollset_set.cc",
        "src/core/lib/iomgr/pollset_set_custom.cc",
        "src/core/lib/iomgr/pollset_set_windows.cc",
        "src/core/lib/iomgr/pollset_uv.cc",
        "src/core/lib/iomgr/pollset_windows.cc",
        "src/core/lib/iomgr/resolve_address.cc",
        "src/core/lib/iomgr/resolve_address_custom.cc",
        "src/core/lib/iomgr/resolve_address_posix.cc",
        "src/core/lib/iomgr/resolve_address_windows.cc",
        "src/core/lib/iomgr/resource_quota.cc",
        "src/core/lib/iomgr/socket_factory_posix.cc",
        "src/core/lib/iomgr/socket_mutator.cc",
        "src/core/lib/iomgr/socket_utils_common_posix.cc",
        "src/core/lib/iomgr/socket_utils_linux.cc",
        "src/core/lib/iomgr/socket_utils_posix.cc",
        "src/core/lib/iomgr/socket_utils_uv.cc",
        "src/core/lib/iomgr/socket_utils_windows.cc",
        "src/core/lib/iomgr/socket_windows.cc",
        "src/core/lib/iomgr/tcp_client.cc",
        "src/core/lib/iomgr/tcp_client_cfstream.cc",
        "src/core/lib/iomgr/tcp_client_custom.cc",
        "src/core/lib/iomgr/tcp_client_posix.cc",
        "src/core/lib/iomgr/tcp_client_windows.cc",
        "src/core/lib/iomgr/tcp_custom.cc",
        "src/core/lib/iomgr/tcp_posix.cc",
        "src/core/lib/iomgr/tcp_server.cc",
        "src/core/lib/iomgr/tcp_server_custom.cc",
        "src/core/lib/iomgr/tcp_server_posix.cc",
        "src/core/lib/iomgr/tcp_server_utils_posix_common.cc",
        "src/core/lib/iomgr/tcp_server_utils_posix_ifaddrs.cc",
        "src/core/lib/iomgr/tcp_server_utils_posix_noifaddrs.cc",
        "src/core/lib/iomgr/tcp_server_windows.cc",
        "src/core/lib/iomgr/tcp_uv.cc",
        "src/core/lib/iomgr/tcp_windows.cc",
        "src/core/lib/iomgr/time_averaged_stats.cc",
        "src/core/lib/iomgr/timer.cc",
        "src/core/lib/iomgr/timer_custom.cc",
        "src/core/lib/iomgr/timer_generic.cc",
        "src/core/lib/iomgr/timer_heap.cc",
        "src/core/lib/iomgr/timer_manager.cc",
        "src/core/lib/iomgr/timer_uv.cc",
        "src/core/lib/iomgr/udp_server.cc",
        "src/core/lib/iomgr/unix_sockets_posix.cc",
        "src/core/lib/iomgr/unix_sockets_posix_noop.cc",
        "src/core/lib/iomgr/wakeup_fd_eventfd.cc",
        "src/core/lib/iomgr/wakeup_fd_nospecial.cc",
        "src/core/lib/iomgr/wakeup_fd_pipe.cc",
        "src/core/lib/iomgr/wakeup_fd_posix.cc",
        "src/core/lib/iomgr/work_serializer.cc",
        "src/core/lib/json/json_reader.cc",
        "src/core/lib/json/json_util.cc",
        "src/core/lib/json/json_writer.cc",
        "src/core/lib/slice/b64.cc",
        "src/core/lib/slice/percent_encoding.cc",
        "src/core/lib/slice/slice.cc",
        "src/core/lib/slice/slice_buffer.cc",
        "src/core/lib/slice/slice_intern.cc",
        "src/core/lib/slice/slice_string_helpers.cc",
        "src/core/lib/surface/api_trace.cc",
        "src/core/lib/surface/byte_buffer.cc",
        "src/core/lib/surface/byte_buffer_reader.cc",
        "src/core/lib/surface/call.cc",
        "src/core/lib/surface/call_details.cc",
        "src/core/lib/surface/call_log_batch.cc",
        "src/core/lib/surface/channel.cc",
        "src/core/lib/surface/channel_init.cc",
        "src/core/lib/surface/channel_ping.cc",
        "src/core/lib/surface/channel_stack_type.cc",
        "src/core/lib/surface/completion_queue.cc",
        "src/core/lib/surface/completion_queue_factory.cc",
        "src/core/lib/surface/event_string.cc",
        "src/core/lib/surface/metadata_array.cc",
        "src/core/lib/surface/server.cc",
        "src/core/lib/surface/validate_metadata.cc",
        "src/core/lib/surface/version.cc",
        "src/core/lib/transport/authority_override.cc",
        "src/core/lib/transport/bdp_estimator.cc",
        "src/core/lib/transport/byte_stream.cc",
        "src/core/lib/transport/connectivity_state.cc",
        "src/core/lib/transport/error_utils.cc",
        "src/core/lib/transport/metadata.cc",
        "src/core/lib/transport/metadata_batch.cc",
        "src/core/lib/transport/pid_controller.cc",
        "src/core/lib/transport/static_metadata.cc",
        "src/core/lib/transport/status_conversion.cc",
        "src/core/lib/transport/status_metadata.cc",
        "src/core/lib/transport/timeout_encoding.cc",
        "src/core/lib/transport/transport.cc",
        "src/core/lib/transport/transport_op_string.cc",
        "src/core/lib/uri/uri_parser.cc",
    ],
    hdrs = [
        "src/core/lib/address_utils/parse_address.h",
        "src/core/lib/address_utils/sockaddr_utils.h",
        "src/core/lib/avl/avl.h",
        "src/core/lib/backoff/backoff.h",
        "src/core/lib/channel/channel_args.h",
        "src/core/lib/channel/channel_stack.h",
        "src/core/lib/channel/channel_stack_builder.h",
        "src/core/lib/channel/channel_trace.h",
        "src/core/lib/channel/channelz.h",
        "src/core/lib/channel/channelz_registry.h",
        "src/core/lib/channel/connected_channel.h",
        "src/core/lib/channel/context.h",
        "src/core/lib/channel/handshaker.h",
        "src/core/lib/channel/handshaker_factory.h",
        "src/core/lib/channel/handshaker_registry.h",
        "src/core/lib/channel/status_util.h",
        "src/core/lib/compression/algorithm_metadata.h",
        "src/core/lib/compression/compression_args.h",
        "src/core/lib/compression/compression_internal.h",
        "src/core/lib/compression/message_compress.h",
        "src/core/lib/compression/stream_compression.h",
        "src/core/lib/compression/stream_compression_gzip.h",
        "src/core/lib/compression/stream_compression_identity.h",
        "src/core/lib/debug/stats.h",
        "src/core/lib/debug/stats_data.h",
        "src/core/lib/event_engine/sockaddr.h",
        "src/core/lib/http/format_request.h",
        "src/core/lib/http/httpcli.h",
        "src/core/lib/http/parser.h",
        "src/core/lib/iomgr/block_annotate.h",
        "src/core/lib/iomgr/buffer_list.h",
        "src/core/lib/iomgr/call_combiner.h",
        "src/core/lib/iomgr/cfstream_handle.h",
        "src/core/lib/iomgr/closure.h",
        "src/core/lib/iomgr/combiner.h",
        "src/core/lib/iomgr/dynamic_annotations.h",
        "src/core/lib/iomgr/endpoint.h",
        "src/core/lib/iomgr/endpoint_cfstream.h",
        "src/core/lib/iomgr/endpoint_pair.h",
        "src/core/lib/iomgr/error.h",
        "src/core/lib/iomgr/error_cfstream.h",
        "src/core/lib/iomgr/error_internal.h",
        "src/core/lib/iomgr/ev_apple.h",
        "src/core/lib/iomgr/ev_epoll1_linux.h",
        "src/core/lib/iomgr/ev_epollex_linux.h",
        "src/core/lib/iomgr/ev_poll_posix.h",
        "src/core/lib/iomgr/ev_posix.h",
        "src/core/lib/iomgr/event_engine/closure.h",
        "src/core/lib/iomgr/event_engine/endpoint.h",
        "src/core/lib/iomgr/event_engine/resolved_address_internal.h",
        "src/core/lib/iomgr/exec_ctx.h",
        "src/core/lib/iomgr/executor.h",
        "src/core/lib/iomgr/executor/mpmcqueue.h",
        "src/core/lib/iomgr/executor/threadpool.h",
        "src/core/lib/iomgr/gethostname.h",
        "src/core/lib/iomgr/grpc_if_nametoindex.h",
        "src/core/lib/iomgr/internal_errqueue.h",
        "src/core/lib/iomgr/iocp_windows.h",
        "src/core/lib/iomgr/iomgr.h",
        "src/core/lib/iomgr/iomgr_custom.h",
        "src/core/lib/iomgr/iomgr_internal.h",
        "src/core/lib/iomgr/is_epollexclusive_available.h",
        "src/core/lib/iomgr/load_file.h",
        "src/core/lib/iomgr/lockfree_event.h",
        "src/core/lib/iomgr/nameser.h",
        "src/core/lib/iomgr/polling_entity.h",
        "src/core/lib/iomgr/pollset.h",
        "src/core/lib/iomgr/pollset_custom.h",
        "src/core/lib/iomgr/pollset_set.h",
        "src/core/lib/iomgr/pollset_set_custom.h",
        "src/core/lib/iomgr/pollset_set_windows.h",
        "src/core/lib/iomgr/pollset_uv.h",
        "src/core/lib/iomgr/pollset_windows.h",
        "src/core/lib/iomgr/port.h",
        "src/core/lib/iomgr/python_util.h",
        "src/core/lib/iomgr/resolve_address.h",
        "src/core/lib/iomgr/resolve_address_custom.h",
        "src/core/lib/iomgr/resource_quota.h",
        "src/core/lib/iomgr/sockaddr.h",
        "src/core/lib/iomgr/sockaddr_custom.h",
        "src/core/lib/iomgr/sockaddr_posix.h",
        "src/core/lib/iomgr/sockaddr_windows.h",
        "src/core/lib/iomgr/socket_factory_posix.h",
        "src/core/lib/iomgr/socket_mutator.h",
        "src/core/lib/iomgr/socket_utils.h",
        "src/core/lib/iomgr/socket_utils_posix.h",
        "src/core/lib/iomgr/socket_windows.h",
        "src/core/lib/iomgr/sys_epoll_wrapper.h",
        "src/core/lib/iomgr/tcp_client.h",
        "src/core/lib/iomgr/tcp_client_posix.h",
        "src/core/lib/iomgr/tcp_custom.h",
        "src/core/lib/iomgr/tcp_posix.h",
        "src/core/lib/iomgr/tcp_server.h",
        "src/core/lib/iomgr/tcp_server_utils_posix.h",
        "src/core/lib/iomgr/tcp_windows.h",
        "src/core/lib/iomgr/time_averaged_stats.h",
        "src/core/lib/iomgr/timer.h",
        "src/core/lib/iomgr/timer_custom.h",
        "src/core/lib/iomgr/timer_generic.h",
        "src/core/lib/iomgr/timer_heap.h",
        "src/core/lib/iomgr/timer_manager.h",
        "src/core/lib/iomgr/udp_server.h",
        "src/core/lib/iomgr/unix_sockets_posix.h",
        "src/core/lib/iomgr/wakeup_fd_pipe.h",
        "src/core/lib/iomgr/wakeup_fd_posix.h",
        "src/core/lib/iomgr/work_serializer.h",
        "src/core/lib/json/json.h",
        "src/core/lib/json/json_util.h",
        "src/core/lib/slice/b64.h",
        "src/core/lib/slice/percent_encoding.h",
        "src/core/lib/slice/slice_internal.h",
        "src/core/lib/slice/slice_string_helpers.h",
        "src/core/lib/slice/slice_utils.h",
        "src/core/lib/surface/api_trace.h",
        "src/core/lib/surface/call.h",
        "src/core/lib/surface/call_test_only.h",
        "src/core/lib/surface/channel.h",
        "src/core/lib/surface/channel_init.h",
        "src/core/lib/surface/channel_stack_type.h",
        "src/core/lib/surface/completion_queue.h",
        "src/core/lib/surface/completion_queue_factory.h",
        "src/core/lib/surface/event_string.h",
        "src/core/lib/surface/init.h",
        "src/core/lib/surface/lame_client.h",
        "src/core/lib/surface/server.h",
        "src/core/lib/surface/validate_metadata.h",
        "src/core/lib/transport/authority_override.h",
        "src/core/lib/transport/bdp_estimator.h",
        "src/core/lib/transport/byte_stream.h",
        "src/core/lib/transport/connectivity_state.h",
        "src/core/lib/transport/error_utils.h",
        "src/core/lib/transport/http2_errors.h",
        "src/core/lib/transport/metadata.h",
        "src/core/lib/transport/metadata_batch.h",
        "src/core/lib/transport/pid_controller.h",
        "src/core/lib/transport/static_metadata.h",
        "src/core/lib/transport/status_conversion.h",
        "src/core/lib/transport/status_metadata.h",
        "src/core/lib/transport/timeout_encoding.h",
        "src/core/lib/transport/transport.h",
        "src/core/lib/transport/transport_impl.h",
        "src/core/lib/uri/uri_parser.h",
    ],
    external_deps = [
        "madler_zlib",
        "absl/container:inlined_vector",
        "absl/functional:bind_front",
        "absl/status",
        "absl/status:statusor",
        "absl/strings",
        "absl/types:optional",
        "absl/container:flat_hash_map",
        "uv",
    ],
    language = "c++",
    public_hdrs = GRPC_PUBLIC_HDRS + GRPC_PUBLIC_EVENT_ENGINE_HDRS,
    deps = [
        "dual_ref_counted",
        "gpr_base",
        "grpc_codegen",
        "grpc_trace",
        "orphanable",
        "ref_counted",
        "ref_counted_ptr",
    ],
)

grpc_cc_library(
    name = "grpc_base",
    srcs = [
        "src/core/lib/surface/lame_client.cc",
    ],
    language = "c++",
    deps = [
        "atomic",
        "grpc_base_c",
    ],
)

grpc_cc_library(
    name = "grpc_common",
    language = "c++",
    deps = [
        "grpc_base",
        # standard plugins
        "census",
        "grpc_deadline_filter",
        "grpc_client_authority_filter",
        "grpc_lb_policy_pick_first",
        "grpc_lb_policy_priority",
        "grpc_lb_policy_round_robin",
        "grpc_lb_policy_weighted_target",
        "grpc_client_idle_filter",
        "grpc_max_age_filter",
        "grpc_message_size_filter",
        "grpc_resolver_dns_ares",
        "grpc_resolver_fake",
        "grpc_resolver_dns_native",
        "grpc_resolver_sockaddr",
        "grpc_transport_chttp2_client_insecure",
        "grpc_transport_chttp2_server_insecure",
        "grpc_transport_inproc",
        "grpc_fault_injection_filter",
        "grpc_workaround_cronet_compression_filter",
        "grpc_server_backward_compatibility",
    ],
)

grpc_cc_library(
    name = "grpc_client_channel",
    srcs = [
        "src/core/ext/filters/client_channel/backend_metric.cc",
        "src/core/ext/filters/client_channel/backup_poller.cc",
        "src/core/ext/filters/client_channel/channel_connectivity.cc",
        "src/core/ext/filters/client_channel/client_channel.cc",
        "src/core/ext/filters/client_channel/client_channel_channelz.cc",
        "src/core/ext/filters/client_channel/client_channel_factory.cc",
        "src/core/ext/filters/client_channel/client_channel_plugin.cc",
        "src/core/ext/filters/client_channel/config_selector.cc",
        "src/core/ext/filters/client_channel/dynamic_filters.cc",
        "src/core/ext/filters/client_channel/global_subchannel_pool.cc",
        "src/core/ext/filters/client_channel/health/health_check_client.cc",
        "src/core/ext/filters/client_channel/http_connect_handshaker.cc",
        "src/core/ext/filters/client_channel/http_proxy.cc",
        "src/core/ext/filters/client_channel/lb_policy.cc",
        "src/core/ext/filters/client_channel/lb_policy/child_policy_handler.cc",
        "src/core/ext/filters/client_channel/lb_policy_registry.cc",
        "src/core/ext/filters/client_channel/local_subchannel_pool.cc",
        "src/core/ext/filters/client_channel/proxy_mapper_registry.cc",
        "src/core/ext/filters/client_channel/resolver.cc",
        "src/core/ext/filters/client_channel/resolver_registry.cc",
        "src/core/ext/filters/client_channel/resolver_result_parsing.cc",
        "src/core/ext/filters/client_channel/retry_filter.cc",
        "src/core/ext/filters/client_channel/retry_service_config.cc",
        "src/core/ext/filters/client_channel/retry_throttle.cc",
        "src/core/ext/filters/client_channel/server_address.cc",
        "src/core/ext/filters/client_channel/service_config.cc",
        "src/core/ext/filters/client_channel/service_config_channel_arg_filter.cc",
        "src/core/ext/filters/client_channel/service_config_parser.cc",
        "src/core/ext/filters/client_channel/subchannel.cc",
        "src/core/ext/filters/client_channel/subchannel_pool_interface.cc",
    ],
    hdrs = [
        "src/core/ext/filters/client_channel/backend_metric.h",
        "src/core/ext/filters/client_channel/backup_poller.h",
        "src/core/ext/filters/client_channel/client_channel.h",
        "src/core/ext/filters/client_channel/client_channel_channelz.h",
        "src/core/ext/filters/client_channel/client_channel_factory.h",
        "src/core/ext/filters/client_channel/config_selector.h",
        "src/core/ext/filters/client_channel/connector.h",
        "src/core/ext/filters/client_channel/dynamic_filters.h",
        "src/core/ext/filters/client_channel/global_subchannel_pool.h",
        "src/core/ext/filters/client_channel/health/health_check_client.h",
        "src/core/ext/filters/client_channel/http_connect_handshaker.h",
        "src/core/ext/filters/client_channel/http_proxy.h",
        "src/core/ext/filters/client_channel/lb_policy.h",
        "src/core/ext/filters/client_channel/lb_policy/child_policy_handler.h",
        "src/core/ext/filters/client_channel/lb_policy_factory.h",
        "src/core/ext/filters/client_channel/lb_policy_registry.h",
        "src/core/ext/filters/client_channel/local_subchannel_pool.h",
        "src/core/ext/filters/client_channel/proxy_mapper.h",
        "src/core/ext/filters/client_channel/proxy_mapper_registry.h",
        "src/core/ext/filters/client_channel/resolver.h",
        "src/core/ext/filters/client_channel/resolver_factory.h",
        "src/core/ext/filters/client_channel/resolver_registry.h",
        "src/core/ext/filters/client_channel/resolver_result_parsing.h",
        "src/core/ext/filters/client_channel/retry_filter.h",
        "src/core/ext/filters/client_channel/retry_service_config.h",
        "src/core/ext/filters/client_channel/retry_throttle.h",
        "src/core/ext/filters/client_channel/server_address.h",
        "src/core/ext/filters/client_channel/service_config.h",
        "src/core/ext/filters/client_channel/service_config_call_data.h",
        "src/core/ext/filters/client_channel/service_config_parser.h",
        "src/core/ext/filters/client_channel/subchannel.h",
        "src/core/ext/filters/client_channel/subchannel_interface.h",
        "src/core/ext/filters/client_channel/subchannel_pool_interface.h",
    ],
    external_deps = [
        "absl/container:inlined_vector",
    ],
    language = "c++",
    deps = [
        "gpr_base",
        "grpc_base",
        "grpc_client_authority_filter",
        "grpc_deadline_filter",
        "grpc_health_upb",
        "orphanable",
        "ref_counted",
        "ref_counted_ptr",
        "udpa_orca_upb",
    ],
)

grpc_cc_library(
    name = "grpc_client_idle_filter",
    srcs = [
        "src/core/ext/filters/client_idle/client_idle_filter.cc",
    ],
    language = "c++",
    deps = [
        "grpc_base",
    ],
)

grpc_cc_library(
    name = "grpc_max_age_filter",
    srcs = [
        "src/core/ext/filters/max_age/max_age_filter.cc",
    ],
    hdrs = [
        "src/core/ext/filters/max_age/max_age_filter.h",
    ],
    language = "c++",
    deps = [
        "grpc_base",
    ],
)

grpc_cc_library(
    name = "grpc_deadline_filter",
    srcs = [
        "src/core/ext/filters/deadline/deadline_filter.cc",
    ],
    hdrs = [
        "src/core/ext/filters/deadline/deadline_filter.h",
    ],
    language = "c++",
    deps = [
        "grpc_base",
    ],
)

grpc_cc_library(
    name = "grpc_client_authority_filter",
    srcs = [
        "src/core/ext/filters/http/client_authority_filter.cc",
    ],
    hdrs = [
        "src/core/ext/filters/http/client_authority_filter.h",
    ],
    language = "c++",
    deps = [
        "grpc_base",
    ],
)

grpc_cc_library(
    name = "grpc_message_size_filter",
    srcs = [
        "src/core/ext/filters/message_size/message_size_filter.cc",
    ],
    hdrs = [
        "src/core/ext/filters/message_size/message_size_filter.h",
    ],
    language = "c++",
    deps = [
        "grpc_base",
        "grpc_client_channel",
    ],
)

grpc_cc_library(
    name = "grpc_fault_injection_filter",
    srcs = [
        "src/core/ext/filters/fault_injection/fault_injection_filter.cc",
        "src/core/ext/filters/fault_injection/service_config_parser.cc",
    ],
    hdrs = [
        "src/core/ext/filters/fault_injection/fault_injection_filter.h",
        "src/core/ext/filters/fault_injection/service_config_parser.h",
    ],
    language = "c++",
    deps = [
        "grpc_base",
        "grpc_client_channel",
    ],
)

grpc_cc_library(
    name = "grpc_http_filters",
    srcs = [
        "src/core/ext/filters/http/client/http_client_filter.cc",
        "src/core/ext/filters/http/http_filters_plugin.cc",
        "src/core/ext/filters/http/message_compress/message_compress_filter.cc",
        "src/core/ext/filters/http/message_compress/message_decompress_filter.cc",
        "src/core/ext/filters/http/server/http_server_filter.cc",
    ],
    hdrs = [
        "src/core/ext/filters/http/client/http_client_filter.h",
        "src/core/ext/filters/http/message_compress/message_compress_filter.h",
        "src/core/ext/filters/http/message_compress/message_decompress_filter.h",
        "src/core/ext/filters/http/server/http_server_filter.h",
    ],
    language = "c++",
    deps = [
        "grpc_base",
        "grpc_message_size_filter",
    ],
)

grpc_cc_library(
    name = "grpc_workaround_cronet_compression_filter",
    srcs = [
        "src/core/ext/filters/workarounds/workaround_cronet_compression_filter.cc",
    ],
    hdrs = [
        "src/core/ext/filters/workarounds/workaround_cronet_compression_filter.h",
    ],
    language = "c++",
    deps = [
        "grpc_base",
        "grpc_server_backward_compatibility",
    ],
)

grpc_cc_library(
    name = "grpc_codegen",
    language = "c++",
    public_hdrs = [
        "include/grpc/impl/codegen/byte_buffer.h",
        "include/grpc/impl/codegen/byte_buffer_reader.h",
        "include/grpc/impl/codegen/compression_types.h",
        "include/grpc/impl/codegen/connectivity_state.h",
        "include/grpc/impl/codegen/grpc_types.h",
        "include/grpc/impl/codegen/propagation_bits.h",
        "include/grpc/impl/codegen/status.h",
        "include/grpc/impl/codegen/slice.h",
    ],
    deps = [
        "gpr_codegen",
    ],
)

grpc_cc_library(
    name = "grpc_grpclb_balancer_addresses",
    srcs = [
        "src/core/ext/filters/client_channel/lb_policy/grpclb/grpclb_balancer_addresses.cc",
    ],
    hdrs = [
        "src/core/ext/filters/client_channel/lb_policy/grpclb/grpclb_balancer_addresses.h",
    ],
    language = "c++",
    deps = [
        "grpc_base",
        "grpc_client_channel",
    ],
)

grpc_cc_library(
    name = "grpc_lb_policy_grpclb",
    srcs = [
        "src/core/ext/filters/client_channel/lb_policy/grpclb/client_load_reporting_filter.cc",
        "src/core/ext/filters/client_channel/lb_policy/grpclb/grpclb.cc",
        "src/core/ext/filters/client_channel/lb_policy/grpclb/grpclb_channel.cc",
        "src/core/ext/filters/client_channel/lb_policy/grpclb/grpclb_client_stats.cc",
        "src/core/ext/filters/client_channel/lb_policy/grpclb/load_balancer_api.cc",
    ],
    hdrs = [
        "src/core/ext/filters/client_channel/lb_policy/grpclb/client_load_reporting_filter.h",
        "src/core/ext/filters/client_channel/lb_policy/grpclb/grpclb.h",
        "src/core/ext/filters/client_channel/lb_policy/grpclb/grpclb_channel.h",
        "src/core/ext/filters/client_channel/lb_policy/grpclb/grpclb_client_stats.h",
        "src/core/ext/filters/client_channel/lb_policy/grpclb/load_balancer_api.h",
    ],
    language = "c++",
    deps = [
        "grpc_base",
        "grpc_client_channel",
        "grpc_grpclb_balancer_addresses",
        "grpc_lb_upb",
        "grpc_resolver_fake",
        "grpc_transport_chttp2_client_insecure",
    ],
)

grpc_cc_library(
    name = "grpc_lb_policy_grpclb_secure",
    srcs = [
        "src/core/ext/filters/client_channel/lb_policy/grpclb/client_load_reporting_filter.cc",
        "src/core/ext/filters/client_channel/lb_policy/grpclb/grpclb.cc",
        "src/core/ext/filters/client_channel/lb_policy/grpclb/grpclb_channel_secure.cc",
        "src/core/ext/filters/client_channel/lb_policy/grpclb/grpclb_client_stats.cc",
        "src/core/ext/filters/client_channel/lb_policy/grpclb/load_balancer_api.cc",
    ],
    hdrs = [
        "src/core/ext/filters/client_channel/lb_policy/grpclb/client_load_reporting_filter.h",
        "src/core/ext/filters/client_channel/lb_policy/grpclb/grpclb.h",
        "src/core/ext/filters/client_channel/lb_policy/grpclb/grpclb_channel.h",
        "src/core/ext/filters/client_channel/lb_policy/grpclb/grpclb_client_stats.h",
        "src/core/ext/filters/client_channel/lb_policy/grpclb/load_balancer_api.h",
    ],
    language = "c++",
    deps = [
        "grpc_base",
        "grpc_client_channel",
        "grpc_grpclb_balancer_addresses",
        "grpc_lb_upb",
        "grpc_resolver_fake",
        "grpc_secure",
        "grpc_transport_chttp2_client_secure",
    ],
)

grpc_cc_library(
    name = "grpc_xds_client",
    srcs = [
        "src/core/ext/xds/certificate_provider_registry.cc",
        "src/core/ext/xds/certificate_provider_store.cc",
        "src/core/ext/xds/file_watcher_certificate_provider_factory.cc",
        "src/core/ext/xds/xds_api.cc",
        "src/core/ext/xds/xds_bootstrap.cc",
        "src/core/ext/xds/xds_certificate_provider.cc",
        "src/core/ext/xds/xds_client.cc",
        "src/core/ext/xds/xds_client_stats.cc",
        "src/core/ext/xds/xds_http_fault_filter.cc",
        "src/core/ext/xds/xds_http_filters.cc",
        "src/core/lib/security/credentials/xds/xds_credentials.cc",
    ],
    hdrs = [
        "src/core/ext/xds/certificate_provider_factory.h",
        "src/core/ext/xds/certificate_provider_registry.h",
        "src/core/ext/xds/certificate_provider_store.h",
        "src/core/ext/xds/file_watcher_certificate_provider_factory.h",
        "src/core/ext/xds/xds_api.h",
        "src/core/ext/xds/xds_bootstrap.h",
        "src/core/ext/xds/xds_certificate_provider.h",
        "src/core/ext/xds/xds_channel_args.h",
        "src/core/ext/xds/xds_client.h",
        "src/core/ext/xds/xds_client_stats.h",
        "src/core/ext/xds/xds_http_fault_filter.h",
        "src/core/ext/xds/xds_http_filters.h",
        "src/core/lib/security/credentials/xds/xds_credentials.h",
    ],
    external_deps = [
        "absl/functional:bind_front",
        "upb_lib",
        "upb_textformat_lib",
        "upb_json_lib",
        "re2",
    ],
    language = "c++",
    deps = [
        "envoy_ads_upb",
        "envoy_ads_upbdefs",
        "grpc_base",
        "grpc_client_channel",
        "grpc_fault_injection_filter",
        "grpc_matchers",
        "grpc_secure",
        "grpc_transport_chttp2_client_secure",
        "udpa_type_upb",
        "udpa_type_upbdefs",
    ],
)

grpc_cc_library(
    name = "grpc_xds_server_config_fetcher",
    srcs = [
        "src/core/ext/xds/xds_server_config_fetcher.cc",
    ],
    language = "c++",
    deps = [
        "grpc_xds_client",
    ],
)

grpc_cc_library(
    name = "grpc_google_mesh_ca_certificate_provider_factory",
    srcs = [
        "src/core/ext/xds/google_mesh_ca_certificate_provider_factory.cc",
    ],
    hdrs = [
        "src/core/ext/xds/google_mesh_ca_certificate_provider_factory.h",
    ],
    language = "c++",
    deps = [
        "grpc_base",
        "grpc_xds_client",
    ],
)

grpc_cc_library(
    name = "grpc_lb_policy_cds",
    srcs = [
        "src/core/ext/filters/client_channel/lb_policy/xds/cds.cc",
    ],
    language = "c++",
    deps = [
        "grpc_base",
        "grpc_client_channel",
        "grpc_xds_client",
    ],
)

grpc_cc_library(
    name = "grpc_lb_xds_channel_args",
    hdrs = [
        "src/core/ext/filters/client_channel/lb_policy/xds/xds_channel_args.h",
    ],
    language = "c++",
)

grpc_cc_library(
    name = "grpc_lb_xds_common",
    hdrs = [
        "src/core/ext/filters/client_channel/lb_policy/xds/xds.h",
    ],
    language = "c++",
    deps = [
        "grpc_base",
        "grpc_client_channel",
        "grpc_xds_client",
    ],
)

grpc_cc_library(
    name = "grpc_lb_policy_xds_cluster_resolver",
    srcs = [
        "src/core/ext/filters/client_channel/lb_policy/xds/xds_cluster_resolver.cc",
    ],
    external_deps = [
        "absl/strings",
    ],
    language = "c++",
    deps = [
        "grpc_base",
        "grpc_client_channel",
        "grpc_lb_address_filtering",
        "grpc_lb_xds_channel_args",
        "grpc_lb_xds_common",
        "grpc_resolver_fake",
        "grpc_xds_client",
    ],
)

grpc_cc_library(
    name = "grpc_lb_policy_xds_cluster_impl",
    srcs = [
        "src/core/ext/filters/client_channel/lb_policy/xds/xds_cluster_impl.cc",
    ],
    external_deps = [
        "absl/strings",
    ],
    language = "c++",
    deps = [
        "grpc_base",
        "grpc_client_channel",
        "grpc_lb_xds_channel_args",
        "grpc_lb_xds_common",
        "grpc_xds_client",
    ],
)

grpc_cc_library(
    name = "grpc_lb_policy_xds_cluster_manager",
    srcs = [
        "src/core/ext/filters/client_channel/lb_policy/xds/xds_cluster_manager.cc",
    ],
    external_deps = [
        "absl/strings",
    ],
    language = "c++",
    deps = [
        "grpc_base",
        "grpc_client_channel",
        "grpc_resolver_xds_header",
    ],
)

grpc_cc_library(
    name = "grpc_lb_address_filtering",
    srcs = [
        "src/core/ext/filters/client_channel/lb_policy/address_filtering.cc",
    ],
    hdrs = [
        "src/core/ext/filters/client_channel/lb_policy/address_filtering.h",
    ],
    external_deps = [
        "absl/strings",
    ],
    language = "c++",
    deps = [
        "grpc_base",
        "grpc_client_channel",
    ],
)

grpc_cc_library(
    name = "grpc_lb_subchannel_list",
    hdrs = [
        "src/core/ext/filters/client_channel/lb_policy/subchannel_list.h",
    ],
    language = "c++",
    deps = [
        "grpc_base",
        "grpc_client_channel",
    ],
)

grpc_cc_library(
    name = "grpc_lb_policy_pick_first",
    srcs = [
        "src/core/ext/filters/client_channel/lb_policy/pick_first/pick_first.cc",
    ],
    language = "c++",
    deps = [
        "grpc_base",
        "grpc_client_channel",
        "grpc_lb_subchannel_list",
    ],
)

grpc_cc_library(
    name = "grpc_lb_policy_ring_hash",
    srcs = [
        "src/core/ext/filters/client_channel/lb_policy/ring_hash/ring_hash.cc",
    ],
    hdrs = [
        "src/core/ext/filters/client_channel/lb_policy/ring_hash/ring_hash.h",
    ],
    language = "c++",
    deps = [
        "grpc_base",
        "grpc_client_channel",
        "grpc_lb_subchannel_list",
    ],
)

grpc_cc_library(
    name = "grpc_lb_policy_round_robin",
    srcs = [
        "src/core/ext/filters/client_channel/lb_policy/round_robin/round_robin.cc",
    ],
    language = "c++",
    deps = [
        "grpc_base",
        "grpc_client_channel",
        "grpc_lb_subchannel_list",
    ],
)

grpc_cc_library(
    name = "grpc_lb_policy_priority",
    srcs = [
        "src/core/ext/filters/client_channel/lb_policy/priority/priority.cc",
    ],
    external_deps = [
        "absl/strings",
    ],
    language = "c++",
    deps = [
        "grpc_base",
        "grpc_client_channel",
        "grpc_lb_address_filtering",
    ],
)

grpc_cc_library(
    name = "grpc_lb_policy_weighted_target",
    srcs = [
        "src/core/ext/filters/client_channel/lb_policy/weighted_target/weighted_target.cc",
    ],
    language = "c++",
    deps = [
        "grpc_base",
        "grpc_client_channel",
        "grpc_lb_address_filtering",
    ],
)

grpc_cc_library(
    name = "lb_server_load_reporting_filter",
    srcs = [
        "src/core/ext/filters/load_reporting/server_load_reporting_filter.cc",
    ],
    hdrs = [
        "src/core/ext/filters/load_reporting/registered_opencensus_objects.h",
        "src/core/ext/filters/load_reporting/server_load_reporting_filter.h",
        "src/cpp/server/load_reporter/constants.h",
    ],
    external_deps = [
        "opencensus-stats",
    ],
    language = "c++",
    deps = [
        "grpc++_base",
        "grpc_secure",
    ],
    alwayslink = 1,
)

grpc_cc_library(
    name = "lb_load_data_store",
    srcs = [
        "src/cpp/server/load_reporter/load_data_store.cc",
    ],
    hdrs = [
        "src/cpp/server/load_reporter/constants.h",
        "src/cpp/server/load_reporter/load_data_store.h",
    ],
    language = "c++",
    deps = [
        "grpc++",
    ],
)

grpc_cc_library(
    name = "lb_server_load_reporting_service_server_builder_plugin",
    srcs = [
        "src/cpp/server/load_reporter/load_reporting_service_server_builder_plugin.cc",
    ],
    hdrs = [
        "src/cpp/server/load_reporter/load_reporting_service_server_builder_plugin.h",
    ],
    language = "c++",
    deps = [
        "lb_load_reporter_service",
    ],
)

grpc_cc_library(
    name = "grpcpp_server_load_reporting",
    srcs = [
        "src/cpp/server/load_reporter/load_reporting_service_server_builder_option.cc",
        "src/cpp/server/load_reporter/util.cc",
    ],
    language = "c++",
    public_hdrs = [
        "include/grpcpp/ext/server_load_reporting.h",
    ],
    deps = [
        "lb_server_load_reporting_filter",
        "lb_server_load_reporting_service_server_builder_plugin",
    ],
)

grpc_cc_library(
    name = "lb_load_reporter_service",
    srcs = [
        "src/cpp/server/load_reporter/load_reporter_async_service_impl.cc",
    ],
    hdrs = [
        "src/cpp/server/load_reporter/load_reporter_async_service_impl.h",
    ],
    language = "c++",
    deps = [
        "lb_load_reporter",
    ],
)

grpc_cc_library(
    name = "lb_get_cpu_stats",
    srcs = [
        "src/cpp/server/load_reporter/get_cpu_stats_linux.cc",
        "src/cpp/server/load_reporter/get_cpu_stats_macos.cc",
        "src/cpp/server/load_reporter/get_cpu_stats_unsupported.cc",
        "src/cpp/server/load_reporter/get_cpu_stats_windows.cc",
    ],
    hdrs = [
        "src/cpp/server/load_reporter/get_cpu_stats.h",
    ],
    language = "c++",
    deps = [
        "grpc++",
    ],
)

grpc_cc_library(
    name = "lb_load_reporter",
    srcs = [
        "src/cpp/server/load_reporter/load_reporter.cc",
    ],
    hdrs = [
        "src/cpp/server/load_reporter/constants.h",
        "src/cpp/server/load_reporter/load_reporter.h",
    ],
    external_deps = [
        "opencensus-stats",
    ],
    language = "c++",
    deps = [
        "lb_get_cpu_stats",
        "lb_load_data_store",
        "//src/proto/grpc/lb/v1:load_reporter_proto",
    ],
)

grpc_cc_library(
    name = "grpc_resolver_dns_selection",
    srcs = [
        "src/core/ext/filters/client_channel/resolver/dns/dns_resolver_selection.cc",
    ],
    hdrs = [
        "src/core/ext/filters/client_channel/resolver/dns/dns_resolver_selection.h",
    ],
    language = "c++",
    deps = [
        "grpc_base",
    ],
)

grpc_cc_library(
    name = "grpc_resolver_dns_native",
    srcs = [
        "src/core/ext/filters/client_channel/resolver/dns/native/dns_resolver.cc",
    ],
    language = "c++",
    deps = [
        "grpc_base",
        "grpc_client_channel",
        "grpc_resolver_dns_selection",
    ],
)

grpc_cc_library(
    name = "grpc_resolver_dns_ares",
    srcs = [
        "src/core/ext/filters/client_channel/resolver/dns/c_ares/dns_resolver_ares.cc",
        "src/core/ext/filters/client_channel/resolver/dns/c_ares/grpc_ares_ev_driver_event_engine.cc",
        "src/core/ext/filters/client_channel/resolver/dns/c_ares/grpc_ares_ev_driver_libuv.cc",
        "src/core/ext/filters/client_channel/resolver/dns/c_ares/grpc_ares_ev_driver_posix.cc",
        "src/core/ext/filters/client_channel/resolver/dns/c_ares/grpc_ares_ev_driver_windows.cc",
        "src/core/ext/filters/client_channel/resolver/dns/c_ares/grpc_ares_wrapper.cc",
        "src/core/ext/filters/client_channel/resolver/dns/c_ares/grpc_ares_wrapper_event_engine.cc",
        "src/core/ext/filters/client_channel/resolver/dns/c_ares/grpc_ares_wrapper_libuv.cc",
        "src/core/ext/filters/client_channel/resolver/dns/c_ares/grpc_ares_wrapper_posix.cc",
        "src/core/ext/filters/client_channel/resolver/dns/c_ares/grpc_ares_wrapper_windows.cc",
    ],
    hdrs = [
        "src/core/ext/filters/client_channel/resolver/dns/c_ares/grpc_ares_ev_driver.h",
        "src/core/ext/filters/client_channel/resolver/dns/c_ares/grpc_ares_wrapper.h",
    ],
    external_deps = [
        "cares",
        "address_sorting",
    ],
    language = "c++",
    deps = [
        "grpc_base",
        "grpc_client_channel",
        "grpc_grpclb_balancer_addresses",
        "grpc_resolver_dns_selection",
    ],
)

grpc_cc_library(
    name = "grpc_resolver_sockaddr",
    srcs = [
        "src/core/ext/filters/client_channel/resolver/sockaddr/sockaddr_resolver.cc",
    ],
    language = "c++",
    deps = [
        "grpc_base",
        "grpc_client_channel",
    ],
)

grpc_cc_library(
    name = "grpc_resolver_fake",
    srcs = ["src/core/ext/filters/client_channel/resolver/fake/fake_resolver.cc"],
    hdrs = ["src/core/ext/filters/client_channel/resolver/fake/fake_resolver.h"],
    language = "c++",
    visibility = ["//test:__subpackages__"],
    deps = [
        "grpc_base",
        "grpc_client_channel",
    ],
)

grpc_cc_library(
    name = "grpc_resolver_xds_header",
    hdrs = [
        "src/core/ext/filters/client_channel/resolver/xds/xds_resolver.h",
    ],
    language = "c++",
)

grpc_cc_library(
    name = "grpc_resolver_xds",
    srcs = [
        "src/core/ext/filters/client_channel/resolver/xds/xds_resolver.cc",
    ],
    external_deps = [
        "xxhash",
    ],
    language = "c++",
    deps = [
        "grpc_base",
        "grpc_client_channel",
        "grpc_lb_policy_ring_hash",
        "grpc_xds_client",
    ],
)

grpc_cc_library(
    name = "grpc_resolver_c2p",
    srcs = [
        "src/core/ext/filters/client_channel/resolver/google_c2p/google_c2p_resolver.cc",
    ],
    language = "c++",
    deps = [
        "grpc_base",
        "grpc_client_channel",
        "grpc_xds_client",
    ],
)

grpc_cc_library(
    name = "grpc_secure",
    srcs = [
        "src/core/lib/http/httpcli_security_connector.cc",
        "src/core/lib/security/context/security_context.cc",
        "src/core/lib/security/credentials/alts/alts_credentials.cc",
        "src/core/lib/security/credentials/composite/composite_credentials.cc",
        "src/core/lib/security/credentials/credentials.cc",
        "src/core/lib/security/credentials/credentials_metadata.cc",
        "src/core/lib/security/credentials/external/aws_external_account_credentials.cc",
        "src/core/lib/security/credentials/external/aws_request_signer.cc",
        "src/core/lib/security/credentials/external/external_account_credentials.cc",
        "src/core/lib/security/credentials/external/file_external_account_credentials.cc",
        "src/core/lib/security/credentials/external/url_external_account_credentials.cc",
        "src/core/lib/security/credentials/fake/fake_credentials.cc",
        "src/core/lib/security/credentials/google_default/credentials_generic.cc",
        "src/core/lib/security/credentials/google_default/google_default_credentials.cc",
        "src/core/lib/security/credentials/iam/iam_credentials.cc",
        "src/core/lib/security/credentials/insecure/insecure_credentials.cc",
        "src/core/lib/security/credentials/jwt/json_token.cc",
        "src/core/lib/security/credentials/jwt/jwt_credentials.cc",
        "src/core/lib/security/credentials/jwt/jwt_verifier.cc",
        "src/core/lib/security/credentials/local/local_credentials.cc",
        "src/core/lib/security/credentials/oauth2/oauth2_credentials.cc",
        "src/core/lib/security/credentials/plugin/plugin_credentials.cc",
        "src/core/lib/security/credentials/ssl/ssl_credentials.cc",
        "src/core/lib/security/credentials/tls/grpc_tls_certificate_distributor.cc",
        "src/core/lib/security/credentials/tls/grpc_tls_certificate_provider.cc",
        "src/core/lib/security/credentials/tls/grpc_tls_credentials_options.cc",
        "src/core/lib/security/credentials/tls/tls_credentials.cc",
        "src/core/lib/security/credentials/tls/tls_utils.cc",
        "src/core/lib/security/security_connector/alts/alts_security_connector.cc",
        "src/core/lib/security/security_connector/fake/fake_security_connector.cc",
        "src/core/lib/security/security_connector/insecure/insecure_security_connector.cc",
        "src/core/lib/security/security_connector/load_system_roots_fallback.cc",
        "src/core/lib/security/security_connector/load_system_roots_linux.cc",
        "src/core/lib/security/security_connector/local/local_security_connector.cc",
        "src/core/lib/security/security_connector/security_connector.cc",
        "src/core/lib/security/security_connector/ssl/ssl_security_connector.cc",
        "src/core/lib/security/security_connector/ssl_utils.cc",
        "src/core/lib/security/security_connector/ssl_utils_config.cc",
        "src/core/lib/security/security_connector/tls/tls_security_connector.cc",
        "src/core/lib/security/transport/client_auth_filter.cc",
        "src/core/lib/security/transport/secure_endpoint.cc",
        "src/core/lib/security/transport/security_handshaker.cc",
        "src/core/lib/security/transport/server_auth_filter.cc",
        "src/core/lib/security/transport/tsi_error.cc",
        "src/core/lib/security/util/json_util.cc",
        "src/core/lib/surface/init_secure.cc",
    ],
    hdrs = [
        "src/core/ext/filters/client_channel/lb_policy/grpclb/grpclb.h",
        "src/core/ext/xds/xds_channel_args.h",
        "src/core/lib/security/context/security_context.h",
        "src/core/lib/security/credentials/alts/alts_credentials.h",
        "src/core/lib/security/credentials/composite/composite_credentials.h",
        "src/core/lib/security/credentials/credentials.h",
        "src/core/lib/security/credentials/external/aws_external_account_credentials.h",
        "src/core/lib/security/credentials/external/aws_request_signer.h",
        "src/core/lib/security/credentials/external/external_account_credentials.h",
        "src/core/lib/security/credentials/external/file_external_account_credentials.h",
        "src/core/lib/security/credentials/external/url_external_account_credentials.h",
        "src/core/lib/security/credentials/fake/fake_credentials.h",
        "src/core/lib/security/credentials/google_default/google_default_credentials.h",
        "src/core/lib/security/credentials/iam/iam_credentials.h",
        "src/core/lib/security/credentials/jwt/json_token.h",
        "src/core/lib/security/credentials/jwt/jwt_credentials.h",
        "src/core/lib/security/credentials/jwt/jwt_verifier.h",
        "src/core/lib/security/credentials/local/local_credentials.h",
        "src/core/lib/security/credentials/oauth2/oauth2_credentials.h",
        "src/core/lib/security/credentials/plugin/plugin_credentials.h",
        "src/core/lib/security/credentials/ssl/ssl_credentials.h",
        "src/core/lib/security/credentials/tls/grpc_tls_certificate_distributor.h",
        "src/core/lib/security/credentials/tls/grpc_tls_certificate_provider.h",
        "src/core/lib/security/credentials/tls/grpc_tls_credentials_options.h",
        "src/core/lib/security/credentials/tls/tls_credentials.h",
        "src/core/lib/security/credentials/tls/tls_utils.h",
        "src/core/lib/security/security_connector/alts/alts_security_connector.h",
        "src/core/lib/security/security_connector/fake/fake_security_connector.h",
        "src/core/lib/security/security_connector/insecure/insecure_security_connector.h",
        "src/core/lib/security/security_connector/load_system_roots.h",
        "src/core/lib/security/security_connector/load_system_roots_linux.h",
        "src/core/lib/security/security_connector/local/local_security_connector.h",
        "src/core/lib/security/security_connector/security_connector.h",
        "src/core/lib/security/security_connector/ssl/ssl_security_connector.h",
        "src/core/lib/security/security_connector/ssl_utils.h",
        "src/core/lib/security/security_connector/ssl_utils_config.h",
        "src/core/lib/security/security_connector/tls/tls_security_connector.h",
        "src/core/lib/security/transport/auth_filters.h",
        "src/core/lib/security/transport/secure_endpoint.h",
        "src/core/lib/security/transport/security_handshaker.h",
        "src/core/lib/security/transport/tsi_error.h",
        "src/core/lib/security/util/json_util.h",
    ],
    language = "c++",
    public_hdrs = GRPC_SECURE_PUBLIC_HDRS,
    deps = [
        "alts_util",
        "grpc_base",
        "grpc_lb_xds_channel_args",
        "grpc_transport_chttp2_alpn",
        "tsi",
    ],
)

grpc_cc_library(
    name = "grpc_mock_cel",
    hdrs = [
        "src/core/lib/security/authorization/mock_cel/activation.h",
        "src/core/lib/security/authorization/mock_cel/cel_expr_builder_factory.h",
        "src/core/lib/security/authorization/mock_cel/cel_expression.h",
        "src/core/lib/security/authorization/mock_cel/cel_value.h",
        "src/core/lib/security/authorization/mock_cel/evaluator_core.h",
        "src/core/lib/security/authorization/mock_cel/flat_expr_builder.h",
    ],
    language = "c++",
    deps = [
        "google_api_upb",
        "grpc_base",
    ],
)

# This target depends on RE2 and should not be linked into grpc by default for binary-size reasons.
grpc_cc_library(
    name = "grpc_matchers",
    srcs = [
        "src/core/lib/matchers/matchers.cc",
    ],
    hdrs = [
        "src/core/lib/matchers/matchers.h",
    ],
    external_deps = [
        "re2",
    ],
    language = "c++",
    deps = [
        "grpc_base",
    ],
)

# This target pulls in a dependency on RE2 and should not be linked into grpc by default for binary-size reasons.
grpc_cc_library(
    name = "grpc_rbac_engine",
    srcs = [
        "src/core/lib/security/authorization/evaluate_args.cc",
        "src/core/lib/security/authorization/grpc_authorization_engine.cc",
        "src/core/lib/security/authorization/matchers.cc",
        "src/core/lib/security/authorization/rbac_policy.cc",
    ],
    hdrs = [
        "src/core/lib/security/authorization/authorization_engine.h",
        "src/core/lib/security/authorization/evaluate_args.h",
        "src/core/lib/security/authorization/grpc_authorization_engine.h",
        "src/core/lib/security/authorization/matchers.h",
        "src/core/lib/security/authorization/rbac_policy.h",
    ],
    language = "c++",
    deps = [
        "grpc_base",
        "grpc_matchers",
        "grpc_secure",
    ],
)

# This target pulls in a dependency on RE2 and should not be linked into grpc by default for binary-size reasons.
grpc_cc_library(
    name = "grpc_authorization_provider",
    srcs = [
        "src/core/lib/security/authorization/rbac_translator.cc",
    ],
    hdrs = [
        "src/core/lib/security/authorization/rbac_translator.h",
    ],
    language = "c++",
    deps = [
        "grpc_matchers",
        "grpc_rbac_engine",
    ],
)

# This target pulls in a dependency on RE2 and should not be linked into grpc by default for binary-size reasons.
grpc_cc_library(
    name = "grpc_cel_engine",
    srcs = [
        "src/core/lib/security/authorization/cel_authorization_engine.cc",
    ],
    hdrs = [
        "src/core/lib/security/authorization/cel_authorization_engine.h",
    ],
    external_deps = [
        "absl/container:flat_hash_set",
    ],
    language = "c++",
    deps = [
        "envoy_ads_upb",
        "google_api_upb",
        "grpc_base",
        "grpc_mock_cel",
        "grpc_rbac_engine",
    ],
)

grpc_cc_library(
    name = "grpc_transport_chttp2",
    srcs = [
        "src/core/ext/transport/chttp2/transport/bin_decoder.cc",
        "src/core/ext/transport/chttp2/transport/bin_encoder.cc",
        "src/core/ext/transport/chttp2/transport/chttp2_plugin.cc",
        "src/core/ext/transport/chttp2/transport/chttp2_transport.cc",
        "src/core/ext/transport/chttp2/transport/context_list.cc",
        "src/core/ext/transport/chttp2/transport/flow_control.cc",
        "src/core/ext/transport/chttp2/transport/frame_data.cc",
        "src/core/ext/transport/chttp2/transport/frame_goaway.cc",
        "src/core/ext/transport/chttp2/transport/frame_ping.cc",
        "src/core/ext/transport/chttp2/transport/frame_rst_stream.cc",
        "src/core/ext/transport/chttp2/transport/frame_settings.cc",
        "src/core/ext/transport/chttp2/transport/frame_window_update.cc",
        "src/core/ext/transport/chttp2/transport/hpack_encoder.cc",
        "src/core/ext/transport/chttp2/transport/hpack_parser.cc",
        "src/core/ext/transport/chttp2/transport/hpack_table.cc",
        "src/core/ext/transport/chttp2/transport/http2_settings.cc",
        "src/core/ext/transport/chttp2/transport/huffsyms.cc",
        "src/core/ext/transport/chttp2/transport/incoming_metadata.cc",
        "src/core/ext/transport/chttp2/transport/parsing.cc",
        "src/core/ext/transport/chttp2/transport/stream_lists.cc",
        "src/core/ext/transport/chttp2/transport/stream_map.cc",
        "src/core/ext/transport/chttp2/transport/varint.cc",
        "src/core/ext/transport/chttp2/transport/writing.cc",
    ],
    hdrs = [
        "src/core/ext/transport/chttp2/transport/bin_decoder.h",
        "src/core/ext/transport/chttp2/transport/bin_encoder.h",
        "src/core/ext/transport/chttp2/transport/chttp2_transport.h",
        "src/core/ext/transport/chttp2/transport/context_list.h",
        "src/core/ext/transport/chttp2/transport/flow_control.h",
        "src/core/ext/transport/chttp2/transport/frame.h",
        "src/core/ext/transport/chttp2/transport/frame_data.h",
        "src/core/ext/transport/chttp2/transport/frame_goaway.h",
        "src/core/ext/transport/chttp2/transport/frame_ping.h",
        "src/core/ext/transport/chttp2/transport/frame_rst_stream.h",
        "src/core/ext/transport/chttp2/transport/frame_settings.h",
        "src/core/ext/transport/chttp2/transport/frame_window_update.h",
        "src/core/ext/transport/chttp2/transport/hpack_encoder.h",
        "src/core/ext/transport/chttp2/transport/hpack_parser.h",
        "src/core/ext/transport/chttp2/transport/hpack_table.h",
        "src/core/ext/transport/chttp2/transport/http2_settings.h",
        "src/core/ext/transport/chttp2/transport/huffsyms.h",
        "src/core/ext/transport/chttp2/transport/incoming_metadata.h",
        "src/core/ext/transport/chttp2/transport/internal.h",
        "src/core/ext/transport/chttp2/transport/stream_map.h",
        "src/core/ext/transport/chttp2/transport/varint.h",
    ],
    language = "c++",
    deps = [
        "gpr_base",
        "grpc_base",
        "grpc_http_filters",
        "grpc_transport_chttp2_alpn",
    ],
)

grpc_cc_library(
    name = "grpc_transport_chttp2_alpn",
    srcs = [
        "src/core/ext/transport/chttp2/alpn/alpn.cc",
    ],
    hdrs = [
        "src/core/ext/transport/chttp2/alpn/alpn.h",
    ],
    language = "c++",
    deps = [
        "gpr",
    ],
)

grpc_cc_library(
    name = "grpc_transport_chttp2_client_connector",
    srcs = [
        "src/core/ext/transport/chttp2/client/authority.cc",
        "src/core/ext/transport/chttp2/client/chttp2_connector.cc",
    ],
    hdrs = [
        "src/core/ext/transport/chttp2/client/authority.h",
        "src/core/ext/transport/chttp2/client/chttp2_connector.h",
    ],
    language = "c++",
    deps = [
        "grpc_base",
        "grpc_client_channel",
        "grpc_transport_chttp2",
    ],
)

grpc_cc_library(
    name = "grpc_transport_chttp2_client_insecure",
    srcs = [
        "src/core/ext/transport/chttp2/client/insecure/channel_create.cc",
        "src/core/ext/transport/chttp2/client/insecure/channel_create_posix.cc",
    ],
    language = "c++",
    deps = [
        "grpc_base",
        "grpc_client_channel",
        "grpc_transport_chttp2",
        "grpc_transport_chttp2_client_connector",
    ],
)

grpc_cc_library(
    name = "grpc_transport_chttp2_client_secure",
    srcs = [
        "src/core/ext/transport/chttp2/client/secure/secure_channel_create.cc",
    ],
    language = "c++",
    deps = [
        "grpc_base",
        "grpc_client_channel",
        "grpc_secure",
        "grpc_transport_chttp2",
        "grpc_transport_chttp2_client_connector",
    ],
)

grpc_cc_library(
    name = "grpc_transport_chttp2_server",
    srcs = [
        "src/core/ext/transport/chttp2/server/chttp2_server.cc",
    ],
    hdrs = [
        "src/core/ext/transport/chttp2/server/chttp2_server.h",
    ],
    language = "c++",
    deps = [
        "grpc_base",
        "grpc_transport_chttp2",
    ],
)

grpc_cc_library(
    name = "grpc_transport_chttp2_server_insecure",
    srcs = [
        "src/core/ext/transport/chttp2/server/insecure/server_chttp2.cc",
        "src/core/ext/transport/chttp2/server/insecure/server_chttp2_posix.cc",
    ],
    language = "c++",
    deps = [
        "grpc_base",
        "grpc_transport_chttp2",
        "grpc_transport_chttp2_server",
    ],
)

grpc_cc_library(
    name = "grpc_transport_chttp2_server_secure",
    srcs = [
        "src/core/ext/transport/chttp2/server/secure/server_secure_chttp2.cc",
    ],
    language = "c++",
    deps = [
        "grpc_base",
        "grpc_secure",
        "grpc_transport_chttp2",
        "grpc_transport_chttp2_server",
    ],
)

grpc_cc_library(
    name = "grpc_transport_inproc",
    srcs = [
        "src/core/ext/transport/inproc/inproc_plugin.cc",
        "src/core/ext/transport/inproc/inproc_transport.cc",
    ],
    hdrs = [
        "src/core/ext/transport/inproc/inproc_transport.h",
    ],
    language = "c++",
    deps = [
        "grpc_base",
    ],
)

grpc_cc_library(
    name = "tsi_interface",
    srcs = [
        "src/core/tsi/transport_security.cc",
    ],
    hdrs = [
        "src/core/tsi/transport_security.h",
        "src/core/tsi/transport_security_interface.h",
    ],
    language = "c++",
    deps = [
        "gpr",
        "grpc_trace",
    ],
)

grpc_cc_library(
    name = "alts_frame_protector",
    srcs = [
        "src/core/tsi/alts/crypt/aes_gcm.cc",
        "src/core/tsi/alts/crypt/gsec.cc",
        "src/core/tsi/alts/frame_protector/alts_counter.cc",
        "src/core/tsi/alts/frame_protector/alts_crypter.cc",
        "src/core/tsi/alts/frame_protector/alts_frame_protector.cc",
        "src/core/tsi/alts/frame_protector/alts_record_protocol_crypter_common.cc",
        "src/core/tsi/alts/frame_protector/alts_seal_privacy_integrity_crypter.cc",
        "src/core/tsi/alts/frame_protector/alts_unseal_privacy_integrity_crypter.cc",
        "src/core/tsi/alts/frame_protector/frame_handler.cc",
        "src/core/tsi/alts/zero_copy_frame_protector/alts_grpc_integrity_only_record_protocol.cc",
        "src/core/tsi/alts/zero_copy_frame_protector/alts_grpc_privacy_integrity_record_protocol.cc",
        "src/core/tsi/alts/zero_copy_frame_protector/alts_grpc_record_protocol_common.cc",
        "src/core/tsi/alts/zero_copy_frame_protector/alts_iovec_record_protocol.cc",
        "src/core/tsi/alts/zero_copy_frame_protector/alts_zero_copy_grpc_protector.cc",
    ],
    hdrs = [
        "src/core/tsi/alts/crypt/gsec.h",
        "src/core/tsi/alts/frame_protector/alts_counter.h",
        "src/core/tsi/alts/frame_protector/alts_crypter.h",
        "src/core/tsi/alts/frame_protector/alts_frame_protector.h",
        "src/core/tsi/alts/frame_protector/alts_record_protocol_crypter_common.h",
        "src/core/tsi/alts/frame_protector/frame_handler.h",
        "src/core/tsi/alts/zero_copy_frame_protector/alts_grpc_integrity_only_record_protocol.h",
        "src/core/tsi/alts/zero_copy_frame_protector/alts_grpc_privacy_integrity_record_protocol.h",
        "src/core/tsi/alts/zero_copy_frame_protector/alts_grpc_record_protocol.h",
        "src/core/tsi/alts/zero_copy_frame_protector/alts_grpc_record_protocol_common.h",
        "src/core/tsi/alts/zero_copy_frame_protector/alts_iovec_record_protocol.h",
        "src/core/tsi/alts/zero_copy_frame_protector/alts_zero_copy_grpc_protector.h",
        "src/core/tsi/transport_security_grpc.h",
    ],
    external_deps = [
        "libssl",
    ],
    language = "c++",
    deps = [
        "gpr",
        "grpc_base",
        "tsi_interface",
    ],
)

grpc_cc_library(
    name = "alts_util",
    srcs = [
        "src/core/lib/security/credentials/alts/check_gcp_environment.cc",
        "src/core/lib/security/credentials/alts/check_gcp_environment_linux.cc",
        "src/core/lib/security/credentials/alts/check_gcp_environment_no_op.cc",
        "src/core/lib/security/credentials/alts/check_gcp_environment_windows.cc",
        "src/core/lib/security/credentials/alts/grpc_alts_credentials_client_options.cc",
        "src/core/lib/security/credentials/alts/grpc_alts_credentials_options.cc",
        "src/core/lib/security/credentials/alts/grpc_alts_credentials_server_options.cc",
        "src/core/tsi/alts/handshaker/transport_security_common_api.cc",
    ],
    hdrs = [
        "src/core/lib/security/credentials/alts/check_gcp_environment.h",
        "src/core/lib/security/credentials/alts/grpc_alts_credentials_options.h",
        "src/core/tsi/alts/handshaker/transport_security_common_api.h",
    ],
    language = "c++",
    public_hdrs = GRPC_SECURE_PUBLIC_HDRS,
    deps = [
        "alts_upb",
        "gpr",
        "grpc_base",
    ],
)

grpc_cc_library(
    name = "tsi",
    srcs = [
        "src/core/tsi/alts/handshaker/alts_handshaker_client.cc",
        "src/core/tsi/alts/handshaker/alts_shared_resource.cc",
        "src/core/tsi/alts/handshaker/alts_tsi_handshaker.cc",
        "src/core/tsi/alts/handshaker/alts_tsi_utils.cc",
        "src/core/tsi/fake_transport_security.cc",
        "src/core/tsi/local_transport_security.cc",
        "src/core/tsi/ssl/session_cache/ssl_session_boringssl.cc",
        "src/core/tsi/ssl/session_cache/ssl_session_cache.cc",
        "src/core/tsi/ssl/session_cache/ssl_session_openssl.cc",
        "src/core/tsi/ssl_transport_security.cc",
        "src/core/tsi/transport_security_grpc.cc",
    ],
    hdrs = [
        "src/core/tsi/alts/handshaker/alts_handshaker_client.h",
        "src/core/tsi/alts/handshaker/alts_shared_resource.h",
        "src/core/tsi/alts/handshaker/alts_tsi_handshaker.h",
        "src/core/tsi/alts/handshaker/alts_tsi_handshaker_private.h",
        "src/core/tsi/alts/handshaker/alts_tsi_utils.h",
        "src/core/tsi/fake_transport_security.h",
        "src/core/tsi/local_transport_security.h",
        "src/core/tsi/ssl/session_cache/ssl_session.h",
        "src/core/tsi/ssl/session_cache/ssl_session_cache.h",
        "src/core/tsi/ssl_transport_security.h",
        "src/core/tsi/ssl_types.h",
        "src/core/tsi/transport_security_grpc.h",
    ],
    external_deps = [
        "libssl",
    ],
    language = "c++",
    deps = [
        "alts_frame_protector",
        "alts_util",
        "gpr",
        "grpc_base",
        "grpc_transport_chttp2_client_insecure",
        "tsi_interface",
    ],
)

grpc_cc_library(
    name = "grpc++_base",
    srcs = GRPCXX_SRCS,
    hdrs = GRPCXX_HDRS,
    external_deps = [
        "absl/synchronization",
        "protobuf_headers",
    ],
    language = "c++",
    public_hdrs = GRPCXX_PUBLIC_HDRS,
    deps = [
        "grpc",
        "grpc++_codegen_base",
        "grpc++_codegen_base_src",
        "grpc_health_upb",
    ],
)

grpc_cc_library(
    name = "grpc++_base_unsecure",
    srcs = GRPCXX_SRCS,
    hdrs = GRPCXX_HDRS,
    external_deps = [
        "absl/synchronization",
        "protobuf_headers",
    ],
    language = "c++",
    public_hdrs = GRPCXX_PUBLIC_HDRS,
    deps = [
        "grpc++_codegen_base",
        "grpc++_codegen_base_src",
        "grpc_health_upb",
        "grpc_unsecure",
    ],
)

grpc_cc_library(
    name = "grpc++_codegen_base",
    language = "c++",
    public_hdrs = [
        "include/grpc++/impl/codegen/async_stream.h",
        "include/grpc++/impl/codegen/async_unary_call.h",
        "include/grpc++/impl/codegen/byte_buffer.h",
        "include/grpc++/impl/codegen/call_hook.h",
        "include/grpc++/impl/codegen/call.h",
        "include/grpc++/impl/codegen/channel_interface.h",
        "include/grpc++/impl/codegen/client_context.h",
        "include/grpc++/impl/codegen/client_unary_call.h",
        "include/grpc++/impl/codegen/completion_queue_tag.h",
        "include/grpc++/impl/codegen/completion_queue.h",
        "include/grpc++/impl/codegen/config.h",
        "include/grpc++/impl/codegen/core_codegen_interface.h",
        "include/grpc++/impl/codegen/create_auth_context.h",
        "include/grpc++/impl/codegen/grpc_library.h",
        "include/grpc++/impl/codegen/metadata_map.h",
        "include/grpc++/impl/codegen/method_handler_impl.h",
        "include/grpc++/impl/codegen/rpc_method.h",
        "include/grpc++/impl/codegen/rpc_service_method.h",
        "include/grpc++/impl/codegen/security/auth_context.h",
        "include/grpc++/impl/codegen/serialization_traits.h",
        "include/grpc++/impl/codegen/server_context.h",
        "include/grpc++/impl/codegen/server_interface.h",
        "include/grpc++/impl/codegen/service_type.h",
        "include/grpc++/impl/codegen/slice.h",
        "include/grpc++/impl/codegen/status_code_enum.h",
        "include/grpc++/impl/codegen/status.h",
        "include/grpc++/impl/codegen/string_ref.h",
        "include/grpc++/impl/codegen/stub_options.h",
        "include/grpc++/impl/codegen/sync_stream.h",
        "include/grpc++/impl/codegen/time.h",
        "include/grpcpp/impl/codegen/async_generic_service.h",
        "include/grpcpp/impl/codegen/async_stream.h",
        "include/grpcpp/impl/codegen/async_unary_call.h",
        "include/grpcpp/impl/codegen/byte_buffer.h",
        "include/grpcpp/impl/codegen/call_hook.h",
        "include/grpcpp/impl/codegen/call_op_set_interface.h",
        "include/grpcpp/impl/codegen/call_op_set.h",
        "include/grpcpp/impl/codegen/call.h",
        "include/grpcpp/impl/codegen/callback_common.h",
        "include/grpcpp/impl/codegen/channel_interface.h",
        "include/grpcpp/impl/codegen/client_callback.h",
        "include/grpcpp/impl/codegen/client_context.h",
        "include/grpcpp/impl/codegen/client_interceptor.h",
        "include/grpcpp/impl/codegen/client_unary_call.h",
        "include/grpcpp/impl/codegen/completion_queue_tag.h",
        "include/grpcpp/impl/codegen/completion_queue.h",
        "include/grpcpp/impl/codegen/config.h",
        "include/grpcpp/impl/codegen/core_codegen_interface.h",
        "include/grpcpp/impl/codegen/create_auth_context.h",
        "include/grpcpp/impl/codegen/delegating_channel.h",
        "include/grpcpp/impl/codegen/grpc_library.h",
        "include/grpcpp/impl/codegen/intercepted_channel.h",
        "include/grpcpp/impl/codegen/interceptor_common.h",
        "include/grpcpp/impl/codegen/interceptor.h",
        "include/grpcpp/impl/codegen/message_allocator.h",
        "include/grpcpp/impl/codegen/metadata_map.h",
        "include/grpcpp/impl/codegen/method_handler_impl.h",
        "include/grpcpp/impl/codegen/method_handler.h",
        "include/grpcpp/impl/codegen/rpc_method.h",
        "include/grpcpp/impl/codegen/rpc_service_method.h",
        "include/grpcpp/impl/codegen/security/auth_context.h",
        "include/grpcpp/impl/codegen/serialization_traits.h",
        "include/grpcpp/impl/codegen/server_callback_handlers.h",
        "include/grpcpp/impl/codegen/server_callback.h",
        "include/grpcpp/impl/codegen/server_context.h",
        "include/grpcpp/impl/codegen/server_interceptor.h",
        "include/grpcpp/impl/codegen/server_interface.h",
        "include/grpcpp/impl/codegen/service_type.h",
        "include/grpcpp/impl/codegen/slice.h",
        "include/grpcpp/impl/codegen/status_code_enum.h",
        "include/grpcpp/impl/codegen/status.h",
        "include/grpcpp/impl/codegen/string_ref.h",
        "include/grpcpp/impl/codegen/stub_options.h",
        "include/grpcpp/impl/codegen/sync_stream.h",
        "include/grpcpp/impl/codegen/time.h",
    ],
    deps = [
        "grpc++_internal_hdrs_only",
        "grpc_codegen",
    ],
)

grpc_cc_library(
    name = "grpc++_codegen_base_src",
    srcs = [
        "src/cpp/codegen/codegen_init.cc",
    ],
    language = "c++",
    deps = [
        "grpc++_codegen_base",
    ],
)

grpc_cc_library(
    name = "grpc++_codegen_proto",
    external_deps = [
        "protobuf_headers",
    ],
    language = "c++",
    public_hdrs = [
        "include/grpc++/impl/codegen/proto_utils.h",
        "include/grpcpp/impl/codegen/proto_buffer_reader.h",
        "include/grpcpp/impl/codegen/proto_buffer_writer.h",
        "include/grpcpp/impl/codegen/proto_utils.h",
    ],
    deps = [
        "grpc++_codegen_base",
        "grpc++_config_proto",
    ],
)

grpc_cc_library(
    name = "grpc++_config_proto",
    external_deps = [
        "protobuf_headers",
    ],
    language = "c++",
    public_hdrs = [
        "include/grpc++/impl/codegen/config_protobuf.h",
        "include/grpcpp/impl/codegen/config_protobuf.h",
    ],
)

grpc_cc_library(
    name = "grpc++_reflection",
    srcs = [
        "src/cpp/ext/proto_server_reflection.cc",
        "src/cpp/ext/proto_server_reflection_plugin.cc",
    ],
    hdrs = [
        "src/cpp/ext/proto_server_reflection.h",
    ],
    language = "c++",
    public_hdrs = [
        "include/grpc++/ext/proto_server_reflection_plugin.h",
        "include/grpcpp/ext/proto_server_reflection_plugin.h",
    ],
    deps = [
        ":grpc++",
        "//src/proto/grpc/reflection/v1alpha:reflection_proto",
    ],
    alwayslink = 1,
)

grpc_cc_library(
    name = "grpcpp_channelz",
    srcs = [
        "src/cpp/server/channelz/channelz_service.cc",
        "src/cpp/server/channelz/channelz_service_plugin.cc",
    ],
    hdrs = [
        "src/cpp/server/channelz/channelz_service.h",
    ],
    language = "c++",
    public_hdrs = [
        "include/grpcpp/ext/channelz_service_plugin.h",
    ],
    deps = [
        ":grpc++",
        "//src/proto/grpc/channelz:channelz_proto",
    ],
    alwayslink = 1,
)

grpc_cc_library(
    name = "grpcpp_csds",
    srcs = [
        "src/cpp/server/csds/csds.cc",
    ],
    hdrs = [
        "src/cpp/server/csds/csds.h",
    ],
    language = "c++",
    deps = [
        ":grpc++_internals",
        "//src/proto/grpc/testing/xds/v3:csds_proto",
    ],
    alwayslink = 1,
)

grpc_cc_library(
    name = "grpcpp_admin",
    srcs = [
        "src/cpp/server/admin/admin_services.cc",
    ],
    hdrs = [],
    defines = select({
        "grpc_no_xds": ["GRPC_NO_XDS"],
        "//conditions:default": [],
    }),
    external_deps = [
        "absl/memory",
    ],
    language = "c++",
    public_hdrs = [
        "include/grpcpp/ext/admin_services.h",
    ],
    select_deps = {
        "grpc_no_xds": [],
        "//conditions:default": ["//:grpcpp_csds"],
    },
    deps = [
        ":grpc++",
        ":grpcpp_channelz",
    ],
    alwayslink = 1,
)

grpc_cc_library(
    name = "grpc++_test",
    srcs = [
        "src/cpp/client/channel_test_peer.cc",
    ],
    external_deps = [
        "gtest",
    ],
    public_hdrs = [
        "include/grpc++/test/mock_stream.h",
        "include/grpc++/test/server_context_test_spouse.h",
        "include/grpcpp/test/channel_test_peer.h",
        "include/grpcpp/test/default_reactor_test_peer.h",
        "include/grpcpp/test/mock_stream.h",
        "include/grpcpp/test/server_context_test_spouse.h",
    ],
    deps = [
        ":grpc++",
    ],
)

grpc_cc_library(
    name = "grpc_server_backward_compatibility",
    srcs = [
        "src/core/ext/filters/workarounds/workaround_utils.cc",
    ],
    hdrs = [
        "src/core/ext/filters/workarounds/workaround_utils.h",
    ],
    language = "c++",
    deps = [
        "grpc_base",
    ],
)

grpc_cc_library(
    name = "grpc++_core_stats",
    srcs = [
        "src/cpp/util/core_stats.cc",
    ],
    hdrs = [
        "src/cpp/util/core_stats.h",
    ],
    language = "c++",
    deps = [
        ":grpc++",
        "//src/proto/grpc/core:stats_proto",
    ],
)

grpc_cc_library(
    name = "grpc_opencensus_plugin",
    srcs = [
        "src/cpp/ext/filters/census/channel_filter.cc",
        "src/cpp/ext/filters/census/client_filter.cc",
        "src/cpp/ext/filters/census/context.cc",
        "src/cpp/ext/filters/census/grpc_plugin.cc",
        "src/cpp/ext/filters/census/measures.cc",
        "src/cpp/ext/filters/census/rpc_encoding.cc",
        "src/cpp/ext/filters/census/server_filter.cc",
        "src/cpp/ext/filters/census/views.cc",
    ],
    hdrs = [
        "include/grpcpp/opencensus.h",
        "src/cpp/ext/filters/census/channel_filter.h",
        "src/cpp/ext/filters/census/client_filter.h",
        "src/cpp/ext/filters/census/context.h",
        "src/cpp/ext/filters/census/grpc_plugin.h",
        "src/cpp/ext/filters/census/measures.h",
        "src/cpp/ext/filters/census/rpc_encoding.h",
        "src/cpp/ext/filters/census/server_filter.h",
    ],
    external_deps = [
        "absl-base",
        "absl-time",
        "opencensus-trace",
        "opencensus-trace-context_util",
        "opencensus-trace-propagation",
        "opencensus-stats",
        "opencensus-context",
    ],
    language = "c++",
    deps = [
        ":census",
        ":grpc++",
    ],
)

# Once upb code-gen issue is resolved, use the targets commented below to replace the ones using
# upb-generated files.

# grpc_upb_proto_library(
#     name = "upb_load_report",
#     deps = ["@envoy_api//envoy/api/v2/endpoint:load_report_export"],
# )
#
# grpc_upb_proto_library(
#     name = "upb_lrs",
#     deps = ["@envoy_api//envoy/service/load_stats/v2:lrs_export"],
# )
#
# grpc_upb_proto_library(
#     name = "upb_cds",
#     deps = ["@envoy_api//envoy/api/v2:cds_export"],
# )

# grpc_cc_library(
#    name = "envoy_lrs_upb",
#    external_deps = [
#        "upb_lib",
#    ],
#    language = "c++",
#    tags = ["no_windows"],
#    deps = [
#        ":upb_load_report",
#        ":upb_lrs",
#    ],
# )

# grpc_cc_library(
#    name = "envoy_ads_upb",
#    external_deps = [
#        "upb_lib",
#    ],
#    language = "c++",
#    tags = ["no_windows"],
#    deps = [
#        ":upb_cds",
#    ],
# )

grpc_cc_library(
    name = "envoy_ads_upb",
    srcs = [
        "src/core/ext/upb-generated/envoy/admin/v3/config_dump.upb.c",
        "src/core/ext/upb-generated/envoy/config/accesslog/v3/accesslog.upb.c",
        "src/core/ext/upb-generated/envoy/config/bootstrap/v3/bootstrap.upb.c",
        "src/core/ext/upb-generated/envoy/config/cluster/v3/circuit_breaker.upb.c",
        "src/core/ext/upb-generated/envoy/config/cluster/v3/cluster.upb.c",
        "src/core/ext/upb-generated/envoy/config/cluster/v3/filter.upb.c",
        "src/core/ext/upb-generated/envoy/config/cluster/v3/outlier_detection.upb.c",
        "src/core/ext/upb-generated/envoy/config/endpoint/v3/endpoint.upb.c",
        "src/core/ext/upb-generated/envoy/config/endpoint/v3/endpoint_components.upb.c",
        "src/core/ext/upb-generated/envoy/config/endpoint/v3/load_report.upb.c",
        "src/core/ext/upb-generated/envoy/config/listener/v3/api_listener.upb.c",
        "src/core/ext/upb-generated/envoy/config/listener/v3/listener.upb.c",
        "src/core/ext/upb-generated/envoy/config/listener/v3/listener_components.upb.c",
        "src/core/ext/upb-generated/envoy/config/listener/v3/udp_listener_config.upb.c",
        "src/core/ext/upb-generated/envoy/config/metrics/v3/stats.upb.c",
        "src/core/ext/upb-generated/envoy/config/overload/v3/overload.upb.c",
        "src/core/ext/upb-generated/envoy/config/rbac/v3/rbac.upb.c",
        "src/core/ext/upb-generated/envoy/config/route/v3/route.upb.c",
        "src/core/ext/upb-generated/envoy/config/route/v3/route_components.upb.c",
        "src/core/ext/upb-generated/envoy/config/route/v3/scoped_route.upb.c",
        "src/core/ext/upb-generated/envoy/config/trace/v3/http_tracer.upb.c",
        "src/core/ext/upb-generated/envoy/extensions/clusters/aggregate/v3/cluster.upb.c",
        "src/core/ext/upb-generated/envoy/extensions/filters/common/fault/v3/fault.upb.c",
        "src/core/ext/upb-generated/envoy/extensions/filters/http/fault/v3/fault.upb.c",
        "src/core/ext/upb-generated/envoy/extensions/filters/http/router/v3/router.upb.c",
        "src/core/ext/upb-generated/envoy/extensions/filters/network/http_connection_manager/v3/http_connection_manager.upb.c",
        "src/core/ext/upb-generated/envoy/extensions/transport_sockets/tls/v3/cert.upb.c",
        "src/core/ext/upb-generated/envoy/extensions/transport_sockets/tls/v3/common.upb.c",
        "src/core/ext/upb-generated/envoy/extensions/transport_sockets/tls/v3/secret.upb.c",
        "src/core/ext/upb-generated/envoy/extensions/transport_sockets/tls/v3/tls.upb.c",
        "src/core/ext/upb-generated/envoy/service/cluster/v3/cds.upb.c",
        "src/core/ext/upb-generated/envoy/service/discovery/v3/ads.upb.c",
        "src/core/ext/upb-generated/envoy/service/discovery/v3/discovery.upb.c",
        "src/core/ext/upb-generated/envoy/service/endpoint/v3/eds.upb.c",
        "src/core/ext/upb-generated/envoy/service/listener/v3/lds.upb.c",
        "src/core/ext/upb-generated/envoy/service/load_stats/v3/lrs.upb.c",
        "src/core/ext/upb-generated/envoy/service/route/v3/rds.upb.c",
        "src/core/ext/upb-generated/envoy/service/route/v3/srds.upb.c",
        "src/core/ext/upb-generated/envoy/service/status/v3/csds.upb.c",
    ],
    hdrs = [
        "src/core/ext/upb-generated/envoy/admin/v3/config_dump.upb.h",
        "src/core/ext/upb-generated/envoy/config/accesslog/v3/accesslog.upb.h",
        "src/core/ext/upb-generated/envoy/config/bootstrap/v3/bootstrap.upb.h",
        "src/core/ext/upb-generated/envoy/config/cluster/v3/circuit_breaker.upb.h",
        "src/core/ext/upb-generated/envoy/config/cluster/v3/cluster.upb.h",
        "src/core/ext/upb-generated/envoy/config/cluster/v3/filter.upb.h",
        "src/core/ext/upb-generated/envoy/config/cluster/v3/outlier_detection.upb.h",
        "src/core/ext/upb-generated/envoy/config/endpoint/v3/endpoint.upb.h",
        "src/core/ext/upb-generated/envoy/config/endpoint/v3/endpoint_components.upb.h",
        "src/core/ext/upb-generated/envoy/config/endpoint/v3/load_report.upb.h",
        "src/core/ext/upb-generated/envoy/config/listener/v3/api_listener.upb.h",
        "src/core/ext/upb-generated/envoy/config/listener/v3/listener.upb.h",
        "src/core/ext/upb-generated/envoy/config/listener/v3/listener_components.upb.h",
        "src/core/ext/upb-generated/envoy/config/listener/v3/udp_listener_config.upb.h",
        "src/core/ext/upb-generated/envoy/config/metrics/v3/stats.upb.h",
        "src/core/ext/upb-generated/envoy/config/overload/v3/overload.upb.h",
        "src/core/ext/upb-generated/envoy/config/rbac/v3/rbac.upb.h",
        "src/core/ext/upb-generated/envoy/config/route/v3/route.upb.h",
        "src/core/ext/upb-generated/envoy/config/route/v3/route_components.upb.h",
        "src/core/ext/upb-generated/envoy/config/route/v3/scoped_route.upb.h",
        "src/core/ext/upb-generated/envoy/config/trace/v3/http_tracer.upb.h",
        "src/core/ext/upb-generated/envoy/extensions/clusters/aggregate/v3/cluster.upb.h",
        "src/core/ext/upb-generated/envoy/extensions/filters/common/fault/v3/fault.upb.h",
        "src/core/ext/upb-generated/envoy/extensions/filters/http/fault/v3/fault.upb.h",
        "src/core/ext/upb-generated/envoy/extensions/filters/http/router/v3/router.upb.h",
        "src/core/ext/upb-generated/envoy/extensions/filters/network/http_connection_manager/v3/http_connection_manager.upb.h",
        "src/core/ext/upb-generated/envoy/extensions/transport_sockets/tls/v3/cert.upb.h",
        "src/core/ext/upb-generated/envoy/extensions/transport_sockets/tls/v3/common.upb.h",
        "src/core/ext/upb-generated/envoy/extensions/transport_sockets/tls/v3/secret.upb.h",
        "src/core/ext/upb-generated/envoy/extensions/transport_sockets/tls/v3/tls.upb.h",
        "src/core/ext/upb-generated/envoy/service/cluster/v3/cds.upb.h",
        "src/core/ext/upb-generated/envoy/service/discovery/v3/ads.upb.h",
        "src/core/ext/upb-generated/envoy/service/discovery/v3/discovery.upb.h",
        "src/core/ext/upb-generated/envoy/service/endpoint/v3/eds.upb.h",
        "src/core/ext/upb-generated/envoy/service/listener/v3/lds.upb.h",
        "src/core/ext/upb-generated/envoy/service/load_stats/v3/lrs.upb.h",
        "src/core/ext/upb-generated/envoy/service/route/v3/rds.upb.h",
        "src/core/ext/upb-generated/envoy/service/route/v3/srds.upb.h",
        "src/core/ext/upb-generated/envoy/service/status/v3/csds.upb.h",
    ],
    external_deps = [
        "upb_lib",
        "upb_lib_descriptor",
    ],
    language = "c++",
    deps = [
        ":envoy_annotations_upb",
        ":envoy_core_upb",
        ":envoy_type_upb",
        ":google_api_upb",
        ":proto_gen_validate_upb",
        ":udpa_annotations_upb",
        ":xds_core_upb",
    ],
)

grpc_cc_library(
    name = "envoy_ads_upbdefs",
    srcs = [
        "src/core/ext/upbdefs-generated/envoy/admin/v3/config_dump.upbdefs.c",
        "src/core/ext/upbdefs-generated/envoy/config/accesslog/v3/accesslog.upbdefs.c",
        "src/core/ext/upbdefs-generated/envoy/config/bootstrap/v3/bootstrap.upbdefs.c",
        "src/core/ext/upbdefs-generated/envoy/config/cluster/v3/circuit_breaker.upbdefs.c",
        "src/core/ext/upbdefs-generated/envoy/config/cluster/v3/cluster.upbdefs.c",
        "src/core/ext/upbdefs-generated/envoy/config/cluster/v3/filter.upbdefs.c",
        "src/core/ext/upbdefs-generated/envoy/config/cluster/v3/outlier_detection.upbdefs.c",
        "src/core/ext/upbdefs-generated/envoy/config/endpoint/v3/endpoint.upbdefs.c",
        "src/core/ext/upbdefs-generated/envoy/config/endpoint/v3/endpoint_components.upbdefs.c",
        "src/core/ext/upbdefs-generated/envoy/config/endpoint/v3/load_report.upbdefs.c",
        "src/core/ext/upbdefs-generated/envoy/config/listener/v3/api_listener.upbdefs.c",
        "src/core/ext/upbdefs-generated/envoy/config/listener/v3/listener.upbdefs.c",
        "src/core/ext/upbdefs-generated/envoy/config/listener/v3/listener_components.upbdefs.c",
        "src/core/ext/upbdefs-generated/envoy/config/listener/v3/udp_listener_config.upbdefs.c",
        "src/core/ext/upbdefs-generated/envoy/config/metrics/v3/stats.upbdefs.c",
        "src/core/ext/upbdefs-generated/envoy/config/overload/v3/overload.upbdefs.c",
        "src/core/ext/upbdefs-generated/envoy/config/route/v3/route.upbdefs.c",
        "src/core/ext/upbdefs-generated/envoy/config/route/v3/route_components.upbdefs.c",
        "src/core/ext/upbdefs-generated/envoy/config/route/v3/scoped_route.upbdefs.c",
        "src/core/ext/upbdefs-generated/envoy/config/trace/v3/http_tracer.upbdefs.c",
        "src/core/ext/upbdefs-generated/envoy/extensions/clusters/aggregate/v3/cluster.upbdefs.c",
        "src/core/ext/upbdefs-generated/envoy/extensions/filters/common/fault/v3/fault.upbdefs.c",
        "src/core/ext/upbdefs-generated/envoy/extensions/filters/http/fault/v3/fault.upbdefs.c",
        "src/core/ext/upbdefs-generated/envoy/extensions/filters/http/router/v3/router.upbdefs.c",
        "src/core/ext/upbdefs-generated/envoy/extensions/filters/network/http_connection_manager/v3/http_connection_manager.upbdefs.c",
        "src/core/ext/upbdefs-generated/envoy/extensions/transport_sockets/tls/v3/cert.upbdefs.c",
        "src/core/ext/upbdefs-generated/envoy/extensions/transport_sockets/tls/v3/common.upbdefs.c",
        "src/core/ext/upbdefs-generated/envoy/extensions/transport_sockets/tls/v3/secret.upbdefs.c",
        "src/core/ext/upbdefs-generated/envoy/extensions/transport_sockets/tls/v3/tls.upbdefs.c",
        "src/core/ext/upbdefs-generated/envoy/service/cluster/v3/cds.upbdefs.c",
        "src/core/ext/upbdefs-generated/envoy/service/discovery/v3/ads.upbdefs.c",
        "src/core/ext/upbdefs-generated/envoy/service/discovery/v3/discovery.upbdefs.c",
        "src/core/ext/upbdefs-generated/envoy/service/endpoint/v3/eds.upbdefs.c",
        "src/core/ext/upbdefs-generated/envoy/service/listener/v3/lds.upbdefs.c",
        "src/core/ext/upbdefs-generated/envoy/service/load_stats/v3/lrs.upbdefs.c",
        "src/core/ext/upbdefs-generated/envoy/service/route/v3/rds.upbdefs.c",
        "src/core/ext/upbdefs-generated/envoy/service/route/v3/srds.upbdefs.c",
        "src/core/ext/upbdefs-generated/envoy/service/status/v3/csds.upbdefs.c",
    ],
    hdrs = [
        "src/core/ext/upbdefs-generated/envoy/admin/v3/config_dump.upbdefs.h",
        "src/core/ext/upbdefs-generated/envoy/config/accesslog/v3/accesslog.upbdefs.h",
        "src/core/ext/upbdefs-generated/envoy/config/bootstrap/v3/bootstrap.upbdefs.h",
        "src/core/ext/upbdefs-generated/envoy/config/cluster/v3/circuit_breaker.upbdefs.h",
        "src/core/ext/upbdefs-generated/envoy/config/cluster/v3/cluster.upbdefs.h",
        "src/core/ext/upbdefs-generated/envoy/config/cluster/v3/filter.upbdefs.h",
        "src/core/ext/upbdefs-generated/envoy/config/cluster/v3/outlier_detection.upbdefs.h",
        "src/core/ext/upbdefs-generated/envoy/config/endpoint/v3/endpoint.upbdefs.h",
        "src/core/ext/upbdefs-generated/envoy/config/endpoint/v3/endpoint_components.upbdefs.h",
        "src/core/ext/upbdefs-generated/envoy/config/endpoint/v3/load_report.upbdefs.h",
        "src/core/ext/upbdefs-generated/envoy/config/listener/v3/api_listener.upbdefs.h",
        "src/core/ext/upbdefs-generated/envoy/config/listener/v3/listener.upbdefs.h",
        "src/core/ext/upbdefs-generated/envoy/config/listener/v3/listener_components.upbdefs.h",
        "src/core/ext/upbdefs-generated/envoy/config/listener/v3/udp_listener_config.upbdefs.h",
        "src/core/ext/upbdefs-generated/envoy/config/metrics/v3/stats.upbdefs.h",
        "src/core/ext/upbdefs-generated/envoy/config/overload/v3/overload.upbdefs.h",
        "src/core/ext/upbdefs-generated/envoy/config/route/v3/route.upbdefs.h",
        "src/core/ext/upbdefs-generated/envoy/config/route/v3/route_components.upbdefs.h",
        "src/core/ext/upbdefs-generated/envoy/config/route/v3/scoped_route.upbdefs.h",
        "src/core/ext/upbdefs-generated/envoy/config/trace/v3/http_tracer.upbdefs.h",
        "src/core/ext/upbdefs-generated/envoy/extensions/clusters/aggregate/v3/cluster.upbdefs.h",
        "src/core/ext/upbdefs-generated/envoy/extensions/filters/common/fault/v3/fault.upbdefs.h",
        "src/core/ext/upbdefs-generated/envoy/extensions/filters/http/fault/v3/fault.upbdefs.h",
        "src/core/ext/upbdefs-generated/envoy/extensions/filters/http/router/v3/router.upbdefs.h",
        "src/core/ext/upbdefs-generated/envoy/extensions/filters/network/http_connection_manager/v3/http_connection_manager.upbdefs.h",
        "src/core/ext/upbdefs-generated/envoy/extensions/transport_sockets/tls/v3/cert.upbdefs.h",
        "src/core/ext/upbdefs-generated/envoy/extensions/transport_sockets/tls/v3/common.upbdefs.h",
        "src/core/ext/upbdefs-generated/envoy/extensions/transport_sockets/tls/v3/secret.upbdefs.h",
        "src/core/ext/upbdefs-generated/envoy/extensions/transport_sockets/tls/v3/tls.upbdefs.h",
        "src/core/ext/upbdefs-generated/envoy/service/cluster/v3/cds.upbdefs.h",
        "src/core/ext/upbdefs-generated/envoy/service/discovery/v3/ads.upbdefs.h",
        "src/core/ext/upbdefs-generated/envoy/service/discovery/v3/discovery.upbdefs.h",
        "src/core/ext/upbdefs-generated/envoy/service/endpoint/v3/eds.upbdefs.h",
        "src/core/ext/upbdefs-generated/envoy/service/listener/v3/lds.upbdefs.h",
        "src/core/ext/upbdefs-generated/envoy/service/load_stats/v3/lrs.upbdefs.h",
        "src/core/ext/upbdefs-generated/envoy/service/route/v3/rds.upbdefs.h",
        "src/core/ext/upbdefs-generated/envoy/service/route/v3/srds.upbdefs.h",
        "src/core/ext/upbdefs-generated/envoy/service/status/v3/csds.upbdefs.h",
    ],
    external_deps = [
        "upb_lib",
        "upb_lib_descriptor_reflection",
        "upb_textformat_lib",
    ],
    language = "c++",
    deps = [
        ":envoy_ads_upb",
        ":envoy_annotations_upbdefs",
        ":envoy_core_upbdefs",
        ":envoy_type_upbdefs",
        ":google_api_upbdefs",
        ":proto_gen_validate_upbdefs",
        ":udpa_annotations_upbdefs",
        ":xds_core_upbdefs",
    ],
)

grpc_cc_library(
    name = "envoy_annotations_upb",
    srcs = [
        "src/core/ext/upb-generated/envoy/annotations/deprecation.upb.c",
        "src/core/ext/upb-generated/envoy/annotations/resource.upb.c",
    ],
    hdrs = [
        "src/core/ext/upb-generated/envoy/annotations/deprecation.upb.h",
        "src/core/ext/upb-generated/envoy/annotations/resource.upb.h",
    ],
    external_deps = [
        "upb_lib",
        "upb_lib_descriptor",
    ],
    language = "c++",
    deps = [
        ":google_api_upb",
    ],
)

grpc_cc_library(
    name = "envoy_annotations_upbdefs",
    srcs = [
        "src/core/ext/upbdefs-generated/envoy/annotations/deprecation.upbdefs.c",
        "src/core/ext/upbdefs-generated/envoy/annotations/resource.upbdefs.c",
    ],
    hdrs = [
        "src/core/ext/upbdefs-generated/envoy/annotations/deprecation.upbdefs.h",
        "src/core/ext/upbdefs-generated/envoy/annotations/resource.upbdefs.h",
    ],
    external_deps = [
        "upb_lib",
        "upb_lib_descriptor_reflection",
        "upb_textformat_lib",
    ],
    language = "c++",
    deps = [
        ":envoy_annotations_upb",
        ":google_api_upbdefs",
    ],
)

grpc_cc_library(
    name = "envoy_core_upb",
    srcs = [
        "src/core/ext/upb-generated/envoy/config/core/v3/address.upb.c",
        "src/core/ext/upb-generated/envoy/config/core/v3/backoff.upb.c",
        "src/core/ext/upb-generated/envoy/config/core/v3/base.upb.c",
        "src/core/ext/upb-generated/envoy/config/core/v3/config_source.upb.c",
        "src/core/ext/upb-generated/envoy/config/core/v3/event_service_config.upb.c",
        "src/core/ext/upb-generated/envoy/config/core/v3/extension.upb.c",
        "src/core/ext/upb-generated/envoy/config/core/v3/grpc_service.upb.c",
        "src/core/ext/upb-generated/envoy/config/core/v3/health_check.upb.c",
        "src/core/ext/upb-generated/envoy/config/core/v3/http_uri.upb.c",
        "src/core/ext/upb-generated/envoy/config/core/v3/protocol.upb.c",
        "src/core/ext/upb-generated/envoy/config/core/v3/proxy_protocol.upb.c",
        "src/core/ext/upb-generated/envoy/config/core/v3/socket_option.upb.c",
        "src/core/ext/upb-generated/envoy/config/core/v3/substitution_format_string.upb.c",
    ],
    hdrs = [
        "src/core/ext/upb-generated/envoy/config/core/v3/address.upb.h",
        "src/core/ext/upb-generated/envoy/config/core/v3/backoff.upb.h",
        "src/core/ext/upb-generated/envoy/config/core/v3/base.upb.h",
        "src/core/ext/upb-generated/envoy/config/core/v3/config_source.upb.h",
        "src/core/ext/upb-generated/envoy/config/core/v3/event_service_config.upb.h",
        "src/core/ext/upb-generated/envoy/config/core/v3/extension.upb.h",
        "src/core/ext/upb-generated/envoy/config/core/v3/grpc_service.upb.h",
        "src/core/ext/upb-generated/envoy/config/core/v3/health_check.upb.h",
        "src/core/ext/upb-generated/envoy/config/core/v3/http_uri.upb.h",
        "src/core/ext/upb-generated/envoy/config/core/v3/protocol.upb.h",
        "src/core/ext/upb-generated/envoy/config/core/v3/proxy_protocol.upb.h",
        "src/core/ext/upb-generated/envoy/config/core/v3/socket_option.upb.h",
        "src/core/ext/upb-generated/envoy/config/core/v3/substitution_format_string.upb.h",
    ],
    external_deps = [
        "upb_lib",
        "upb_lib_descriptor",
    ],
    language = "c++",
    deps = [
        ":envoy_annotations_upb",
        ":envoy_type_upb",
        ":google_api_upb",
        ":proto_gen_validate_upb",
        ":udpa_annotations_upb",
        ":xds_core_upb",
    ],
)

grpc_cc_library(
    name = "envoy_core_upbdefs",
    srcs = [
        "src/core/ext/upbdefs-generated/envoy/config/core/v3/address.upbdefs.c",
        "src/core/ext/upbdefs-generated/envoy/config/core/v3/backoff.upbdefs.c",
        "src/core/ext/upbdefs-generated/envoy/config/core/v3/base.upbdefs.c",
        "src/core/ext/upbdefs-generated/envoy/config/core/v3/config_source.upbdefs.c",
        "src/core/ext/upbdefs-generated/envoy/config/core/v3/event_service_config.upbdefs.c",
        "src/core/ext/upbdefs-generated/envoy/config/core/v3/extension.upbdefs.c",
        "src/core/ext/upbdefs-generated/envoy/config/core/v3/grpc_service.upbdefs.c",
        "src/core/ext/upbdefs-generated/envoy/config/core/v3/health_check.upbdefs.c",
        "src/core/ext/upbdefs-generated/envoy/config/core/v3/http_uri.upbdefs.c",
        "src/core/ext/upbdefs-generated/envoy/config/core/v3/protocol.upbdefs.c",
        "src/core/ext/upbdefs-generated/envoy/config/core/v3/proxy_protocol.upbdefs.c",
        "src/core/ext/upbdefs-generated/envoy/config/core/v3/socket_option.upbdefs.c",
        "src/core/ext/upbdefs-generated/envoy/config/core/v3/substitution_format_string.upbdefs.c",
    ],
    hdrs = [
        "src/core/ext/upbdefs-generated/envoy/config/core/v3/address.upbdefs.h",
        "src/core/ext/upbdefs-generated/envoy/config/core/v3/backoff.upbdefs.h",
        "src/core/ext/upbdefs-generated/envoy/config/core/v3/base.upbdefs.h",
        "src/core/ext/upbdefs-generated/envoy/config/core/v3/config_source.upbdefs.h",
        "src/core/ext/upbdefs-generated/envoy/config/core/v3/event_service_config.upbdefs.h",
        "src/core/ext/upbdefs-generated/envoy/config/core/v3/extension.upbdefs.h",
        "src/core/ext/upbdefs-generated/envoy/config/core/v3/grpc_service.upbdefs.h",
        "src/core/ext/upbdefs-generated/envoy/config/core/v3/health_check.upbdefs.h",
        "src/core/ext/upbdefs-generated/envoy/config/core/v3/http_uri.upbdefs.h",
        "src/core/ext/upbdefs-generated/envoy/config/core/v3/protocol.upbdefs.h",
        "src/core/ext/upbdefs-generated/envoy/config/core/v3/proxy_protocol.upbdefs.h",
        "src/core/ext/upbdefs-generated/envoy/config/core/v3/socket_option.upbdefs.h",
        "src/core/ext/upbdefs-generated/envoy/config/core/v3/substitution_format_string.upbdefs.h",
    ],
    external_deps = [
        "upb_lib",
        "upb_lib_descriptor_reflection",
        "upb_textformat_lib",
    ],
    language = "c++",
    deps = [
        ":envoy_core_upb",
        ":envoy_type_upbdefs",
        ":google_api_upbdefs",
        ":proto_gen_validate_upbdefs",
    ],
)

grpc_cc_library(
    name = "envoy_type_upb",
    srcs = [
        "src/core/ext/upb-generated/envoy/type/matcher/v3/metadata.upb.c",
        "src/core/ext/upb-generated/envoy/type/matcher/v3/node.upb.c",
        "src/core/ext/upb-generated/envoy/type/matcher/v3/number.upb.c",
        "src/core/ext/upb-generated/envoy/type/matcher/v3/path.upb.c",
        "src/core/ext/upb-generated/envoy/type/matcher/v3/regex.upb.c",
        "src/core/ext/upb-generated/envoy/type/matcher/v3/string.upb.c",
        "src/core/ext/upb-generated/envoy/type/matcher/v3/struct.upb.c",
        "src/core/ext/upb-generated/envoy/type/matcher/v3/value.upb.c",
        "src/core/ext/upb-generated/envoy/type/metadata/v3/metadata.upb.c",
        "src/core/ext/upb-generated/envoy/type/tracing/v3/custom_tag.upb.c",
        "src/core/ext/upb-generated/envoy/type/v3/http.upb.c",
        "src/core/ext/upb-generated/envoy/type/v3/percent.upb.c",
        "src/core/ext/upb-generated/envoy/type/v3/range.upb.c",
        "src/core/ext/upb-generated/envoy/type/v3/semantic_version.upb.c",
    ],
    hdrs = [
        "src/core/ext/upb-generated/envoy/type/matcher/v3/metadata.upb.h",
        "src/core/ext/upb-generated/envoy/type/matcher/v3/node.upb.h",
        "src/core/ext/upb-generated/envoy/type/matcher/v3/number.upb.h",
        "src/core/ext/upb-generated/envoy/type/matcher/v3/path.upb.h",
        "src/core/ext/upb-generated/envoy/type/matcher/v3/regex.upb.h",
        "src/core/ext/upb-generated/envoy/type/matcher/v3/string.upb.h",
        "src/core/ext/upb-generated/envoy/type/matcher/v3/struct.upb.h",
        "src/core/ext/upb-generated/envoy/type/matcher/v3/value.upb.h",
        "src/core/ext/upb-generated/envoy/type/metadata/v3/metadata.upb.h",
        "src/core/ext/upb-generated/envoy/type/tracing/v3/custom_tag.upb.h",
        "src/core/ext/upb-generated/envoy/type/v3/http.upb.h",
        "src/core/ext/upb-generated/envoy/type/v3/percent.upb.h",
        "src/core/ext/upb-generated/envoy/type/v3/range.upb.h",
        "src/core/ext/upb-generated/envoy/type/v3/semantic_version.upb.h",
    ],
    external_deps = [
        "upb_lib",
        "upb_lib_descriptor",
    ],
    language = "c++",
    deps = [
        ":envoy_annotations_upb",
        ":google_api_upb",
        ":proto_gen_validate_upb",
        ":udpa_annotations_upb",
    ],
)

grpc_cc_library(
    name = "envoy_type_upbdefs",
    srcs = [
        "src/core/ext/upbdefs-generated/envoy/type/matcher/v3/metadata.upbdefs.c",
        "src/core/ext/upbdefs-generated/envoy/type/matcher/v3/node.upbdefs.c",
        "src/core/ext/upbdefs-generated/envoy/type/matcher/v3/number.upbdefs.c",
        "src/core/ext/upbdefs-generated/envoy/type/matcher/v3/path.upbdefs.c",
        "src/core/ext/upbdefs-generated/envoy/type/matcher/v3/regex.upbdefs.c",
        "src/core/ext/upbdefs-generated/envoy/type/matcher/v3/string.upbdefs.c",
        "src/core/ext/upbdefs-generated/envoy/type/matcher/v3/struct.upbdefs.c",
        "src/core/ext/upbdefs-generated/envoy/type/matcher/v3/value.upbdefs.c",
        "src/core/ext/upbdefs-generated/envoy/type/metadata/v3/metadata.upbdefs.c",
        "src/core/ext/upbdefs-generated/envoy/type/tracing/v3/custom_tag.upbdefs.c",
        "src/core/ext/upbdefs-generated/envoy/type/v3/http.upbdefs.c",
        "src/core/ext/upbdefs-generated/envoy/type/v3/percent.upbdefs.c",
        "src/core/ext/upbdefs-generated/envoy/type/v3/range.upbdefs.c",
        "src/core/ext/upbdefs-generated/envoy/type/v3/semantic_version.upbdefs.c",
    ],
    hdrs = [
        "src/core/ext/upbdefs-generated/envoy/type/matcher/v3/metadata.upbdefs.h",
        "src/core/ext/upbdefs-generated/envoy/type/matcher/v3/node.upbdefs.h",
        "src/core/ext/upbdefs-generated/envoy/type/matcher/v3/number.upbdefs.h",
        "src/core/ext/upbdefs-generated/envoy/type/matcher/v3/path.upbdefs.h",
        "src/core/ext/upbdefs-generated/envoy/type/matcher/v3/regex.upbdefs.h",
        "src/core/ext/upbdefs-generated/envoy/type/matcher/v3/string.upbdefs.h",
        "src/core/ext/upbdefs-generated/envoy/type/matcher/v3/struct.upbdefs.h",
        "src/core/ext/upbdefs-generated/envoy/type/matcher/v3/value.upbdefs.h",
        "src/core/ext/upbdefs-generated/envoy/type/metadata/v3/metadata.upbdefs.h",
        "src/core/ext/upbdefs-generated/envoy/type/tracing/v3/custom_tag.upbdefs.h",
        "src/core/ext/upbdefs-generated/envoy/type/v3/http.upbdefs.h",
        "src/core/ext/upbdefs-generated/envoy/type/v3/percent.upbdefs.h",
        "src/core/ext/upbdefs-generated/envoy/type/v3/range.upbdefs.h",
        "src/core/ext/upbdefs-generated/envoy/type/v3/semantic_version.upbdefs.h",
    ],
    external_deps = [
        "upb_lib",
        "upb_lib_descriptor_reflection",
        "upb_textformat_lib",
    ],
    language = "c++",
    deps = [
        ":envoy_type_upb",
        ":google_api_upbdefs",
        ":proto_gen_validate_upbdefs",
    ],
)

grpc_cc_library(
    name = "proto_gen_validate_upb",
    srcs = [
        "src/core/ext/upb-generated/validate/validate.upb.c",
    ],
    hdrs = [
        "src/core/ext/upb-generated/validate/validate.upb.h",
    ],
    external_deps = [
        "upb_lib",
        "upb_lib_descriptor",
    ],
    language = "c++",
    deps = [
        ":google_api_upb",
    ],
)

grpc_cc_library(
    name = "proto_gen_validate_upbdefs",
    srcs = [
        "src/core/ext/upbdefs-generated/validate/validate.upbdefs.c",
    ],
    hdrs = [
        "src/core/ext/upbdefs-generated/validate/validate.upbdefs.h",
    ],
    external_deps = [
        "upb_lib",
        "upb_lib_descriptor_reflection",
        "upb_textformat_lib",
    ],
    language = "c++",
    deps = [
        ":google_api_upbdefs",
        ":proto_gen_validate_upb",
    ],
)

# Once upb code-gen issue is resolved, replace udpa_orca_upb with this.
# grpc_upb_proto_library(
#     name = "udpa_orca_upb",
#     deps = ["@envoy_api//udpa/data/orca/v1:orca_load_report"]
# )

grpc_cc_library(
    name = "udpa_orca_upb",
    srcs = [
        "src/core/ext/upb-generated/udpa/data/orca/v1/orca_load_report.upb.c",
    ],
    hdrs = [
        "src/core/ext/upb-generated/udpa/data/orca/v1/orca_load_report.upb.h",
    ],
    external_deps = [
        "upb_lib",
        "upb_lib_descriptor",
    ],
    language = "c++",
    deps = [
        ":proto_gen_validate_upb",
    ],
)

grpc_cc_library(
    name = "udpa_annotations_upb",
    srcs = [
        "src/core/ext/upb-generated/udpa/annotations/migrate.upb.c",
        "src/core/ext/upb-generated/udpa/annotations/security.upb.c",
        "src/core/ext/upb-generated/udpa/annotations/sensitive.upb.c",
        "src/core/ext/upb-generated/udpa/annotations/status.upb.c",
        "src/core/ext/upb-generated/udpa/annotations/versioning.upb.c",
    ],
    hdrs = [
        "src/core/ext/upb-generated/udpa/annotations/migrate.upb.h",
        "src/core/ext/upb-generated/udpa/annotations/security.upb.h",
        "src/core/ext/upb-generated/udpa/annotations/sensitive.upb.h",
        "src/core/ext/upb-generated/udpa/annotations/status.upb.h",
        "src/core/ext/upb-generated/udpa/annotations/versioning.upb.h",
    ],
    external_deps = [
        "upb_lib",
        "upb_lib_descriptor",
    ],
    language = "c++",
    deps = [
        ":google_api_upb",
        ":proto_gen_validate_upb",
    ],
)

grpc_cc_library(
    name = "udpa_annotations_upbdefs",
    srcs = [
        "src/core/ext/upbdefs-generated/udpa/annotations/migrate.upbdefs.c",
        "src/core/ext/upbdefs-generated/udpa/annotations/security.upbdefs.c",
        "src/core/ext/upbdefs-generated/udpa/annotations/sensitive.upbdefs.c",
        "src/core/ext/upbdefs-generated/udpa/annotations/status.upbdefs.c",
        "src/core/ext/upbdefs-generated/udpa/annotations/versioning.upbdefs.c",
    ],
    hdrs = [
        "src/core/ext/upbdefs-generated/udpa/annotations/migrate.upbdefs.h",
        "src/core/ext/upbdefs-generated/udpa/annotations/security.upbdefs.h",
        "src/core/ext/upbdefs-generated/udpa/annotations/sensitive.upbdefs.h",
        "src/core/ext/upbdefs-generated/udpa/annotations/status.upbdefs.h",
        "src/core/ext/upbdefs-generated/udpa/annotations/versioning.upbdefs.h",
    ],
    external_deps = [
        "upb_lib",
        "upb_lib_descriptor_reflection",
        "upb_textformat_lib",
    ],
    language = "c++",
    deps = [
        ":google_api_upbdefs",
        ":udpa_annotations_upb",
    ],
)

grpc_cc_library(
    name = "xds_core_upb",
    srcs = [
        "src/core/ext/upb-generated/xds/core/v3/authority.upb.c",
        "src/core/ext/upb-generated/xds/core/v3/collection_entry.upb.c",
        "src/core/ext/upb-generated/xds/core/v3/context_params.upb.c",
        "src/core/ext/upb-generated/xds/core/v3/resource.upb.c",
        "src/core/ext/upb-generated/xds/core/v3/resource_locator.upb.c",
        "src/core/ext/upb-generated/xds/core/v3/resource_name.upb.c",
    ],
    hdrs = [
        "src/core/ext/upb-generated/xds/core/v3/authority.upb.h",
        "src/core/ext/upb-generated/xds/core/v3/collection_entry.upb.h",
        "src/core/ext/upb-generated/xds/core/v3/context_params.upb.h",
        "src/core/ext/upb-generated/xds/core/v3/resource.upb.h",
        "src/core/ext/upb-generated/xds/core/v3/resource_locator.upb.h",
        "src/core/ext/upb-generated/xds/core/v3/resource_name.upb.h",
    ],
    external_deps = [
        "upb_lib",
        "upb_lib_descriptor",
    ],
    language = "c++",
    deps = [
        ":google_api_upb",
        ":proto_gen_validate_upb",
        ":udpa_annotations_upb",
    ],
)

grpc_cc_library(
    name = "xds_core_upbdefs",
    srcs = [
        "src/core/ext/upbdefs-generated/xds/core/v3/authority.upbdefs.c",
        "src/core/ext/upbdefs-generated/xds/core/v3/collection_entry.upbdefs.c",
        "src/core/ext/upbdefs-generated/xds/core/v3/context_params.upbdefs.c",
        "src/core/ext/upbdefs-generated/xds/core/v3/resource.upbdefs.c",
        "src/core/ext/upbdefs-generated/xds/core/v3/resource_locator.upbdefs.c",
        "src/core/ext/upbdefs-generated/xds/core/v3/resource_name.upbdefs.c",
    ],
    hdrs = [
        "src/core/ext/upbdefs-generated/xds/core/v3/authority.upbdefs.h",
        "src/core/ext/upbdefs-generated/xds/core/v3/collection_entry.upbdefs.h",
        "src/core/ext/upbdefs-generated/xds/core/v3/context_params.upbdefs.h",
        "src/core/ext/upbdefs-generated/xds/core/v3/resource.upbdefs.h",
        "src/core/ext/upbdefs-generated/xds/core/v3/resource_locator.upbdefs.h",
        "src/core/ext/upbdefs-generated/xds/core/v3/resource_name.upbdefs.h",
    ],
    external_deps = [
        "upb_lib",
        "upb_lib_descriptor_reflection",
        "upb_textformat_lib",
    ],
    language = "c++",
    deps = [
        ":google_api_upbdefs",
        ":proto_gen_validate_upbdefs",
        ":udpa_annotations_upbdefs",
        ":xds_core_upb",
    ],
)

grpc_cc_library(
    name = "udpa_type_upb",
    srcs = [
        "src/core/ext/upb-generated/udpa/type/v1/typed_struct.upb.c",
    ],
    hdrs = [
        "src/core/ext/upb-generated/udpa/type/v1/typed_struct.upb.h",
    ],
    external_deps = [
        "upb_lib",
        "upb_lib_descriptor",
    ],
    language = "c++",
    deps = [
        ":google_api_upb",
        ":proto_gen_validate_upb",
    ],
)

grpc_cc_library(
    name = "udpa_type_upbdefs",
    srcs = [
        "src/core/ext/upbdefs-generated/udpa/type/v1/typed_struct.upbdefs.c",
    ],
    hdrs = [
        "src/core/ext/upbdefs-generated/udpa/type/v1/typed_struct.upbdefs.h",
    ],
    external_deps = [
        "upb_lib",
        "upb_lib_descriptor_reflection",
        "upb_textformat_lib",
    ],
    language = "c++",
    deps = [
        ":google_api_upbdefs",
        ":proto_gen_validate_upbdefs",
    ],
)

# Once upb code-gen issue is resolved, replace grpc_health_upb with this.
# grpc_upb_proto_library(
#     name = "grpc_health_upb",
#     deps = ["//src/proto/grpc/health/v1:health_proto_descriptor"],
# )

grpc_cc_library(
    name = "grpc_health_upb",
    srcs = [
        "src/core/ext/upb-generated/src/proto/grpc/health/v1/health.upb.c",
    ],
    hdrs = [
        "src/core/ext/upb-generated/src/proto/grpc/health/v1/health.upb.h",
    ],
    external_deps = [
        "upb_lib",
        "upb_lib_descriptor",
    ],
    language = "c++",
)

# Once upb code-gen issue is resolved, remove this.
grpc_cc_library(
    name = "google_api_upb",
    srcs = [
        "src/core/ext/upb-generated/google/api/annotations.upb.c",
        "src/core/ext/upb-generated/google/api/expr/v1alpha1/checked.upb.c",
        "src/core/ext/upb-generated/google/api/expr/v1alpha1/syntax.upb.c",
        "src/core/ext/upb-generated/google/api/http.upb.c",
        "src/core/ext/upb-generated/google/protobuf/any.upb.c",
        "src/core/ext/upb-generated/google/protobuf/duration.upb.c",
        "src/core/ext/upb-generated/google/protobuf/empty.upb.c",
        "src/core/ext/upb-generated/google/protobuf/struct.upb.c",
        "src/core/ext/upb-generated/google/protobuf/timestamp.upb.c",
        "src/core/ext/upb-generated/google/protobuf/wrappers.upb.c",
        "src/core/ext/upb-generated/google/rpc/status.upb.c",
    ],
    hdrs = [
        "src/core/ext/upb-generated/google/api/annotations.upb.h",
        "src/core/ext/upb-generated/google/api/expr/v1alpha1/checked.upb.h",
        "src/core/ext/upb-generated/google/api/expr/v1alpha1/syntax.upb.h",
        "src/core/ext/upb-generated/google/api/http.upb.h",
        "src/core/ext/upb-generated/google/protobuf/any.upb.h",
        "src/core/ext/upb-generated/google/protobuf/duration.upb.h",
        "src/core/ext/upb-generated/google/protobuf/empty.upb.h",
        "src/core/ext/upb-generated/google/protobuf/struct.upb.h",
        "src/core/ext/upb-generated/google/protobuf/timestamp.upb.h",
        "src/core/ext/upb-generated/google/protobuf/wrappers.upb.h",
        "src/core/ext/upb-generated/google/rpc/status.upb.h",
    ],
    external_deps = [
        "upb_lib",
        "upb_lib_descriptor",
    ],
    language = "c++",
)

grpc_cc_library(
    name = "google_api_upbdefs",
    srcs = [
        "src/core/ext/upbdefs-generated/google/api/annotations.upbdefs.c",
        "src/core/ext/upbdefs-generated/google/api/http.upbdefs.c",
        "src/core/ext/upbdefs-generated/google/protobuf/any.upbdefs.c",
        "src/core/ext/upbdefs-generated/google/protobuf/duration.upbdefs.c",
        "src/core/ext/upbdefs-generated/google/protobuf/empty.upbdefs.c",
        "src/core/ext/upbdefs-generated/google/protobuf/struct.upbdefs.c",
        "src/core/ext/upbdefs-generated/google/protobuf/timestamp.upbdefs.c",
        "src/core/ext/upbdefs-generated/google/protobuf/wrappers.upbdefs.c",
        "src/core/ext/upbdefs-generated/google/rpc/status.upbdefs.c",
    ],
    hdrs = [
        "src/core/ext/upbdefs-generated/google/api/annotations.upbdefs.h",
        "src/core/ext/upbdefs-generated/google/api/http.upbdefs.h",
        "src/core/ext/upbdefs-generated/google/protobuf/any.upbdefs.h",
        "src/core/ext/upbdefs-generated/google/protobuf/duration.upbdefs.h",
        "src/core/ext/upbdefs-generated/google/protobuf/empty.upbdefs.h",
        "src/core/ext/upbdefs-generated/google/protobuf/struct.upbdefs.h",
        "src/core/ext/upbdefs-generated/google/protobuf/timestamp.upbdefs.h",
        "src/core/ext/upbdefs-generated/google/protobuf/wrappers.upbdefs.h",
        "src/core/ext/upbdefs-generated/google/rpc/status.upbdefs.h",
    ],
    external_deps = [
        "upb_lib",
        "upb_lib_descriptor_reflection",
        "upb_textformat_lib",
    ],
    language = "c++",
    deps = [
        ":google_api_upb",
    ],
)

# Once upb code-gen issue is resolved, replace grpc_lb_upb with this.
# grpc_upb_proto_library(
#     name = "grpc_lb_upb",
#     deps = ["//src/proto/grpc/lb/v1:load_balancer_proto_descriptor"],
# )

grpc_cc_library(
    name = "grpc_lb_upb",
    srcs = [
        "src/core/ext/upb-generated/src/proto/grpc/lb/v1/load_balancer.upb.c",
    ],
    hdrs = [
        "src/core/ext/upb-generated/src/proto/grpc/lb/v1/load_balancer.upb.h",
    ],
    external_deps = [
        "upb_lib",
        "upb_lib_descriptor",
    ],
    language = "c++",
    deps = [
        "google_api_upb",
    ],
)

# Once upb code-gen issue is resolved, replace meshca_upb with this.
# meshca_upb_proto_library(
#     name = "meshca_upb",
#     deps = ["//third_party/istio/security/proto/providers/google:meshca_proto"],
# )

grpc_cc_library(
    name = "meshca_upb",
    srcs = [
        "src/core/ext/upb-generated/third_party/istio/security/proto/providers/google/meshca.upb.c",
    ],
    hdrs = [
        "src/core/ext/upb-generated/third_party/istio/security/proto/providers/google/meshca.upb.h",
    ],
    language = "c++",
    deps = [
        "google_api_upb",
    ],
)

# Once upb code-gen issue is resolved, replace alts_upb with this.
# grpc_upb_proto_library(
#     name = "alts_upb",
#     deps = ["//src/proto/grpc/gcp:alts_handshaker_proto"],
# )

grpc_cc_library(
    name = "alts_upb",
    srcs = [
        "src/core/ext/upb-generated/src/proto/grpc/gcp/altscontext.upb.c",
        "src/core/ext/upb-generated/src/proto/grpc/gcp/handshaker.upb.c",
        "src/core/ext/upb-generated/src/proto/grpc/gcp/transport_security_common.upb.c",
    ],
    hdrs = [
        "src/core/ext/upb-generated/src/proto/grpc/gcp/altscontext.upb.h",
        "src/core/ext/upb-generated/src/proto/grpc/gcp/handshaker.upb.h",
        "src/core/ext/upb-generated/src/proto/grpc/gcp/transport_security_common.upb.h",
    ],
    external_deps = [
        "upb_lib",
        "upb_lib_descriptor",
    ],
    language = "c++",
)

grpc_generate_one_off_targets()

filegroup(
    name = "root_certificates",
    srcs = [
        "etc/roots.pem",
    ],
    visibility = ["//visibility:public"],
)<|MERGE_RESOLUTION|>--- conflicted
+++ resolved
@@ -806,9 +806,6 @@
         "src/core/lib/iomgr/ev_poll_posix.cc",
         "src/core/lib/iomgr/ev_posix.cc",
         "src/core/lib/iomgr/ev_windows.cc",
-<<<<<<< HEAD
-        "src/core/lib/iomgr/event_engine/uv/impl.cc",
-=======
         "src/core/lib/iomgr/event_engine/closure.cc",
         "src/core/lib/iomgr/event_engine/endpoint.cc",
         "src/core/lib/iomgr/event_engine/iomgr.cc",
@@ -817,7 +814,7 @@
         "src/core/lib/iomgr/event_engine/resolver.cc",
         "src/core/lib/iomgr/event_engine/tcp.cc",
         "src/core/lib/iomgr/event_engine/timer.cc",
->>>>>>> ad7d0636
+        "src/core/lib/iomgr/event_engine/uv/impl.cc",
         "src/core/lib/iomgr/exec_ctx.cc",
         "src/core/lib/iomgr/executor.cc",
         "src/core/lib/iomgr/executor/mpmcqueue.cc",
