# gRPC Bazel BUILD file.
#
# Copyright 2016 gRPC authors.
#
# Licensed under the Apache License, Version 2.0 (the "License");
# you may not use this file except in compliance with the License.
# You may obtain a copy of the License at
#
#     http://www.apache.org/licenses/LICENSE-2.0
#
# Unless required by applicable law or agreed to in writing, software
# distributed under the License is distributed on an "AS IS" BASIS,
# WITHOUT WARRANTIES OR CONDITIONS OF ANY KIND, either express or implied.
# See the License for the specific language governing permissions and
# limitations under the License.

load("@bazel_skylib//lib:selects.bzl", "selects")
load("@bazel_skylib//rules:common_settings.bzl", "bool_flag")
load(
    "//bazel:grpc_build_system.bzl",
    "grpc_cc_library",
    "grpc_clang_cl_settings",
    "grpc_filegroup",
    "grpc_generate_one_off_targets",
    "grpc_upb_proto_library",
    "grpc_upb_proto_reflection_library",
    "python_config_settings",
)

licenses(["reciprocal"])

package(
    default_visibility = ["//visibility:public"],
    features = [
        "-parse_headers",
        "layering_check",
    ],
)

exports_files([
    "LICENSE",
    "etc/roots.pem",
])

exports_files(
    glob(["include/**"]),
    visibility = ["//:__subpackages__"],
)

config_setting(
    name = "grpc_no_ares",
    values = {"define": "grpc_no_ares=true"},
)

config_setting(
    name = "grpc_no_xds_define",
    values = {"define": "grpc_no_xds=true"},
)

config_setting(
    name = "grpc_experiments_are_final_define",
    values = {"define": "grpc_experiments_are_final=true"},
)

bool_flag(
    name = "disable_grpc_rls",
    build_setting_default = False,
)

grpc_clang_cl_settings()

config_setting(
    name = "grpc_no_rls_flag",
    flag_values = {":disable_grpc_rls": "true"},
)

# When gRPC is build as shared library, binder transport code might still
# get included even when user's code does not depend on it. In that case
# --define=grpc_no_binder=true can be used to disable binder transport
# related code to reduce binary size.
# For users using build system other than bazel, they can define
# GRPC_NO_BINDER to achieve the same effect.
config_setting(
    name = "grpc_no_binder_define",
    values = {"define": "grpc_no_binder=true"},
)

config_setting(
    name = "android",
    values = {"crosstool_top": "//external:android/crosstool"},
    # TODO: Use constraint_values to detect android after Bazel 7.0 platforms migration is finished
    # constraint_values = [ "@platforms//os:android" ],
)

config_setting(
    name = "macos",
    values = {"apple_platform_type": "macos"},
)

config_setting(
    name = "ios",
    values = {"apple_platform_type": "ios"},
)

config_setting(
    name = "tvos",
    values = {"apple_platform_type": "tvos"},
)

config_setting(
    name = "visionos",
    values = {"apple_platform_type": "visionos"},
)

config_setting(
    name = "watchos",
    values = {"apple_platform_type": "watchos"},
)

config_setting(
    name = "systemd",
    values = {"define": "use_systemd=true"},
)

selects.config_setting_group(
    name = "grpc_no_xds",
    match_any = [
        ":grpc_no_xds_define",
        # In addition to disabling XDS support when --define=grpc_no_xds=true is
        # specified, we also disable it on mobile platforms where it is not
        # likely to be needed and where reducing the binary size is more
        # important.
        ":android",
        ":ios",
    ],
)

selects.config_setting_group(
    name = "grpc_no_binder",
    match_any = [
        ":grpc_no_binder_define",
        # We do not need binder on ios.
        ":ios",
    ],
)

selects.config_setting_group(
    name = "grpc_no_rls",
    match_any = [
        ":grpc_no_rls_flag",
        # Disable RLS support on mobile platforms where it is not likely to be
        # needed and where reducing the binary size is more important.
        ":android",
        ":ios",
    ],
)

selects.config_setting_group(
    name = "grpc_experiments_are_final",
    match_any = [
        ":grpc_experiments_are_final_define",
        # In addition to disabling experiments when
        # --define=grpc_experiments_are_final=true is specified, we also disable
        # them on mobile platforms where runtime configuration of experiments is unlikely to be needed and where
        # reducing the binary size is more important.
        ":android",
        ":ios",
    ],
)

# Fuzzers can be built as fuzzers or as tests
config_setting(
    name = "grpc_build_fuzzers",
    values = {"define": "grpc_build_fuzzers=true"},
)

config_setting(
    name = "grpc_allow_exceptions",
    values = {"define": "GRPC_ALLOW_EXCEPTIONS=1"},
)

config_setting(
    name = "grpc_disallow_exceptions",
    values = {"define": "GRPC_ALLOW_EXCEPTIONS=0"},
)

config_setting(
    name = "remote_execution",
    values = {"define": "GRPC_PORT_ISOLATED_RUNTIME=1"},
)

config_setting(
    name = "windows",
    values = {"cpu": "x64_windows"},
)

config_setting(
    name = "windows_msvc",
    values = {"cpu": "x64_windows_msvc"},
)

config_setting(
    name = "mac",
    values = {"cpu": "darwin"},
)

config_setting(
    name = "mac_x86_64",
    values = {"cpu": "darwin_x86_64"},
)

config_setting(
    name = "mac_arm64",
    values = {"cpu": "darwin_arm64"},
)

config_setting(
    name = "use_strict_warning",
    values = {"define": "use_strict_warning=true"},
)

config_setting(
    name = "use_strict_warning_windows",
    values = {"define": "use_strict_warning_windows=true"},
)

python_config_settings()

# This should be updated along with build_handwritten.yaml
g_stands_for = "groovy"  # @unused

core_version = "44.0.0"  # @unused

version = "1.68.0-dev"  # @unused

GPR_PUBLIC_HDRS = [
    "include/grpc/support/alloc.h",
    "include/grpc/support/atm_gcc_atomic.h",
    "include/grpc/support/atm_gcc_sync.h",
    "include/grpc/support/atm_windows.h",
    "include/grpc/support/cpu.h",
    "include/grpc/support/json.h",
    "include/grpc/support/log.h",
    "include/grpc/support/log_windows.h",
    "include/grpc/support/metrics.h",
    "include/grpc/support/port_platform.h",
    "include/grpc/support/string_util.h",
    "include/grpc/support/sync.h",
    "include/grpc/support/sync_abseil.h",
    "include/grpc/support/sync_custom.h",
    "include/grpc/support/sync_generic.h",
    "include/grpc/support/sync_posix.h",
    "include/grpc/support/sync_windows.h",
    "include/grpc/support/thd_id.h",
    "include/grpc/support/time.h",
    "include/grpc/impl/call.h",
    "include/grpc/impl/codegen/atm.h",
    "include/grpc/impl/codegen/atm_gcc_atomic.h",
    "include/grpc/impl/codegen/atm_gcc_sync.h",
    "include/grpc/impl/codegen/atm_windows.h",
    "include/grpc/impl/codegen/fork.h",
    "include/grpc/impl/codegen/gpr_types.h",
    "include/grpc/impl/codegen/log.h",
    "include/grpc/impl/codegen/port_platform.h",
    "include/grpc/impl/codegen/sync.h",
    "include/grpc/impl/codegen/sync_abseil.h",
    "include/grpc/impl/codegen/sync_custom.h",
    "include/grpc/impl/codegen/sync_generic.h",
    "include/grpc/impl/codegen/sync_posix.h",
    "include/grpc/impl/codegen/sync_windows.h",
]

GRPC_PUBLIC_HDRS = [
    "include/grpc/grpc_audit_logging.h",
    "include/grpc/grpc_crl_provider.h",
    "include/grpc/byte_buffer.h",
    "include/grpc/byte_buffer_reader.h",
    "include/grpc/compression.h",
    "include/grpc/fork.h",
    "include/grpc/grpc.h",
    "include/grpc/grpc_posix.h",
    "include/grpc/grpc_security.h",
    "include/grpc/grpc_security_constants.h",
    "include/grpc/passive_listener.h",
    "include/grpc/slice.h",
    "include/grpc/slice_buffer.h",
    "include/grpc/status.h",
    "include/grpc/load_reporting.h",
    "include/grpc/support/workaround_list.h",
    "include/grpc/impl/codegen/byte_buffer.h",
    "include/grpc/impl/codegen/byte_buffer_reader.h",
    "include/grpc/impl/codegen/compression_types.h",
    "include/grpc/impl/codegen/connectivity_state.h",
    "include/grpc/impl/codegen/grpc_types.h",
    "include/grpc/impl/codegen/propagation_bits.h",
    "include/grpc/impl/codegen/status.h",
    "include/grpc/impl/codegen/slice.h",
    "include/grpc/impl/compression_types.h",
    "include/grpc/impl/connectivity_state.h",
    "include/grpc/impl/grpc_types.h",
    "include/grpc/impl/propagation_bits.h",
    "include/grpc/impl/slice_type.h",
]

GRPC_PUBLIC_EVENT_ENGINE_HDRS = [
    "include/grpc/event_engine/endpoint_config.h",
    "include/grpc/event_engine/event_engine.h",
    "include/grpc/event_engine/extensible.h",
    "include/grpc/event_engine/port.h",
    "include/grpc/event_engine/memory_allocator.h",
    "include/grpc/event_engine/memory_request.h",
    "include/grpc/event_engine/internal/memory_allocator_impl.h",
    "include/grpc/event_engine/slice.h",
    "include/grpc/event_engine/slice_buffer.h",
    "include/grpc/event_engine/internal/slice_cast.h",
]

GRPCXX_SRCS = [
    "src/cpp/client/call_credentials.cc",
    "src/cpp/client/channel_cc.cc",
    "src/cpp/client/channel_credentials.cc",
    "src/cpp/client/client_callback.cc",
    "src/cpp/client/client_context.cc",
    "src/cpp/client/client_interceptor.cc",
    "src/cpp/client/client_stats_interceptor.cc",
    "src/cpp/client/create_channel.cc",
    "src/cpp/client/create_channel_internal.cc",
    "src/cpp/client/create_channel_posix.cc",
    "src/cpp/common/alarm.cc",
    "src/cpp/common/channel_arguments.cc",
    "src/cpp/common/completion_queue_cc.cc",
    "src/cpp/common/resource_quota_cc.cc",
    "src/cpp/common/rpc_method.cc",
    "src/cpp/common/version_cc.cc",
    "src/cpp/common/validate_service_config.cc",
    "src/cpp/server/async_generic_service.cc",
    "src/cpp/server/channel_argument_option.cc",
    "src/cpp/server/create_default_thread_pool.cc",
    "src/cpp/server/external_connection_acceptor_impl.cc",
    "src/cpp/server/health/default_health_check_service.cc",
    "src/cpp/server/health/health_check_service.cc",
    "src/cpp/server/health/health_check_service_server_builder_option.cc",
    "src/cpp/server/server_builder.cc",
    "src/cpp/server/server_callback.cc",
    "src/cpp/server/server_cc.cc",
    "src/cpp/server/server_context.cc",
    "src/cpp/server/server_credentials.cc",
    "src/cpp/server/server_posix.cc",
    "src/cpp/thread_manager/thread_manager.cc",
    "src/cpp/util/byte_buffer_cc.cc",
    "src/cpp/util/string_ref.cc",
    "src/cpp/util/time_cc.cc",
]

GRPCXX_HDRS = [
    "src/cpp/client/create_channel_internal.h",
    "src/cpp/client/client_stats_interceptor.h",
    "src/cpp/server/dynamic_thread_pool.h",
    "src/cpp/server/external_connection_acceptor_impl.h",
    "src/cpp/server/health/default_health_check_service.h",
    "src/cpp/server/thread_pool_interface.h",
    "src/cpp/thread_manager/thread_manager.h",
]

GRPCXX_PUBLIC_HDRS = [
    "include/grpc++/alarm.h",
    "include/grpc++/channel.h",
    "include/grpc++/client_context.h",
    "include/grpc++/completion_queue.h",
    "include/grpc++/create_channel.h",
    "include/grpc++/create_channel_posix.h",
    "include/grpc++/ext/health_check_service_server_builder_option.h",
    "include/grpc++/generic/async_generic_service.h",
    "include/grpc++/generic/generic_stub.h",
    "include/grpc++/grpc++.h",
    "include/grpc++/health_check_service_interface.h",
    "include/grpc++/impl/call.h",
    "include/grpc++/impl/channel_argument_option.h",
    "include/grpc++/impl/client_unary_call.h",
    "include/grpc++/impl/grpc_library.h",
    "include/grpc++/impl/method_handler_impl.h",
    "include/grpc++/impl/rpc_method.h",
    "include/grpc++/impl/rpc_service_method.h",
    "include/grpc++/impl/serialization_traits.h",
    "include/grpc++/impl/server_builder_option.h",
    "include/grpc++/impl/server_builder_plugin.h",
    "include/grpc++/impl/server_initializer.h",
    "include/grpc++/impl/service_type.h",
    "include/grpc++/security/auth_context.h",
    "include/grpc++/resource_quota.h",
    "include/grpc++/security/auth_metadata_processor.h",
    "include/grpc++/security/credentials.h",
    "include/grpc++/security/server_credentials.h",
    "include/grpc++/server.h",
    "include/grpc++/server_builder.h",
    "include/grpc++/server_context.h",
    "include/grpc++/server_posix.h",
    "include/grpc++/support/async_stream.h",
    "include/grpc++/support/async_unary_call.h",
    "include/grpc++/support/byte_buffer.h",
    "include/grpc++/support/channel_arguments.h",
    "include/grpc++/support/config.h",
    "include/grpc++/support/slice.h",
    "include/grpc++/support/status.h",
    "include/grpc++/support/status_code_enum.h",
    "include/grpc++/support/string_ref.h",
    "include/grpc++/support/stub_options.h",
    "include/grpc++/support/sync_stream.h",
    "include/grpc++/support/time.h",
    "include/grpcpp/alarm.h",
    "include/grpcpp/channel.h",
    "include/grpcpp/client_context.h",
    "include/grpcpp/completion_queue.h",
    "include/grpcpp/create_channel.h",
    "include/grpcpp/create_channel_posix.h",
    "include/grpcpp/ext/health_check_service_server_builder_option.h",
    "include/grpcpp/generic/async_generic_service.h",
    "include/grpcpp/generic/callback_generic_service.h",
    "include/grpcpp/generic/generic_stub.h",
    "include/grpcpp/generic/generic_stub_callback.h",
    "include/grpcpp/grpcpp.h",
    "include/grpcpp/health_check_service_interface.h",
    "include/grpcpp/impl/call_hook.h",
    "include/grpcpp/impl/call_op_set_interface.h",
    "include/grpcpp/impl/call_op_set.h",
    "include/grpcpp/impl/call.h",
    "include/grpcpp/impl/channel_argument_option.h",
    "include/grpcpp/impl/channel_interface.h",
    "include/grpcpp/impl/client_unary_call.h",
    "include/grpcpp/impl/completion_queue_tag.h",
    "include/grpcpp/impl/create_auth_context.h",
    "include/grpcpp/impl/delegating_channel.h",
    "include/grpcpp/impl/grpc_library.h",
    "include/grpcpp/impl/intercepted_channel.h",
    "include/grpcpp/impl/interceptor_common.h",
    "include/grpcpp/impl/metadata_map.h",
    "include/grpcpp/impl/method_handler_impl.h",
    "include/grpcpp/impl/rpc_method.h",
    "include/grpcpp/impl/rpc_service_method.h",
    "include/grpcpp/impl/serialization_traits.h",
    "include/grpcpp/impl/server_builder_option.h",
    "include/grpcpp/impl/server_builder_plugin.h",
    "include/grpcpp/impl/server_callback_handlers.h",
    "include/grpcpp/impl/server_initializer.h",
    "include/grpcpp/impl/service_type.h",
    "include/grpcpp/impl/status.h",
    "include/grpcpp/impl/sync.h",
    "include/grpcpp/passive_listener.h",
    "include/grpcpp/resource_quota.h",
    "include/grpcpp/security/audit_logging.h",
    "include/grpcpp/security/tls_crl_provider.h",
    "include/grpcpp/security/auth_context.h",
    "include/grpcpp/security/auth_metadata_processor.h",
    "include/grpcpp/security/credentials.h",
    "include/grpcpp/security/server_credentials.h",
    "include/grpcpp/security/tls_certificate_provider.h",
    "include/grpcpp/security/authorization_policy_provider.h",
    "include/grpcpp/security/tls_certificate_verifier.h",
    "include/grpcpp/security/tls_credentials_options.h",
    "include/grpcpp/server.h",
    "include/grpcpp/server_builder.h",
    "include/grpcpp/server_context.h",
    "include/grpcpp/server_interface.h",
    "include/grpcpp/server_posix.h",
    "include/grpcpp/version_info.h",
    "include/grpcpp/support/async_stream.h",
    "include/grpcpp/support/async_unary_call.h",
    "include/grpcpp/support/byte_buffer.h",
    "include/grpcpp/support/callback_common.h",
    "include/grpcpp/support/channel_arguments.h",
    "include/grpcpp/support/client_callback.h",
    "include/grpcpp/support/client_interceptor.h",
    "include/grpcpp/support/config.h",
    "include/grpcpp/support/interceptor.h",
    "include/grpcpp/support/message_allocator.h",
    "include/grpcpp/support/method_handler.h",
    "include/grpcpp/support/proto_buffer_reader.h",
    "include/grpcpp/support/proto_buffer_writer.h",
    "include/grpcpp/support/server_callback.h",
    "include/grpcpp/support/server_interceptor.h",
    "include/grpcpp/support/slice.h",
    "include/grpcpp/support/status.h",
    "include/grpcpp/support/status_code_enum.h",
    "include/grpcpp/support/string_ref.h",
    "include/grpcpp/support/stub_options.h",
    "include/grpcpp/support/sync_stream.h",
    "include/grpcpp/support/time.h",
    "include/grpcpp/support/validate_service_config.h",
    "include/grpc++/impl/codegen/async_stream.h",
    "include/grpc++/impl/codegen/async_unary_call.h",
    "include/grpc++/impl/codegen/byte_buffer.h",
    "include/grpc++/impl/codegen/call_hook.h",
    "include/grpc++/impl/codegen/call.h",
    "include/grpc++/impl/codegen/channel_interface.h",
    "include/grpc++/impl/codegen/client_context.h",
    "include/grpc++/impl/codegen/client_unary_call.h",
    "include/grpc++/impl/codegen/completion_queue_tag.h",
    "include/grpc++/impl/codegen/completion_queue.h",
    "include/grpc++/impl/codegen/config.h",
    "include/grpc++/impl/codegen/create_auth_context.h",
    "include/grpc++/impl/codegen/metadata_map.h",
    "include/grpc++/impl/codegen/method_handler_impl.h",
    "include/grpc++/impl/codegen/rpc_method.h",
    "include/grpc++/impl/codegen/rpc_service_method.h",
    "include/grpc++/impl/codegen/security/auth_context.h",
    "include/grpc++/impl/codegen/serialization_traits.h",
    "include/grpc++/impl/codegen/server_context.h",
    "include/grpc++/impl/codegen/server_interface.h",
    "include/grpc++/impl/codegen/service_type.h",
    "include/grpc++/impl/codegen/slice.h",
    "include/grpc++/impl/codegen/status_code_enum.h",
    "include/grpc++/impl/codegen/status.h",
    "include/grpc++/impl/codegen/string_ref.h",
    "include/grpc++/impl/codegen/stub_options.h",
    "include/grpc++/impl/codegen/sync_stream.h",
    "include/grpc++/impl/codegen/time.h",
    "include/grpcpp/impl/codegen/async_generic_service.h",
    "include/grpcpp/impl/codegen/async_stream.h",
    "include/grpcpp/impl/codegen/async_unary_call.h",
    "include/grpcpp/impl/codegen/byte_buffer.h",
    "include/grpcpp/impl/codegen/call_hook.h",
    "include/grpcpp/impl/codegen/call_op_set_interface.h",
    "include/grpcpp/impl/codegen/call_op_set.h",
    "include/grpcpp/impl/codegen/call.h",
    "include/grpcpp/impl/codegen/callback_common.h",
    "include/grpcpp/impl/codegen/channel_interface.h",
    "include/grpcpp/impl/codegen/client_callback.h",
    "include/grpcpp/impl/codegen/client_context.h",
    "include/grpcpp/impl/codegen/client_interceptor.h",
    "include/grpcpp/impl/codegen/client_unary_call.h",
    "include/grpcpp/impl/codegen/completion_queue_tag.h",
    "include/grpcpp/impl/codegen/completion_queue.h",
    "include/grpcpp/impl/codegen/config.h",
    "include/grpcpp/impl/codegen/create_auth_context.h",
    "include/grpcpp/impl/codegen/delegating_channel.h",
    "include/grpcpp/impl/codegen/intercepted_channel.h",
    "include/grpcpp/impl/codegen/interceptor_common.h",
    "include/grpcpp/impl/codegen/interceptor.h",
    "include/grpcpp/impl/codegen/message_allocator.h",
    "include/grpcpp/impl/codegen/metadata_map.h",
    "include/grpcpp/impl/codegen/method_handler_impl.h",
    "include/grpcpp/impl/codegen/method_handler.h",
    "include/grpcpp/impl/codegen/rpc_method.h",
    "include/grpcpp/impl/codegen/rpc_service_method.h",
    "include/grpcpp/impl/codegen/security/auth_context.h",
    "include/grpcpp/impl/codegen/serialization_traits.h",
    "include/grpcpp/impl/codegen/server_callback_handlers.h",
    "include/grpcpp/impl/codegen/server_callback.h",
    "include/grpcpp/impl/codegen/server_context.h",
    "include/grpcpp/impl/codegen/server_interceptor.h",
    "include/grpcpp/impl/codegen/server_interface.h",
    "include/grpcpp/impl/codegen/service_type.h",
    "include/grpcpp/impl/codegen/slice.h",
    "include/grpcpp/impl/codegen/status_code_enum.h",
    "include/grpcpp/impl/codegen/status.h",
    "include/grpcpp/impl/codegen/string_ref.h",
    "include/grpcpp/impl/codegen/stub_options.h",
    "include/grpcpp/impl/codegen/sync_stream.h",
    "include/grpcpp/impl/codegen/time.h",
    "include/grpcpp/impl/codegen/sync.h",
]

grpc_cc_library(
    name = "grpc_unsecure",
    srcs = [
        "//src/core:lib/surface/init.cc",
        "//src/core:plugin_registry/grpc_plugin_registry.cc",
        "//src/core:plugin_registry/grpc_plugin_registry_noextra.cc",
    ],
    defines = ["GRPC_NO_XDS"],
    external_deps = [
        "absl/base:core_headers",
        "absl/log:log",
<<<<<<< HEAD
        "absl/status",
        "absl/status:statusor",
        "absl/strings",
=======
        "absl/time:time",
>>>>>>> 2030231e
    ],
    language = "c++",
    public_hdrs = GRPC_PUBLIC_HDRS,
    tags = [
        "nofixdeps",
    ],
    visibility = ["@grpc:public"],
    deps = [
        "channel_arg_names",
        "channel_stack_builder",
        "config",
        "exec_ctx",
        "gpr",
        "grpc_base",
        "grpc_client_channel",
        "grpc_common",
        "grpc_core_credentials_header",
        "grpc_http_filters",
        "grpc_security_base",
        "grpc_trace",
        "http_connect_handshaker",
        "iomgr_timer",
        "server",
        "//src/core:channel_args",
        "//src/core:channel_init",
        "//src/core:channel_stack_type",
        "//src/core:client_channel_backup_poller",
        "//src/core:default_event_engine",
        "//src/core:endpoint_info_handshaker",
        "//src/core:experiments",
        "//src/core:forkable",
        "//src/core:grpc_authorization_base",
        "//src/core:http_proxy_mapper",
        "//src/core:init_internally",
        "//src/core:posix_event_engine_timer_manager",
        "//src/core:server_call_tracer_filter",
        "//src/core:service_config_channel_arg_filter",
        "//src/core:slice",
        "//src/core:tcp_connect_handshaker",
    ],
)

GRPC_XDS_TARGETS = [
    "//src/core:grpc_lb_policy_cds",
    "//src/core:grpc_lb_policy_xds_cluster_impl",
    "//src/core:grpc_lb_policy_xds_cluster_manager",
    "//src/core:grpc_lb_policy_xds_override_host",
    "//src/core:grpc_lb_policy_xds_wrr_locality",
    "//src/core:grpc_lb_policy_ring_hash",
    "//src/core:grpc_resolver_xds",
    "//src/core:grpc_resolver_c2p",
    "//src/core:grpc_xds_server_config_fetcher",
    "//src/core:grpc_stateful_session_filter",

    # Not xDS-specific but currently only used by xDS.
    "//src/core:channel_creds_registry_init",
]

grpc_cc_library(
    name = "grpc",
    srcs = [
        "//src/core:lib/surface/init.cc",
        "//src/core:plugin_registry/grpc_plugin_registry.cc",
        "//src/core:plugin_registry/grpc_plugin_registry_extra.cc",
    ],
    defines = select({
        ":grpc_no_xds": ["GRPC_NO_XDS"],
        "//conditions:default": [],
    }),
    external_deps = [
        "absl/base:core_headers",
        "absl/log:log",
<<<<<<< HEAD
        "absl/status",
        "absl/status:statusor",
        "absl/strings",
=======
        "absl/time:time",
>>>>>>> 2030231e
    ],
    language = "c++",
    public_hdrs = GRPC_PUBLIC_HDRS,
    select_deps = [
        {
            ":grpc_no_xds": [],
            "//conditions:default": GRPC_XDS_TARGETS,
        },
    ],
    tags = [
        "nofixdeps",
    ],
    visibility = [
        "@grpc:public",
    ],
    deps = [
        "channel_arg_names",
        "channel_stack_builder",
        "config",
        "exec_ctx",
        "gpr",
        "grpc_alts_credentials",
        "grpc_base",
        "grpc_client_channel",
        "grpc_common",
        "grpc_core_credentials_header",
        "grpc_credentials_util",
        "grpc_http_filters",
        "grpc_jwt_credentials",
        "grpc_public_hdrs",
        "grpc_security_base",
        "grpc_trace",
        "http_connect_handshaker",
        "httpcli",
        "iomgr_timer",
        "promise",
        "ref_counted_ptr",
        "server",
        "sockaddr_utils",
        "tsi_base",
        "uri",
        "//src/core:channel_args",
        "//src/core:channel_init",
        "//src/core:channel_stack_type",
        "//src/core:client_channel_backup_poller",
        "//src/core:default_event_engine",
        "//src/core:endpoint_info_handshaker",
        "//src/core:experiments",
        "//src/core:forkable",
        "//src/core:grpc_authorization_base",
        "//src/core:grpc_external_account_credentials",
        "//src/core:grpc_fake_credentials",
        "//src/core:grpc_google_default_credentials",
        "//src/core:grpc_iam_credentials",
        "//src/core:grpc_insecure_credentials",
        "//src/core:grpc_local_credentials",
        "//src/core:grpc_oauth2_credentials",
        "//src/core:grpc_ssl_credentials",
        "//src/core:grpc_tls_credentials",
        "//src/core:grpc_transport_chttp2_alpn",
        "//src/core:http_proxy_mapper",
        "//src/core:httpcli_ssl_credentials",
        "//src/core:init_internally",
        "//src/core:json",
        "//src/core:posix_event_engine_timer_manager",
        "//src/core:ref_counted",
        "//src/core:server_call_tracer_filter",
        "//src/core:service_config_channel_arg_filter",
        "//src/core:slice",
        "//src/core:slice_refcount",
        "//src/core:tcp_connect_handshaker",
        "//src/core:useful",
    ],
)

grpc_cc_library(
    name = "gpr",
    srcs = [
        "//src/core:util/alloc.cc",
        "//src/core:util/crash.cc",
        "//src/core:util/fork.cc",
        "//src/core:util/gpr_time.cc",
        "//src/core:util/host_port.cc",
        "//src/core:util/iphone/cpu.cc",
        "//src/core:util/linux/cpu.cc",
        "//src/core:util/log.cc",
        "//src/core:util/mpscq.cc",
        "//src/core:util/msys/tmpfile.cc",
        "//src/core:util/posix/cpu.cc",
        "//src/core:util/posix/stat.cc",
        "//src/core:util/posix/string.cc",
        "//src/core:util/posix/sync.cc",
        "//src/core:util/posix/thd.cc",
        "//src/core:util/posix/time.cc",
        "//src/core:util/posix/tmpfile.cc",
        "//src/core:util/string.cc",
        "//src/core:util/sync.cc",
        "//src/core:util/sync_abseil.cc",
        "//src/core:util/time_precise.cc",
        "//src/core:util/time_util.cc",
        "//src/core:util/windows/cpu.cc",
        "//src/core:util/windows/stat.cc",
        "//src/core:util/windows/string.cc",
        "//src/core:util/windows/string_util.cc",
        "//src/core:util/windows/sync.cc",
        "//src/core:util/windows/thd.cc",
        "//src/core:util/windows/time.cc",
        "//src/core:util/windows/tmpfile.cc",
    ],
    hdrs = [
        "//src/core:util/alloc.h",
        "//src/core:util/crash.h",
        "//src/core:util/fork.h",
        "//src/core:util/host_port.h",
        "//src/core:util/memory.h",
        "//src/core:util/mpscq.h",
        "//src/core:util/stat.h",
        "//src/core:util/string.h",
        "//src/core:util/sync.h",
        "//src/core:util/thd.h",
        "//src/core:util/time_precise.h",
        "//src/core:util/time_util.h",
        "//src/core:util/tmpfile.h",
    ],
    external_deps = [
        "absl/base",
        "absl/base:core_headers",
        "absl/base:log_severity",
        "absl/functional:any_invocable",
        "absl/log:check",
        "absl/log:globals",
        "absl/log:log",
        "absl/memory",
        "absl/random",
        "absl/status",
        "absl/strings",
        "absl/strings:cord",
        "absl/strings:str_format",
        "absl/synchronization",
        "absl/time:time",
        "absl/types:optional",
        "absl/types:variant",
    ],
    language = "c++",
    public_hdrs = GPR_PUBLIC_HDRS,
    tags = [
        "nofixdeps",
    ],
    visibility = ["@grpc:public"],
    deps = [
        "config_vars",
        "debug_location",
        "//src/core:construct_destruct",
        "//src/core:env",
        "//src/core:event_engine_thread_local",
        "//src/core:examine_stack",
        "//src/core:gpr_atm",
        "//src/core:no_destruct",
        "//src/core:strerror",
        "//src/core:tchar",
        "//src/core:useful",
    ],
)

grpc_cc_library(
    name = "gpr_public_hdrs",
    hdrs = GPR_PUBLIC_HDRS,
    external_deps = [
        "absl/strings",
        "absl/types:variant",
    ],
    tags = [
        "avoid_dep",
        "nofixdeps",
    ],
    visibility = ["@grpc:gpr_public_hdrs"],
)

grpc_cc_library(
    name = "cpp_impl_of",
    hdrs = ["//src/core:util/cpp_impl_of.h"],
    language = "c++",
)

grpc_cc_library(
    name = "grpc_common",
    defines = select({
        "grpc_no_rls": ["GRPC_NO_RLS"],
        "//conditions:default": [],
    }),
    language = "c++",
    select_deps = [
        {
            "grpc_no_rls": [],
            "//conditions:default": ["//src/core:grpc_lb_policy_rls"],
        },
    ],
    tags = ["nofixdeps"],
    deps = [
        "grpc_base",
        # standard plugins
        "census",
        "//src/core:grpc_backend_metric_filter",
        "//src/core:grpc_client_authority_filter",
        "//src/core:grpc_lb_policy_grpclb",
        "//src/core:grpc_lb_policy_outlier_detection",
        "//src/core:grpc_lb_policy_pick_first",
        "//src/core:grpc_lb_policy_priority",
        "//src/core:grpc_lb_policy_round_robin",
        "//src/core:grpc_lb_policy_weighted_round_robin",
        "//src/core:grpc_lb_policy_weighted_target",
        "//src/core:grpc_channel_idle_filter",
        "//src/core:grpc_message_size_filter",
        "//src/core:grpc_resolver_binder",
        "grpc_resolver_dns_ares",
        "grpc_resolver_fake",
        "//src/core:grpc_resolver_dns_native",
        "//src/core:grpc_resolver_sockaddr",
        "//src/core:grpc_transport_chttp2_client_connector",
        "//src/core:grpc_transport_chttp2_server",
        "//src/core:grpc_transport_inproc",
        "//src/core:grpc_fault_injection_filter",
        "//src/core:grpc_resolver_dns_plugin",
    ],
)

grpc_cc_library(
    name = "grpc_public_hdrs",
    hdrs = GRPC_PUBLIC_HDRS + GRPC_PUBLIC_EVENT_ENGINE_HDRS,
    external_deps = [
        "absl/status:statusor",
        "absl/strings",
    ],
    tags = [
        "avoid_dep",
        "nofixdeps",
    ],
    visibility = ["@grpc:grpc_public_hdrs"],
    deps = [
        "channel_arg_names",
        "gpr_public_hdrs",
    ],
)

grpc_cc_library(
    name = "grpc++_public_hdrs",
    hdrs = GRPCXX_PUBLIC_HDRS,
    external_deps = [
        "absl/log:check",
        "absl/log:log",
        "absl/log:absl_check",
        "absl/log:absl_log",
        "absl/status:statusor",
        "absl/strings:cord",
        "absl/synchronization",
        "protobuf_headers",
        "protobuf",
    ],
    tags = [
        "avoid_dep",
        "nofixdeps",
    ],
    visibility = ["@grpc:grpc++_public_hdrs"],
    deps = [
        "global_callback_hook",
        "grpc_public_hdrs",
        "//src/core:gpr_atm",
    ],
)

grpc_cc_library(
    name = "channel_arg_names",
    hdrs = ["include/grpc/impl/channel_arg_names.h"],
)

grpc_cc_library(
    name = "grpc++",
    hdrs = [
        "src/cpp/client/secure_credentials.h",
        "src/cpp/common/secure_auth_context.h",
        "src/cpp/server/secure_server_credentials.h",
    ],
    external_deps = [
        "absl/log:check",
        "absl/log:log",
        "absl/log:absl_check",
        "absl/log:absl_log",
        "absl/strings:cord",
    ],
    language = "c++",
    public_hdrs = GRPCXX_PUBLIC_HDRS,
    select_deps = [
        {
            ":grpc_no_xds": [],
            "//conditions:default": [
                "grpc++_xds_client",
                "grpc++_xds_server",
            ],
        },
        {
            "grpc_no_binder": [],
            "//conditions:default": [
                "grpc++_binder",
            ],
        },
    ],
    tags = ["nofixdeps"],
    visibility = ["@grpc:public"],
    deps = [
        "global_callback_hook",
        "grpc++_base",
        "//src/core:gpr_atm",
        "//src/core:slice",
    ],
)

grpc_cc_library(
    name = "grpc_cronet_hdrs",
    hdrs = [
        "include/grpc/grpc_cronet.h",
    ],
    deps = [
        "gpr_public_hdrs",
        "grpc_base",
    ],
)

grpc_cc_library(
    name = "grpc++_cronet_credentials",
    srcs = [
        "src/cpp/client/cronet_credentials.cc",
    ],
    hdrs = [
        "include/grpcpp/security/cronet_credentials.h",
    ],
    language = "c++",
    deps = [
        "grpc++_base",
        "grpc_cronet_hdrs",
        "grpc_public_hdrs",
    ],
)

# This target pulls in a dependency on RE2 and should not be linked into grpc by default for binary-size reasons.
grpc_cc_library(
    name = "grpc_authorization_provider",
    srcs = [
        "//src/core:lib/security/authorization/grpc_authorization_policy_provider.cc",
        "//src/core:lib/security/authorization/rbac_translator.cc",
    ],
    hdrs = [
        "//src/core:lib/security/authorization/grpc_authorization_policy_provider.h",
        "//src/core:lib/security/authorization/rbac_translator.h",
    ],
    external_deps = [
        "absl/base:core_headers",
        "absl/log:check",
        "absl/log:log",
        "absl/status",
        "absl/status:statusor",
        "absl/strings",
        "absl/strings:str_format",
        "absl/types:optional",
    ],
    language = "c++",
    deps = [
        "gpr",
        "grpc_base",
        "grpc_public_hdrs",
        "grpc_trace",
        "ref_counted_ptr",
        "//src/core:error",
        "//src/core:grpc_audit_logging",
        "//src/core:grpc_authorization_base",
        "//src/core:grpc_matchers",
        "//src/core:grpc_rbac_engine",
        "//src/core:json",
        "//src/core:json_reader",
        "//src/core:load_file",
        "//src/core:slice",
        "//src/core:slice_refcount",
        "//src/core:status_helper",
        "//src/core:useful",
    ],
)

# This target pulls in a dependency on RE2 and should not be linked into grpc by default for binary-size reasons.
grpc_cc_library(
    name = "grpc++_authorization_provider",
    srcs = [
        "src/cpp/server/authorization_policy_provider.cc",
    ],
    hdrs = [
        "include/grpcpp/security/authorization_policy_provider.h",
    ],
    language = "c++",
    tags = ["nofixdeps"],
    deps = [
        "gpr",
        "grpc++",
        "grpc++_public_hdrs",
        "grpc_authorization_provider",
        "grpc_public_hdrs",
    ],
)

# This target pulls in a dependency on RE2 and should not be linked into grpc by default for binary-size reasons.
grpc_cc_library(
    name = "grpc_cel_engine",
    srcs = [
        "//src/core:lib/security/authorization/cel_authorization_engine.cc",
    ],
    hdrs = [
        "//src/core:lib/security/authorization/cel_authorization_engine.h",
    ],
    external_deps = [
        "absl/container:flat_hash_set",
        "absl/log:log",
        "absl/strings",
        "absl/types:optional",
        "absl/types:span",
        "@com_google_protobuf//upb:base",
        "@com_google_protobuf//upb:mem",
        "@com_google_protobuf//upb:message",
    ],
    language = "c++",
    deps = [
        "envoy_config_rbac_upb",
        "google_api_expr_v1alpha1_syntax_upb",
        "gpr",
        "grpc_mock_cel",
        "//src/core:grpc_authorization_base",
    ],
)

grpc_cc_library(
    name = "grpc++_binder",
    srcs = [
        "//src/core:ext/transport/binder/client/binder_connector.cc",
        "//src/core:ext/transport/binder/client/channel_create.cc",
        "//src/core:ext/transport/binder/client/channel_create_impl.cc",
        "//src/core:ext/transport/binder/client/connection_id_generator.cc",
        "//src/core:ext/transport/binder/client/endpoint_binder_pool.cc",
        "//src/core:ext/transport/binder/client/jni_utils.cc",
        "//src/core:ext/transport/binder/client/security_policy_setting.cc",
        "//src/core:ext/transport/binder/security_policy/binder_security_policy.cc",
        "//src/core:ext/transport/binder/server/binder_server.cc",
        "//src/core:ext/transport/binder/server/binder_server_credentials.cc",
        "//src/core:ext/transport/binder/transport/binder_transport.cc",
        "//src/core:ext/transport/binder/utils/ndk_binder.cc",
        "//src/core:ext/transport/binder/utils/transport_stream_receiver_impl.cc",
        "//src/core:ext/transport/binder/wire_format/binder_android.cc",
        "//src/core:ext/transport/binder/wire_format/binder_constants.cc",
        "//src/core:ext/transport/binder/wire_format/transaction.cc",
        "//src/core:ext/transport/binder/wire_format/wire_reader_impl.cc",
        "//src/core:ext/transport/binder/wire_format/wire_writer.cc",
    ],
    hdrs = [
        "//src/core:ext/transport/binder/client/binder_connector.h",
        "//src/core:ext/transport/binder/client/channel_create_impl.h",
        "//src/core:ext/transport/binder/client/connection_id_generator.h",
        "//src/core:ext/transport/binder/client/endpoint_binder_pool.h",
        "//src/core:ext/transport/binder/client/jni_utils.h",
        "//src/core:ext/transport/binder/client/security_policy_setting.h",
        "//src/core:ext/transport/binder/server/binder_server.h",
        "//src/core:ext/transport/binder/transport/binder_stream.h",
        "//src/core:ext/transport/binder/transport/binder_transport.h",
        "//src/core:ext/transport/binder/utils/binder_auto_utils.h",
        "//src/core:ext/transport/binder/utils/ndk_binder.h",
        "//src/core:ext/transport/binder/utils/transport_stream_receiver.h",
        "//src/core:ext/transport/binder/utils/transport_stream_receiver_impl.h",
        "//src/core:ext/transport/binder/wire_format/binder.h",
        "//src/core:ext/transport/binder/wire_format/binder_android.h",
        "//src/core:ext/transport/binder/wire_format/binder_constants.h",
        "//src/core:ext/transport/binder/wire_format/transaction.h",
        "//src/core:ext/transport/binder/wire_format/wire_reader.h",
        "//src/core:ext/transport/binder/wire_format/wire_reader_impl.h",
        "//src/core:ext/transport/binder/wire_format/wire_writer.h",
    ],
    defines = select({
        "grpc_no_binder": ["GRPC_NO_BINDER"],
        "//conditions:default": [],
    }),
    external_deps = [
        "absl/base:core_headers",
        "absl/cleanup",
        "absl/container:flat_hash_map",
        "absl/functional:any_invocable",
        "absl/hash",
        "absl/log:check",
        "absl/log:log",
        "absl/memory",
        "absl/meta:type_traits",
        "absl/status",
        "absl/status:statusor",
        "absl/strings",
        "absl/synchronization",
        "absl/time",
        "absl/types:variant",
    ],
    language = "c++",
    public_hdrs = [
        "include/grpcpp/security/binder_security_policy.h",
        "include/grpcpp/create_channel_binder.h",
        "include/grpcpp/security/binder_credentials.h",
    ],
    tags = ["nofixdeps"],
    deps = [
        "channel",
        "channel_create",
        "config",
        "debug_location",
        "exec_ctx",
        "gpr",
        "gpr_platform",
        "grpc",
        "grpc++_base",
        "grpc_base",
        "grpc_client_channel",
        "grpc_public_hdrs",
        "orphanable",
        "ref_counted_ptr",
        "server",
        "//src/core:arena",
        "//src/core:channel_args",
        "//src/core:channel_args_preconditioning",
        "//src/core:channel_stack_type",
        "//src/core:default_event_engine",
        "//src/core:error_utils",
        "//src/core:iomgr_fwd",
        "//src/core:iomgr_port",
        "//src/core:metadata_batch",
        "//src/core:notification",
        "//src/core:slice",
        "//src/core:slice_refcount",
        "//src/core:status_helper",
        "//src/core:subchannel_connector",
        "//src/core:transport_fwd",
    ],
)

grpc_cc_library(
    name = "grpc++_xds_client",
    srcs = [
        "src/cpp/client/xds_credentials.cc",
    ],
    hdrs = [
        "src/cpp/client/secure_credentials.h",
    ],
    external_deps = [
        "absl/log:check",
        "absl/strings",
    ],
    language = "c++",
    deps = [
        "exec_ctx",
        "gpr",
        "grpc",
        "grpc++_base",
        "grpc_base",
        "grpc_public_hdrs",
        "grpc_security_base",
    ],
)

grpc_cc_library(
    name = "grpc++_xds_server",
    srcs = [
        "src/cpp/server/xds_server_builder.cc",
        "src/cpp/server/xds_server_credentials.cc",
    ],
    hdrs = [
        "src/cpp/server/secure_server_credentials.h",
    ],
    external_deps = [
        "absl/log:check",
    ],
    language = "c++",
    public_hdrs = [
        "include/grpcpp/xds_server_builder.h",
    ],
    visibility = ["@grpc:xds"],
    deps = [
        "channel_arg_names",
        "gpr",
        "grpc",
        "grpc++_base",
        "//src/core:xds_enabled_server",
    ],
)

# TODO(hork): restructure the grpc++_unsecure and grpc++ build targets in a
# similar way to how the grpc_unsecure and grpc targets were restructured in
# #25586
grpc_cc_library(
    name = "grpc++_unsecure",
    srcs = [
        "src/cpp/client/insecure_credentials.cc",
        "src/cpp/common/insecure_create_auth_context.cc",
        "src/cpp/server/insecure_server_credentials.cc",
    ],
    external_deps = [
        "absl/functional:any_invocable",
        "absl/log:check",
        "absl/log:log",
        "absl/log:absl_check",
        "absl/log:absl_log",
<<<<<<< HEAD
        "absl/status",
=======
>>>>>>> 2030231e
        "absl/status:statusor",
        "absl/strings",
        "absl/strings:cord",
        "absl/synchronization",
    ],
    language = "c++",
    public_hdrs = GRPCXX_PUBLIC_HDRS,
    tags = [
        "avoid_dep",
        "nofixdeps",
    ],
    visibility = ["@grpc:public"],
    deps = [
        "channel_arg_names",
        "generic_stub_internal",
        "global_callback_hook",
        "gpr",
        "grpc++_base_unsecure",
        "grpc++_codegen_proto",
        "grpc++_config_proto",
        "grpc_core_credentials_header",
        "grpc_public_hdrs",
        "grpc_security_base",
        "grpc_unsecure",
        "//src/core:gpr_atm",
        "//src/core:grpc_insecure_credentials",
    ],
)

grpc_cc_library(
    name = "grpc++_error_details",
    srcs = [
        "src/cpp/util/error_details.cc",
    ],
    hdrs = [
        "include/grpc++/support/error_details.h",
        "include/grpcpp/support/error_details.h",
    ],
    language = "c++",
    standalone = True,
    visibility = ["@grpc:public"],
    deps = ["grpc++"],
)

grpc_cc_library(
    name = "grpc++_alts",
    srcs = [
        "src/cpp/common/alts_context.cc",
        "src/cpp/common/alts_util.cc",
    ],
    hdrs = [
        "include/grpcpp/security/alts_context.h",
        "include/grpcpp/security/alts_util.h",
    ],
    external_deps = [
        "absl/log:log",
        "@com_google_protobuf//upb:base",
        "@com_google_protobuf//upb:mem",
        "@com_google_protobuf//upb:message",
    ],
    language = "c++",
    standalone = True,
    visibility = ["@grpc:public"],
    deps = [
        "alts_upb",
        "gpr",
        "grpc++",
        "grpc_base",
        "tsi_alts_credentials",
    ],
)

grpc_cc_library(
    name = "census",
    srcs = [
        "//src/core:ext/filters/census/grpc_context.cc",
    ],
    language = "c++",
    public_hdrs = [
        "include/grpc/census.h",
    ],
    visibility = ["@grpc:public"],
    deps = [
        "gpr",
        "grpc_base",
        "grpc_public_hdrs",
        "grpc_trace",
        "//src/core:arena",
    ],
)

# A library that vends only port_platform, so that libraries that don't need
# anything else from gpr can still be portable!
grpc_cc_library(
    name = "gpr_platform",
    language = "c++",
    public_hdrs = [
        "include/grpc/impl/codegen/port_platform.h",
        "include/grpc/support/port_platform.h",
    ],
)

grpc_cc_library(
    name = "event_engine_base_hdrs",
    hdrs = GRPC_PUBLIC_EVENT_ENGINE_HDRS + GRPC_PUBLIC_HDRS,
    external_deps = [
        "absl/status",
        "absl/status:statusor",
        "absl/time",
        "absl/types:optional",
        "absl/functional:any_invocable",
    ],
    tags = [
        "nofixdeps",
    ],
    visibility = ["@grpc:event_engine_base_hdrs"],
    deps = [
        "channel_arg_names",
        "gpr",
    ],
)

grpc_cc_library(
    name = "channelz",
    srcs = [
        "//src/core:channelz/channel_trace.cc",
        "//src/core:channelz/channelz.cc",
        "//src/core:channelz/channelz_registry.cc",
    ],
    hdrs = [
        "//src/core:channelz/channel_trace.h",
        "//src/core:channelz/channelz.h",
        "//src/core:channelz/channelz_registry.h",
    ],
    external_deps = [
        "absl/base:core_headers",
        "absl/log:check",
        "absl/log:log",
        "absl/status:statusor",
        "absl/strings",
        "absl/types:optional",
    ],
    language = "c++",
    deps = [
        "exec_ctx",
        "gpr",
        "grpc_public_hdrs",
        "parse_address",
        "ref_counted_ptr",
        "sockaddr_utils",
        "uri",
        "//src/core:channel_args",
        "//src/core:connectivity_state",
        "//src/core:json",
        "//src/core:json_writer",
        "//src/core:per_cpu",
        "//src/core:ref_counted",
        "//src/core:resolved_address",
        "//src/core:slice",
        "//src/core:time",
        "//src/core:useful",
    ],
)

grpc_cc_library(
    name = "dynamic_annotations",
    hdrs = [
        "//src/core:lib/iomgr/dynamic_annotations.h",
    ],
    language = "c++",
    deps = [
        "gpr_public_hdrs",
    ],
)

grpc_cc_library(
    name = "call_combiner",
    srcs = [
        "//src/core:lib/iomgr/call_combiner.cc",
    ],
    hdrs = [
        "//src/core:lib/iomgr/call_combiner.h",
    ],
    external_deps = [
        "absl/container:inlined_vector",
        "absl/log:check",
        "absl/log:log",
    ],
    language = "c++",
    deps = [
        "dynamic_annotations",
        "exec_ctx",
        "gpr",
        "ref_counted_ptr",
        "stats",
        "//src/core:closure",
        "//src/core:gpr_atm",
        "//src/core:ref_counted",
        "//src/core:stats_data",
    ],
)

grpc_cc_library(
    name = "resource_quota_api",
    srcs = [
        "//src/core:lib/resource_quota/api.cc",
    ],
    hdrs = [
        "//src/core:lib/resource_quota/api.h",
    ],
    external_deps = [
        "absl/strings",
    ],
    language = "c++",
    visibility = ["@grpc:alt_grpc_base_legacy"],
    deps = [
        "channel_arg_names",
        "config",
        "event_engine_base_hdrs",
        "exec_ctx",
        "gpr_public_hdrs",
        "grpc_public_hdrs",
        "ref_counted_ptr",
        "//src/core:channel_args",
        "//src/core:memory_quota",
        "//src/core:resource_quota",
        "//src/core:thread_quota",
    ],
)

grpc_cc_library(
    name = "byte_buffer",
    srcs = [
        "//src/core:lib/surface/byte_buffer.cc",
        "//src/core:lib/surface/byte_buffer_reader.cc",
    ],
    external_deps = [
        "absl/log:check",
    ],
    language = "c++",
    deps = [
        "exec_ctx",
        "gpr_public_hdrs",
        "grpc_public_hdrs",
        "//src/core:compression",
        "//src/core:slice",
    ],
)

grpc_cc_library(
    name = "iomgr",
    srcs = [
        "//src/core:lib/iomgr/cfstream_handle.cc",
        "//src/core:lib/iomgr/dualstack_socket_posix.cc",
        "//src/core:lib/iomgr/endpoint.cc",
        "//src/core:lib/iomgr/endpoint_cfstream.cc",
        "//src/core:lib/iomgr/endpoint_pair_posix.cc",
        "//src/core:lib/iomgr/endpoint_pair_windows.cc",
        "//src/core:lib/iomgr/error_cfstream.cc",
        "//src/core:lib/iomgr/ev_apple.cc",
        "//src/core:lib/iomgr/ev_epoll1_linux.cc",
        "//src/core:lib/iomgr/ev_poll_posix.cc",
        "//src/core:lib/iomgr/ev_posix.cc",
        "//src/core:lib/iomgr/fork_posix.cc",
        "//src/core:lib/iomgr/fork_windows.cc",
        "//src/core:lib/iomgr/iocp_windows.cc",
        "//src/core:lib/iomgr/iomgr.cc",
        "//src/core:lib/iomgr/iomgr_posix.cc",
        "//src/core:lib/iomgr/iomgr_posix_cfstream.cc",
        "//src/core:lib/iomgr/iomgr_windows.cc",
        "//src/core:lib/iomgr/lockfree_event.cc",
        "//src/core:lib/iomgr/polling_entity.cc",
        "//src/core:lib/iomgr/pollset.cc",
        "//src/core:lib/iomgr/pollset_set_windows.cc",
        "//src/core:lib/iomgr/pollset_windows.cc",
        "//src/core:lib/iomgr/resolve_address.cc",
        "//src/core:lib/iomgr/resolve_address_posix.cc",
        "//src/core:lib/iomgr/resolve_address_windows.cc",
        "//src/core:lib/iomgr/socket_factory_posix.cc",
        "//src/core:lib/iomgr/socket_utils_common_posix.cc",
        "//src/core:lib/iomgr/socket_utils_linux.cc",
        "//src/core:lib/iomgr/socket_utils_posix.cc",
        "//src/core:lib/iomgr/socket_windows.cc",
        "//src/core:lib/iomgr/systemd_utils.cc",
        "//src/core:lib/iomgr/tcp_client.cc",
        "//src/core:lib/iomgr/tcp_client_cfstream.cc",
        "//src/core:lib/iomgr/tcp_client_posix.cc",
        "//src/core:lib/iomgr/tcp_client_windows.cc",
        "//src/core:lib/iomgr/tcp_posix.cc",
        "//src/core:lib/iomgr/tcp_server.cc",
        "//src/core:lib/iomgr/tcp_server_posix.cc",
        "//src/core:lib/iomgr/tcp_server_utils_posix_common.cc",
        "//src/core:lib/iomgr/tcp_server_utils_posix_ifaddrs.cc",
        "//src/core:lib/iomgr/tcp_server_utils_posix_noifaddrs.cc",
        "//src/core:lib/iomgr/tcp_server_windows.cc",
        "//src/core:lib/iomgr/tcp_windows.cc",
        "//src/core:lib/iomgr/unix_sockets_posix.cc",
        "//src/core:lib/iomgr/unix_sockets_posix_noop.cc",
        "//src/core:lib/iomgr/vsock.cc",
        "//src/core:lib/iomgr/wakeup_fd_eventfd.cc",
        "//src/core:lib/iomgr/wakeup_fd_nospecial.cc",
        "//src/core:lib/iomgr/wakeup_fd_pipe.cc",
        "//src/core:lib/iomgr/wakeup_fd_posix.cc",
        "//src/core:util/gethostname_fallback.cc",
        "//src/core:util/gethostname_host_name_max.cc",
        "//src/core:util/gethostname_sysconf.cc",
    ] +
    # TODO(vigneshbabu): remove these
    # These headers used to be vended by this target, but they have to be
    # removed after landing EventEngine.
    [
        "//src/core:lib/iomgr/event_engine_shims/closure.cc",
        "//src/core:lib/iomgr/event_engine_shims/endpoint.cc",
        "//src/core:lib/iomgr/event_engine_shims/tcp_client.cc",
    ],
    hdrs = [
        "//src/core:lib/iomgr/block_annotate.h",
        "//src/core:lib/iomgr/cfstream_handle.h",
        "//src/core:lib/iomgr/endpoint.h",
        "//src/core:lib/iomgr/endpoint_cfstream.h",
        "//src/core:lib/iomgr/endpoint_pair.h",
        "//src/core:lib/iomgr/error_cfstream.h",
        "//src/core:lib/iomgr/ev_apple.h",
        "//src/core:lib/iomgr/ev_epoll1_linux.h",
        "//src/core:lib/iomgr/ev_poll_posix.h",
        "//src/core:lib/iomgr/ev_posix.h",
        "//src/core:lib/iomgr/iocp_windows.h",
        "//src/core:lib/iomgr/iomgr.h",
        "//src/core:lib/iomgr/lockfree_event.h",
        "//src/core:lib/iomgr/nameser.h",
        "//src/core:lib/iomgr/polling_entity.h",
        "//src/core:lib/iomgr/pollset.h",
        "//src/core:lib/iomgr/pollset_set_windows.h",
        "//src/core:lib/iomgr/pollset_windows.h",
        "//src/core:lib/iomgr/python_util.h",
        "//src/core:lib/iomgr/resolve_address.h",
        "//src/core:lib/iomgr/resolve_address_impl.h",
        "//src/core:lib/iomgr/resolve_address_posix.h",
        "//src/core:lib/iomgr/resolve_address_windows.h",
        "//src/core:lib/iomgr/sockaddr.h",
        "//src/core:lib/iomgr/sockaddr_posix.h",
        "//src/core:lib/iomgr/sockaddr_windows.h",
        "//src/core:lib/iomgr/socket_factory_posix.h",
        "//src/core:lib/iomgr/socket_utils_posix.h",
        "//src/core:lib/iomgr/socket_windows.h",
        "//src/core:lib/iomgr/systemd_utils.h",
        "//src/core:lib/iomgr/tcp_client.h",
        "//src/core:lib/iomgr/tcp_client_posix.h",
        "//src/core:lib/iomgr/tcp_posix.h",
        "//src/core:lib/iomgr/tcp_server.h",
        "//src/core:lib/iomgr/tcp_server_utils_posix.h",
        "//src/core:lib/iomgr/tcp_windows.h",
        "//src/core:lib/iomgr/unix_sockets_posix.h",
        "//src/core:lib/iomgr/vsock.h",
        "//src/core:lib/iomgr/wakeup_fd_pipe.h",
        "//src/core:lib/iomgr/wakeup_fd_posix.h",
        "//src/core:util/gethostname.h",
    ] +
    # TODO(vigneshbabu): remove these
    # These headers used to be vended by this target, but they have to be
    # removed after landing EventEngine.
    [
        "//src/core:lib/iomgr/event_engine_shims/closure.h",
        "//src/core:lib/iomgr/event_engine_shims/endpoint.h",
        "//src/core:lib/iomgr/event_engine_shims/tcp_client.h",
    ],
    defines = select({
        "systemd": ["HAVE_LIBSYSTEMD"],
        "//conditions:default": [],
    }),
    external_deps = [
        "absl/base:core_headers",
        "absl/container:flat_hash_map",
        "absl/container:flat_hash_set",
        "absl/functional:any_invocable",
        "absl/log",
        "absl/log:check",
        "absl/status",
        "absl/status:statusor",
        "absl/strings",
        "absl/strings:str_format",
        "absl/time",
        "absl/types:optional",
        "absl/utility",
    ],
    language = "c++",
    linkopts = select({
        "systemd": ["-lsystemd"],
        "//conditions:default": [],
    }),
    public_hdrs = GRPC_PUBLIC_HDRS + GRPC_PUBLIC_EVENT_ENGINE_HDRS,
    visibility = ["@grpc:alt_grpc_base_legacy"],
    deps = [
        "byte_buffer",
        "channel_arg_names",
        "config_vars",
        "debug_location",
        "exec_ctx",
        "gpr",
        "grpc_core_credentials_header",
        "grpc_public_hdrs",
        "grpc_trace",
        "iomgr_buffer_list",
        "iomgr_internal_errqueue",
        "iomgr_timer",
        "orphanable",
        "parse_address",
        "resource_quota_api",
        "sockaddr_utils",
        "stats",
        "//src/core:channel_args",
        "//src/core:channel_args_endpoint_config",
        "//src/core:closure",
        "//src/core:construct_destruct",
        "//src/core:context",
        "//src/core:default_event_engine",
        "//src/core:error",
        "//src/core:error_utils",
        "//src/core:event_engine_common",
        "//src/core:event_engine_extensions",
        "//src/core:event_engine_memory_allocator_factory",
        "//src/core:event_engine_query_extensions",
        "//src/core:event_engine_shim",
        "//src/core:event_engine_tcp_socket_utils",
        "//src/core:event_log",
        "//src/core:experiments",
        "//src/core:gpr_atm",
        "//src/core:gpr_manual_constructor",
        "//src/core:grpc_sockaddr",
        "//src/core:init_internally",
        "//src/core:iomgr_fwd",
        "//src/core:iomgr_port",
        "//src/core:memory_quota",
        "//src/core:no_destruct",
        "//src/core:pollset_set",
        "//src/core:posix_event_engine_base_hdrs",
        "//src/core:posix_event_engine_endpoint",
        "//src/core:resolved_address",
        "//src/core:resource_quota",
        "//src/core:slice",
        "//src/core:slice_buffer",
        "//src/core:slice_cast",
        "//src/core:slice_refcount",
        "//src/core:socket_mutator",
        "//src/core:stats_data",
        "//src/core:strerror",
        "//src/core:time",
        "//src/core:useful",
        "//src/core:windows_event_engine",
        "//src/core:windows_event_engine_listener",
    ],
)

grpc_cc_library(
    name = "call_tracer",
    srcs = [
        "//src/core:telemetry/call_tracer.cc",
    ],
    hdrs = [
        "//src/core:telemetry/call_tracer.h",
    ],
    external_deps = [
        "absl/log:check",
        "absl/status",
        "absl/strings",
        "absl/types:optional",
    ],
    language = "c++",
    visibility = ["@grpc:alt_grpc_base_legacy"],
    deps = [
        "gpr",
        "tcp_tracer",
        "//src/core:arena",
        "//src/core:call_final_info",
        "//src/core:channel_args",
        "//src/core:context",
        "//src/core:error",
        "//src/core:metadata_batch",
        "//src/core:ref_counted_string",
        "//src/core:slice_buffer",
    ],
)

grpc_cc_library(
    name = "channel",
    srcs = [
        "//src/core:lib/surface/channel.cc",
    ],
    hdrs = [
        "//src/core:lib/surface/channel.h",
    ],
    external_deps = [
        "absl/base:core_headers",
        "absl/log:check",
        "absl/status:statusor",
        "absl/strings",
        "absl/types:optional",
    ],
    language = "c++",
    visibility = ["@grpc:alt_grpc_base_legacy"],
    deps = [
        "channel_arg_names",
        "channelz",
        "cpp_impl_of",
        "event_engine_base_hdrs",
        "exec_ctx",
        "gpr",
        "grpc_public_hdrs",
        "grpc_trace",
        "ref_counted_ptr",
        "stats",
        "//src/core:arena",
        "//src/core:call_arena_allocator",
        "//src/core:call_destination",
        "//src/core:channel_args",
        "//src/core:channel_stack_type",
        "//src/core:compression",
        "//src/core:connectivity_state",
        "//src/core:iomgr_fwd",
        "//src/core:ref_counted",
        "//src/core:resource_quota",
        "//src/core:slice",
        "//src/core:stats_data",
        "//src/core:time",
    ],
)

grpc_cc_library(
    name = "legacy_channel",
    srcs = [
        "//src/core:lib/surface/legacy_channel.cc",
    ],
    hdrs = [
        "//src/core:lib/surface/legacy_channel.h",
    ],
    external_deps = [
        "absl/base:core_headers",
        "absl/log:check",
        "absl/log:log",
        "absl/status",
        "absl/status:statusor",
        "absl/types:optional",
    ],
    language = "c++",
    visibility = ["@grpc:alt_grpc_base_legacy"],
    deps = [
        "channel",
        "channelz",
        "config",
        "exec_ctx",
        "gpr",
        "grpc_base",
        "grpc_client_channel",
        "ref_counted_ptr",
        "stats",
        "//src/core:arena",
        "//src/core:call_arena_allocator",
        "//src/core:channel_args",
        "//src/core:channel_args_endpoint_config",
        "//src/core:channel_fwd",
        "//src/core:channel_init",
        "//src/core:channel_stack_type",
        "//src/core:closure",
        "//src/core:dual_ref_counted",
        "//src/core:error",
        "//src/core:init_internally",
        "//src/core:iomgr_fwd",
        "//src/core:metrics",
        "//src/core:resource_quota",
        "//src/core:slice",
        "//src/core:stats_data",
        "//src/core:time",
    ],
)

grpc_cc_library(
    name = "channel_create",
    srcs = [
        "//src/core:lib/surface/channel_create.cc",
    ],
    hdrs = [
        "//src/core:lib/surface/channel_create.h",
    ],
    external_deps = [
        "absl/base:core_headers",
        "absl/log:check",
        "absl/status:statusor",
        "absl/strings",
        "absl/types:optional",
    ],
    language = "c++",
    visibility = ["@grpc:alt_grpc_base_legacy"],
    deps = [
        "channel",
        "channel_arg_names",
        "channelz",
        "config",
        "gpr",
        "grpc_base",
        "grpc_client_channel",
        "grpc_public_hdrs",
        "legacy_channel",
        "ref_counted_ptr",
        "stats",
        "//src/core:arena",
        "//src/core:channel_args",
        "//src/core:channel_stack_type",
        "//src/core:direct_channel",
        "//src/core:experiments",
        "//src/core:iomgr_fwd",
        "//src/core:ref_counted",
        "//src/core:slice",
        "//src/core:stats_data",
    ],
)

grpc_cc_library(
    name = "server",
    srcs = [
        "//src/core:server/server.cc",
    ],
    hdrs = [
        "//src/core:server/server.h",
    ],
    external_deps = [
        "absl/base:core_headers",
        "absl/cleanup",
        "absl/container:flat_hash_map",
        "absl/container:flat_hash_set",
        "absl/hash",
        "absl/log",
        "absl/log:check",
        "absl/random",
        "absl/status",
        "absl/status:statusor",
        "absl/strings",
        "absl/types:optional",
    ],
    language = "c++",
    visibility = ["@grpc:alt_grpc_base_legacy"],
    deps = [
        "call_combiner",
        "call_tracer",
        "channel",
        "channel_arg_names",
        "channelz",
        "config",
        "cpp_impl_of",
        "debug_location",
        "exec_ctx",
        "gpr",
        "grpc_base",
        "grpc_public_hdrs",
        "grpc_security_base",
        "grpc_trace",
        "iomgr",
        "legacy_channel",
        "orphanable",
        "promise",
        "ref_counted_ptr",
        "sockaddr_utils",
        "stats",
        "//src/core:activity",
        "//src/core:arena_promise",
        "//src/core:cancel_callback",
        "//src/core:channel_args",
        "//src/core:channel_args_preconditioning",
        "//src/core:channel_fwd",
        "//src/core:channel_stack_type",
        "//src/core:closure",
        "//src/core:connectivity_state",
        "//src/core:context",
        "//src/core:dual_ref_counted",
        "//src/core:error",
        "//src/core:error_utils",
        "//src/core:experiments",
        "//src/core:interception_chain",
        "//src/core:iomgr_fwd",
        "//src/core:map",
        "//src/core:metadata_batch",
        "//src/core:pipe",
        "//src/core:poll",
        "//src/core:pollset_set",
        "//src/core:random_early_detection",
        "//src/core:resolved_address",
        "//src/core:seq",
        "//src/core:server_interface",
        "//src/core:slice",
        "//src/core:slice_buffer",
        "//src/core:status_helper",
        "//src/core:time",
        "//src/core:try_join",
        "//src/core:try_seq",
        "//src/core:useful",
    ],
)

grpc_cc_library(
    name = "grpc_base",
    srcs = [
        "//src/core:lib/channel/channel_stack.cc",
        "//src/core:lib/channel/channel_stack_builder_impl.cc",
        "//src/core:lib/channel/connected_channel.cc",
        "//src/core:lib/channel/promise_based_filter.cc",
        "//src/core:lib/channel/status_util.cc",
        "//src/core:lib/compression/message_compress.cc",
        "//src/core:lib/surface/call.cc",
        "//src/core:lib/surface/call_details.cc",
        "//src/core:lib/surface/call_log_batch.cc",
        "//src/core:lib/surface/call_utils.cc",
        "//src/core:lib/surface/client_call.cc",
        "//src/core:lib/surface/completion_queue.cc",
        "//src/core:lib/surface/completion_queue_factory.cc",
        "//src/core:lib/surface/event_string.cc",
        "//src/core:lib/surface/filter_stack_call.cc",
        "//src/core:lib/surface/lame_client.cc",
        "//src/core:lib/surface/metadata_array.cc",
        "//src/core:lib/surface/server_call.cc",
        "//src/core:lib/surface/validate_metadata.cc",
        "//src/core:lib/surface/version.cc",
        "//src/core:lib/transport/transport.cc",
        "//src/core:lib/transport/transport_op_string.cc",
    ],
    hdrs = [
        "//src/core:lib/channel/channel_stack.h",
        "//src/core:lib/channel/channel_stack_builder_impl.h",
        "//src/core:lib/channel/connected_channel.h",
        "//src/core:lib/channel/promise_based_filter.h",
        "//src/core:lib/channel/status_util.h",
        "//src/core:lib/compression/message_compress.h",
        "//src/core:lib/surface/call.h",
        "//src/core:lib/surface/call_test_only.h",
        "//src/core:lib/surface/call_utils.h",
        "//src/core:lib/surface/client_call.h",
        "//src/core:lib/surface/completion_queue.h",
        "//src/core:lib/surface/completion_queue_factory.h",
        "//src/core:lib/surface/event_string.h",
        "//src/core:lib/surface/filter_stack_call.h",
        "//src/core:lib/surface/init.h",
        "//src/core:lib/surface/lame_client.h",
        "//src/core:lib/surface/server_call.h",
        "//src/core:lib/surface/validate_metadata.h",
        "//src/core:lib/transport/transport.h",
    ],
    defines = select({
        "systemd": ["HAVE_LIBSYSTEMD"],
        "//conditions:default": [],
    }),
    external_deps = [
        "absl/base:core_headers",
        "absl/container:flat_hash_map",
        "absl/container:inlined_vector",
        "absl/functional:any_invocable",
        "absl/functional:function_ref",
        "absl/log",
        "absl/log:check",
        "absl/meta:type_traits",
        "absl/status",
        "absl/status:statusor",
        "absl/strings",
        "absl/strings:str_format",
        "absl/types:optional",
        "absl/utility",
        "madler_zlib",
    ],
    language = "c++",
    linkopts = select({
        "systemd": ["-lsystemd"],
        "//conditions:default": [],
    }),
    public_hdrs = GRPC_PUBLIC_HDRS + GRPC_PUBLIC_EVENT_ENGINE_HDRS,
    visibility = ["@grpc:alt_grpc_base_legacy"],
    deps = [
        "call_combiner",
        "call_tracer",
        "channel",
        "channel_arg_names",
        "channel_stack_builder",
        "channelz",
        "config",
        "cpp_impl_of",
        "debug_location",
        "exec_ctx",
        "gpr",
        "grpc_core_credentials_header",
        "grpc_public_hdrs",
        "grpc_trace",
        "iomgr",
        "iomgr_timer",
        "orphanable",
        "promise",
        "ref_counted_ptr",
        "stats",
        "//src/core:1999",
        "//src/core:activity",
        "//src/core:all_ok",
        "//src/core:arena",
        "//src/core:arena_promise",
        "//src/core:atomic_utils",
        "//src/core:bitset",
        "//src/core:call_destination",
        "//src/core:call_filters",
        "//src/core:call_final_info",
        "//src/core:call_finalization",
        "//src/core:call_spine",
        "//src/core:cancel_callback",
        "//src/core:channel_args",
        "//src/core:channel_args_preconditioning",
        "//src/core:channel_fwd",
        "//src/core:channel_init",
        "//src/core:channel_stack_type",
        "//src/core:closure",
        "//src/core:compression",
        "//src/core:connectivity_state",
        "//src/core:context",
        "//src/core:default_event_engine",
        "//src/core:error",
        "//src/core:error_utils",
        "//src/core:event_engine_common",
        "//src/core:event_engine_context",
        "//src/core:experiments",
        "//src/core:for_each",
        "//src/core:gpr_atm",
        "//src/core:gpr_manual_constructor",
        "//src/core:gpr_spinlock",
        "//src/core:if",
        "//src/core:iomgr_fwd",
        "//src/core:latch",
        "//src/core:latent_see",
        "//src/core:loop",
        "//src/core:map",
        "//src/core:match",
        "//src/core:message",
        "//src/core:metadata",
        "//src/core:metadata_batch",
        "//src/core:metrics",
        "//src/core:no_destruct",
        "//src/core:pipe",
        "//src/core:poll",
        "//src/core:promise_status",
        "//src/core:race",
        "//src/core:ref_counted",
        "//src/core:seq",
        "//src/core:server_interface",
        "//src/core:single_set_ptr",
        "//src/core:slice",
        "//src/core:slice_buffer",
        "//src/core:slice_cast",
        "//src/core:slice_refcount",
        "//src/core:stats_data",
        "//src/core:status_flag",
        "//src/core:status_helper",
        "//src/core:time",
        "//src/core:transport_fwd",
        "//src/core:try_seq",
        "//src/core:unique_type_name",
        "//src/core:useful",
    ],
)

grpc_cc_library(
    name = "lb_load_data_store",
    srcs = [
        "src/cpp/server/load_reporter/load_data_store.cc",
    ],
    hdrs = [
        "src/cpp/server/load_reporter/constants.h",
        "src/cpp/server/load_reporter/load_data_store.h",
    ],
    external_deps = [
        "absl/log:check",
        "absl/log:log",
    ],
    language = "c++",
    deps = [
        "gpr",
        "gpr_platform",
        "grpc++",
        "//src/core:grpc_sockaddr",
    ],
)

grpc_cc_library(
    name = "lb_server_load_reporting_service_server_builder_plugin",
    srcs = [
        "src/cpp/server/load_reporter/load_reporting_service_server_builder_plugin.cc",
    ],
    hdrs = [
        "src/cpp/server/load_reporter/load_reporting_service_server_builder_plugin.h",
    ],
    language = "c++",
    deps = [
        "gpr_platform",
        "grpc++",
        "lb_load_reporter_service",
    ],
)

grpc_cc_library(
    name = "grpcpp_server_load_reporting",
    srcs = [
        "src/cpp/server/load_reporter/load_reporting_service_server_builder_option.cc",
        "src/cpp/server/load_reporter/util.cc",
    ],
    external_deps = [
        "absl/log:log",
    ],
    language = "c++",
    public_hdrs = [
        "include/grpcpp/ext/server_load_reporting.h",
    ],
    tags = ["nofixdeps"],
    deps = [
        "channel_arg_names",
        "gpr",
        "gpr_platform",
        "grpc",
        "grpc++",
        "grpc++_public_hdrs",
        "grpc_public_hdrs",
        "lb_server_load_reporting_service_server_builder_plugin",
        "//src/core:lb_server_load_reporting_filter",
    ],
)

grpc_cc_library(
    name = "lb_load_reporter_service",
    srcs = [
        "src/cpp/server/load_reporter/load_reporter_async_service_impl.cc",
    ],
    hdrs = [
        "src/cpp/server/load_reporter/load_reporter_async_service_impl.h",
    ],
    external_deps = [
        "absl/log:check",
        "absl/log:log",
        "absl/memory",
        "protobuf_headers",
    ],
    language = "c++",
    tags = ["nofixdeps"],
    deps = [
        ":gpr",
        ":grpc++",
        ":lb_load_reporter",
        "//src/proto/grpc/lb/v1:load_reporter_proto",
    ],
)

grpc_cc_library(
    name = "lb_get_cpu_stats",
    srcs = [
        "src/cpp/server/load_reporter/get_cpu_stats_linux.cc",
        "src/cpp/server/load_reporter/get_cpu_stats_macos.cc",
        "src/cpp/server/load_reporter/get_cpu_stats_unsupported.cc",
        "src/cpp/server/load_reporter/get_cpu_stats_windows.cc",
    ],
    hdrs = [
        "src/cpp/server/load_reporter/get_cpu_stats.h",
    ],
    external_deps = [
        "absl/log:log",
    ],
    language = "c++",
    deps = [
        "gpr",
        "gpr_platform",
    ],
)

grpc_cc_library(
    name = "lb_load_reporter",
    srcs = [
        "src/cpp/server/load_reporter/load_reporter.cc",
    ],
    hdrs = [
        "src/cpp/server/load_reporter/constants.h",
        "src/cpp/server/load_reporter/load_reporter.h",
    ],
    external_deps = [
        "absl/log:check",
        "absl/log:log",
        "opencensus-stats",
        "opencensus-tags",
        "protobuf_headers",
    ],
    language = "c++",
    tags = ["nofixdeps"],
    deps = [
        "gpr",
        "lb_get_cpu_stats",
        "lb_load_data_store",
        "//src/proto/grpc/lb/v1:load_reporter_proto",
    ],
)

grpc_cc_library(
    name = "grpc_security_base",
    srcs = [
        "//src/core:handshaker/security/secure_endpoint.cc",
        "//src/core:handshaker/security/security_handshaker.cc",
        "//src/core:lib/security/context/security_context.cc",
        "//src/core:lib/security/credentials/call_creds_util.cc",
        "//src/core:lib/security/credentials/composite/composite_credentials.cc",
        "//src/core:lib/security/credentials/credentials.cc",
        "//src/core:lib/security/credentials/plugin/plugin_credentials.cc",
        "//src/core:lib/security/security_connector/security_connector.cc",
        "//src/core:lib/security/transport/client_auth_filter.cc",
        "//src/core:lib/security/transport/server_auth_filter.cc",
    ],
    hdrs = [
        "//src/core:handshaker/security/secure_endpoint.h",
        "//src/core:handshaker/security/security_handshaker.h",
        "//src/core:lib/security/context/security_context.h",
        "//src/core:lib/security/credentials/call_creds_util.h",
        "//src/core:lib/security/credentials/composite/composite_credentials.h",
        "//src/core:lib/security/credentials/credentials.h",
        "//src/core:lib/security/credentials/plugin/plugin_credentials.h",
        "//src/core:lib/security/security_connector/security_connector.h",
        "//src/core:lib/security/transport/auth_filters.h",
    ],
    external_deps = [
        "absl/base:core_headers",
        "absl/container:inlined_vector",
        "absl/functional:any_invocable",
        "absl/log:check",
        "absl/log:log",
        "absl/status",
        "absl/status:statusor",
        "absl/strings",
        "absl/types:optional",
    ],
    language = "c++",
    public_hdrs = GRPC_PUBLIC_HDRS,
    visibility = ["@grpc:public"],
    deps = [
        "channel_arg_names",
        "channelz",
        "config",
        "debug_location",
        "exec_ctx",
        "gpr",
        "grpc_base",
        "grpc_core_credentials_header",
        "grpc_public_hdrs",
        "grpc_trace",
        "handshaker",
        "iomgr",
        "orphanable",
        "promise",
        "ref_counted_ptr",
        "resource_quota_api",
        "stats",
        "tsi_base",
        "//src/core:activity",
        "//src/core:arena",
        "//src/core:arena_promise",
        "//src/core:channel_args",
        "//src/core:channel_fwd",
        "//src/core:closure",
        "//src/core:context",
        "//src/core:error",
        "//src/core:event_engine_memory_allocator",
        "//src/core:gpr_atm",
        "//src/core:handshaker_factory",
        "//src/core:handshaker_registry",
        "//src/core:iomgr_fwd",
        "//src/core:memory_quota",
        "//src/core:metadata_batch",
        "//src/core:poll",
        "//src/core:ref_counted",
        "//src/core:resource_quota",
        "//src/core:seq",
        "//src/core:slice",
        "//src/core:slice_refcount",
        "//src/core:stats_data",
        "//src/core:status_helper",
        "//src/core:try_seq",
        "//src/core:unique_type_name",
        "//src/core:useful",
    ],
)

grpc_cc_library(
    name = "tsi_base",
    srcs = [
        "//src/core:tsi/transport_security.cc",
        "//src/core:tsi/transport_security_grpc.cc",
    ],
    hdrs = [
        "//src/core:tsi/transport_security.h",
        "//src/core:tsi/transport_security_grpc.h",
        "//src/core:tsi/transport_security_interface.h",
    ],
    language = "c++",
    tags = ["nofixdeps"],
    visibility = ["@grpc:tsi_interface"],
    deps = [
        "gpr",
        "grpc_public_hdrs",
        "grpc_trace",
    ],
)

# TODO(hork): split credentials types into their own source files and targets.
grpc_cc_library(
    name = "grpc_core_credentials_header",
    hdrs = ["include/grpc/credentials.h"],
    language = "c++",
    visibility = ["@grpc:core_credentials"],
)

grpc_cc_library(
    name = "alts_util",
    srcs = [
        "//src/core:lib/security/credentials/alts/check_gcp_environment.cc",
        "//src/core:lib/security/credentials/alts/check_gcp_environment_linux.cc",
        "//src/core:lib/security/credentials/alts/check_gcp_environment_no_op.cc",
        "//src/core:lib/security/credentials/alts/check_gcp_environment_windows.cc",
        "//src/core:lib/security/credentials/alts/grpc_alts_credentials_client_options.cc",
        "//src/core:lib/security/credentials/alts/grpc_alts_credentials_options.cc",
        "//src/core:lib/security/credentials/alts/grpc_alts_credentials_server_options.cc",
        "//src/core:tsi/alts/handshaker/transport_security_common_api.cc",
    ],
    hdrs = [
        "include/grpc/grpc_security.h",
        "//src/core:lib/security/credentials/alts/check_gcp_environment.h",
        "//src/core:lib/security/credentials/alts/grpc_alts_credentials_options.h",
        "//src/core:tsi/alts/handshaker/transport_security_common_api.h",
    ],
    external_deps = [
        "absl/log:log",
        "@com_google_protobuf//upb:base",
        "@com_google_protobuf//upb:mem",
    ],
    language = "c++",
    visibility = ["@grpc:tsi"],
    deps = [
        "alts_upb",
        "gpr",
        "grpc_core_credentials_header",
        "grpc_public_hdrs",
    ],
)

grpc_cc_library(
    name = "tsi",
    external_deps = [
        "libssl",
        "libcrypto",
        "absl/strings",
        "@com_google_protobuf//upb:base",
        "@com_google_protobuf//upb:mem",
    ],
    language = "c++",
    tags = ["nofixdeps"],
    visibility = ["@grpc:tsi"],
    deps = [
        "gpr",
        "tsi_alts_frame_protector",
        "tsi_base",
        "tsi_fake_credentials",
        "//src/core:tsi_local_credentials",
        "//src/core:useful",
    ],
)

grpc_cc_library(
    name = "grpc++_base",
    srcs = GRPCXX_SRCS + [
        "src/cpp/client/insecure_credentials.cc",
        "src/cpp/client/secure_credentials.cc",
        "src/cpp/common/auth_property_iterator.cc",
        "src/cpp/common/secure_auth_context.cc",
        "src/cpp/common/secure_create_auth_context.cc",
        "src/cpp/common/tls_certificate_provider.cc",
        "src/cpp/common/tls_certificate_verifier.cc",
        "src/cpp/common/tls_credentials_options.cc",
        "src/cpp/server/insecure_server_credentials.cc",
        "src/cpp/server/secure_server_credentials.cc",
    ],
    hdrs = GRPCXX_HDRS + [
        "src/cpp/client/secure_credentials.h",
        "src/cpp/common/secure_auth_context.h",
        "src/cpp/server/secure_server_credentials.h",
    ],
    external_deps = [
        "absl/base:core_headers",
        "absl/functional:any_invocable",
        "absl/log:check",
        "absl/log:log",
        "absl/log:absl_check",
        "absl/log:absl_log",
        "absl/status",
        "absl/status:statusor",
        "absl/strings",
        "absl/strings:cord",
        "absl/strings:str_format",
        "absl/synchronization",
        "absl/memory",
        "absl/types:optional",
        "@com_google_protobuf//upb:base",
        "@com_google_protobuf//upb:mem",
        "protobuf_headers",
        "absl/container:inlined_vector",
    ],
    language = "c++",
    public_hdrs = GRPCXX_PUBLIC_HDRS,
    tags = ["nofixdeps"],
    visibility = ["@grpc:alt_grpc++_base_legacy"],
    deps = [
        "channel_arg_names",
        "channel_stack_builder",
        "config",
        "exec_ctx",
        "generic_stub_internal",
        "global_callback_hook",
        "gpr",
        "grpc",
        "grpc++_codegen_proto",
        "grpc++_config_proto",
        "grpc_base",
        "grpc_core_credentials_header",
        "grpc_credentials_util",
        "grpc_health_upb",
        "grpc_public_hdrs",
        "grpc_security_base",
        "grpc_service_config_impl",
        "grpc_trace",
        "grpcpp_backend_metric_recorder",
        "grpcpp_call_metric_recorder",
        "grpcpp_status",
        "iomgr",
        "iomgr_timer",
        "ref_counted_ptr",
        "resource_quota_api",
        "server",
        "//src/core:arena",
        "//src/core:channel_args",
        "//src/core:channel_fwd",
        "//src/core:channel_init",
        "//src/core:channel_stack_type",
        "//src/core:closure",
        "//src/core:default_event_engine",
        "//src/core:env",
        "//src/core:error",
        "//src/core:gpr_atm",
        "//src/core:gpr_manual_constructor",
        "//src/core:grpc_audit_logging",
        "//src/core:grpc_backend_metric_provider",
        "//src/core:grpc_crl_provider",
        "//src/core:grpc_service_config",
        "//src/core:grpc_tls_credentials",
        "//src/core:grpc_transport_chttp2_server",
        "//src/core:grpc_transport_inproc",
        "//src/core:json",
        "//src/core:json_reader",
        "//src/core:load_file",
        "//src/core:ref_counted",
        "//src/core:resource_quota",
        "//src/core:slice",
        "//src/core:slice_buffer",
        "//src/core:slice_refcount",
        "//src/core:socket_mutator",
        "//src/core:status_helper",
        "//src/core:thread_quota",
        "//src/core:time",
        "//src/core:useful",
    ],
)

# TODO(chengyuc): Give it another try to merge this to `grpc++_base` after
# codegen files are removed.
grpc_cc_library(
    name = "grpc++_base_unsecure",
    srcs = GRPCXX_SRCS,
    hdrs = GRPCXX_HDRS,
    external_deps = [
        "absl/base:core_headers",
        "absl/functional:any_invocable",
        "absl/log:check",
        "absl/log:log",
        "absl/status",
        "absl/status:statusor",
        "absl/strings",
        "absl/strings:cord",
        "absl/synchronization",
        "absl/log:absl_check",
        "absl/log:absl_log",
        "absl/types:optional",
        "absl/memory",
        "@com_google_protobuf//upb:base",
        "@com_google_protobuf//upb:mem",
        "absl/strings:str_format",
        "protobuf_headers",
    ],
    language = "c++",
    public_hdrs = GRPCXX_PUBLIC_HDRS,
    tags = [
        "avoid_dep",
        "nofixdeps",
    ],
    visibility = ["@grpc:alt_grpc++_base_unsecure_legacy"],
    deps = [
        "channel_arg_names",
        "channel_stack_builder",
        "config",
        "exec_ctx",
        "generic_stub_internal",
        "global_callback_hook",
        "gpr",
        "grpc_base",
        "grpc_core_credentials_header",
        "grpc_health_upb",
        "grpc_public_hdrs",
        "grpc_security_base",
        "grpc_service_config_impl",
        "grpc_trace",
        "grpc_transport_chttp2",
        "grpc_unsecure",
        "grpcpp_backend_metric_recorder",
        "grpcpp_call_metric_recorder",
        "grpcpp_status",
        "iomgr",
        "iomgr_timer",
        "ref_counted_ptr",
        "resource_quota_api",
        "server",
        "//src/core:arena",
        "//src/core:channel_args",
        "//src/core:channel_init",
        "//src/core:closure",
        "//src/core:default_event_engine",
        "//src/core:error",
        "//src/core:gpr_atm",
        "//src/core:gpr_manual_constructor",
        "//src/core:grpc_backend_metric_provider",
        "//src/core:grpc_insecure_credentials",
        "//src/core:grpc_service_config",
        "//src/core:grpc_transport_chttp2_server",
        "//src/core:grpc_transport_inproc",
        "//src/core:ref_counted",
        "//src/core:resource_quota",
        "//src/core:slice",
        "//src/core:socket_mutator",
        "//src/core:thread_quota",
        "//src/core:time",
        "//src/core:useful",
    ],
)

grpc_cc_library(
    name = "grpc++_codegen_proto",
    external_deps = [
        "absl/strings:cord",
        "protobuf_headers",
        "protobuf",
    ],
    language = "c++",
    public_hdrs = [
        "include/grpc++/impl/codegen/proto_utils.h",
        "include/grpcpp/impl/codegen/proto_buffer_reader.h",
        "include/grpcpp/impl/codegen/proto_buffer_writer.h",
        "include/grpcpp/impl/codegen/proto_utils.h",
        "include/grpcpp/impl/proto_utils.h",
    ],
    tags = ["nofixdeps"],
    visibility = ["@grpc:public"],
    deps = [
        "grpc++_config_proto",
        "grpc++_public_hdrs",
        "grpcpp_status",
    ],
)

grpc_cc_library(
    name = "grpc++_config_proto",
    external_deps = [
        "protobuf_headers",
        "protobuf",
    ],
    language = "c++",
    public_hdrs = [
        "include/grpc++/impl/codegen/config_protobuf.h",
        "include/grpcpp/impl/codegen/config_protobuf.h",
    ],
    tags = ["nofixdeps"],
    visibility = ["@grpc:public"],
)

grpc_cc_library(
    name = "grpc++_reflection",
    srcs = [
        "src/cpp/ext/proto_server_reflection.cc",
        "src/cpp/ext/proto_server_reflection_plugin.cc",
    ],
    hdrs = [
        "src/cpp/ext/proto_server_reflection.h",
    ],
    external_deps = [
        "protobuf_headers",
    ],
    language = "c++",
    public_hdrs = [
        "include/grpc++/ext/proto_server_reflection_plugin.h",
        "include/grpcpp/ext/proto_server_reflection_plugin.h",
    ],
    tags = ["nofixdeps"],
    visibility = ["@grpc:public"],
    deps = [
        "config_vars",
        "grpc++",
        "grpc++_config_proto",
        "//src/proto/grpc/reflection/v1:reflection_proto",
        "//src/proto/grpc/reflection/v1alpha:reflection_proto",
    ],
    alwayslink = 1,
)

grpc_cc_library(
    name = "grpcpp_call_metric_recorder",
    external_deps = [
        "absl/strings",
        "absl/types:optional",
    ],
    language = "c++",
    public_hdrs = [
        "include/grpcpp/ext/call_metric_recorder.h",
    ],
    visibility = ["@grpc:public"],
    deps = ["grpc++_public_hdrs"],
)

grpc_cc_library(
    name = "grpcpp_backend_metric_recorder",
    srcs = [
        "src/cpp/server/backend_metric_recorder.cc",
    ],
    hdrs = [
        "src/cpp/server/backend_metric_recorder.h",
    ],
    external_deps = [
        "absl/base:core_headers",
        "absl/log:log",
        "absl/strings",
    ],
    language = "c++",
    public_hdrs = [
        "include/grpcpp/ext/server_metric_recorder.h",
    ],
    visibility = ["@grpc:public"],
    deps = [
        "gpr",
        "grpc++_public_hdrs",
        "grpc_trace",
        "grpcpp_call_metric_recorder",
        "//src/core:grpc_backend_metric_data",
        "//src/core:grpc_backend_metric_provider",
    ],
)

grpc_cc_library(
    name = "grpcpp_orca_service",
    srcs = [
        "src/cpp/server/orca/orca_service.cc",
    ],
    external_deps = [
        "absl/base:core_headers",
        "absl/log:check",
        "absl/strings",
        "absl/time",
        "absl/types:optional",
        "@com_google_protobuf//upb:base",
        "@com_google_protobuf//upb:mem",
    ],
    language = "c++",
    public_hdrs = [
        "include/grpcpp/ext/orca_service.h",
    ],
    visibility = ["@grpc:public"],
    deps = [
        "debug_location",
        "exec_ctx",
        "gpr",
        "grpc++",
        "grpc_base",
        "grpcpp_backend_metric_recorder",
        "protobuf_duration_upb",
        "ref_counted_ptr",
        "xds_orca_service_upb",
        "xds_orca_upb",
        "//src/core:default_event_engine",
        "//src/core:grpc_backend_metric_data",
        "//src/core:ref_counted",
        "//src/core:time",
    ],
    alwayslink = 1,
)

grpc_cc_library(
    name = "grpcpp_channelz",
    srcs = [
        "src/cpp/server/channelz/channelz_service.cc",
        "src/cpp/server/channelz/channelz_service_plugin.cc",
    ],
    hdrs = [
        "src/cpp/server/channelz/channelz_service.h",
    ],
    external_deps = [
        "protobuf_headers",
    ],
    language = "c++",
    public_hdrs = [
        "include/grpcpp/ext/channelz_service_plugin.h",
    ],
    tags = ["nofixdeps"],
    visibility = ["@grpc:channelz"],
    deps = [
        "gpr",
        "grpc",
        "grpc++",
        "grpc++_config_proto",
        "//src/proto/grpc/channelz:channelz_proto",
    ],
    alwayslink = 1,
)

grpc_cc_library(
    name = "grpcpp_csds",
    srcs = [
        "src/cpp/server/csds/csds.cc",
    ],
    hdrs = [
        "src/cpp/server/csds/csds.h",
    ],
    external_deps = [
        "absl/status",
        "absl/status:statusor",
    ],
    language = "c++",
    tags = ["nofixdeps"],
    deps = [
        "gpr",
        "grpc",
        "grpc++_base",
        "//src/proto/grpc/testing/xds/v3:csds_proto",
    ],
    alwayslink = 1,
)

grpc_cc_library(
    name = "grpcpp_admin",
    srcs = [
        "src/cpp/server/admin/admin_services.cc",
    ],
    hdrs = [],
    defines = select({
        ":grpc_no_xds": ["GRPC_NO_XDS"],
        "//conditions:default": [],
    }),
    external_deps = [
        "absl/memory",
    ],
    language = "c++",
    public_hdrs = [
        "include/grpcpp/ext/admin_services.h",
    ],
    select_deps = [{
        ":grpc_no_xds": [],
        "//conditions:default": ["//:grpcpp_csds"],
    }],
    deps = [
        "gpr",
        "grpc++",
        "grpcpp_channelz",
    ],
    alwayslink = 1,
)

grpc_cc_library(
    name = "grpc++_test",
    testonly = True,
    srcs = [
        "src/cpp/client/channel_test_peer.cc",
    ],
    external_deps = ["gtest"],
    public_hdrs = [
        "include/grpc++/test/mock_stream.h",
        "include/grpc++/test/server_context_test_spouse.h",
        "include/grpcpp/test/channel_test_peer.h",
        "include/grpcpp/test/client_context_test_peer.h",
        "include/grpcpp/test/default_reactor_test_peer.h",
        "include/grpcpp/test/mock_stream.h",
        "include/grpcpp/test/server_context_test_spouse.h",
    ],
    visibility = ["@grpc:grpc++_test"],
    deps = [
        "channel",
        "grpc++",
        "grpc_base",
    ],
)

grpc_cc_library(
    name = "grpc_opencensus_plugin",
    srcs = [
        "src/cpp/ext/filters/census/client_filter.cc",
        "src/cpp/ext/filters/census/context.cc",
        "src/cpp/ext/filters/census/grpc_plugin.cc",
        "src/cpp/ext/filters/census/measures.cc",
        "src/cpp/ext/filters/census/rpc_encoding.cc",
        "src/cpp/ext/filters/census/server_call_tracer.cc",
        "src/cpp/ext/filters/census/views.cc",
    ],
    hdrs = [
        "include/grpcpp/opencensus.h",
        "src/cpp/ext/filters/census/client_filter.h",
        "src/cpp/ext/filters/census/context.h",
        "src/cpp/ext/filters/census/grpc_plugin.h",
        "src/cpp/ext/filters/census/measures.h",
        "src/cpp/ext/filters/census/open_census_call_tracer.h",
        "src/cpp/ext/filters/census/rpc_encoding.h",
        "src/cpp/ext/filters/census/server_call_tracer.h",
    ],
    external_deps = [
        "absl/base:core_headers",
        "absl/base:endian",
        "absl/log:check",
        "absl/status",
        "absl/status:statusor",
        "absl/strings",
        "absl/strings:str_format",
        "absl/time",
        "absl/types:optional",
        "opencensus-stats",
        "opencensus-tags",
        "opencensus-tags-context_util",
        "opencensus-trace",
        "opencensus-trace-context_util",
        "opencensus-trace-propagation",
        "opencensus-trace-span_context",
    ],
    language = "c++",
    visibility = ["@grpc:grpc_opencensus_plugin"],
    deps = [
        "call_tracer",
        "config",
        "gpr",
        "grpc++_base",
        "grpc_base",
        "grpc_public_hdrs",
        "tcp_tracer",
        "//src/core:arena",
        "//src/core:arena_promise",
        "//src/core:channel_args",
        "//src/core:channel_fwd",
        "//src/core:channel_stack_type",
        "//src/core:context",
        "//src/core:error",
        "//src/core:experiments",
        "//src/core:logging_filter",
        "//src/core:metadata_batch",
        "//src/core:slice",
        "//src/core:slice_buffer",
        "//src/core:slice_refcount",
    ],
)

# This is an EXPERIMENTAL target subject to change.
grpc_cc_library(
    name = "grpcpp_gcp_observability",
    hdrs = [
        "include/grpcpp/ext/gcp_observability.h",
    ],
    language = "c++",
    tags = ["nofixdeps"],
    visibility = ["@grpc:grpcpp_gcp_observability"],
    deps = [
        "//src/cpp/ext/gcp:observability",
    ],
)

# This is an EXPERIMENTAL target subject to change.
grpc_cc_library(
    name = "grpcpp_csm_observability",
    hdrs = [
        "include/grpcpp/ext/csm_observability.h",
    ],
    language = "c++",
    tags = ["nofixdeps"],
    deps = [
        ":grpcpp_otel_plugin",
        "//src/cpp/ext/csm:csm_observability",
    ],
)

# This is an EXPERIMENTAL target subject to change.
grpc_cc_library(
    name = "grpcpp_otel_plugin",
    hdrs = [
        "include/grpcpp/ext/otel_plugin.h",
    ],
    language = "c++",
    deps = [
        ":grpc++",
        "//src/cpp/ext/otel:otel_plugin",
    ],
)

grpc_cc_library(
    name = "generic_stub_internal",
    hdrs = [
        "include/grpcpp/impl/generic_stub_internal.h",
    ],
    language = "c++",
    deps = [
        "grpc++_public_hdrs",
    ],
)

grpc_cc_library(
    name = "generic_stub_callback",
    hdrs = [
        "include/grpcpp/generic/generic_stub_callback.h",
    ],
    language = "c++",
    visibility = ["@grpc:public"],
    deps = [
        "generic_stub_internal",
    ],
)

grpc_cc_library(
    name = "callback_generic_service",
    hdrs = [
        "include/grpcpp/generic/callback_generic_service.h",
    ],
    language = "c++",
    visibility = ["@grpc:public"],
    deps = [
        "grpc++_public_hdrs",
    ],
)

grpc_cc_library(
    name = "work_serializer",
    srcs = [
        "//src/core:util/work_serializer.cc",
    ],
    hdrs = [
        "//src/core:util/work_serializer.h",
    ],
    external_deps = [
        "absl/base:core_headers",
        "absl/container:inlined_vector",
        "absl/log",
        "absl/log:check",
    ],
    language = "c++",
    visibility = ["@grpc:client_channel"],
    deps = [
        "debug_location",
        "event_engine_base_hdrs",
        "exec_ctx",
        "gpr",
        "grpc_trace",
        "orphanable",
        "stats",
        "//src/core:experiments",
        "//src/core:latent_see",
        "//src/core:stats_data",
    ],
)

grpc_cc_library(
    name = "grpc_trace",
    srcs = [
        "//src/core:lib/debug/trace.cc",
        "//src/core:lib/debug/trace_flags.cc",
    ],
    hdrs = [
        "//src/core:lib/debug/trace.h",
        "//src/core:lib/debug/trace_flags.h",
        "//src/core:lib/debug/trace_impl.h",
    ],
    external_deps = [
        "absl/log",
        "absl/strings",
        "absl/container:flat_hash_map",
    ],
    language = "c++",
    visibility = ["@grpc:trace"],
    deps = [
        "config_vars",
        "gpr",
        "grpc_public_hdrs",
        "//src/core:glob",
        "//src/core:no_destruct",
    ],
)

grpc_filegroup(
    name = "trace_flag_files",
    srcs = ["//src/core:lib/debug/trace_flags.yaml"],
)

grpc_cc_library(
    name = "load_config",
    srcs = [
        "//src/core:lib/config/load_config.cc",
    ],
    hdrs = [
        "//src/core:lib/config/load_config.h",
    ],
    external_deps = [
        "absl/flags:flag",
        "absl/flags:marshalling",
        "absl/log:check",
        "absl/strings",
        "absl/types:optional",
    ],
    deps = [
        "gpr_platform",
        "//src/core:env",
    ],
)

grpc_cc_library(
    name = "config_vars",
    srcs = [
        "//src/core:lib/config/config_vars.cc",
        "//src/core:lib/config/config_vars_non_generated.cc",
    ],
    hdrs = [
        "//src/core:lib/config/config_vars.h",
    ],
    external_deps = [
        "absl/flags:flag",
        "absl/strings",
        "absl/types:optional",
    ],
    deps = [
        "gpr_platform",
        "load_config",
    ],
)

grpc_cc_library(
    name = "config",
    srcs = [
        "//src/core:lib/config/core_configuration.cc",
    ],
    external_deps = [
        "absl/functional:any_invocable",
        "absl/log:check",
    ],
    language = "c++",
    public_hdrs = [
        "//src/core:lib/config/core_configuration.h",
    ],
    visibility = ["@grpc:client_channel"],
    deps = [
        "gpr",
        "grpc_resolver",
        "//src/core:certificate_provider_registry",
        "//src/core:channel_args_preconditioning",
        "//src/core:channel_creds_registry",
        "//src/core:channel_init",
        "//src/core:handshaker_registry",
        "//src/core:lb_policy_registry",
        "//src/core:proxy_mapper_registry",
        "//src/core:service_config_parser",
    ],
)

grpc_cc_library(
    name = "debug_location",
    external_deps = ["absl/strings"],
    language = "c++",
    public_hdrs = ["//src/core:util/debug_location.h"],
    visibility = ["@grpc:debug_location"],
    deps = ["gpr_platform"],
)

grpc_cc_library(
    name = "orphanable",
    language = "c++",
    public_hdrs = ["//src/core:util/orphanable.h"],
    visibility = [
        "@grpc:client_channel",
        "@grpc:xds_client_core",
    ],
    deps = [
        "debug_location",
        "gpr_platform",
        "ref_counted_ptr",
        "//src/core:down_cast",
        "//src/core:ref_counted",
    ],
)

grpc_cc_library(
    name = "promise",
    external_deps = [
        "absl/functional:any_invocable",
        "absl/status",
        "absl/types:optional",
    ],
    language = "c++",
    public_hdrs = [
        "//src/core:lib/promise/promise.h",
    ],
    visibility = ["@grpc:alt_grpc_base_legacy"],
    deps = [
        "gpr_platform",
        "//src/core:poll",
        "//src/core:promise_like",
    ],
)

grpc_cc_library(
    name = "ref_counted_ptr",
    external_deps = ["absl/hash"],
    language = "c++",
    public_hdrs = ["//src/core:util/ref_counted_ptr.h"],
    visibility = ["@grpc:ref_counted_ptr"],
    deps = [
        "debug_location",
        "gpr_platform",
        "//src/core:down_cast",
    ],
)

grpc_cc_library(
    name = "handshaker",
    srcs = [
        "//src/core:handshaker/handshaker.cc",
    ],
    external_deps = [
        "absl/base:core_headers",
        "absl/container:inlined_vector",
        "absl/functional:any_invocable",
        "absl/log:check",
        "absl/log:log",
        "absl/status",
        "absl/status:statusor",
        "absl/strings:str_format",
    ],
    language = "c++",
    public_hdrs = [
        "//src/core:handshaker/handshaker.h",
    ],
    visibility = ["@grpc:alt_grpc_base_legacy"],
    deps = [
        "debug_location",
        "event_engine_base_hdrs",
        "exec_ctx",
        "gpr",
        "grpc_base",
        "grpc_public_hdrs",
        "grpc_trace",
        "iomgr",
        "orphanable",
        "ref_counted_ptr",
        "//src/core:channel_args",
        "//src/core:closure",
        "//src/core:error",
        "//src/core:ref_counted",
        "//src/core:slice",
        "//src/core:slice_buffer",
        "//src/core:status_helper",
        "//src/core:time",
    ],
)

grpc_cc_library(
    name = "http_connect_handshaker",
    srcs = [
        "//src/core:handshaker/http_connect/http_connect_handshaker.cc",
    ],
    external_deps = [
        "absl/base:core_headers",
        "absl/log:log",
        "absl/status",
        "absl/strings",
        "absl/types:optional",
    ],
    language = "c++",
    public_hdrs = [
        "//src/core:handshaker/http_connect/http_connect_handshaker.h",
    ],
    visibility = ["@grpc:alt_grpc_base_legacy"],
    deps = [
        "config",
        "debug_location",
        "exec_ctx",
        "gpr",
        "grpc_base",
        "handshaker",
        "httpcli",
        "iomgr",
        "ref_counted_ptr",
        "//src/core:channel_args",
        "//src/core:closure",
        "//src/core:error",
        "//src/core:handshaker_factory",
        "//src/core:handshaker_registry",
        "//src/core:iomgr_fwd",
        "//src/core:slice",
        "//src/core:slice_buffer",
    ],
)

grpc_cc_library(
    name = "exec_ctx",
    srcs = [
        "//src/core:lib/iomgr/combiner.cc",
        "//src/core:lib/iomgr/exec_ctx.cc",
        "//src/core:lib/iomgr/executor.cc",
        "//src/core:lib/iomgr/iomgr_internal.cc",
    ],
    hdrs = [
        "//src/core:lib/iomgr/combiner.h",
        "//src/core:lib/iomgr/exec_ctx.h",
        "//src/core:lib/iomgr/executor.h",
        "//src/core:lib/iomgr/iomgr_internal.h",
    ],
    external_deps = [
        "absl/log:check",
        "absl/log:log",
        "absl/strings:str_format",
    ],
    visibility = [
        "@grpc:alt_grpc_base_legacy",
        "@grpc:exec_ctx",
    ],
    deps = [
        "debug_location",
        "gpr",
        "grpc_public_hdrs",
        "grpc_trace",
        "//src/core:closure",
        "//src/core:error",
        "//src/core:experiments",
        "//src/core:gpr_atm",
        "//src/core:gpr_spinlock",
        "//src/core:latent_see",
        "//src/core:time",
        "//src/core:useful",
    ],
)

grpc_cc_library(
    name = "sockaddr_utils",
    srcs = [
        "//src/core:lib/address_utils/sockaddr_utils.cc",
    ],
    hdrs = [
        "//src/core:lib/address_utils/sockaddr_utils.h",
    ],
    external_deps = [
        "absl/log:check",
        "absl/log:log",
        "absl/status",
        "absl/status:statusor",
        "absl/strings",
        "absl/strings:str_format",
    ],
    visibility = ["@grpc:alt_grpc_base_legacy"],
    deps = [
        "gpr",
        "uri",
        "//src/core:grpc_sockaddr",
        "//src/core:iomgr_port",
        "//src/core:resolved_address",
    ],
)

grpc_cc_library(
    name = "iomgr_timer",
    srcs = [
        "//src/core:lib/iomgr/timer.cc",
        "//src/core:lib/iomgr/timer_generic.cc",
        "//src/core:lib/iomgr/timer_heap.cc",
        "//src/core:lib/iomgr/timer_manager.cc",
    ],
    hdrs = [
        "//src/core:lib/iomgr/timer.h",
        "//src/core:lib/iomgr/timer_generic.h",
        "//src/core:lib/iomgr/timer_heap.h",
        "//src/core:lib/iomgr/timer_manager.h",
    ] + [
        # TODO(hork): deduplicate
        "//src/core:lib/iomgr/iomgr.h",
    ],
    external_deps = [
        "absl/log:check",
        "absl/log:log",
        "absl/strings",
        "absl/strings:str_format",
    ],
    tags = ["nofixdeps"],
    deps = [
        "event_engine_base_hdrs",
        "exec_ctx",
        "gpr",
        "gpr_platform",
        "grpc_trace",
        "//src/core:closure",
        "//src/core:gpr_manual_constructor",
        "//src/core:gpr_spinlock",
        "//src/core:iomgr_port",
        "//src/core:time",
        "//src/core:time_averaged_stats",
        "//src/core:useful",
    ],
)

grpc_cc_library(
    name = "iomgr_internal_errqueue",
    srcs = [
        "//src/core:lib/iomgr/internal_errqueue.cc",
    ],
    hdrs = [
        "//src/core:lib/iomgr/internal_errqueue.h",
    ],
    external_deps = [
        "absl/log:log",
    ],
    tags = ["nofixdeps"],
    visibility = ["@grpc:iomgr_internal_errqueue"],
    deps = [
        "gpr",
        "//src/core:iomgr_port",
        "//src/core:strerror",
    ],
)

grpc_cc_library(
    name = "iomgr_buffer_list",
    srcs = [
        "//src/core:lib/iomgr/buffer_list.cc",
    ],
    hdrs = [
        "//src/core:lib/iomgr/buffer_list.h",
    ],
    external_deps = [
        "absl/log:log",
        "absl/strings",
        "absl/strings:str_format",
        "absl/types:optional",
    ],
    tags = ["nofixdeps"],
    visibility = ["@grpc:iomgr_buffer_list"],
    deps = [
        "gpr",
        "iomgr_internal_errqueue",
        "//src/core:error",
        "//src/core:iomgr_port",
    ],
)

grpc_cc_library(
    name = "uri",
    srcs = [
        "//src/core:util/uri.cc",
    ],
    hdrs = [
        "//src/core:util/uri.h",
    ],
    external_deps = [
        "absl/log:check",
        "absl/status",
        "absl/status:statusor",
        "absl/strings",
        "absl/strings:str_format",
    ],
    visibility = ["@grpc:alt_grpc_base_legacy"],
    deps = ["gpr"],
)

grpc_cc_library(
    name = "parse_address",
    srcs = [
        "//src/core:lib/address_utils/parse_address.cc",
        "//src/core:util/grpc_if_nametoindex_posix.cc",
        "//src/core:util/grpc_if_nametoindex_unsupported.cc",
    ],
    hdrs = [
        "//src/core:lib/address_utils/parse_address.h",
        "//src/core:util/grpc_if_nametoindex.h",
    ],
    external_deps = [
        "absl/log:check",
        "absl/log:log",
        "absl/status",
        "absl/status:statusor",
        "absl/strings",
    ],
    visibility = ["@grpc:alt_grpc_base_legacy"],
    deps = [
        "gpr",
        "uri",
        "//src/core:error",
        "//src/core:grpc_sockaddr",
        "//src/core:iomgr_port",
        "//src/core:resolved_address",
        "//src/core:status_helper",
    ],
)

grpc_cc_library(
    name = "backoff",
    srcs = [
        "//src/core:util/backoff.cc",
    ],
    hdrs = [
        "//src/core:util/backoff.h",
    ],
    external_deps = ["absl/random"],
    language = "c++",
    visibility = ["@grpc:alt_grpc_base_legacy"],
    deps = [
        "gpr_platform",
        "//src/core:time",
    ],
)

grpc_cc_library(
    name = "stats",
    srcs = [
        "//src/core:telemetry/stats.cc",
    ],
    hdrs = [
        "//src/core:telemetry/stats.h",
    ],
    external_deps = [
        "absl/strings",
        "absl/types:span",
    ],
    visibility = [
        "@grpc:alt_grpc_base_legacy",
    ],
    deps = [
        "gpr",
        "//src/core:histogram_view",
        "//src/core:no_destruct",
        "//src/core:stats_data",
    ],
)

grpc_cc_library(
    name = "channel_stack_builder",
    srcs = [
        "//src/core:lib/channel/channel_stack_builder.cc",
    ],
    hdrs = [
        "//src/core:lib/channel/channel_stack_builder.h",
    ],
    external_deps = [
        "absl/status:statusor",
        "absl/strings",
    ],
    language = "c++",
    visibility = ["@grpc:alt_grpc_base_legacy"],
    deps = [
        "gpr",
        "ref_counted_ptr",
        "//src/core:channel_args",
        "//src/core:channel_fwd",
        "//src/core:channel_stack_type",
    ],
)

grpc_cc_library(
    name = "grpc_service_config_impl",
    srcs = [
        "//src/core:service_config/service_config_impl.cc",
    ],
    hdrs = [
        "//src/core:service_config/service_config_impl.h",
    ],
    external_deps = [
        "absl/log:check",
        "absl/status",
        "absl/status:statusor",
        "absl/strings",
        "absl/types:optional",
    ],
    language = "c++",
    visibility = ["@grpc:client_channel"],
    deps = [
        "config",
        "gpr",
        "ref_counted_ptr",
        "//src/core:channel_args",
        "//src/core:grpc_service_config",
        "//src/core:json",
        "//src/core:json_args",
        "//src/core:json_object_loader",
        "//src/core:json_reader",
        "//src/core:json_writer",
        "//src/core:service_config_parser",
        "//src/core:slice",
        "//src/core:slice_refcount",
        "//src/core:validation_errors",
    ],
)

grpc_cc_library(
    name = "endpoint_addresses",
    srcs = [
        "//src/core:resolver/endpoint_addresses.cc",
    ],
    hdrs = [
        "//src/core:resolver/endpoint_addresses.h",
    ],
    external_deps = [
        "absl/functional:function_ref",
        "absl/log:check",
        "absl/status",
        "absl/status:statusor",
        "absl/strings",
    ],
    language = "c++",
    visibility = ["@grpc:client_channel"],
    deps = [
        "gpr",
        "gpr_platform",
        "sockaddr_utils",
        "//src/core:channel_args",
        "//src/core:resolved_address",
        "//src/core:useful",
    ],
)

grpc_cc_library(
    name = "server_address",
    hdrs = [
        "//src/core:resolver/server_address.h",
    ],
    language = "c++",
    visibility = ["@grpc:client_channel"],
    deps = [
        "endpoint_addresses",
        "gpr_public_hdrs",
    ],
)

grpc_cc_library(
    name = "grpc_resolver",
    srcs = [
        "//src/core:resolver/resolver.cc",
        "//src/core:resolver/resolver_registry.cc",
    ],
    hdrs = [
        "//src/core:resolver/resolver.h",
        "//src/core:resolver/resolver_factory.h",
        "//src/core:resolver/resolver_registry.h",
    ],
    external_deps = [
        "absl/log:check",
        "absl/log:log",
        "absl/status",
        "absl/status:statusor",
        "absl/strings",
        "absl/strings:str_format",
    ],
    language = "c++",
    visibility = ["@grpc:client_channel"],
    deps = [
        "endpoint_addresses",
        "gpr",
        "grpc_trace",
        "orphanable",
        "ref_counted_ptr",
        "server_address",
        "uri",
        "//src/core:channel_args",
        "//src/core:grpc_service_config",
        "//src/core:iomgr_fwd",
    ],
)

grpc_cc_library(
    name = "oob_backend_metric",
    srcs = [
        "//src/core:load_balancing/oob_backend_metric.cc",
    ],
    hdrs = [
        "//src/core:load_balancing/oob_backend_metric.h",
        "//src/core:load_balancing/oob_backend_metric_internal.h",
    ],
    external_deps = [
        "absl/base:core_headers",
        "absl/log:check",
        "absl/log:log",
        "absl/status",
        "absl/strings",
        "@com_google_protobuf//upb:base",
        "@com_google_protobuf//upb:mem",
    ],
    language = "c++",
    deps = [
        "channelz",
        "debug_location",
        "exec_ctx",
        "gpr",
        "grpc_client_channel",
        "grpc_public_hdrs",
        "grpc_trace",
        "orphanable",
        "protobuf_duration_upb",
        "ref_counted_ptr",
        "xds_orca_service_upb",
        "xds_orca_upb",
        "//src/core:backend_metric_parser",
        "//src/core:closure",
        "//src/core:error",
        "//src/core:grpc_backend_metric_data",
        "//src/core:iomgr_fwd",
        "//src/core:pollset_set",
        "//src/core:slice",
        "//src/core:subchannel_interface",
        "//src/core:time",
        "//src/core:unique_type_name",
    ],
)

grpc_cc_library(
    name = "lb_child_policy_handler",
    srcs = [
        "//src/core:load_balancing/child_policy_handler.cc",
    ],
    hdrs = [
        "//src/core:load_balancing/child_policy_handler.h",
    ],
    external_deps = [
        "absl/log:check",
        "absl/log:log",
        "absl/status",
        "absl/strings",
    ],
    language = "c++",
    deps = [
        "config",
        "debug_location",
        "gpr_public_hdrs",
        "grpc_public_hdrs",
        "grpc_trace",
        "orphanable",
        "ref_counted_ptr",
        "//src/core:channel_args",
        "//src/core:connectivity_state",
        "//src/core:delegating_helper",
        "//src/core:lb_policy",
        "//src/core:lb_policy_registry",
        "//src/core:pollset_set",
        "//src/core:resolved_address",
        "//src/core:subchannel_interface",
    ],
)

grpc_cc_library(
    name = "grpc_client_channel",
    srcs = [
        "//src/core:client_channel/client_channel.cc",
        "//src/core:client_channel/client_channel_factory.cc",
        "//src/core:client_channel/client_channel_filter.cc",
        "//src/core:client_channel/client_channel_plugin.cc",
        "//src/core:client_channel/dynamic_filters.cc",
        "//src/core:client_channel/global_subchannel_pool.cc",
        "//src/core:client_channel/load_balanced_call_destination.cc",
        "//src/core:client_channel/local_subchannel_pool.cc",
        "//src/core:client_channel/retry_filter.cc",
        "//src/core:client_channel/retry_filter_legacy_call_data.cc",
        "//src/core:client_channel/subchannel.cc",
        "//src/core:client_channel/subchannel_stream_client.cc",
    ],
    hdrs = [
        "//src/core:client_channel/client_channel.h",
        "//src/core:client_channel/client_channel_factory.h",
        "//src/core:client_channel/client_channel_filter.h",
        "//src/core:client_channel/dynamic_filters.h",
        "//src/core:client_channel/global_subchannel_pool.h",
        "//src/core:client_channel/load_balanced_call_destination.h",
        "//src/core:client_channel/local_subchannel_pool.h",
        "//src/core:client_channel/retry_filter.h",
        "//src/core:client_channel/retry_filter_legacy_call_data.h",
        "//src/core:client_channel/subchannel.h",
        "//src/core:client_channel/subchannel_interface_internal.h",
        "//src/core:client_channel/subchannel_stream_client.h",
    ],
    external_deps = [
        "absl/base:core_headers",
        "absl/cleanup",
        "absl/container:flat_hash_set",
        "absl/container:inlined_vector",
        "absl/functional:any_invocable",
        "absl/log",
        "absl/log:check",
        "absl/status",
        "absl/status:statusor",
        "absl/strings",
        "absl/strings:cord",
        "absl/types:optional",
        "absl/types:variant",
    ],
    language = "c++",
    visibility = ["@grpc:client_channel"],
    deps = [
        "backoff",
        "call_combiner",
        "call_tracer",
        "channel",
        "channel_arg_names",
        "channelz",
        "config",
        "debug_location",
        "endpoint_addresses",
        "exec_ctx",
        "gpr",
        "grpc_base",
        "grpc_public_hdrs",
        "grpc_resolver",
        "grpc_security_base",
        "grpc_service_config_impl",
        "grpc_trace",
        "iomgr",
        "lb_child_policy_handler",
        "orphanable",
        "promise",
        "ref_counted_ptr",
        "sockaddr_utils",
        "stats",
        "uri",
        "work_serializer",
        "//src/core:arena",
        "//src/core:arena_promise",
        "//src/core:backend_metric_parser",
        "//src/core:call_destination",
        "//src/core:call_filters",
        "//src/core:call_spine",
        "//src/core:cancel_callback",
        "//src/core:channel_args",
        "//src/core:channel_args_endpoint_config",
        "//src/core:channel_fwd",
        "//src/core:channel_init",
        "//src/core:channel_stack_type",
        "//src/core:client_channel_backup_poller",
        "//src/core:client_channel_internal_header",
        "//src/core:client_channel_service_config",
        "//src/core:closure",
        "//src/core:config_selector",
        "//src/core:connectivity_state",
        "//src/core:construct_destruct",
        "//src/core:context",
        "//src/core:dual_ref_counted",
        "//src/core:error",
        "//src/core:error_utils",
        "//src/core:exec_ctx_wakeup_scheduler",
        "//src/core:experiments",
        "//src/core:gpr_manual_constructor",
        "//src/core:grpc_backend_metric_data",
        "//src/core:grpc_channel_idle_filter",
        "//src/core:grpc_service_config",
        "//src/core:idle_filter_state",
        "//src/core:init_internally",
        "//src/core:interception_chain",
        "//src/core:iomgr_fwd",
        "//src/core:json",
        "//src/core:latch",
        "//src/core:lb_metadata",
        "//src/core:lb_policy",
        "//src/core:lb_policy_registry",
        "//src/core:loop",
        "//src/core:map",
        "//src/core:memory_quota",
        "//src/core:metadata",
        "//src/core:metadata_batch",
        "//src/core:metrics",
        "//src/core:observable",
        "//src/core:pipe",
        "//src/core:poll",
        "//src/core:pollset_set",
        "//src/core:proxy_mapper_registry",
        "//src/core:ref_counted",
        "//src/core:resolved_address",
        "//src/core:resource_quota",
        "//src/core:retry_service_config",
        "//src/core:retry_throttle",
        "//src/core:seq",
        "//src/core:single_set_ptr",
        "//src/core:sleep",
        "//src/core:slice",
        "//src/core:slice_buffer",
        "//src/core:slice_refcount",
        "//src/core:stats_data",
        "//src/core:status_helper",
        "//src/core:subchannel_connector",
        "//src/core:subchannel_interface",
        "//src/core:subchannel_pool_interface",
        "//src/core:time",
        "//src/core:try_seq",
        "//src/core:unique_type_name",
        "//src/core:useful",
    ],
)

grpc_cc_library(
    name = "grpc_resolver_dns_ares",
    srcs = [
        "//src/core:resolver/dns/c_ares/dns_resolver_ares.cc",
        "//src/core:resolver/dns/c_ares/grpc_ares_ev_driver_posix.cc",
        "//src/core:resolver/dns/c_ares/grpc_ares_ev_driver_windows.cc",
        "//src/core:resolver/dns/c_ares/grpc_ares_wrapper.cc",
        "//src/core:resolver/dns/c_ares/grpc_ares_wrapper_posix.cc",
        "//src/core:resolver/dns/c_ares/grpc_ares_wrapper_windows.cc",
    ],
    hdrs = [
        "//src/core:resolver/dns/c_ares/dns_resolver_ares.h",
        "//src/core:resolver/dns/c_ares/grpc_ares_ev_driver.h",
        "//src/core:resolver/dns/c_ares/grpc_ares_wrapper.h",
    ],
    external_deps = [
        "absl/base:core_headers",
        "absl/functional:any_invocable",
        "absl/log:check",
        "absl/log:log",
        "absl/status",
        "absl/status:statusor",
        "absl/strings",
        "absl/strings:str_format",
        "absl/types:optional",
        "address_sorting",
        "cares",
    ],
    language = "c++",
    deps = [
        "backoff",
        "channel_arg_names",
        "config",
        "config_vars",
        "debug_location",
        "endpoint_addresses",
        "exec_ctx",
        "gpr",
        "grpc_base",
        "grpc_grpclb_balancer_addresses",
        "grpc_resolver",
        "grpc_service_config_impl",
        "grpc_trace",
        "iomgr",
        "iomgr_timer",
        "orphanable",
        "parse_address",
        "ref_counted_ptr",
        "sockaddr_utils",
        "uri",
        "//src/core:channel_args",
        "//src/core:closure",
        "//src/core:error",
        "//src/core:error_utils",
        "//src/core:grpc_service_config",
        "//src/core:grpc_sockaddr",
        "//src/core:iomgr_fwd",
        "//src/core:iomgr_port",
        "//src/core:polling_resolver",
        "//src/core:pollset_set",
        "//src/core:resolved_address",
        "//src/core:service_config_helper",
        "//src/core:slice",
        "//src/core:status_helper",
        "//src/core:time",
    ],
)

grpc_cc_library(
    name = "httpcli",
    srcs = [
        "//src/core:util/http_client/format_request.cc",
        "//src/core:util/http_client/httpcli.cc",
        "//src/core:util/http_client/parser.cc",
    ],
    hdrs = [
        "//src/core:util/http_client/format_request.h",
        "//src/core:util/http_client/httpcli.h",
        "//src/core:util/http_client/parser.h",
    ],
    external_deps = [
        "absl/base:core_headers",
        "absl/functional:bind_front",
        "absl/log:check",
        "absl/log:log",
        "absl/status",
        "absl/status:statusor",
        "absl/strings",
        "absl/strings:str_format",
        "absl/types:optional",
    ],
    language = "c++",
    visibility = ["@grpc:httpcli"],
    deps = [
        "config",
        "debug_location",
        "exec_ctx",
        "gpr",
        "grpc_base",
        "grpc_public_hdrs",
        "grpc_security_base",
        "grpc_trace",
        "handshaker",
        "iomgr",
        "orphanable",
        "ref_counted_ptr",
        "resource_quota_api",
        "sockaddr_utils",
        "uri",
        "//src/core:channel_args",
        "//src/core:channel_args_preconditioning",
        "//src/core:closure",
        "//src/core:error",
        "//src/core:error_utils",
        "//src/core:handshaker_registry",
        "//src/core:iomgr_fwd",
        "//src/core:pollset_set",
        "//src/core:resolved_address",
        "//src/core:resource_quota",
        "//src/core:slice",
        "//src/core:slice_refcount",
        "//src/core:status_helper",
        "//src/core:tcp_connect_handshaker",
        "//src/core:time",
    ],
)

grpc_cc_library(
    name = "grpc_alts_credentials",
    srcs = [
        "//src/core:lib/security/credentials/alts/alts_credentials.cc",
        "//src/core:lib/security/security_connector/alts/alts_security_connector.cc",
    ],
    hdrs = [
        "//src/core:lib/security/credentials/alts/alts_credentials.h",
        "//src/core:lib/security/security_connector/alts/alts_security_connector.h",
    ],
    external_deps = [
        "absl/log:check",
        "absl/log:log",
        "absl/status",
        "absl/strings",
        "absl/types:optional",
    ],
    language = "c++",
    visibility = ["@grpc:public"],
    deps = [
        "alts_util",
        "channel_arg_names",
        "debug_location",
        "exec_ctx",
        "gpr",
        "grpc_base",
        "grpc_core_credentials_header",
        "grpc_public_hdrs",
        "grpc_security_base",
        "handshaker",
        "iomgr",
        "promise",
        "ref_counted_ptr",
        "tsi_alts_credentials",
        "tsi_base",
        "//src/core:arena_promise",
        "//src/core:channel_args",
        "//src/core:closure",
        "//src/core:error",
        "//src/core:iomgr_fwd",
        "//src/core:slice",
        "//src/core:slice_refcount",
        "//src/core:unique_type_name",
        "//src/core:useful",
    ],
)

grpc_cc_library(
    name = "tsi_fake_credentials",
    srcs = [
        "//src/core:tsi/fake_transport_security.cc",
    ],
    hdrs = [
        "//src/core:tsi/fake_transport_security.h",
    ],
    external_deps = [
        "absl/log:check",
        "absl/log:log",
    ],
    language = "c++",
    visibility = [
        "@grpc:public",
    ],
    deps = [
        "gpr",
        "tsi_base",
        "//src/core:dump_args",
        "//src/core:slice",
        "//src/core:useful",
    ],
)

grpc_cc_library(
    name = "grpc_jwt_credentials",
    srcs = [
        "//src/core:lib/security/credentials/jwt/json_token.cc",
        "//src/core:lib/security/credentials/jwt/jwt_credentials.cc",
        "//src/core:lib/security/credentials/jwt/jwt_verifier.cc",
    ],
    hdrs = [
        "//src/core:lib/security/credentials/jwt/json_token.h",
        "//src/core:lib/security/credentials/jwt/jwt_credentials.h",
        "//src/core:lib/security/credentials/jwt/jwt_verifier.h",
    ],
    external_deps = [
        "absl/log:check",
        "absl/log:log",
        "absl/status",
        "absl/status:statusor",
        "absl/strings",
        "absl/strings:str_format",
        "absl/time",
        "absl/types:optional",
        "libcrypto",
        "libssl",
    ],
    language = "c++",
    visibility = ["@grpc:public"],
    deps = [
        "exec_ctx",
        "gpr",
        "grpc_base",
        "grpc_core_credentials_header",
        "grpc_credentials_util",
        "grpc_security_base",
        "grpc_trace",
        "httpcli",
        "iomgr",
        "orphanable",
        "promise",
        "ref_counted_ptr",
        "uri",
        "//src/core:arena_promise",
        "//src/core:closure",
        "//src/core:error",
        "//src/core:gpr_manual_constructor",
        "//src/core:httpcli_ssl_credentials",
        "//src/core:iomgr_fwd",
        "//src/core:json",
        "//src/core:json_reader",
        "//src/core:json_writer",
        "//src/core:metadata_batch",
        "//src/core:slice",
        "//src/core:slice_refcount",
        "//src/core:time",
        "//src/core:tsi_ssl_types",
        "//src/core:unique_type_name",
        "//src/core:useful",
    ],
)

grpc_cc_library(
    name = "grpc_credentials_util",
    srcs = [
        "//src/core:lib/security/credentials/tls/tls_utils.cc",
        "//src/core:lib/security/security_connector/load_system_roots_fallback.cc",
        "//src/core:lib/security/security_connector/load_system_roots_supported.cc",
        "//src/core:lib/security/security_connector/load_system_roots_windows.cc",
        "//src/core:lib/security/util/json_util.cc",
    ],
    hdrs = [
        "//src/core:lib/security/credentials/tls/tls_utils.h",
        "//src/core:lib/security/security_connector/load_system_roots.h",
        "//src/core:lib/security/security_connector/load_system_roots_supported.h",
        "//src/core:lib/security/util/json_util.h",
    ],
    external_deps = [
        "absl/log:log",
        "absl/strings",
    ],
    language = "c++",
    visibility = ["@grpc:public"],
    deps = [
        "config_vars",
        "gpr",
        "grpc_base",
        "grpc_security_base",
        "//src/core:error",
        "//src/core:json",
        "//src/core:load_file",
        "//src/core:useful",
    ],
)

grpc_cc_library(
    name = "tsi_alts_credentials",
    srcs = [
        "//src/core:tsi/alts/handshaker/alts_handshaker_client.cc",
        "//src/core:tsi/alts/handshaker/alts_shared_resource.cc",
        "//src/core:tsi/alts/handshaker/alts_tsi_handshaker.cc",
        "//src/core:tsi/alts/handshaker/alts_tsi_utils.cc",
    ],
    hdrs = [
        "//src/core:tsi/alts/handshaker/alts_handshaker_client.h",
        "//src/core:tsi/alts/handshaker/alts_shared_resource.h",
        "//src/core:tsi/alts/handshaker/alts_tsi_handshaker.h",
        "//src/core:tsi/alts/handshaker/alts_tsi_handshaker_private.h",
        "//src/core:tsi/alts/handshaker/alts_tsi_utils.h",
    ],
    external_deps = [
        "absl/log:check",
        "absl/log:log",
        "absl/strings",
        "@com_google_protobuf//upb:base",
        "@com_google_protobuf//upb:mem",
    ],
    language = "c++",
    visibility = ["@grpc:public"],
    deps = [
        "alts_upb",
        "alts_util",
        "channel",
        "channel_create",
        "exec_ctx",
        "gpr",
        "grpc_base",
        "grpc_core_credentials_header",
        "grpc_security_base",
        "tsi_alts_frame_protector",
        "tsi_base",
        "//src/core:channel_args",
        "//src/core:closure",
        "//src/core:env",
        "//src/core:pollset_set",
        "//src/core:slice",
    ],
)

grpc_cc_library(
    name = "tsi_alts_frame_protector",
    srcs = [
        "//src/core:tsi/alts/crypt/aes_gcm.cc",
        "//src/core:tsi/alts/crypt/gsec.cc",
        "//src/core:tsi/alts/frame_protector/alts_counter.cc",
        "//src/core:tsi/alts/frame_protector/alts_crypter.cc",
        "//src/core:tsi/alts/frame_protector/alts_frame_protector.cc",
        "//src/core:tsi/alts/frame_protector/alts_record_protocol_crypter_common.cc",
        "//src/core:tsi/alts/frame_protector/alts_seal_privacy_integrity_crypter.cc",
        "//src/core:tsi/alts/frame_protector/alts_unseal_privacy_integrity_crypter.cc",
        "//src/core:tsi/alts/frame_protector/frame_handler.cc",
        "//src/core:tsi/alts/zero_copy_frame_protector/alts_grpc_integrity_only_record_protocol.cc",
        "//src/core:tsi/alts/zero_copy_frame_protector/alts_grpc_privacy_integrity_record_protocol.cc",
        "//src/core:tsi/alts/zero_copy_frame_protector/alts_grpc_record_protocol_common.cc",
        "//src/core:tsi/alts/zero_copy_frame_protector/alts_iovec_record_protocol.cc",
        "//src/core:tsi/alts/zero_copy_frame_protector/alts_zero_copy_grpc_protector.cc",
    ],
    hdrs = [
        "//src/core:tsi/alts/crypt/gsec.h",
        "//src/core:tsi/alts/frame_protector/alts_counter.h",
        "//src/core:tsi/alts/frame_protector/alts_crypter.h",
        "//src/core:tsi/alts/frame_protector/alts_frame_protector.h",
        "//src/core:tsi/alts/frame_protector/alts_record_protocol_crypter_common.h",
        "//src/core:tsi/alts/frame_protector/frame_handler.h",
        "//src/core:tsi/alts/zero_copy_frame_protector/alts_grpc_integrity_only_record_protocol.h",
        "//src/core:tsi/alts/zero_copy_frame_protector/alts_grpc_privacy_integrity_record_protocol.h",
        "//src/core:tsi/alts/zero_copy_frame_protector/alts_grpc_record_protocol.h",
        "//src/core:tsi/alts/zero_copy_frame_protector/alts_grpc_record_protocol_common.h",
        "//src/core:tsi/alts/zero_copy_frame_protector/alts_iovec_record_protocol.h",
        "//src/core:tsi/alts/zero_copy_frame_protector/alts_zero_copy_grpc_protector.h",
    ],
    external_deps = [
        "absl/log:check",
        "absl/log:log",
        "absl/types:span",
        "libcrypto",
        "libssl",
    ],
    language = "c++",
    visibility = ["@grpc:public"],
    deps = [
        "event_engine_base_hdrs",
        "exec_ctx",
        "gpr",
        "gpr_platform",
        "tsi_base",
        "//src/core:slice",
        "//src/core:slice_buffer",
        "//src/core:useful",
    ],
)

grpc_cc_library(
    name = "tsi_ssl_session_cache",
    srcs = [
        "//src/core:tsi/ssl/session_cache/ssl_session_boringssl.cc",
        "//src/core:tsi/ssl/session_cache/ssl_session_cache.cc",
        "//src/core:tsi/ssl/session_cache/ssl_session_openssl.cc",
    ],
    hdrs = [
        "//src/core:tsi/ssl/session_cache/ssl_session.h",
        "//src/core:tsi/ssl/session_cache/ssl_session_cache.h",
    ],
    external_deps = [
        "absl/log:check",
        "absl/log:log",
        "absl/memory",
        "libssl",
    ],
    language = "c++",
    visibility = ["@grpc:public"],
    deps = [
        "cpp_impl_of",
        "gpr",
        "grpc_public_hdrs",
        "//src/core:ref_counted",
        "//src/core:slice",
    ],
)

grpc_cc_library(
    name = "tsi_ssl_credentials",
    srcs = [
        "//src/core:lib/security/security_connector/ssl_utils.cc",
        "//src/core:tsi/ssl/key_logging/ssl_key_logging.cc",
        "//src/core:tsi/ssl_transport_security.cc",
        "//src/core:tsi/ssl_transport_security_utils.cc",
    ],
    hdrs = [
        "//src/core:lib/security/security_connector/ssl_utils.h",
        "//src/core:tsi/ssl/key_logging/ssl_key_logging.h",
        "//src/core:tsi/ssl_transport_security.h",
        "//src/core:tsi/ssl_transport_security_utils.h",
    ],
    external_deps = [
        "absl/base:core_headers",
        "absl/log:check",
        "absl/log:log",
        "absl/status",
        "absl/status:statusor",
        "absl/strings",
        "libcrypto",
        "libssl",
    ],
    language = "c++",
    visibility = ["@grpc:public"],
    deps = [
        "channel_arg_names",
        "config_vars",
        "gpr",
        "grpc_base",
        "grpc_core_credentials_header",
        "grpc_credentials_util",
        "grpc_public_hdrs",
        "grpc_security_base",
        "ref_counted_ptr",
        "tsi_base",
        "tsi_ssl_session_cache",
        "//src/core:channel_args",
        "//src/core:error",
        "//src/core:grpc_crl_provider",
        "//src/core:grpc_transport_chttp2_alpn",
        "//src/core:load_file",
        "//src/core:ref_counted",
        "//src/core:slice",
        "//src/core:tsi_ssl_types",
        "//src/core:useful",
    ],
)

grpc_cc_library(
    name = "grpc_http_filters",
    srcs = [
        "//src/core:ext/filters/http/client/http_client_filter.cc",
        "//src/core:ext/filters/http/http_filters_plugin.cc",
        "//src/core:ext/filters/http/message_compress/compression_filter.cc",
        "//src/core:ext/filters/http/server/http_server_filter.cc",
    ],
    hdrs = [
        "//src/core:ext/filters/http/client/http_client_filter.h",
        "//src/core:ext/filters/http/message_compress/compression_filter.h",
        "//src/core:ext/filters/http/server/http_server_filter.h",
    ],
    external_deps = [
        "absl/base:core_headers",
        "absl/log:check",
        "absl/log:log",
        "absl/status",
        "absl/status:statusor",
        "absl/strings",
        "absl/strings:str_format",
        "absl/types:optional",
    ],
    language = "c++",
    visibility = ["@grpc:http"],
    deps = [
        "call_tracer",
        "channel_arg_names",
        "config",
        "gpr",
        "grpc_base",
        "grpc_public_hdrs",
        "grpc_trace",
        "promise",
        "//src/core:activity",
        "//src/core:arena",
        "//src/core:arena_promise",
        "//src/core:channel_args",
        "//src/core:channel_fwd",
        "//src/core:channel_stack_type",
        "//src/core:compression",
        "//src/core:context",
        "//src/core:experiments",
        "//src/core:grpc_message_size_filter",
        "//src/core:latch",
        "//src/core:map",
        "//src/core:metadata_batch",
        "//src/core:percent_encoding",
        "//src/core:pipe",
        "//src/core:poll",
        "//src/core:prioritized_race",
        "//src/core:race",
        "//src/core:slice",
        "//src/core:slice_buffer",
        "//src/core:status_conversion",
    ],
)

grpc_cc_library(
    name = "grpc_grpclb_balancer_addresses",
    srcs = [
        "//src/core:load_balancing/grpclb/grpclb_balancer_addresses.cc",
    ],
    hdrs = [
        "//src/core:load_balancing/grpclb/grpclb_balancer_addresses.h",
    ],
    language = "c++",
    visibility = ["@grpc:grpclb"],
    deps = [
        "endpoint_addresses",
        "gpr_platform",
        "grpc_public_hdrs",
        "//src/core:channel_args",
        "//src/core:useful",
    ],
)

grpc_cc_library(
    name = "xds_client",
    srcs = [
        "//src/core:xds/xds_client/lrs_client.cc",
        "//src/core:xds/xds_client/xds_api.cc",
        "//src/core:xds/xds_client/xds_bootstrap.cc",
        "//src/core:xds/xds_client/xds_client.cc",
    ],
    hdrs = [
        "//src/core:xds/xds_client/lrs_client.h",
        "//src/core:xds/xds_client/xds_api.h",
        "//src/core:xds/xds_client/xds_bootstrap.h",
        "//src/core:xds/xds_client/xds_channel_args.h",
        "//src/core:xds/xds_client/xds_client.h",
        "//src/core:xds/xds_client/xds_locality.h",
        "//src/core:xds/xds_client/xds_metrics.h",
        "//src/core:xds/xds_client/xds_resource_type.h",
        "//src/core:xds/xds_client/xds_resource_type_impl.h",
        "//src/core:xds/xds_client/xds_transport.h",
    ],
    external_deps = [
        "absl/base:core_headers",
        "absl/cleanup",
        "absl/log:check",
        "absl/log:log",
        "absl/memory",
        "absl/status",
        "absl/status:statusor",
        "absl/strings",
        "absl/strings:str_format",
        "absl/types:optional",
        "@com_google_protobuf//upb:base",
        "@com_google_protobuf//upb:mem",
        "@com_google_protobuf//upb:text",
        "@com_google_protobuf//upb:json",
        "@com_google_protobuf//upb:reflection",
    ],
    language = "c++",
    tags = ["nofixdeps"],
    visibility = ["@grpc:xds_client_core"],
    deps = [
        "backoff",
        "call_tracer",
        "debug_location",
        "endpoint_addresses",
        "envoy_admin_upb",
        "envoy_config_core_upb",
        "envoy_config_endpoint_upb",
        "envoy_service_discovery_upb",
        "envoy_service_discovery_upbdefs",
        "envoy_service_load_stats_upb",
        "envoy_service_load_stats_upbdefs",
        "envoy_service_status_upb",
        "envoy_service_status_upbdefs",
        "event_engine_base_hdrs",
        "exec_ctx",
        "google_rpc_status_upb",
        "gpr",
        "grpc_trace",
        "orphanable",
        "protobuf_any_upb",
        "protobuf_duration_upb",
        "protobuf_struct_upb",
        "protobuf_timestamp_upb",
        "ref_counted_ptr",
        "uri",
        "work_serializer",
        "//src/core:default_event_engine",
        "//src/core:dual_ref_counted",
        "//src/core:env",
        "//src/core:json",
        "//src/core:per_cpu",
        "//src/core:ref_counted",
        "//src/core:ref_counted_string",
        "//src/core:time",
        "//src/core:upb_utils",
        "//src/core:useful",
    ],
)

grpc_cc_library(
    name = "grpc_mock_cel",
    hdrs = [
        "//src/core:lib/security/authorization/mock_cel/activation.h",
        "//src/core:lib/security/authorization/mock_cel/cel_expr_builder_factory.h",
        "//src/core:lib/security/authorization/mock_cel/cel_expression.h",
        "//src/core:lib/security/authorization/mock_cel/cel_value.h",
        "//src/core:lib/security/authorization/mock_cel/evaluator_core.h",
        "//src/core:lib/security/authorization/mock_cel/flat_expr_builder.h",
    ],
    external_deps = [
        "absl/status",
        "absl/status:statusor",
        "absl/strings",
        "absl/types:span",
    ],
    language = "c++",
    deps = [
        "google_api_expr_v1alpha1_syntax_upb",
        "gpr_public_hdrs",
    ],
)

grpc_cc_library(
    name = "grpc_resolver_fake",
    srcs = ["//src/core:resolver/fake/fake_resolver.cc"],
    hdrs = ["//src/core:resolver/fake/fake_resolver.h"],
    external_deps = [
        "absl/base:core_headers",
        "absl/log:check",
        "absl/strings",
        "absl/time",
        "absl/types:optional",
    ],
    language = "c++",
    visibility = [
        "//test:__subpackages__",
        "@grpc:grpc_resolver_fake",
    ],
    deps = [
        "config",
        "debug_location",
        "gpr",
        "grpc_public_hdrs",
        "grpc_resolver",
        "orphanable",
        "ref_counted_ptr",
        "uri",
        "work_serializer",
        "//src/core:channel_args",
        "//src/core:notification",
        "//src/core:ref_counted",
        "//src/core:useful",
    ],
)

grpc_cc_library(
    name = "chttp2_frame",
    srcs = [
        "//src/core:ext/transport/chttp2/transport/frame.cc",
    ],
    hdrs = [
        "//src/core:ext/transport/chttp2/transport/frame.h",
    ],
    external_deps = [
        "absl/log:check",
        "absl/status",
        "absl/status:statusor",
        "absl/strings",
        "absl/types:span",
        "absl/types:variant",
    ],
    deps = [
        "gpr",
        "//src/core:slice",
        "//src/core:slice_buffer",
    ],
)

grpc_cc_library(
    name = "chttp2_legacy_frame",
    hdrs = [
        "//src/core:ext/transport/chttp2/transport/legacy_frame.h",
    ],
    deps = ["gpr"],
)

grpc_cc_library(
    name = "hpack_parser_table",
    srcs = [
        "//src/core:ext/transport/chttp2/transport/hpack_parser_table.cc",
    ],
    hdrs = [
        "//src/core:ext/transport/chttp2/transport/hpack_parser_table.h",
    ],
    external_deps = [
        "absl/functional:function_ref",
        "absl/log:check",
        "absl/log:log",
        "absl/status",
        "absl/strings",
    ],
    deps = [
        "gpr",
        "gpr_platform",
        "grpc_trace",
        "hpack_parse_result",
        "stats",
        "//src/core:hpack_constants",
        "//src/core:metadata_batch",
        "//src/core:no_destruct",
        "//src/core:parsed_metadata",
        "//src/core:slice",
        "//src/core:unique_ptr_with_bitset",
    ],
)

grpc_cc_library(
    name = "hpack_parse_result",
    srcs = [
        "//src/core:ext/transport/chttp2/transport/hpack_parse_result.cc",
    ],
    hdrs = [
        "//src/core:ext/transport/chttp2/transport/hpack_parse_result.h",
    ],
    external_deps = [
        "absl/log:check",
        "absl/status",
        "absl/strings",
        "absl/strings:str_format",
        "absl/types:optional",
    ],
    deps = [
        "gpr",
        "grpc_base",
        "ref_counted_ptr",
        "//src/core:error",
        "//src/core:hpack_constants",
        "//src/core:metadata_batch",
        "//src/core:ref_counted",
        "//src/core:slice",
        "//src/core:status_helper",
    ],
)

grpc_cc_library(
    name = "hpack_parser",
    srcs = [
        "//src/core:ext/transport/chttp2/transport/hpack_parser.cc",
    ],
    hdrs = [
        "//src/core:ext/transport/chttp2/transport/hpack_parser.h",
    ],
    external_deps = [
        "absl/base:core_headers",
        "absl/log:check",
        "absl/log:log",
        "absl/random:bit_gen_ref",
        "absl/status",
        "absl/strings",
        "absl/types:optional",
        "absl/types:span",
        "absl/types:variant",
    ],
    deps = [
        "call_tracer",
        "chttp2_legacy_frame",
        "gpr",
        "gpr_platform",
        "grpc_base",
        "grpc_public_hdrs",
        "grpc_trace",
        "hpack_parse_result",
        "hpack_parser_table",
        "stats",
        "//src/core:decode_huff",
        "//src/core:error",
        "//src/core:hpack_constants",
        "//src/core:match",
        "//src/core:metadata_batch",
        "//src/core:metadata_info",
        "//src/core:parsed_metadata",
        "//src/core:random_early_detection",
        "//src/core:slice",
        "//src/core:slice_refcount",
        "//src/core:stats_data",
    ],
)

grpc_cc_library(
    name = "hpack_encoder",
    srcs = [
        "//src/core:ext/transport/chttp2/transport/hpack_encoder.cc",
    ],
    hdrs = [
        "//src/core:ext/transport/chttp2/transport/hpack_encoder.h",
    ],
    external_deps = [
        "absl/log:check",
        "absl/log:log",
        "absl/strings",
    ],
    deps = [
        "call_tracer",
        "chttp2_bin_encoder",
        "chttp2_legacy_frame",
        "chttp2_varint",
        "gpr",
        "gpr_platform",
        "grpc_base",
        "grpc_public_hdrs",
        "grpc_trace",
        "//src/core:hpack_constants",
        "//src/core:hpack_encoder_table",
        "//src/core:metadata_batch",
        "//src/core:metadata_compression_traits",
        "//src/core:slice",
        "//src/core:slice_buffer",
        "//src/core:time",
        "//src/core:timeout_encoding",
    ],
)

grpc_cc_library(
    name = "chttp2_bin_encoder",
    srcs = [
        "//src/core:ext/transport/chttp2/transport/bin_encoder.cc",
    ],
    hdrs = [
        "//src/core:ext/transport/chttp2/transport/bin_encoder.h",
    ],
    external_deps = [
        "absl/log:check",
    ],
    deps = [
        "gpr",
        "gpr_platform",
        "//src/core:huffsyms",
        "//src/core:slice",
    ],
)

grpc_cc_library(
    name = "chttp2_varint",
    srcs = [
        "//src/core:ext/transport/chttp2/transport/varint.cc",
    ],
    hdrs = [
        "//src/core:ext/transport/chttp2/transport/varint.h",
    ],
    external_deps = [
        "absl/base:core_headers",
        "absl/log:check",
    ],
    deps = ["gpr"],
)

grpc_cc_library(
    name = "chttp2_context_list_entry",
    hdrs = [
        "//src/core:ext/transport/chttp2/transport/context_list_entry.h",
    ],
    deps = [
        "gpr",
        "tcp_tracer",
    ],
)

grpc_cc_library(
    name = "tcp_tracer",
    hdrs = [
        "//src/core:telemetry/tcp_tracer.h",
    ],
    external_deps = [
        "absl/time",
        "absl/types:optional",
    ],
    language = "c++",
    visibility = ["@grpc:tcp_tracer"],
    deps = ["gpr"],
)

grpc_cc_library(
    name = "grpc_transport_chttp2",
    srcs = [
        "//src/core:ext/transport/chttp2/transport/bin_decoder.cc",
        "//src/core:ext/transport/chttp2/transport/chttp2_transport.cc",
        "//src/core:ext/transport/chttp2/transport/frame_data.cc",
        "//src/core:ext/transport/chttp2/transport/frame_goaway.cc",
        "//src/core:ext/transport/chttp2/transport/frame_ping.cc",
        "//src/core:ext/transport/chttp2/transport/frame_rst_stream.cc",
        "//src/core:ext/transport/chttp2/transport/frame_settings.cc",
        "//src/core:ext/transport/chttp2/transport/frame_window_update.cc",
        "//src/core:ext/transport/chttp2/transport/parsing.cc",
        "//src/core:ext/transport/chttp2/transport/stream_lists.cc",
        "//src/core:ext/transport/chttp2/transport/writing.cc",
    ],
    hdrs = [
        "//src/core:ext/transport/chttp2/transport/bin_decoder.h",
        "//src/core:ext/transport/chttp2/transport/chttp2_transport.h",
        "//src/core:ext/transport/chttp2/transport/frame_data.h",
        "//src/core:ext/transport/chttp2/transport/frame_goaway.h",
        "//src/core:ext/transport/chttp2/transport/frame_ping.h",
        "//src/core:ext/transport/chttp2/transport/frame_rst_stream.h",
        "//src/core:ext/transport/chttp2/transport/frame_settings.h",
        "//src/core:ext/transport/chttp2/transport/frame_window_update.h",
        "//src/core:ext/transport/chttp2/transport/internal.h",
        "//src/core:ext/transport/chttp2/transport/stream_lists.h",
    ],
    external_deps = [
        "absl/base:core_headers",
        "absl/container:flat_hash_map",
        "absl/hash",
        "absl/log:check",
        "absl/log:log",
        "absl/meta:type_traits",
        "absl/random",
        "absl/random:bit_gen_ref",
        "absl/random:distributions",
        "absl/status",
        "absl/strings",
        "absl/strings:cord",
        "absl/strings:str_format",
        "absl/types:optional",
        "absl/types:variant",
    ],
    language = "c++",
    visibility = ["@grpc:grpclb"],
    deps = [
        "call_tracer",
        "channel_arg_names",
        "channelz",
        "chttp2_context_list_entry",
        "chttp2_legacy_frame",
        "chttp2_varint",
        "config_vars",
        "debug_location",
        "exec_ctx",
        "gpr",
        "grpc_base",
        "grpc_public_hdrs",
        "grpc_trace",
        "hpack_encoder",
        "hpack_parser",
        "hpack_parser_table",
        "httpcli",
        "iomgr",
        "iomgr_buffer_list",
        "ref_counted_ptr",
        "stats",
        "tcp_tracer",
        "//src/core:arena",
        "//src/core:bdp_estimator",
        "//src/core:bitset",
        "//src/core:channel_args",
        "//src/core:chttp2_flow_control",
        "//src/core:closure",
        "//src/core:connectivity_state",
        "//src/core:error",
        "//src/core:error_utils",
        "//src/core:event_engine_extensions",
        "//src/core:event_engine_query_extensions",
        "//src/core:experiments",
        "//src/core:gpr_manual_constructor",
        "//src/core:http2_errors",
        "//src/core:http2_settings",
        "//src/core:init_internally",
        "//src/core:iomgr_fwd",
        "//src/core:iomgr_port",
        "//src/core:match",
        "//src/core:memory_quota",
        "//src/core:metadata_batch",
        "//src/core:metadata_info",
        "//src/core:ping_abuse_policy",
        "//src/core:ping_callbacks",
        "//src/core:ping_rate_policy",
        "//src/core:poll",
        "//src/core:random_early_detection",
        "//src/core:ref_counted",
        "//src/core:resource_quota",
        "//src/core:slice",
        "//src/core:slice_buffer",
        "//src/core:slice_refcount",
        "//src/core:stats_data",
        "//src/core:status_conversion",
        "//src/core:status_helper",
        "//src/core:time",
        "//src/core:useful",
        "//src/core:write_size_policy",
    ],
)

grpc_cc_library(
    name = "grpcpp_status",
    srcs = [
        "src/cpp/util/status.cc",
    ],
    public_hdrs = [
        "include/grpc++/support/status.h",
        "include/grpcpp/impl/status.h",
        "include/grpcpp/support/status.h",
        "include/grpc++/impl/codegen/status.h",
        "include/grpcpp/impl/codegen/status.h",
    ],
    deps = [
        "gpr_platform",
        "grpc++_public_hdrs",
        "grpc_public_hdrs",
    ],
)

grpc_cc_library(
    name = "grpcpp_chaotic_good",
    srcs = [
        "src/cpp/ext/chaotic_good.cc",
    ],
    hdrs = [
        "src/cpp/ext/chaotic_good.h",
    ],
    visibility = ["@grpc:chaotic_good"],
    deps = [
        "gpr",
        "grpc++_base",
        "grpc_public_hdrs",
        "//src/core:chaotic_good_connector",
        "//src/core:chaotic_good_server",
    ],
)

grpc_cc_library(
    name = "subprocess",
    srcs = [
        "//src/core:util/subprocess_posix.cc",
        "//src/core:util/subprocess_windows.cc",
    ],
    hdrs = [
        "//src/core:util/subprocess.h",
    ],
    external_deps = [
        "absl/log:check",
        "absl/log:log",
        "absl/strings",
        "absl/types:span",
    ],
    deps = [
        "gpr",
        "//src/core:strerror",
        "//src/core:tchar",
    ],
)

grpc_cc_library(
    name = "global_callback_hook",
    srcs = [
        "src/cpp/client/global_callback_hook.cc",
    ],
    hdrs = [
        "include/grpcpp/support/global_callback_hook.h",
    ],
    external_deps = [
        "absl/base:no_destructor",
        "absl/log:check",
        "absl/functional:function_ref",
    ],
    language = "c++",
)

# TODO(yashykt): Remove the UPB definitions from here once they are no longer needed
### UPB Targets

grpc_upb_proto_library(
    name = "envoy_admin_upb",
    deps = ["@envoy_api//envoy/admin/v3:pkg"],
)

grpc_upb_proto_library(
    name = "envoy_config_cluster_upb",
    deps = ["@envoy_api//envoy/config/cluster/v3:pkg"],
)

grpc_upb_proto_reflection_library(
    name = "envoy_config_cluster_upbdefs",
    deps = ["@envoy_api//envoy/config/cluster/v3:pkg"],
)

grpc_upb_proto_library(
    name = "envoy_config_core_upb",
    deps = ["@envoy_api//envoy/config/core/v3:pkg"],
)

grpc_upb_proto_library(
    name = "envoy_config_endpoint_upb",
    deps = ["@envoy_api//envoy/config/endpoint/v3:pkg"],
)

grpc_upb_proto_reflection_library(
    name = "envoy_config_endpoint_upbdefs",
    deps = ["@envoy_api//envoy/config/endpoint/v3:pkg"],
)

grpc_upb_proto_library(
    name = "envoy_config_listener_upb",
    deps = ["@envoy_api//envoy/config/listener/v3:pkg"],
)

grpc_upb_proto_reflection_library(
    name = "envoy_config_listener_upbdefs",
    deps = ["@envoy_api//envoy/config/listener/v3:pkg"],
)

grpc_upb_proto_library(
    name = "envoy_config_rbac_upb",
    deps = ["@envoy_api//envoy/config/rbac/v3:pkg"],
)

grpc_upb_proto_library(
    name = "envoy_config_route_upb",
    deps = ["@envoy_api//envoy/config/route/v3:pkg"],
)

grpc_upb_proto_reflection_library(
    name = "envoy_config_route_upbdefs",
    deps = ["@envoy_api//envoy/config/route/v3:pkg"],
)

grpc_upb_proto_library(
    name = "envoy_extensions_clusters_aggregate_upb",
    deps = ["@envoy_api//envoy/extensions/clusters/aggregate/v3:pkg"],
)

grpc_upb_proto_reflection_library(
    name = "envoy_extensions_clusters_aggregate_upbdefs",
    deps = ["@envoy_api//envoy/extensions/clusters/aggregate/v3:pkg"],
)

grpc_upb_proto_library(
    name = "envoy_extensions_filters_common_fault_upb",
    deps = ["@envoy_api//envoy/extensions/filters/common/fault/v3:pkg"],
)

grpc_upb_proto_library(
    name = "envoy_extensions_filters_http_fault_upb",
    deps = ["@envoy_api//envoy/extensions/filters/http/fault/v3:pkg"],
)

grpc_upb_proto_reflection_library(
    name = "envoy_extensions_filters_http_fault_upbdefs",
    deps = ["@envoy_api//envoy/extensions/filters/http/fault/v3:pkg"],
)

grpc_upb_proto_library(
    name = "envoy_extensions_filters_http_gcp_authn_upb",
    deps = ["@envoy_api//envoy/extensions/filters/http/gcp_authn/v3:pkg"],
)

grpc_upb_proto_reflection_library(
    name = "envoy_extensions_filters_http_gcp_authn_upbdefs",
    deps = ["@envoy_api//envoy/extensions/filters/http/gcp_authn/v3:pkg"],
)

grpc_upb_proto_library(
    name = "envoy_extensions_filters_http_rbac_upb",
    deps = ["@envoy_api//envoy/extensions/filters/http/rbac/v3:pkg"],
)

grpc_upb_proto_reflection_library(
    name = "envoy_extensions_filters_http_rbac_upbdefs",
    deps = ["@envoy_api//envoy/extensions/filters/http/rbac/v3:pkg"],
)

grpc_upb_proto_library(
    name = "envoy_extensions_filters_http_router_upb",
    deps = ["@envoy_api//envoy/extensions/filters/http/router/v3:pkg"],
)

grpc_upb_proto_reflection_library(
    name = "envoy_extensions_filters_http_router_upbdefs",
    deps = ["@envoy_api//envoy/extensions/filters/http/router/v3:pkg"],
)

grpc_upb_proto_library(
    name = "envoy_extensions_filters_http_stateful_session_upb",
    deps = ["@envoy_api//envoy/extensions/filters/http/stateful_session/v3:pkg"],
)

grpc_upb_proto_reflection_library(
    name = "envoy_extensions_filters_http_stateful_session_upbdefs",
    deps = ["@envoy_api//envoy/extensions/filters/http/stateful_session/v3:pkg"],
)

grpc_upb_proto_library(
    name = "envoy_extensions_http_stateful_session_cookie_upb",
    deps = ["@envoy_api//envoy/extensions/http/stateful_session/cookie/v3:pkg"],
)

grpc_upb_proto_reflection_library(
    name = "envoy_extensions_http_stateful_session_cookie_upbdefs",
    deps = ["@envoy_api//envoy/extensions/http/stateful_session/cookie/v3:pkg"],
)

grpc_upb_proto_library(
    name = "envoy_type_http_upb",
    deps = ["@envoy_api//envoy/type/http/v3:pkg"],
)

grpc_upb_proto_library(
    name = "envoy_extensions_load_balancing_policies_client_side_weighted_round_robin_upb",
    deps = ["@envoy_api//envoy/extensions/load_balancing_policies/client_side_weighted_round_robin/v3:pkg"],
)

grpc_upb_proto_library(
    name = "envoy_extensions_load_balancing_policies_pick_first_upb",
    deps = ["@envoy_api//envoy/extensions/load_balancing_policies/pick_first/v3:pkg"],
)

grpc_upb_proto_library(
    name = "envoy_extensions_load_balancing_policies_ring_hash_upb",
    deps = ["@envoy_api//envoy/extensions/load_balancing_policies/ring_hash/v3:pkg"],
)

grpc_upb_proto_library(
    name = "envoy_extensions_load_balancing_policies_wrr_locality_upb",
    deps = ["@envoy_api//envoy/extensions/load_balancing_policies/wrr_locality/v3:pkg"],
)

grpc_upb_proto_library(
    name = "envoy_extensions_filters_network_http_connection_manager_upb",
    deps = ["@envoy_api//envoy/extensions/filters/network/http_connection_manager/v3:pkg"],
)

grpc_upb_proto_reflection_library(
    name = "envoy_extensions_filters_network_http_connection_manager_upbdefs",
    deps = ["@envoy_api//envoy/extensions/filters/network/http_connection_manager/v3:pkg"],
)

grpc_upb_proto_library(
    name = "envoy_extensions_transport_sockets_tls_upb",
    deps = ["@envoy_api//envoy/extensions/transport_sockets/tls/v3:pkg"],
)

grpc_upb_proto_reflection_library(
    name = "envoy_extensions_transport_sockets_tls_upbdefs",
    deps = ["@envoy_api//envoy/extensions/transport_sockets/tls/v3:pkg"],
)

grpc_upb_proto_library(
    name = "envoy_extensions_upstreams_http_upb",
    deps = ["@envoy_api//envoy/extensions/upstreams/http/v3:pkg"],
)

grpc_upb_proto_reflection_library(
    name = "envoy_extensions_upstreams_http_upbdefs",
    deps = ["@envoy_api//envoy/extensions/upstreams/http/v3:pkg"],
)

grpc_upb_proto_library(
    name = "envoy_service_discovery_upb",
    deps = ["@envoy_api//envoy/service/discovery/v3:pkg"],
)

grpc_upb_proto_reflection_library(
    name = "envoy_service_discovery_upbdefs",
    deps = ["@envoy_api//envoy/service/discovery/v3:pkg"],
)

grpc_upb_proto_library(
    name = "envoy_service_load_stats_upb",
    deps = ["@envoy_api//envoy/service/load_stats/v3:pkg"],
)

grpc_upb_proto_reflection_library(
    name = "envoy_service_load_stats_upbdefs",
    deps = ["@envoy_api//envoy/service/load_stats/v3:pkg"],
)

grpc_upb_proto_library(
    name = "envoy_service_status_upb",
    deps = ["@envoy_api//envoy/service/status/v3:pkg"],
)

grpc_upb_proto_reflection_library(
    name = "envoy_service_status_upbdefs",
    deps = ["@envoy_api//envoy/service/status/v3:pkg"],
)

grpc_upb_proto_library(
    name = "envoy_type_matcher_upb",
    deps = ["@envoy_api//envoy/type/matcher/v3:pkg"],
)

grpc_upb_proto_library(
    name = "envoy_type_upb",
    deps = ["@envoy_api//envoy/type/v3:pkg"],
)

grpc_upb_proto_library(
    name = "xds_type_upb",
    deps = ["@com_github_cncf_xds//xds/type/v3:pkg"],
)

grpc_upb_proto_reflection_library(
    name = "xds_type_upbdefs",
    deps = ["@com_github_cncf_xds//xds/type/v3:pkg"],
)

grpc_upb_proto_library(
    name = "xds_orca_upb",
    deps = ["@com_github_cncf_xds//xds/data/orca/v3:pkg"],
)

grpc_upb_proto_library(
    name = "xds_orca_service_upb",
    deps = ["@com_github_cncf_xds//xds/service/orca/v3:pkg"],
)

grpc_upb_proto_library(
    name = "grpc_health_upb",
    deps = ["//src/proto/grpc/health/v1:health_proto_descriptor"],
)

grpc_upb_proto_library(
    name = "google_rpc_status_upb",
    deps = ["@com_google_googleapis//google/rpc:status_proto"],
)

grpc_upb_proto_reflection_library(
    name = "google_rpc_status_upbdefs",
    deps = ["@com_google_googleapis//google/rpc:status_proto"],
)

grpc_upb_proto_library(
    name = "google_api_expr_v1alpha1_syntax_upb",
    deps = ["@com_google_googleapis//google/api/expr/v1alpha1:syntax_proto"],
)

grpc_upb_proto_library(
    name = "grpc_lb_upb",
    deps = ["//src/proto/grpc/lb/v1:load_balancer_proto_descriptor"],
)

grpc_upb_proto_library(
    name = "alts_upb",
    deps = ["//src/proto/grpc/gcp:alts_handshaker_proto"],
)

grpc_upb_proto_library(
    name = "rls_upb",
    deps = ["//src/proto/grpc/lookup/v1:rls_proto_descriptor"],
)

grpc_upb_proto_library(
    name = "rls_config_upb",
    deps = ["//src/proto/grpc/lookup/v1:rls_config_proto_descriptor"],
)

grpc_upb_proto_reflection_library(
    name = "rls_config_upbdefs",
    deps = ["//src/proto/grpc/lookup/v1:rls_config_proto_descriptor"],
)

WELL_KNOWN_PROTO_TARGETS = [
    "any",
    "duration",
    "empty",
    "struct",
    "timestamp",
    "wrappers",
]

[grpc_upb_proto_library(
    name = "protobuf_" + target + "_upb",
    deps = ["@com_google_protobuf//:" + target + "_proto"],
) for target in WELL_KNOWN_PROTO_TARGETS]

[grpc_upb_proto_reflection_library(
    name = "protobuf_" + target + "_upbdefs",
    deps = ["@com_google_protobuf//:" + target + "_proto"],
) for target in WELL_KNOWN_PROTO_TARGETS]

grpc_generate_one_off_targets()

filegroup(
    name = "root_certificates",
    srcs = [
        "etc/roots.pem",
    ],
    visibility = ["//visibility:public"],
)<|MERGE_RESOLUTION|>--- conflicted
+++ resolved
@@ -32,7 +32,7 @@
 package(
     default_visibility = ["//visibility:public"],
     features = [
-        "-parse_headers",
+        "parse_headers",
         "layering_check",
     ],
 )
@@ -571,13 +571,10 @@
     external_deps = [
         "absl/base:core_headers",
         "absl/log:log",
-<<<<<<< HEAD
         "absl/status",
         "absl/status:statusor",
         "absl/strings",
-=======
         "absl/time:time",
->>>>>>> 2030231e
     ],
     language = "c++",
     public_hdrs = GRPC_PUBLIC_HDRS,
@@ -650,13 +647,10 @@
     external_deps = [
         "absl/base:core_headers",
         "absl/log:log",
-<<<<<<< HEAD
         "absl/status",
         "absl/status:statusor",
         "absl/strings",
-=======
         "absl/time:time",
->>>>>>> 2030231e
     ],
     language = "c++",
     public_hdrs = GRPC_PUBLIC_HDRS,
@@ -1264,10 +1258,7 @@
         "absl/log:log",
         "absl/log:absl_check",
         "absl/log:absl_log",
-<<<<<<< HEAD
         "absl/status",
-=======
->>>>>>> 2030231e
         "absl/status:statusor",
         "absl/strings",
         "absl/strings:cord",
