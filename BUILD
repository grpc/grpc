--- conflicted
+++ resolved
@@ -362,11 +362,8 @@
         "grpc_common",
         "grpc_lb_policy_grpclb",
         "grpc_trace",
-<<<<<<< HEAD
+        "slice",
         "//src/core/lib/config",
-=======
-        "slice",
->>>>>>> a8fc49eb
     ],
 )
 
@@ -407,11 +404,8 @@
         "grpc_trace",
         "grpc_transport_chttp2_client_secure",
         "grpc_transport_chttp2_server_secure",
-<<<<<<< HEAD
+        "slice",
         "//src/core/lib/config",
-=======
-        "slice",
->>>>>>> a8fc49eb
     ],
 )
 
@@ -816,25 +810,6 @@
 )
 
 grpc_cc_library(
-<<<<<<< HEAD
-=======
-    name = "config",
-    srcs = [
-        "src/core/lib/config/core_configuration.cc",
-    ],
-    language = "c++",
-    public_hdrs = [
-        "src/core/lib/config/core_configuration.h",
-    ],
-    deps = [
-        "channel_init",
-        "gpr_base",
-        "handshaker_registry",
-    ],
-)
-
-grpc_cc_library(
->>>>>>> a8fc49eb
     name = "debug_location",
     language = "c++",
     public_hdrs = ["src/core/lib/gprpp/debug_location.h"],
@@ -906,8 +881,6 @@
         "gpr_base",
         "grpc_trace",
         "ref_counted_ptr",
-<<<<<<< HEAD
-=======
     ],
 )
 
@@ -1006,7 +979,6 @@
     hdrs = [
         "src/core/lib/iomgr/error.h",
         "src/core/lib/iomgr/error_internal.h",
->>>>>>> a8fc49eb
     ],
     deps = [
         "gpr",
@@ -1385,7 +1357,7 @@
         "bitset",
         "channel_stack_type",
         "closure",
-        "config",
+        "//src/core/lib/config",
         "dual_ref_counted",
         "error",
         "exec_ctx",
@@ -1568,7 +1540,7 @@
     ],
     language = "c++",
     deps = [
-        "config",
+                "//src/core/lib/config",
         "gpr_base",
         "grpc_base",
     ],
@@ -1584,7 +1556,7 @@
     ],
     language = "c++",
     deps = [
-        "config",
+                "//src/core/lib/config",
         "gpr_base",
         "grpc_base",
     ],
@@ -1600,7 +1572,7 @@
     ],
     language = "c++",
     deps = [
-        "config",
+                "//src/core/lib/config",
         "gpr_base",
         "grpc_base",
         "slice",
@@ -1618,7 +1590,7 @@
     language = "c++",
     deps = [
         "channel_stack_type",
-        "config",
+                "//src/core/lib/config",
         "gpr_base",
         "grpc_base",
         "slice",
@@ -1636,7 +1608,7 @@
     external_deps = ["absl/strings:str_format"],
     language = "c++",
     deps = [
-        "config",
+                "//src/core/lib/config",
         "gpr_base",
         "grpc_base",
         "grpc_client_channel",
@@ -1687,7 +1659,7 @@
     ],
     language = "c++",
     deps = [
-        "config",
+                "//src/core/lib/config",
         "gpr_base",
         "grpc_base",
         "grpc_message_size_filter",
@@ -1705,7 +1677,7 @@
     ],
     language = "c++",
     deps = [
-        "config",
+                "//src/core/lib/config",
         "gpr_base",
         "grpc_base",
         "grpc_server_backward_compatibility",
@@ -1774,7 +1746,7 @@
     ],
     language = "c++",
     deps = [
-        "config",
+                "//src/core/lib/config",
         "error",
         "google_api_upb",
         "gpr_base",
@@ -1815,7 +1787,7 @@
     ],
     language = "c++",
     deps = [
-        "config",
+                "//src/core/lib/config",
         "error",
         "google_api_upb",
         "gpr_base",
@@ -2567,11 +2539,7 @@
     visibility = ["@grpc:public"],
     deps = [
         "alts_util",
-<<<<<<< HEAD
-=======
-        "config",
         "error",
->>>>>>> a8fc49eb
         "gpr_base",
         "grpc_base",
         "grpc_client_channel",
@@ -2888,11 +2856,8 @@
         "grpc_base",
         "grpc_client_channel",
         "grpc_transport_chttp2",
-<<<<<<< HEAD
+        "slice",
         "//src/core/lib/config",
-=======
-        "slice",
->>>>>>> a8fc49eb
     ],
 )
 
@@ -2951,11 +2916,8 @@
         "grpc_transport_chttp2",
         "ref_counted",
         "ref_counted_ptr",
-<<<<<<< HEAD
+        "slice",
         "//src/core/lib/config",
-=======
-        "slice",
->>>>>>> a8fc49eb
     ],
 )
 
@@ -3172,7 +3134,7 @@
     public_hdrs = GRPCXX_PUBLIC_HDRS,
     visibility = ["@grpc:alt_grpc++_base_legacy"],
     deps = [
-        "config",
+        "//src/core/lib/config",
         "gpr_base",
         "grpc",
         "grpc++_codegen_base",
@@ -3204,7 +3166,7 @@
     tags = ["avoid_dep"],
     visibility = ["@grpc:alt_grpc++_base_unsecure_legacy"],
     deps = [
-        "config",
+                "//src/core/lib/config",
         "gpr_base",
         "grpc++_codegen_base",
         "grpc++_codegen_base_src",
