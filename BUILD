# gRPC Bazel BUILD file.
#
# Copyright 2016 gRPC authors.
#
# Licensed under the Apache License, Version 2.0 (the "License");
# you may not use this file except in compliance with the License.
# You may obtain a copy of the License at
#
#     http://www.apache.org/licenses/LICENSE-2.0
#
# Unless required by applicable law or agreed to in writing, software
# distributed under the License is distributed on an "AS IS" BASIS,
# WITHOUT WARRANTIES OR CONDITIONS OF ANY KIND, either express or implied.
# See the License for the specific language governing permissions and
# limitations under the License.

load(
    "//bazel:grpc_build_system.bzl",
    "grpc_cc_library",
    "grpc_generate_one_off_targets",
    "grpc_upb_proto_library",
    "python_config_settings",
)
load("@bazel_skylib//lib:selects.bzl", "selects")

licenses(["notice"])

package(
    default_visibility = ["//visibility:public"],
    features = [
        "layering_check",
        "-parse_headers",
    ],
)

exports_files([
    "LICENSE",
    "etc/roots.pem",
])

config_setting(
    name = "grpc_no_ares",
    values = {"define": "grpc_no_ares=true"},
)

config_setting(
    name = "grpc_no_xds_define",
    values = {"define": "grpc_no_xds=true"},
)

config_setting(
    name = "android",
    values = {"crosstool_top": "//external:android/crosstool"},
)

config_setting(
    name = "ios",
    values = {"apple_platform_type": "ios"},
)

selects.config_setting_group(
    name = "grpc_no_xds",
    match_any = [
        ":grpc_no_xds_define",
        # In addition to disabling XDS support when --define=grpc_no_xds=true is
        # specified, we also disable it on mobile platforms where it is not
        # likely to be needed and where reducing the binary size is more
        # important.
        ":android",
        ":ios",
    ],
)

config_setting(
    name = "grpc_allow_exceptions",
    values = {"define": "GRPC_ALLOW_EXCEPTIONS=1"},
)

config_setting(
    name = "grpc_disallow_exceptions",
    values = {"define": "GRPC_ALLOW_EXCEPTIONS=0"},
)

config_setting(
    name = "remote_execution",
    values = {"define": "GRPC_PORT_ISOLATED_RUNTIME=1"},
)

config_setting(
    name = "windows",
    values = {"cpu": "x64_windows"},
)

config_setting(
    name = "windows_msvc",
    values = {"cpu": "x64_windows_msvc"},
)

config_setting(
    name = "mac_x86_64",
    values = {"cpu": "darwin"},
)

config_setting(
    name = "use_strict_warning",
    values = {"define": "use_strict_warning=true"},
)

python_config_settings()

# This should be updated along with build_handwritten.yaml
g_stands_for = "guileless"  # @unused

core_version = "18.0.0"  # @unused

version = "1.40.0-dev"  # @unused

GPR_PUBLIC_HDRS = [
    "include/grpc/support/alloc.h",
    "include/grpc/support/atm.h",
    "include/grpc/support/atm_gcc_atomic.h",
    "include/grpc/support/atm_gcc_sync.h",
    "include/grpc/support/atm_windows.h",
    "include/grpc/support/cpu.h",
    "include/grpc/support/log.h",
    "include/grpc/support/log_windows.h",
    "include/grpc/support/port_platform.h",
    "include/grpc/support/string_util.h",
    "include/grpc/support/sync.h",
    "include/grpc/support/sync_abseil.h",
    "include/grpc/support/sync_custom.h",
    "include/grpc/support/sync_generic.h",
    "include/grpc/support/sync_posix.h",
    "include/grpc/support/sync_windows.h",
    "include/grpc/support/thd_id.h",
    "include/grpc/support/time.h",
]

GRPC_PUBLIC_HDRS = [
    "include/grpc/byte_buffer.h",
    "include/grpc/byte_buffer_reader.h",
    "include/grpc/compression.h",
    "include/grpc/fork.h",
    "include/grpc/grpc.h",
    "include/grpc/grpc_posix.h",
    "include/grpc/grpc_security_constants.h",
    "include/grpc/slice.h",
    "include/grpc/slice_buffer.h",
    "include/grpc/status.h",
    "include/grpc/load_reporting.h",
    "include/grpc/support/workaround_list.h",
]

GRPC_PUBLIC_EVENT_ENGINE_HDRS = [
    "include/grpc/event_engine/endpoint_config.h",
    "include/grpc/event_engine/event_engine.h",
    "include/grpc/event_engine/port.h",
    "include/grpc/event_engine/slice_allocator.h",
]

GRPC_SECURE_PUBLIC_HDRS = [
    "include/grpc/grpc_security.h",
]

# TODO(ctiller): layer grpc atop grpc_unsecure, layer grpc++ atop grpc++_unsecure
GRPCXX_SRCS = [
    "src/cpp/client/channel_cc.cc",
    "src/cpp/client/client_callback.cc",
    "src/cpp/client/client_context.cc",
    "src/cpp/client/client_interceptor.cc",
    "src/cpp/client/create_channel.cc",
    "src/cpp/client/create_channel_internal.cc",
    "src/cpp/client/create_channel_posix.cc",
    "src/cpp/client/credentials_cc.cc",
    "src/cpp/common/alarm.cc",
    "src/cpp/common/channel_arguments.cc",
    "src/cpp/common/channel_filter.cc",
    "src/cpp/common/completion_queue_cc.cc",
    "src/cpp/common/core_codegen.cc",
    "src/cpp/common/resource_quota_cc.cc",
    "src/cpp/common/rpc_method.cc",
    "src/cpp/common/version_cc.cc",
    "src/cpp/common/validate_service_config.cc",
    "src/cpp/server/async_generic_service.cc",
    "src/cpp/server/channel_argument_option.cc",
    "src/cpp/server/create_default_thread_pool.cc",
    "src/cpp/server/dynamic_thread_pool.cc",
    "src/cpp/server/external_connection_acceptor_impl.cc",
    "src/cpp/server/health/default_health_check_service.cc",
    "src/cpp/server/health/health_check_service.cc",
    "src/cpp/server/health/health_check_service_server_builder_option.cc",
    "src/cpp/server/server_builder.cc",
    "src/cpp/server/server_callback.cc",
    "src/cpp/server/server_cc.cc",
    "src/cpp/server/server_context.cc",
    "src/cpp/server/server_credentials.cc",
    "src/cpp/server/server_posix.cc",
    "src/cpp/thread_manager/thread_manager.cc",
    "src/cpp/util/byte_buffer_cc.cc",
    "src/cpp/util/status.cc",
    "src/cpp/util/string_ref.cc",
    "src/cpp/util/time_cc.cc",
]

GRPCXX_HDRS = [
    "src/cpp/client/create_channel_internal.h",
    "src/cpp/common/channel_filter.h",
    "src/cpp/server/dynamic_thread_pool.h",
    "src/cpp/server/external_connection_acceptor_impl.h",
    "src/cpp/server/health/default_health_check_service.h",
    "src/cpp/server/thread_pool_interface.h",
    "src/cpp/thread_manager/thread_manager.h",
]

GRPCXX_PUBLIC_HDRS = [
    "include/grpc++/alarm.h",
    "include/grpc++/channel.h",
    "include/grpc++/client_context.h",
    "include/grpc++/completion_queue.h",
    "include/grpc++/create_channel.h",
    "include/grpc++/create_channel_posix.h",
    "include/grpc++/ext/health_check_service_server_builder_option.h",
    "include/grpc++/generic/async_generic_service.h",
    "include/grpc++/generic/generic_stub.h",
    "include/grpc++/grpc++.h",
    "include/grpc++/health_check_service_interface.h",
    "include/grpc++/impl/call.h",
    "include/grpc++/impl/channel_argument_option.h",
    "include/grpc++/impl/client_unary_call.h",
    "include/grpc++/impl/codegen/core_codegen.h",
    "include/grpc++/impl/grpc_library.h",
    "include/grpc++/impl/method_handler_impl.h",
    "include/grpc++/impl/rpc_method.h",
    "include/grpc++/impl/rpc_service_method.h",
    "include/grpc++/impl/serialization_traits.h",
    "include/grpc++/impl/server_builder_option.h",
    "include/grpc++/impl/server_builder_plugin.h",
    "include/grpc++/impl/server_initializer.h",
    "include/grpc++/impl/service_type.h",
    "include/grpc++/security/auth_context.h",
    "include/grpc++/resource_quota.h",
    "include/grpc++/security/auth_metadata_processor.h",
    "include/grpc++/security/credentials.h",
    "include/grpc++/security/server_credentials.h",
    "include/grpc++/server.h",
    "include/grpc++/server_builder.h",
    "include/grpc++/server_context.h",
    "include/grpc++/server_posix.h",
    "include/grpc++/support/async_stream.h",
    "include/grpc++/support/async_unary_call.h",
    "include/grpc++/support/byte_buffer.h",
    "include/grpc++/support/channel_arguments.h",
    "include/grpc++/support/config.h",
    "include/grpc++/support/slice.h",
    "include/grpc++/support/status.h",
    "include/grpc++/support/status_code_enum.h",
    "include/grpc++/support/string_ref.h",
    "include/grpc++/support/stub_options.h",
    "include/grpc++/support/sync_stream.h",
    "include/grpc++/support/time.h",
    "include/grpcpp/alarm.h",
    "include/grpcpp/channel.h",
    "include/grpcpp/client_context.h",
    "include/grpcpp/completion_queue.h",
    "include/grpcpp/create_channel.h",
    "include/grpcpp/create_channel_posix.h",
    "include/grpcpp/ext/health_check_service_server_builder_option.h",
    "include/grpcpp/generic/async_generic_service.h",
    "include/grpcpp/generic/generic_stub.h",
    "include/grpcpp/grpcpp.h",
    "include/grpcpp/health_check_service_interface.h",
    "include/grpcpp/impl/call.h",
    "include/grpcpp/impl/channel_argument_option.h",
    "include/grpcpp/impl/client_unary_call.h",
    "include/grpcpp/impl/codegen/core_codegen.h",
    "include/grpcpp/impl/grpc_library.h",
    "include/grpcpp/impl/method_handler_impl.h",
    "include/grpcpp/impl/rpc_method.h",
    "include/grpcpp/impl/rpc_service_method.h",
    "include/grpcpp/impl/serialization_traits.h",
    "include/grpcpp/impl/server_builder_option.h",
    "include/grpcpp/impl/server_builder_plugin.h",
    "include/grpcpp/impl/server_initializer.h",
    "include/grpcpp/impl/service_type.h",
    "include/grpcpp/resource_quota.h",
    "include/grpcpp/security/auth_context.h",
    "include/grpcpp/security/auth_metadata_processor.h",
    "include/grpcpp/security/credentials.h",
    "include/grpcpp/security/server_credentials.h",
    "include/grpcpp/security/tls_certificate_provider.h",
    "include/grpcpp/security/authorization_policy_provider.h",
    "include/grpcpp/security/tls_credentials_options.h",
    "include/grpcpp/server.h",
    "include/grpcpp/server_builder.h",
    "include/grpcpp/server_context.h",
    "include/grpcpp/server_posix.h",
    "include/grpcpp/support/async_stream.h",
    "include/grpcpp/support/async_unary_call.h",
    "include/grpcpp/support/byte_buffer.h",
    "include/grpcpp/support/channel_arguments.h",
    "include/grpcpp/support/client_callback.h",
    "include/grpcpp/support/client_interceptor.h",
    "include/grpcpp/support/config.h",
    "include/grpcpp/support/interceptor.h",
    "include/grpcpp/support/message_allocator.h",
    "include/grpcpp/support/method_handler.h",
    "include/grpcpp/support/proto_buffer_reader.h",
    "include/grpcpp/support/proto_buffer_writer.h",
    "include/grpcpp/support/server_callback.h",
    "include/grpcpp/support/server_interceptor.h",
    "include/grpcpp/support/slice.h",
    "include/grpcpp/support/status.h",
    "include/grpcpp/support/status_code_enum.h",
    "include/grpcpp/support/string_ref.h",
    "include/grpcpp/support/stub_options.h",
    "include/grpcpp/support/sync_stream.h",
    "include/grpcpp/support/time.h",
    "include/grpcpp/support/validate_service_config.h",
]

grpc_cc_library(
    name = "gpr",
    language = "c++",
    public_hdrs = GPR_PUBLIC_HDRS,
    standalone = True,
    visibility = ["@grpc:public"],
    deps = [
        "gpr_base",
    ],
)

grpc_cc_library(
    name = "grpc_unsecure",
    srcs = [
        "src/core/lib/security/authorization/authorization_policy_provider_null_vtable.cc",
        "src/core/lib/surface/init.cc",
        "src/core/lib/surface/init_unsecure.cc",
        "src/core/plugin_registry/grpc_unsecure_plugin_registry.cc",
    ],
    language = "c++",
    public_hdrs = GRPC_PUBLIC_HDRS,
    standalone = True,
    visibility = ["@grpc:public"],
    deps = [
        "gpr_base",
        "grpc_base_c",
        "grpc_common",
        "grpc_lb_policy_grpclb",
        "grpc_trace",
    ],
)

grpc_cc_library(
    name = "grpc",
    srcs = [
        "src/core/lib/surface/init.cc",
        "src/core/plugin_registry/grpc_plugin_registry.cc",
    ],
    defines = select({
        "grpc_no_xds": ["GRPC_NO_XDS"],
        "//conditions:default": [],
    }),
    language = "c++",
    public_hdrs = GRPC_PUBLIC_HDRS + GRPC_SECURE_PUBLIC_HDRS,
    select_deps = {
        "grpc_no_xds": [],
        "//conditions:default": [
            "grpc_lb_policy_cds",
            "grpc_lb_policy_xds_cluster_impl",
            "grpc_lb_policy_xds_cluster_manager",
            "grpc_lb_policy_xds_cluster_resolver",
            "grpc_resolver_xds",
            "grpc_resolver_c2p",
            "grpc_xds_server_config_fetcher",
        ],
    },
    standalone = True,
    visibility = [
        "@grpc:public",
    ],
    deps = [
        "gpr_base",
        "grpc_base_c",
        "grpc_common",
        "grpc_lb_policy_grpclb_secure",
        "grpc_secure",
        "grpc_trace",
        "grpc_transport_chttp2_client_secure",
        "grpc_transport_chttp2_server_secure",
    ],
)

grpc_cc_library(
    name = "grpc++_public_hdrs",
    hdrs = GRPCXX_PUBLIC_HDRS,
    external_deps = [
        "absl/synchronization",
        "protobuf_headers",
    ],
    visibility = ["@grpc:public"],
)

grpc_cc_library(
    name = "grpc++",
    hdrs = [
        "src/cpp/client/secure_credentials.h",
        "src/cpp/common/secure_auth_context.h",
        "src/cpp/common/tls_credentials_options_util.h",
        "src/cpp/server/secure_server_credentials.h",
    ],
    language = "c++",
    public_hdrs = GRPCXX_PUBLIC_HDRS,
    select_deps = {
        "grpc_no_xds": [],
        "//conditions:default": [
            "grpc++_xds_client",
            "grpc++_xds_server",
        ],
    },
    standalone = True,
    visibility = [
        "@grpc:public",
    ],
    deps = [
        "grpc++_internals",
    ],
)

grpc_cc_library(
    name = "grpc++_internals",
    srcs = [
        "src/cpp/client/insecure_credentials.cc",
        "src/cpp/client/secure_credentials.cc",
        "src/cpp/common/auth_property_iterator.cc",
        "src/cpp/common/secure_auth_context.cc",
        "src/cpp/common/secure_channel_arguments.cc",
        "src/cpp/common/secure_create_auth_context.cc",
        "src/cpp/common/tls_certificate_provider.cc",
        "src/cpp/common/tls_credentials_options.cc",
        "src/cpp/common/tls_credentials_options_util.cc",
        "src/cpp/server/insecure_server_credentials.cc",
        "src/cpp/server/secure_server_credentials.cc",
    ],
    hdrs = [
        "src/cpp/client/secure_credentials.h",
        "src/cpp/common/secure_auth_context.h",
        "src/cpp/common/tls_credentials_options_util.h",
        "src/cpp/server/secure_server_credentials.h",
    ],
    external_deps = [
        "absl/synchronization",
        "absl/container:inlined_vector",
        "absl/strings",
        "protobuf_headers",
    ],
    language = "c++",
    public_hdrs = GRPCXX_PUBLIC_HDRS,
    deps = [
        "gpr_base",
        "grpc",
        "grpc++_base",
        "grpc++_codegen_base",
        "grpc++_codegen_base_src",
        "grpc++_codegen_proto",
        "grpc_base_c",
        "grpc_codegen",
        "grpc_secure",
        "ref_counted_ptr",
    ],
)

grpc_cc_library(
    name = "grpc++_xds_client",
    srcs = [
        "src/cpp/client/xds_credentials.cc",
    ],
    hdrs = [
        "src/cpp/client/secure_credentials.h",
    ],
    external_deps = [
        "absl/container:inlined_vector",
    ],
    language = "c++",
    deps = [
        "grpc++_internals",
    ],
)

grpc_cc_library(
    name = "grpc++_xds_server",
    srcs = [
        "src/cpp/server/xds_server_credentials.cc",
    ],
    hdrs = [
        "src/cpp/server/secure_server_credentials.h",
    ],
    language = "c++",
    public_hdrs = [
        "include/grpcpp/xds_server_builder.h",
    ],
    visibility = ["@grpc:xds"],
    deps = [
        "grpc++_internals",
    ],
)

grpc_cc_library(
    name = "grpc++_unsecure",
    srcs = [
        "src/cpp/client/insecure_credentials.cc",
        "src/cpp/common/insecure_create_auth_context.cc",
        "src/cpp/server/insecure_server_credentials.cc",
    ],
    language = "c++",
    standalone = True,
    visibility = ["@grpc:public"],
    deps = [
        "gpr",
        "grpc++_base_unsecure",
        "grpc++_codegen_base",
        "grpc++_codegen_base_src",
        "grpc++_codegen_proto",
        "grpc_unsecure",
    ],
)

grpc_cc_library(
    name = "grpc++_error_details",
    srcs = [
        "src/cpp/util/error_details.cc",
    ],
    hdrs = [
        "include/grpc++/support/error_details.h",
        "include/grpcpp/support/error_details.h",
    ],
    language = "c++",
    standalone = True,
    visibility = ["@grpc:public"],
    deps = [
        "grpc++",
    ],
)

grpc_cc_library(
    name = "grpc++_alts",
    srcs = [
        "src/cpp/common/alts_context.cc",
        "src/cpp/common/alts_util.cc",
    ],
    hdrs = [
        "include/grpcpp/security/alts_context.h",
        "include/grpcpp/security/alts_util.h",
    ],
    external_deps = [
        "upb_lib",
    ],
    language = "c++",
    standalone = True,
    visibility = ["@grpc:tsi"],
    deps = [
        "alts_upb",
        "alts_util",
        "gpr_base",
        "grpc++",
        "tsi",
    ],
)

grpc_cc_library(
    name = "grpc_csharp_ext",
    srcs = [
        "src/csharp/ext/grpc_csharp_ext.c",
    ],
    language = "csharp",
    deps = [
        "gpr",
        "grpc",
    ],
)

grpc_cc_library(
    name = "census",
    srcs = [
        "src/core/ext/filters/census/grpc_context.cc",
    ],
    language = "c++",
    public_hdrs = [
        "include/grpc/census.h",
    ],
    deps = [
        "gpr_base",
        "grpc_base_c",
        "grpc_trace",
    ],
)

grpc_cc_library(
    name = "grpc++_internal_hdrs_only",
    hdrs = [
        "include/grpcpp/impl/codegen/sync.h",
    ],
    external_deps = [
        "absl/synchronization",
    ],
    language = "c++",
    deps = [
        "gpr_codegen",
    ],
)

grpc_cc_library(
    name = "gpr_base",
    srcs = [
        "src/core/lib/gpr/alloc.cc",
        "src/core/lib/gpr/atm.cc",
        "src/core/lib/gpr/cpu_iphone.cc",
        "src/core/lib/gpr/cpu_linux.cc",
        "src/core/lib/gpr/cpu_posix.cc",
        "src/core/lib/gpr/cpu_windows.cc",
        "src/core/lib/gpr/env_linux.cc",
        "src/core/lib/gpr/env_posix.cc",
        "src/core/lib/gpr/env_windows.cc",
        "src/core/lib/gpr/log.cc",
        "src/core/lib/gpr/log_android.cc",
        "src/core/lib/gpr/log_linux.cc",
        "src/core/lib/gpr/log_posix.cc",
        "src/core/lib/gpr/log_windows.cc",
        "src/core/lib/gpr/murmur_hash.cc",
        "src/core/lib/gpr/string.cc",
        "src/core/lib/gpr/string_posix.cc",
        "src/core/lib/gpr/string_util_windows.cc",
        "src/core/lib/gpr/string_windows.cc",
        "src/core/lib/gpr/sync.cc",
        "src/core/lib/gpr/sync_abseil.cc",
        "src/core/lib/gpr/sync_posix.cc",
        "src/core/lib/gpr/sync_windows.cc",
        "src/core/lib/gpr/time.cc",
        "src/core/lib/gpr/time_posix.cc",
        "src/core/lib/gpr/time_precise.cc",
        "src/core/lib/gpr/time_windows.cc",
        "src/core/lib/gpr/tmpfile_msys.cc",
        "src/core/lib/gpr/tmpfile_posix.cc",
        "src/core/lib/gpr/tmpfile_windows.cc",
        "src/core/lib/gpr/wrap_memcpy.cc",
        "src/core/lib/gprpp/arena.cc",
        "src/core/lib/gprpp/examine_stack.cc",
        "src/core/lib/gprpp/fork.cc",
        "src/core/lib/gprpp/global_config_env.cc",
        "src/core/lib/gprpp/host_port.cc",
        "src/core/lib/gprpp/mpscq.cc",
        "src/core/lib/gprpp/stat_posix.cc",
        "src/core/lib/gprpp/stat_windows.cc",
        "src/core/lib/gprpp/status_helper.cc",
        "src/core/lib/gprpp/thd_posix.cc",
        "src/core/lib/gprpp/thd_windows.cc",
        "src/core/lib/gprpp/time_util.cc",
        "src/core/lib/profiling/basic_timers.cc",
        "src/core/lib/profiling/stap_timers.cc",
    ],
    hdrs = [
        "src/core/lib/gpr/alloc.h",
        "src/core/lib/gpr/env.h",
        "src/core/lib/gpr/murmur_hash.h",
        "src/core/lib/gpr/spinlock.h",
        "src/core/lib/gpr/string.h",
        "src/core/lib/gpr/string_windows.h",
        "src/core/lib/gpr/time_precise.h",
        "src/core/lib/gpr/tls.h",
        "src/core/lib/gpr/tmpfile.h",
        "src/core/lib/gpr/useful.h",
        "src/core/lib/gprpp/arena.h",
        "src/core/lib/gprpp/atomic.h",
        "src/core/lib/gprpp/examine_stack.h",
        "src/core/lib/gprpp/fork.h",
        "src/core/lib/gprpp/global_config.h",
        "src/core/lib/gprpp/global_config_custom.h",
        "src/core/lib/gprpp/global_config_env.h",
        "src/core/lib/gprpp/global_config_generic.h",
        "src/core/lib/gprpp/host_port.h",
        "src/core/lib/gprpp/manual_constructor.h",
        "src/core/lib/gprpp/memory.h",
        "src/core/lib/gprpp/mpscq.h",
        "src/core/lib/gprpp/stat.h",
        "src/core/lib/gprpp/status_helper.h",
        "src/core/lib/gprpp/sync.h",
        "src/core/lib/gprpp/thd.h",
        "src/core/lib/gprpp/time_util.h",
        "src/core/lib/profiling/timers.h",
    ],
    external_deps = [
        "absl/base",
        "absl/base:core_headers",
        "absl/memory",
        "absl/status",
        "absl/strings",
        "absl/strings:cord",
        "absl/strings:str_format",
        "absl/synchronization",
        "absl/time:time",
        "absl/types:optional",
        "upb_lib",
    ],
    language = "c++",
    public_hdrs = GPR_PUBLIC_HDRS,
    visibility = ["@grpc:alt_gpr_base_legacy"],
    deps = [
        "construct_destruct",
        "debug_location",
        "google_api_upb",
        "gpr_codegen",
        "grpc_codegen",
    ],
)

grpc_cc_library(
    name = "capture",
    external_deps = ["absl/utility"],
    language = "c++",
    public_hdrs = ["src/core/lib/gprpp/capture.h"],
    deps = ["gpr_platform"],
)

grpc_cc_library(
    name = "construct_destruct",
    language = "c++",
    public_hdrs = ["src/core/lib/gprpp/construct_destruct.h"],
)

grpc_cc_library(
    name = "gpr_codegen",
    language = "c++",
    public_hdrs = [
        "include/grpc/impl/codegen/atm.h",
        "include/grpc/impl/codegen/atm_gcc_atomic.h",
        "include/grpc/impl/codegen/atm_gcc_sync.h",
        "include/grpc/impl/codegen/atm_windows.h",
        "include/grpc/impl/codegen/fork.h",
        "include/grpc/impl/codegen/gpr_slice.h",
        "include/grpc/impl/codegen/gpr_types.h",
        "include/grpc/impl/codegen/log.h",
        "include/grpc/impl/codegen/port_platform.h",
        "include/grpc/impl/codegen/sync.h",
        "include/grpc/impl/codegen/sync_abseil.h",
        "include/grpc/impl/codegen/sync_custom.h",
        "include/grpc/impl/codegen/sync_generic.h",
        "include/grpc/impl/codegen/sync_posix.h",
        "include/grpc/impl/codegen/sync_windows.h",
    ],
    visibility = ["@grpc:public"],
)

# A library that vends only port_platform, so that libraries that don't need
# anything else from gpr can still be portable!
grpc_cc_library(
    name = "gpr_platform",
    language = "c++",
    public_hdrs = [
        "include/grpc/impl/codegen/port_platform.h",
    ],
)

grpc_cc_library(
    name = "grpc_trace",
    srcs = ["src/core/lib/debug/trace.cc"],
    hdrs = ["src/core/lib/debug/trace.h"],
    language = "c++",
    public_hdrs = GRPC_PUBLIC_HDRS,
    visibility = ["@grpc:trace"],
    deps = [
        "gpr",
        "grpc_codegen",
    ],
)

grpc_cc_library(
    name = "atomic",
    language = "c++",
    public_hdrs = [
        "src/core/lib/gprpp/atomic.h",
    ],
    deps = [
        "gpr",
    ],
)

grpc_cc_library(
    name = "debug_location",
    language = "c++",
    public_hdrs = ["src/core/lib/gprpp/debug_location.h"],
    visibility = ["@grpc:debug_location"],
)

grpc_cc_library(
    name = "overload",
    language = "c++",
    public_hdrs = ["src/core/lib/gprpp/overload.h"],
    deps = ["gpr_platform"],
)

grpc_cc_library(
    name = "match",
    external_deps = [
        "absl/types:variant",
    ],
    language = "c++",
    public_hdrs = ["src/core/lib/gprpp/match.h"],
    deps = [
        "gpr_platform",
        "overload",
    ],
)

grpc_cc_library(
    name = "table",
    external_deps = ["absl/utility"],
    language = "c++",
    public_hdrs = ["src/core/lib/gprpp/table.h"],
    deps = [
        "bitset",
        "gpr_platform",
    ],
)

grpc_cc_library(
    name = "bitset",
    language = "c++",
    public_hdrs = ["src/core/lib/gprpp/bitset.h"],
    deps = [
        "gpr_platform",
    ],
)

grpc_cc_library(
    name = "orphanable",
    language = "c++",
    public_hdrs = ["src/core/lib/gprpp/orphanable.h"],
    visibility = ["@grpc:client_channel"],
    deps = [
        "debug_location",
        "gpr_base",
        "grpc_trace",
        "ref_counted",
        "ref_counted_ptr",
    ],
)

grpc_cc_library(
    name = "poll",
    external_deps = [
        "absl/types:variant",
    ],
    language = "c++",
    public_hdrs = [
        "src/core/lib/promise/poll.h",
    ],
    deps = ["gpr_platform"],
)

grpc_cc_library(
<<<<<<< HEAD
=======
    name = "promise",
    external_deps = [
        "absl/types:optional",
    ],
    language = "c++",
    public_hdrs = [
        "src/core/lib/promise/promise.h",
    ],
    deps = [
        "gpr_platform",
        "poll",
        "promise_like",
    ],
)

grpc_cc_library(
>>>>>>> 34338e57
    name = "promise_like",
    language = "c++",
    public_hdrs = [
        "src/core/lib/promise/detail/promise_like.h",
    ],
    deps = [
        "gpr_platform",
        "poll",
    ],
)

grpc_cc_library(
    name = "promise_factory",
    language = "c++",
    public_hdrs = [
        "src/core/lib/promise/detail/promise_factory.h",
    ],
    deps = [
        "gpr_platform",
        "poll",
        "promise_like",
    ],
)

grpc_cc_library(
    name = "promise_status",
    external_deps = [
        "absl/status",
        "absl/status:statusor",
    ],
    language = "c++",
    public_hdrs = [
        "src/core/lib/promise/detail/status.h",
    ],
    deps = ["gpr_platform"],
)

grpc_cc_library(
<<<<<<< HEAD
    name = "loop",
    language = "c++",
    public_hdrs = [
        "src/core/lib/promise/loop.h",
    ],
    deps = [
        "gpr_platform",
        "poll",
        "promise_factory",
    ],
=======
    name = "switch",
    language = "c++",
    public_hdrs = [
        "src/core/lib/promise/detail/switch.h",
    ],
    deps = ["gpr_platform"],
>>>>>>> 34338e57
)

grpc_cc_library(
    name = "ref_counted",
    language = "c++",
    public_hdrs = ["src/core/lib/gprpp/ref_counted.h"],
    deps = [
        "atomic",
        "debug_location",
        "gpr_base",
        "grpc_trace",
        "ref_counted_ptr",
    ],
)

grpc_cc_library(
    name = "dual_ref_counted",
    language = "c++",
    public_hdrs = ["src/core/lib/gprpp/dual_ref_counted.h"],
    deps = [
        "atomic",
        "debug_location",
        "gpr_base",
        "grpc_trace",
        "orphanable",
        "ref_counted_ptr",
    ],
)

grpc_cc_library(
    name = "ref_counted_ptr",
    language = "c++",
    public_hdrs = ["src/core/lib/gprpp/ref_counted_ptr.h"],
    visibility = ["@grpc:ref_counted_ptr"],
    deps = [
        "gpr_base",
    ],
)

grpc_cc_library(
    name = "grpc_base_c",
    srcs = [
        "src/core/lib/address_utils/parse_address.cc",
        "src/core/lib/address_utils/sockaddr_utils.cc",
        "src/core/lib/avl/avl.cc",
        "src/core/lib/backoff/backoff.cc",
        "src/core/lib/channel/channel_args.cc",
        "src/core/lib/channel/channel_stack.cc",
        "src/core/lib/channel/channel_stack_builder.cc",
        "src/core/lib/channel/channel_trace.cc",
        "src/core/lib/channel/channelz.cc",
        "src/core/lib/channel/channelz_registry.cc",
        "src/core/lib/channel/connected_channel.cc",
        "src/core/lib/channel/handshaker.cc",
        "src/core/lib/channel/handshaker_registry.cc",
        "src/core/lib/channel/status_util.cc",
        "src/core/lib/compression/compression.cc",
        "src/core/lib/compression/compression_args.cc",
        "src/core/lib/compression/compression_internal.cc",
        "src/core/lib/compression/message_compress.cc",
        "src/core/lib/compression/stream_compression.cc",
        "src/core/lib/compression/stream_compression_gzip.cc",
        "src/core/lib/compression/stream_compression_identity.cc",
        "src/core/lib/debug/stats.cc",
        "src/core/lib/debug/stats_data.cc",
        "src/core/lib/event_engine/endpoint_config.cc",
        "src/core/lib/event_engine/event_engine.cc",
        "src/core/lib/event_engine/sockaddr.cc",
        "src/core/lib/http/format_request.cc",
        "src/core/lib/http/httpcli.cc",
        "src/core/lib/http/parser.cc",
        "src/core/lib/iomgr/buffer_list.cc",
        "src/core/lib/iomgr/call_combiner.cc",
        "src/core/lib/iomgr/cfstream_handle.cc",
        "src/core/lib/iomgr/combiner.cc",
        "src/core/lib/iomgr/dualstack_socket_posix.cc",
        "src/core/lib/iomgr/endpoint.cc",
        "src/core/lib/iomgr/endpoint_cfstream.cc",
        "src/core/lib/iomgr/endpoint_pair_event_engine.cc",
        "src/core/lib/iomgr/endpoint_pair_posix.cc",
        "src/core/lib/iomgr/endpoint_pair_uv.cc",
        "src/core/lib/iomgr/endpoint_pair_windows.cc",
        "src/core/lib/iomgr/error.cc",
        "src/core/lib/iomgr/error_cfstream.cc",
        "src/core/lib/iomgr/ev_apple.cc",
        "src/core/lib/iomgr/ev_epoll1_linux.cc",
        "src/core/lib/iomgr/ev_epollex_linux.cc",
        "src/core/lib/iomgr/ev_poll_posix.cc",
        "src/core/lib/iomgr/ev_posix.cc",
        "src/core/lib/iomgr/ev_windows.cc",
        "src/core/lib/iomgr/event_engine/closure.cc",
        "src/core/lib/iomgr/event_engine/endpoint.cc",
        "src/core/lib/iomgr/event_engine/iomgr.cc",
        "src/core/lib/iomgr/event_engine/pollset.cc",
        "src/core/lib/iomgr/event_engine/resolved_address_internal.cc",
        "src/core/lib/iomgr/event_engine/resolver.cc",
        "src/core/lib/iomgr/event_engine/tcp.cc",
        "src/core/lib/iomgr/event_engine/timer.cc",
        "src/core/lib/iomgr/exec_ctx.cc",
        "src/core/lib/iomgr/executor.cc",
        "src/core/lib/iomgr/executor/mpmcqueue.cc",
        "src/core/lib/iomgr/executor/threadpool.cc",
        "src/core/lib/iomgr/fork_posix.cc",
        "src/core/lib/iomgr/fork_windows.cc",
        "src/core/lib/iomgr/gethostname_fallback.cc",
        "src/core/lib/iomgr/gethostname_host_name_max.cc",
        "src/core/lib/iomgr/gethostname_sysconf.cc",
        "src/core/lib/iomgr/grpc_if_nametoindex_posix.cc",
        "src/core/lib/iomgr/grpc_if_nametoindex_unsupported.cc",
        "src/core/lib/iomgr/internal_errqueue.cc",
        "src/core/lib/iomgr/iocp_windows.cc",
        "src/core/lib/iomgr/iomgr.cc",
        "src/core/lib/iomgr/iomgr_custom.cc",
        "src/core/lib/iomgr/iomgr_internal.cc",
        "src/core/lib/iomgr/iomgr_posix.cc",
        "src/core/lib/iomgr/iomgr_posix_cfstream.cc",
        "src/core/lib/iomgr/iomgr_uv.cc",
        "src/core/lib/iomgr/iomgr_windows.cc",
        "src/core/lib/iomgr/is_epollexclusive_available.cc",
        "src/core/lib/iomgr/load_file.cc",
        "src/core/lib/iomgr/lockfree_event.cc",
        "src/core/lib/iomgr/polling_entity.cc",
        "src/core/lib/iomgr/pollset.cc",
        "src/core/lib/iomgr/pollset_custom.cc",
        "src/core/lib/iomgr/pollset_set.cc",
        "src/core/lib/iomgr/pollset_set_custom.cc",
        "src/core/lib/iomgr/pollset_set_windows.cc",
        "src/core/lib/iomgr/pollset_uv.cc",
        "src/core/lib/iomgr/pollset_windows.cc",
        "src/core/lib/iomgr/resolve_address.cc",
        "src/core/lib/iomgr/resolve_address_custom.cc",
        "src/core/lib/iomgr/resolve_address_posix.cc",
        "src/core/lib/iomgr/resolve_address_windows.cc",
        "src/core/lib/iomgr/resource_quota.cc",
        "src/core/lib/iomgr/socket_factory_posix.cc",
        "src/core/lib/iomgr/socket_mutator.cc",
        "src/core/lib/iomgr/socket_utils_common_posix.cc",
        "src/core/lib/iomgr/socket_utils_linux.cc",
        "src/core/lib/iomgr/socket_utils_posix.cc",
        "src/core/lib/iomgr/socket_utils_uv.cc",
        "src/core/lib/iomgr/socket_utils_windows.cc",
        "src/core/lib/iomgr/socket_windows.cc",
        "src/core/lib/iomgr/tcp_client.cc",
        "src/core/lib/iomgr/tcp_client_cfstream.cc",
        "src/core/lib/iomgr/tcp_client_custom.cc",
        "src/core/lib/iomgr/tcp_client_posix.cc",
        "src/core/lib/iomgr/tcp_client_windows.cc",
        "src/core/lib/iomgr/tcp_custom.cc",
        "src/core/lib/iomgr/tcp_posix.cc",
        "src/core/lib/iomgr/tcp_server.cc",
        "src/core/lib/iomgr/tcp_server_custom.cc",
        "src/core/lib/iomgr/tcp_server_posix.cc",
        "src/core/lib/iomgr/tcp_server_utils_posix_common.cc",
        "src/core/lib/iomgr/tcp_server_utils_posix_ifaddrs.cc",
        "src/core/lib/iomgr/tcp_server_utils_posix_noifaddrs.cc",
        "src/core/lib/iomgr/tcp_server_windows.cc",
        "src/core/lib/iomgr/tcp_uv.cc",
        "src/core/lib/iomgr/tcp_windows.cc",
        "src/core/lib/iomgr/time_averaged_stats.cc",
        "src/core/lib/iomgr/timer.cc",
        "src/core/lib/iomgr/timer_custom.cc",
        "src/core/lib/iomgr/timer_generic.cc",
        "src/core/lib/iomgr/timer_heap.cc",
        "src/core/lib/iomgr/timer_manager.cc",
        "src/core/lib/iomgr/timer_uv.cc",
        "src/core/lib/iomgr/udp_server.cc",
        "src/core/lib/iomgr/unix_sockets_posix.cc",
        "src/core/lib/iomgr/unix_sockets_posix_noop.cc",
        "src/core/lib/iomgr/wakeup_fd_eventfd.cc",
        "src/core/lib/iomgr/wakeup_fd_nospecial.cc",
        "src/core/lib/iomgr/wakeup_fd_pipe.cc",
        "src/core/lib/iomgr/wakeup_fd_posix.cc",
        "src/core/lib/iomgr/work_serializer.cc",
        "src/core/lib/json/json_reader.cc",
        "src/core/lib/json/json_util.cc",
        "src/core/lib/json/json_writer.cc",
        "src/core/lib/slice/b64.cc",
        "src/core/lib/slice/percent_encoding.cc",
        "src/core/lib/slice/slice.cc",
        "src/core/lib/slice/slice_buffer.cc",
        "src/core/lib/slice/slice_intern.cc",
        "src/core/lib/slice/slice_string_helpers.cc",
        "src/core/lib/surface/api_trace.cc",
        "src/core/lib/surface/byte_buffer.cc",
        "src/core/lib/surface/byte_buffer_reader.cc",
        "src/core/lib/surface/call.cc",
        "src/core/lib/surface/call_details.cc",
        "src/core/lib/surface/call_log_batch.cc",
        "src/core/lib/surface/channel.cc",
        "src/core/lib/surface/channel_init.cc",
        "src/core/lib/surface/channel_ping.cc",
        "src/core/lib/surface/channel_stack_type.cc",
        "src/core/lib/surface/completion_queue.cc",
        "src/core/lib/surface/completion_queue_factory.cc",
        "src/core/lib/surface/event_string.cc",
        "src/core/lib/surface/metadata_array.cc",
        "src/core/lib/surface/server.cc",
        "src/core/lib/surface/validate_metadata.cc",
        "src/core/lib/surface/version.cc",
        "src/core/lib/transport/authority_override.cc",
        "src/core/lib/transport/bdp_estimator.cc",
        "src/core/lib/transport/byte_stream.cc",
        "src/core/lib/transport/connectivity_state.cc",
        "src/core/lib/transport/error_utils.cc",
        "src/core/lib/transport/metadata.cc",
        "src/core/lib/transport/metadata_batch.cc",
        "src/core/lib/transport/pid_controller.cc",
        "src/core/lib/transport/static_metadata.cc",
        "src/core/lib/transport/status_conversion.cc",
        "src/core/lib/transport/status_metadata.cc",
        "src/core/lib/transport/timeout_encoding.cc",
        "src/core/lib/transport/transport.cc",
        "src/core/lib/transport/transport_op_string.cc",
        "src/core/lib/uri/uri_parser.cc",
    ],
    hdrs = [
        "src/core/lib/address_utils/parse_address.h",
        "src/core/lib/address_utils/sockaddr_utils.h",
        "src/core/lib/avl/avl.h",
        "src/core/lib/backoff/backoff.h",
        "src/core/lib/channel/call_tracer.h",
        "src/core/lib/channel/channel_args.h",
        "src/core/lib/channel/channel_stack.h",
        "src/core/lib/channel/channel_stack_builder.h",
        "src/core/lib/channel/channel_trace.h",
        "src/core/lib/channel/channelz.h",
        "src/core/lib/channel/channelz_registry.h",
        "src/core/lib/channel/connected_channel.h",
        "src/core/lib/channel/context.h",
        "src/core/lib/channel/handshaker.h",
        "src/core/lib/channel/handshaker_factory.h",
        "src/core/lib/channel/handshaker_registry.h",
        "src/core/lib/channel/status_util.h",
        "src/core/lib/compression/algorithm_metadata.h",
        "src/core/lib/compression/compression_args.h",
        "src/core/lib/compression/compression_internal.h",
        "src/core/lib/compression/message_compress.h",
        "src/core/lib/compression/stream_compression.h",
        "src/core/lib/compression/stream_compression_gzip.h",
        "src/core/lib/compression/stream_compression_identity.h",
        "src/core/lib/debug/stats.h",
        "src/core/lib/debug/stats_data.h",
        "src/core/lib/event_engine/endpoint_config_internal.h",
        "src/core/lib/event_engine/sockaddr.h",
        "src/core/lib/http/format_request.h",
        "src/core/lib/http/httpcli.h",
        "src/core/lib/http/parser.h",
        "src/core/lib/iomgr/block_annotate.h",
        "src/core/lib/iomgr/buffer_list.h",
        "src/core/lib/iomgr/call_combiner.h",
        "src/core/lib/iomgr/cfstream_handle.h",
        "src/core/lib/iomgr/closure.h",
        "src/core/lib/iomgr/combiner.h",
        "src/core/lib/iomgr/dynamic_annotations.h",
        "src/core/lib/iomgr/endpoint.h",
        "src/core/lib/iomgr/endpoint_cfstream.h",
        "src/core/lib/iomgr/endpoint_pair.h",
        "src/core/lib/iomgr/error.h",
        "src/core/lib/iomgr/error_cfstream.h",
        "src/core/lib/iomgr/error_internal.h",
        "src/core/lib/iomgr/ev_apple.h",
        "src/core/lib/iomgr/ev_epoll1_linux.h",
        "src/core/lib/iomgr/ev_epollex_linux.h",
        "src/core/lib/iomgr/ev_poll_posix.h",
        "src/core/lib/iomgr/ev_posix.h",
        "src/core/lib/iomgr/event_engine/closure.h",
        "src/core/lib/iomgr/event_engine/endpoint.h",
        "src/core/lib/iomgr/event_engine/iomgr.h",
        "src/core/lib/iomgr/event_engine/pollset.h",
        "src/core/lib/iomgr/event_engine/promise.h",
        "src/core/lib/iomgr/event_engine/resolved_address_internal.h",
        "src/core/lib/iomgr/exec_ctx.h",
        "src/core/lib/iomgr/executor.h",
        "src/core/lib/iomgr/executor/mpmcqueue.h",
        "src/core/lib/iomgr/executor/threadpool.h",
        "src/core/lib/iomgr/gethostname.h",
        "src/core/lib/iomgr/grpc_if_nametoindex.h",
        "src/core/lib/iomgr/internal_errqueue.h",
        "src/core/lib/iomgr/iocp_windows.h",
        "src/core/lib/iomgr/iomgr.h",
        "src/core/lib/iomgr/iomgr_custom.h",
        "src/core/lib/iomgr/iomgr_internal.h",
        "src/core/lib/iomgr/is_epollexclusive_available.h",
        "src/core/lib/iomgr/load_file.h",
        "src/core/lib/iomgr/lockfree_event.h",
        "src/core/lib/iomgr/nameser.h",
        "src/core/lib/iomgr/polling_entity.h",
        "src/core/lib/iomgr/pollset.h",
        "src/core/lib/iomgr/pollset_custom.h",
        "src/core/lib/iomgr/pollset_set.h",
        "src/core/lib/iomgr/pollset_set_custom.h",
        "src/core/lib/iomgr/pollset_set_windows.h",
        "src/core/lib/iomgr/pollset_uv.h",
        "src/core/lib/iomgr/pollset_windows.h",
        "src/core/lib/iomgr/port.h",
        "src/core/lib/iomgr/python_util.h",
        "src/core/lib/iomgr/resolve_address.h",
        "src/core/lib/iomgr/resolve_address_custom.h",
        "src/core/lib/iomgr/resource_quota.h",
        "src/core/lib/iomgr/sockaddr.h",
        "src/core/lib/iomgr/sockaddr_custom.h",
        "src/core/lib/iomgr/sockaddr_posix.h",
        "src/core/lib/iomgr/sockaddr_windows.h",
        "src/core/lib/iomgr/socket_factory_posix.h",
        "src/core/lib/iomgr/socket_mutator.h",
        "src/core/lib/iomgr/socket_utils.h",
        "src/core/lib/iomgr/socket_utils_posix.h",
        "src/core/lib/iomgr/socket_windows.h",
        "src/core/lib/iomgr/sys_epoll_wrapper.h",
        "src/core/lib/iomgr/tcp_client.h",
        "src/core/lib/iomgr/tcp_client_posix.h",
        "src/core/lib/iomgr/tcp_custom.h",
        "src/core/lib/iomgr/tcp_posix.h",
        "src/core/lib/iomgr/tcp_server.h",
        "src/core/lib/iomgr/tcp_server_utils_posix.h",
        "src/core/lib/iomgr/tcp_windows.h",
        "src/core/lib/iomgr/time_averaged_stats.h",
        "src/core/lib/iomgr/timer.h",
        "src/core/lib/iomgr/timer_custom.h",
        "src/core/lib/iomgr/timer_generic.h",
        "src/core/lib/iomgr/timer_heap.h",
        "src/core/lib/iomgr/timer_manager.h",
        "src/core/lib/iomgr/udp_server.h",
        "src/core/lib/iomgr/unix_sockets_posix.h",
        "src/core/lib/iomgr/wakeup_fd_pipe.h",
        "src/core/lib/iomgr/wakeup_fd_posix.h",
        "src/core/lib/iomgr/work_serializer.h",
        "src/core/lib/json/json.h",
        "src/core/lib/json/json_util.h",
        "src/core/lib/slice/b64.h",
        "src/core/lib/slice/percent_encoding.h",
        "src/core/lib/slice/slice_internal.h",
        "src/core/lib/slice/slice_string_helpers.h",
        "src/core/lib/slice/slice_utils.h",
        "src/core/lib/surface/api_trace.h",
        "src/core/lib/surface/call.h",
        "src/core/lib/surface/call_test_only.h",
        "src/core/lib/surface/channel.h",
        "src/core/lib/surface/channel_init.h",
        "src/core/lib/surface/channel_stack_type.h",
        "src/core/lib/surface/completion_queue.h",
        "src/core/lib/surface/completion_queue_factory.h",
        "src/core/lib/surface/event_string.h",
        "src/core/lib/surface/init.h",
        "src/core/lib/surface/lame_client.h",
        "src/core/lib/surface/server.h",
        "src/core/lib/surface/validate_metadata.h",
        "src/core/lib/transport/authority_override.h",
        "src/core/lib/transport/bdp_estimator.h",
        "src/core/lib/transport/byte_stream.h",
        "src/core/lib/transport/connectivity_state.h",
        "src/core/lib/transport/error_utils.h",
        "src/core/lib/transport/http2_errors.h",
        "src/core/lib/transport/metadata.h",
        "src/core/lib/transport/metadata_batch.h",
        "src/core/lib/transport/pid_controller.h",
        "src/core/lib/transport/static_metadata.h",
        "src/core/lib/transport/status_conversion.h",
        "src/core/lib/transport/status_metadata.h",
        "src/core/lib/transport/timeout_encoding.h",
        "src/core/lib/transport/transport.h",
        "src/core/lib/transport/transport_impl.h",
        "src/core/lib/uri/uri_parser.h",
    ],
    external_deps = [
        "absl/container:flat_hash_map",
        "absl/container:inlined_vector",
        "absl/functional:bind_front",
        "absl/memory",
        "absl/status:statusor",
        "absl/status",
        "absl/strings:str_format",
        "absl/strings",
        "absl/types:optional",
        "madler_zlib",
    ],
    language = "c++",
    public_hdrs = GRPC_PUBLIC_HDRS + GRPC_PUBLIC_EVENT_ENGINE_HDRS,
    visibility = ["@grpc:alt_grpc_base_legacy"],
    deps = [
        "dual_ref_counted",
        "gpr_base",
        "gpr_codegen",
        "grpc_codegen",
        "grpc_trace",
        "orphanable",
        "ref_counted",
        "ref_counted_ptr",
    ],
)

grpc_cc_library(
    name = "grpc_base",
    srcs = [
        "src/core/lib/surface/lame_client.cc",
    ],
    language = "c++",
    visibility = ["@grpc:alt_grpc_base_legacy"],
    deps = [
        "atomic",
        "gpr_base",
        "grpc_base_c",
    ],
)

grpc_cc_library(
    name = "grpc_common",
    language = "c++",
    deps = [
        "grpc_base",
        # standard plugins
        "census",
        "grpc_deadline_filter",
        "grpc_client_authority_filter",
        "grpc_lb_policy_pick_first",
        "grpc_lb_policy_priority",
        "grpc_lb_policy_ring_hash",
        "grpc_lb_policy_round_robin",
        "grpc_lb_policy_weighted_target",
        "grpc_client_idle_filter",
        "grpc_max_age_filter",
        "grpc_message_size_filter",
        "grpc_resolver_dns_ares",
        "grpc_resolver_fake",
        "grpc_resolver_dns_native",
        "grpc_resolver_sockaddr",
        "grpc_transport_chttp2_client_insecure",
        "grpc_transport_chttp2_server_insecure",
        "grpc_transport_inproc",
        "grpc_fault_injection_filter",
        "grpc_workaround_cronet_compression_filter",
        "grpc_server_backward_compatibility",
    ],
)

grpc_cc_library(
    name = "grpc_client_channel",
    srcs = [
        "src/core/ext/filters/client_channel/backend_metric.cc",
        "src/core/ext/filters/client_channel/backup_poller.cc",
        "src/core/ext/filters/client_channel/channel_connectivity.cc",
        "src/core/ext/filters/client_channel/client_channel.cc",
        "src/core/ext/filters/client_channel/client_channel_channelz.cc",
        "src/core/ext/filters/client_channel/client_channel_factory.cc",
        "src/core/ext/filters/client_channel/client_channel_plugin.cc",
        "src/core/ext/filters/client_channel/config_selector.cc",
        "src/core/ext/filters/client_channel/dynamic_filters.cc",
        "src/core/ext/filters/client_channel/global_subchannel_pool.cc",
        "src/core/ext/filters/client_channel/health/health_check_client.cc",
        "src/core/ext/filters/client_channel/http_connect_handshaker.cc",
        "src/core/ext/filters/client_channel/http_proxy.cc",
        "src/core/ext/filters/client_channel/lb_policy.cc",
        "src/core/ext/filters/client_channel/lb_policy/child_policy_handler.cc",
        "src/core/ext/filters/client_channel/lb_policy_registry.cc",
        "src/core/ext/filters/client_channel/local_subchannel_pool.cc",
        "src/core/ext/filters/client_channel/proxy_mapper_registry.cc",
        "src/core/ext/filters/client_channel/resolver.cc",
        "src/core/ext/filters/client_channel/resolver_registry.cc",
        "src/core/ext/filters/client_channel/resolver_result_parsing.cc",
        "src/core/ext/filters/client_channel/retry_filter.cc",
        "src/core/ext/filters/client_channel/retry_service_config.cc",
        "src/core/ext/filters/client_channel/retry_throttle.cc",
        "src/core/ext/filters/client_channel/server_address.cc",
        "src/core/ext/filters/client_channel/service_config.cc",
        "src/core/ext/filters/client_channel/service_config_channel_arg_filter.cc",
        "src/core/ext/filters/client_channel/service_config_parser.cc",
        "src/core/ext/filters/client_channel/subchannel.cc",
        "src/core/ext/filters/client_channel/subchannel_pool_interface.cc",
    ],
    hdrs = [
        "src/core/ext/filters/client_channel/backend_metric.h",
        "src/core/ext/filters/client_channel/backup_poller.h",
        "src/core/ext/filters/client_channel/client_channel.h",
        "src/core/ext/filters/client_channel/client_channel_channelz.h",
        "src/core/ext/filters/client_channel/client_channel_factory.h",
        "src/core/ext/filters/client_channel/config_selector.h",
        "src/core/ext/filters/client_channel/connector.h",
        "src/core/ext/filters/client_channel/dynamic_filters.h",
        "src/core/ext/filters/client_channel/global_subchannel_pool.h",
        "src/core/ext/filters/client_channel/health/health_check_client.h",
        "src/core/ext/filters/client_channel/http_connect_handshaker.h",
        "src/core/ext/filters/client_channel/http_proxy.h",
        "src/core/ext/filters/client_channel/lb_policy.h",
        "src/core/ext/filters/client_channel/lb_policy/child_policy_handler.h",
        "src/core/ext/filters/client_channel/lb_policy_factory.h",
        "src/core/ext/filters/client_channel/lb_policy_registry.h",
        "src/core/ext/filters/client_channel/local_subchannel_pool.h",
        "src/core/ext/filters/client_channel/proxy_mapper.h",
        "src/core/ext/filters/client_channel/proxy_mapper_registry.h",
        "src/core/ext/filters/client_channel/resolver.h",
        "src/core/ext/filters/client_channel/resolver_factory.h",
        "src/core/ext/filters/client_channel/resolver_registry.h",
        "src/core/ext/filters/client_channel/resolver_result_parsing.h",
        "src/core/ext/filters/client_channel/retry_filter.h",
        "src/core/ext/filters/client_channel/retry_service_config.h",
        "src/core/ext/filters/client_channel/retry_throttle.h",
        "src/core/ext/filters/client_channel/server_address.h",
        "src/core/ext/filters/client_channel/service_config.h",
        "src/core/ext/filters/client_channel/service_config_call_data.h",
        "src/core/ext/filters/client_channel/service_config_parser.h",
        "src/core/ext/filters/client_channel/subchannel.h",
        "src/core/ext/filters/client_channel/subchannel_interface.h",
        "src/core/ext/filters/client_channel/subchannel_pool_interface.h",
    ],
    external_deps = [
        "absl/container:inlined_vector",
        "absl/strings",
        "absl/strings:str_format",
        "absl/types:optional",
        "absl/status:statusor",
        "upb_lib",
    ],
    language = "c++",
    visibility = ["@grpc:client_channel"],
    deps = [
        "debug_location",
        "gpr_base",
        "grpc_base_c",
        "grpc_client_authority_filter",
        "grpc_deadline_filter",
        "grpc_health_upb",
        "grpc_trace",
        "orphanable",
        "ref_counted",
        "ref_counted_ptr",
        "udpa_orca_upb",
    ],
)

grpc_cc_library(
    name = "grpc_client_idle_filter",
    srcs = [
        "src/core/ext/filters/client_idle/client_idle_filter.cc",
    ],
    language = "c++",
    deps = [
        "gpr_base",
        "grpc_base_c",
    ],
)

grpc_cc_library(
    name = "grpc_max_age_filter",
    srcs = [
        "src/core/ext/filters/max_age/max_age_filter.cc",
    ],
    hdrs = [
        "src/core/ext/filters/max_age/max_age_filter.h",
    ],
    language = "c++",
    deps = [
        "gpr_base",
        "grpc_base_c",
    ],
)

grpc_cc_library(
    name = "grpc_deadline_filter",
    srcs = [
        "src/core/ext/filters/deadline/deadline_filter.cc",
    ],
    hdrs = [
        "src/core/ext/filters/deadline/deadline_filter.h",
    ],
    language = "c++",
    deps = [
        "gpr_base",
        "grpc_base_c",
    ],
)

grpc_cc_library(
    name = "grpc_client_authority_filter",
    srcs = [
        "src/core/ext/filters/http/client_authority_filter.cc",
    ],
    hdrs = [
        "src/core/ext/filters/http/client_authority_filter.h",
    ],
    language = "c++",
    deps = [
        "gpr_base",
        "grpc_base_c",
    ],
)

grpc_cc_library(
    name = "grpc_message_size_filter",
    srcs = [
        "src/core/ext/filters/message_size/message_size_filter.cc",
    ],
    hdrs = [
        "src/core/ext/filters/message_size/message_size_filter.h",
    ],
    external_deps = ["absl/strings:str_format"],
    language = "c++",
    deps = [
        "gpr_base",
        "grpc_base_c",
        "grpc_client_channel",
        "grpc_codegen",
        "ref_counted",
        "ref_counted_ptr",
    ],
)

grpc_cc_library(
    name = "grpc_fault_injection_filter",
    srcs = [
        "src/core/ext/filters/fault_injection/fault_injection_filter.cc",
        "src/core/ext/filters/fault_injection/service_config_parser.cc",
    ],
    hdrs = [
        "src/core/ext/filters/fault_injection/fault_injection_filter.h",
        "src/core/ext/filters/fault_injection/service_config_parser.h",
    ],
    external_deps = ["absl/strings"],
    language = "c++",
    deps = [
        "gpr_base",
        "grpc_base_c",
        "grpc_client_channel",
    ],
)

grpc_cc_library(
    name = "grpc_http_filters",
    srcs = [
        "src/core/ext/filters/http/client/http_client_filter.cc",
        "src/core/ext/filters/http/http_filters_plugin.cc",
        "src/core/ext/filters/http/message_compress/message_compress_filter.cc",
        "src/core/ext/filters/http/message_compress/message_decompress_filter.cc",
        "src/core/ext/filters/http/server/http_server_filter.cc",
    ],
    hdrs = [
        "src/core/ext/filters/http/client/http_client_filter.h",
        "src/core/ext/filters/http/message_compress/message_compress_filter.h",
        "src/core/ext/filters/http/message_compress/message_decompress_filter.h",
        "src/core/ext/filters/http/server/http_server_filter.h",
    ],
    external_deps = [
        "absl/strings:str_format",
        "absl/strings",
        "absl/types:optional",
    ],
    language = "c++",
    deps = [
        "gpr_base",
        "grpc_base_c",
        "grpc_message_size_filter",
    ],
)

grpc_cc_library(
    name = "grpc_workaround_cronet_compression_filter",
    srcs = [
        "src/core/ext/filters/workarounds/workaround_cronet_compression_filter.cc",
    ],
    hdrs = [
        "src/core/ext/filters/workarounds/workaround_cronet_compression_filter.h",
    ],
    language = "c++",
    deps = [
        "gpr_base",
        "grpc_base_c",
        "grpc_server_backward_compatibility",
    ],
)

grpc_cc_library(
    name = "grpc_codegen",
    language = "c++",
    public_hdrs = [
        "include/grpc/impl/codegen/byte_buffer.h",
        "include/grpc/impl/codegen/byte_buffer_reader.h",
        "include/grpc/impl/codegen/compression_types.h",
        "include/grpc/impl/codegen/connectivity_state.h",
        "include/grpc/impl/codegen/grpc_types.h",
        "include/grpc/impl/codegen/propagation_bits.h",
        "include/grpc/impl/codegen/status.h",
        "include/grpc/impl/codegen/slice.h",
    ],
    visibility = ["@grpc:public"],
    deps = [
        "gpr_codegen",
    ],
)

grpc_cc_library(
    name = "grpc_grpclb_balancer_addresses",
    srcs = [
        "src/core/ext/filters/client_channel/lb_policy/grpclb/grpclb_balancer_addresses.cc",
    ],
    hdrs = [
        "src/core/ext/filters/client_channel/lb_policy/grpclb/grpclb_balancer_addresses.h",
    ],
    language = "c++",
    visibility = ["@grpc:grpclb"],
    deps = [
        "gpr_base",
        "grpc_base_c",
        "grpc_client_channel",
    ],
)

grpc_cc_library(
    name = "grpc_lb_policy_grpclb",
    srcs = [
        "src/core/ext/filters/client_channel/lb_policy/grpclb/client_load_reporting_filter.cc",
        "src/core/ext/filters/client_channel/lb_policy/grpclb/grpclb.cc",
        "src/core/ext/filters/client_channel/lb_policy/grpclb/grpclb_channel.cc",
        "src/core/ext/filters/client_channel/lb_policy/grpclb/grpclb_client_stats.cc",
        "src/core/ext/filters/client_channel/lb_policy/grpclb/load_balancer_api.cc",
    ],
    hdrs = [
        "src/core/ext/filters/client_channel/lb_policy/grpclb/client_load_reporting_filter.h",
        "src/core/ext/filters/client_channel/lb_policy/grpclb/grpclb.h",
        "src/core/ext/filters/client_channel/lb_policy/grpclb/grpclb_channel.h",
        "src/core/ext/filters/client_channel/lb_policy/grpclb/grpclb_client_stats.h",
        "src/core/ext/filters/client_channel/lb_policy/grpclb/load_balancer_api.h",
    ],
    external_deps = [
        "absl/memory",
        "absl/container:inlined_vector",
        "absl/strings",
        "absl/strings:str_format",
        "upb_lib",
    ],
    language = "c++",
    deps = [
        "google_api_upb",
        "gpr_base",
        "grpc_base_c",
        "grpc_client_channel",
        "grpc_grpclb_balancer_addresses",
        "grpc_lb_upb",
        "grpc_resolver_fake",
        "grpc_transport_chttp2_client_insecure",
        "orphanable",
        "ref_counted_ptr",
    ],
)

grpc_cc_library(
    name = "grpc_lb_policy_grpclb_secure",
    srcs = [
        "src/core/ext/filters/client_channel/lb_policy/grpclb/client_load_reporting_filter.cc",
        "src/core/ext/filters/client_channel/lb_policy/grpclb/grpclb.cc",
        "src/core/ext/filters/client_channel/lb_policy/grpclb/grpclb_channel_secure.cc",
        "src/core/ext/filters/client_channel/lb_policy/grpclb/grpclb_client_stats.cc",
        "src/core/ext/filters/client_channel/lb_policy/grpclb/load_balancer_api.cc",
    ],
    hdrs = [
        "src/core/ext/filters/client_channel/lb_policy/grpclb/client_load_reporting_filter.h",
        "src/core/ext/filters/client_channel/lb_policy/grpclb/grpclb.h",
        "src/core/ext/filters/client_channel/lb_policy/grpclb/grpclb_channel.h",
        "src/core/ext/filters/client_channel/lb_policy/grpclb/grpclb_client_stats.h",
        "src/core/ext/filters/client_channel/lb_policy/grpclb/load_balancer_api.h",
    ],
    external_deps = [
        "absl/memory",
        "absl/container:inlined_vector",
        "absl/strings",
        "absl/strings:str_format",
        "upb_lib",
    ],
    language = "c++",
    deps = [
        "google_api_upb",
        "gpr_base",
        "grpc_base_c",
        "grpc_client_channel",
        "grpc_grpclb_balancer_addresses",
        "grpc_lb_upb",
        "grpc_resolver_fake",
        "grpc_secure",
        "grpc_transport_chttp2_client_secure",
        "orphanable",
        "ref_counted_ptr",
    ],
)

grpc_cc_library(
    name = "grpc_xds_client",
    srcs = [
        "src/core/ext/xds/certificate_provider_registry.cc",
        "src/core/ext/xds/certificate_provider_store.cc",
        "src/core/ext/xds/file_watcher_certificate_provider_factory.cc",
        "src/core/ext/xds/xds_api.cc",
        "src/core/ext/xds/xds_bootstrap.cc",
        "src/core/ext/xds/xds_certificate_provider.cc",
        "src/core/ext/xds/xds_client.cc",
        "src/core/ext/xds/xds_client_stats.cc",
        "src/core/ext/xds/xds_http_fault_filter.cc",
        "src/core/ext/xds/xds_http_filters.cc",
        "src/core/lib/security/credentials/xds/xds_credentials.cc",
    ],
    hdrs = [
        "src/core/ext/xds/certificate_provider_factory.h",
        "src/core/ext/xds/certificate_provider_registry.h",
        "src/core/ext/xds/certificate_provider_store.h",
        "src/core/ext/xds/file_watcher_certificate_provider_factory.h",
        "src/core/ext/xds/xds_api.h",
        "src/core/ext/xds/xds_bootstrap.h",
        "src/core/ext/xds/xds_certificate_provider.h",
        "src/core/ext/xds/xds_channel_args.h",
        "src/core/ext/xds/xds_client.h",
        "src/core/ext/xds/xds_client_stats.h",
        "src/core/ext/xds/xds_http_fault_filter.h",
        "src/core/ext/xds/xds_http_filters.h",
        "src/core/lib/security/credentials/xds/xds_credentials.h",
    ],
    external_deps = [
        "absl/functional:bind_front",
        "absl/status:statusor",
        "absl/strings",
        "absl/strings:str_format",
        "absl/container:inlined_vector",
        "upb_lib",
        "upb_textformat_lib",
        "upb_json_lib",
        "re2",
        "upb_reflection",
    ],
    language = "c++",
    deps = [
        "envoy_ads_upb",
        "envoy_ads_upbdefs",
        "envoy_core_upb",
        "envoy_core_upbdefs",
        "envoy_type_upb",
        "google_api_upb",
        "gpr_base",
        "gpr_codegen",
        "grpc_base_c",
        "grpc_client_channel",
        "grpc_codegen",
        "grpc_fault_injection_filter",
        "grpc_lb_xds_channel_args",
        "grpc_matchers",
        "grpc_secure",
        "grpc_transport_chttp2_client_secure",
        "orphanable",
        "ref_counted_ptr",
        "udpa_type_upb",
        "udpa_type_upbdefs",
    ],
)

grpc_cc_library(
    name = "grpc_xds_server_config_fetcher",
    srcs = [
        "src/core/ext/xds/xds_server_config_fetcher.cc",
    ],
    external_deps = [
        "absl/strings",
    ],
    language = "c++",
    deps = [
        "gpr_base",
        "grpc_base_c",
        "grpc_xds_client",
    ],
)

grpc_cc_library(
    name = "grpc_google_mesh_ca_certificate_provider_factory",
    srcs = [
        "src/core/ext/xds/google_mesh_ca_certificate_provider_factory.cc",
    ],
    hdrs = [
        "src/core/ext/xds/google_mesh_ca_certificate_provider_factory.h",
    ],
    external_deps = [
        "absl/strings",
    ],
    language = "c++",
    deps = [
        "gpr_base",
        "grpc_base_c",
        "grpc_xds_client",
    ],
)

grpc_cc_library(
    name = "grpc_lb_policy_cds",
    srcs = [
        "src/core/ext/filters/client_channel/lb_policy/xds/cds.cc",
    ],
    external_deps = [
        "absl/strings",
    ],
    language = "c++",
    deps = [
        "gpr_base",
        "grpc_base_c",
        "grpc_client_channel",
        "grpc_xds_client",
        "orphanable",
        "ref_counted_ptr",
    ],
)

grpc_cc_library(
    name = "grpc_lb_xds_channel_args",
    hdrs = [
        "src/core/ext/filters/client_channel/lb_policy/xds/xds_channel_args.h",
    ],
    language = "c++",
)

grpc_cc_library(
    name = "grpc_lb_xds_common",
    hdrs = [
        "src/core/ext/filters/client_channel/lb_policy/xds/xds.h",
    ],
    language = "c++",
    deps = [
        "gpr_base",
        "grpc_base_c",
        "grpc_client_channel",
        "grpc_xds_client",
    ],
)

grpc_cc_library(
    name = "grpc_lb_policy_xds_cluster_resolver",
    srcs = [
        "src/core/ext/filters/client_channel/lb_policy/xds/xds_cluster_resolver.cc",
    ],
    external_deps = [
        "absl/strings",
        "absl/types:optional",
    ],
    language = "c++",
    deps = [
        "gpr_base",
        "grpc_base_c",
        "grpc_client_channel",
        "grpc_lb_address_filtering",
        "grpc_lb_policy_ring_hash",
        "grpc_lb_xds_channel_args",
        "grpc_lb_xds_common",
        "grpc_resolver_fake",
        "grpc_xds_client",
        "orphanable",
        "ref_counted_ptr",
    ],
)

grpc_cc_library(
    name = "grpc_lb_policy_xds_cluster_impl",
    srcs = [
        "src/core/ext/filters/client_channel/lb_policy/xds/xds_cluster_impl.cc",
    ],
    external_deps = [
        "absl/strings",
    ],
    language = "c++",
    deps = [
        "gpr_base",
        "grpc_base_c",
        "grpc_client_channel",
        "grpc_lb_xds_channel_args",
        "grpc_lb_xds_common",
        "grpc_xds_client",
        "orphanable",
        "ref_counted_ptr",
    ],
)

grpc_cc_library(
    name = "grpc_lb_policy_xds_cluster_manager",
    srcs = [
        "src/core/ext/filters/client_channel/lb_policy/xds/xds_cluster_manager.cc",
    ],
    external_deps = [
        "absl/strings",
        "absl/status",
    ],
    language = "c++",
    deps = [
        "gpr_base",
        "grpc_base_c",
        "grpc_client_channel",
        "grpc_resolver_xds_header",
        "orphanable",
        "ref_counted",
        "ref_counted_ptr",
    ],
)

grpc_cc_library(
    name = "grpc_lb_address_filtering",
    srcs = [
        "src/core/ext/filters/client_channel/lb_policy/address_filtering.cc",
    ],
    hdrs = [
        "src/core/ext/filters/client_channel/lb_policy/address_filtering.h",
    ],
    external_deps = [
        "absl/strings",
    ],
    language = "c++",
    deps = [
        "gpr_base",
        "grpc_base_c",
        "grpc_client_channel",
    ],
)

grpc_cc_library(
    name = "grpc_lb_subchannel_list",
    hdrs = [
        "src/core/ext/filters/client_channel/lb_policy/subchannel_list.h",
    ],
    language = "c++",
    deps = [
        "gpr_base",
        "grpc_base_c",
        "grpc_client_channel",
    ],
)

grpc_cc_library(
    name = "grpc_lb_policy_pick_first",
    srcs = [
        "src/core/ext/filters/client_channel/lb_policy/pick_first/pick_first.cc",
    ],
    language = "c++",
    deps = [
        "gpr_base",
        "grpc_base_c",
        "grpc_client_channel",
        "grpc_lb_subchannel_list",
    ],
)

grpc_cc_library(
    name = "grpc_lb_policy_ring_hash",
    srcs = [
        "src/core/ext/filters/client_channel/lb_policy/ring_hash/ring_hash.cc",
    ],
    hdrs = [
        "src/core/ext/filters/client_channel/lb_policy/ring_hash/ring_hash.h",
    ],
    external_deps = [
        "absl/strings",
        "xxhash",
    ],
    language = "c++",
    deps = [
        "gpr_base",
        "grpc_base_c",
        "grpc_client_channel",
        "grpc_lb_subchannel_list",
        "grpc_trace",
        "ref_counted_ptr",
    ],
)

grpc_cc_library(
    name = "grpc_lb_policy_round_robin",
    srcs = [
        "src/core/ext/filters/client_channel/lb_policy/round_robin/round_robin.cc",
    ],
    language = "c++",
    deps = [
        "gpr_base",
        "grpc_base_c",
        "grpc_client_channel",
        "grpc_lb_subchannel_list",
        "grpc_trace",
        "ref_counted_ptr",
    ],
)

grpc_cc_library(
    name = "grpc_lb_policy_priority",
    srcs = [
        "src/core/ext/filters/client_channel/lb_policy/priority/priority.cc",
    ],
    external_deps = [
        "absl/strings",
        "absl/strings:str_format",
    ],
    language = "c++",
    deps = [
        "gpr_base",
        "grpc_base_c",
        "grpc_client_channel",
        "grpc_lb_address_filtering",
        "orphanable",
        "ref_counted_ptr",
    ],
)

grpc_cc_library(
    name = "grpc_lb_policy_weighted_target",
    srcs = [
        "src/core/ext/filters/client_channel/lb_policy/weighted_target/weighted_target.cc",
    ],
    external_deps = [
        "absl/container:inlined_vector",
        "absl/strings",
    ],
    language = "c++",
    deps = [
        "gpr_base",
        "grpc_base_c",
        "grpc_client_channel",
        "grpc_lb_address_filtering",
        "orphanable",
        "ref_counted_ptr",
    ],
)

grpc_cc_library(
    name = "lb_server_load_reporting_filter",
    srcs = [
        "src/core/ext/filters/load_reporting/server_load_reporting_filter.cc",
    ],
    hdrs = [
        "src/core/ext/filters/load_reporting/registered_opencensus_objects.h",
        "src/core/ext/filters/load_reporting/server_load_reporting_filter.h",
        "src/cpp/server/load_reporter/constants.h",
    ],
    external_deps = [
        "absl/strings",
        "absl/strings:str_format",
        "opencensus-stats",
    ],
    language = "c++",
    deps = [
        "gpr",
        "grpc++_base",
        "grpc_base_c",
        "grpc_secure",
    ],
    alwayslink = 1,
)

grpc_cc_library(
    name = "lb_load_data_store",
    srcs = [
        "src/cpp/server/load_reporter/load_data_store.cc",
    ],
    hdrs = [
        "src/cpp/server/load_reporter/constants.h",
        "src/cpp/server/load_reporter/load_data_store.h",
    ],
    language = "c++",
    deps = [
        "gpr",
        "gpr_codegen",
        "grpc++",
        "grpc_base_c",
    ],
)

grpc_cc_library(
    name = "lb_server_load_reporting_service_server_builder_plugin",
    srcs = [
        "src/cpp/server/load_reporter/load_reporting_service_server_builder_plugin.cc",
    ],
    hdrs = [
        "src/cpp/server/load_reporter/load_reporting_service_server_builder_plugin.h",
    ],
    language = "c++",
    deps = [
        "gpr",
        "grpc++",
        "lb_load_reporter_service",
    ],
)

grpc_cc_library(
    name = "grpcpp_server_load_reporting",
    srcs = [
        "src/cpp/server/load_reporter/load_reporting_service_server_builder_option.cc",
        "src/cpp/server/load_reporter/util.cc",
    ],
    language = "c++",
    public_hdrs = [
        "include/grpcpp/ext/server_load_reporting.h",
    ],
    deps = [
        "gpr",
        "gpr_codegen",
        "lb_server_load_reporting_filter",
        "lb_server_load_reporting_service_server_builder_plugin",
    ],
)

grpc_cc_library(
    name = "lb_load_reporter_service",
    srcs = [
        "src/cpp/server/load_reporter/load_reporter_async_service_impl.cc",
    ],
    hdrs = [
        "src/cpp/server/load_reporter/load_reporter_async_service_impl.h",
    ],
    external_deps = ["absl/memory"],
    language = "c++",
    deps = [
        "gpr",
        "lb_load_reporter",
    ],
)

grpc_cc_library(
    name = "lb_get_cpu_stats",
    srcs = [
        "src/cpp/server/load_reporter/get_cpu_stats_linux.cc",
        "src/cpp/server/load_reporter/get_cpu_stats_macos.cc",
        "src/cpp/server/load_reporter/get_cpu_stats_unsupported.cc",
        "src/cpp/server/load_reporter/get_cpu_stats_windows.cc",
    ],
    hdrs = [
        "src/cpp/server/load_reporter/get_cpu_stats.h",
    ],
    language = "c++",
    deps = [
        "gpr_base",
        "grpc++",
    ],
)

grpc_cc_library(
    name = "lb_load_reporter",
    srcs = [
        "src/cpp/server/load_reporter/load_reporter.cc",
    ],
    hdrs = [
        "src/cpp/server/load_reporter/constants.h",
        "src/cpp/server/load_reporter/load_reporter.h",
    ],
    external_deps = [
        "opencensus-stats",
        "opencensus-tags",
    ],
    language = "c++",
    deps = [
        "gpr",
        "gpr_codegen",
        "lb_get_cpu_stats",
        "lb_load_data_store",
        "//src/proto/grpc/lb/v1:load_reporter_proto",
    ],
)

grpc_cc_library(
    name = "grpc_resolver_dns_selection",
    srcs = [
        "src/core/ext/filters/client_channel/resolver/dns/dns_resolver_selection.cc",
    ],
    hdrs = [
        "src/core/ext/filters/client_channel/resolver/dns/dns_resolver_selection.h",
    ],
    language = "c++",
    deps = [
        "gpr_base",
        "grpc_base_c",
    ],
)

grpc_cc_library(
    name = "grpc_resolver_dns_native",
    srcs = [
        "src/core/ext/filters/client_channel/resolver/dns/native/dns_resolver.cc",
    ],
    external_deps = [
        "absl/strings",
    ],
    language = "c++",
    deps = [
        "gpr_base",
        "grpc_base_c",
        "grpc_client_channel",
        "grpc_resolver_dns_selection",
    ],
)

grpc_cc_library(
    name = "grpc_resolver_dns_ares",
    srcs = [
        "src/core/ext/filters/client_channel/resolver/dns/c_ares/dns_resolver_ares.cc",
        "src/core/ext/filters/client_channel/resolver/dns/c_ares/grpc_ares_ev_driver_event_engine.cc",
        "src/core/ext/filters/client_channel/resolver/dns/c_ares/grpc_ares_ev_driver_libuv.cc",
        "src/core/ext/filters/client_channel/resolver/dns/c_ares/grpc_ares_ev_driver_posix.cc",
        "src/core/ext/filters/client_channel/resolver/dns/c_ares/grpc_ares_ev_driver_windows.cc",
        "src/core/ext/filters/client_channel/resolver/dns/c_ares/grpc_ares_wrapper.cc",
        "src/core/ext/filters/client_channel/resolver/dns/c_ares/grpc_ares_wrapper_event_engine.cc",
        "src/core/ext/filters/client_channel/resolver/dns/c_ares/grpc_ares_wrapper_libuv.cc",
        "src/core/ext/filters/client_channel/resolver/dns/c_ares/grpc_ares_wrapper_posix.cc",
        "src/core/ext/filters/client_channel/resolver/dns/c_ares/grpc_ares_wrapper_windows.cc",
    ],
    hdrs = [
        "src/core/ext/filters/client_channel/resolver/dns/c_ares/grpc_ares_ev_driver.h",
        "src/core/ext/filters/client_channel/resolver/dns/c_ares/grpc_ares_wrapper.h",
    ],
    external_deps = [
        "absl/strings",
        "absl/strings:str_format",
        "absl/container:inlined_vector",
        "address_sorting",
        "cares",
    ],
    language = "c++",
    deps = [
        "gpr_base",
        "grpc_base_c",
        "grpc_client_channel",
        "grpc_grpclb_balancer_addresses",
        "grpc_resolver_dns_selection",
    ],
)

grpc_cc_library(
    name = "grpc_resolver_sockaddr",
    srcs = [
        "src/core/ext/filters/client_channel/resolver/sockaddr/sockaddr_resolver.cc",
    ],
    external_deps = [
        "absl/strings",
    ],
    language = "c++",
    deps = [
        "gpr_base",
        "grpc_base_c",
        "grpc_client_channel",
    ],
)

grpc_cc_library(
    name = "grpc_resolver_fake",
    srcs = ["src/core/ext/filters/client_channel/resolver/fake/fake_resolver.cc"],
    hdrs = ["src/core/ext/filters/client_channel/resolver/fake/fake_resolver.h"],
    language = "c++",
    visibility = [
        "//test:__subpackages__",
        "@grpc:grpc_resolver_fake",
    ],
    deps = [
        "gpr_base",
        "grpc_base_c",
        "grpc_client_channel",
    ],
)

grpc_cc_library(
    name = "grpc_resolver_xds_header",
    hdrs = [
        "src/core/ext/filters/client_channel/resolver/xds/xds_resolver.h",
    ],
    language = "c++",
)

grpc_cc_library(
    name = "grpc_resolver_xds",
    srcs = [
        "src/core/ext/filters/client_channel/resolver/xds/xds_resolver.cc",
    ],
    external_deps = [
        "xxhash",
        "re2",
        "absl/strings",
    ],
    language = "c++",
    deps = [
        "gpr_base",
        "grpc_base_c",
        "grpc_client_channel",
        "grpc_lb_policy_ring_hash",
        "grpc_xds_client",
    ],
)

grpc_cc_library(
    name = "grpc_resolver_c2p",
    srcs = [
        "src/core/ext/filters/client_channel/resolver/google_c2p/google_c2p_resolver.cc",
    ],
    language = "c++",
    deps = [
        "alts_util",
        "gpr_base",
        "grpc_base_c",
        "grpc_client_channel",
        "grpc_xds_client",
    ],
)

grpc_cc_library(
    name = "grpc_secure",
    srcs = [
        "src/core/lib/http/httpcli_security_connector.cc",
        "src/core/lib/security/authorization/authorization_policy_provider_vtable.cc",
        "src/core/lib/security/authorization/evaluate_args.cc",
        "src/core/lib/security/context/security_context.cc",
        "src/core/lib/security/credentials/alts/alts_credentials.cc",
        "src/core/lib/security/credentials/composite/composite_credentials.cc",
        "src/core/lib/security/credentials/credentials.cc",
        "src/core/lib/security/credentials/credentials_metadata.cc",
        "src/core/lib/security/credentials/external/aws_external_account_credentials.cc",
        "src/core/lib/security/credentials/external/aws_request_signer.cc",
        "src/core/lib/security/credentials/external/external_account_credentials.cc",
        "src/core/lib/security/credentials/external/file_external_account_credentials.cc",
        "src/core/lib/security/credentials/external/url_external_account_credentials.cc",
        "src/core/lib/security/credentials/fake/fake_credentials.cc",
        "src/core/lib/security/credentials/google_default/credentials_generic.cc",
        "src/core/lib/security/credentials/google_default/google_default_credentials.cc",
        "src/core/lib/security/credentials/iam/iam_credentials.cc",
        "src/core/lib/security/credentials/insecure/insecure_credentials.cc",
        "src/core/lib/security/credentials/jwt/json_token.cc",
        "src/core/lib/security/credentials/jwt/jwt_credentials.cc",
        "src/core/lib/security/credentials/jwt/jwt_verifier.cc",
        "src/core/lib/security/credentials/local/local_credentials.cc",
        "src/core/lib/security/credentials/oauth2/oauth2_credentials.cc",
        "src/core/lib/security/credentials/plugin/plugin_credentials.cc",
        "src/core/lib/security/credentials/ssl/ssl_credentials.cc",
        "src/core/lib/security/credentials/tls/grpc_tls_certificate_distributor.cc",
        "src/core/lib/security/credentials/tls/grpc_tls_certificate_provider.cc",
        "src/core/lib/security/credentials/tls/grpc_tls_credentials_options.cc",
        "src/core/lib/security/credentials/tls/tls_credentials.cc",
        "src/core/lib/security/credentials/tls/tls_utils.cc",
        "src/core/lib/security/security_connector/alts/alts_security_connector.cc",
        "src/core/lib/security/security_connector/fake/fake_security_connector.cc",
        "src/core/lib/security/security_connector/insecure/insecure_security_connector.cc",
        "src/core/lib/security/security_connector/load_system_roots_fallback.cc",
        "src/core/lib/security/security_connector/load_system_roots_linux.cc",
        "src/core/lib/security/security_connector/local/local_security_connector.cc",
        "src/core/lib/security/security_connector/security_connector.cc",
        "src/core/lib/security/security_connector/ssl/ssl_security_connector.cc",
        "src/core/lib/security/security_connector/ssl_utils.cc",
        "src/core/lib/security/security_connector/ssl_utils_config.cc",
        "src/core/lib/security/security_connector/tls/tls_security_connector.cc",
        "src/core/lib/security/transport/client_auth_filter.cc",
        "src/core/lib/security/transport/secure_endpoint.cc",
        "src/core/lib/security/transport/security_handshaker.cc",
        "src/core/lib/security/transport/server_auth_filter.cc",
        "src/core/lib/security/transport/tsi_error.cc",
        "src/core/lib/security/util/json_util.cc",
        "src/core/lib/surface/init_secure.cc",
    ],
    hdrs = [
        "src/core/ext/filters/client_channel/lb_policy/grpclb/grpclb.h",
        "src/core/ext/xds/xds_channel_args.h",
        "src/core/lib/security/authorization/authorization_engine.h",
        "src/core/lib/security/authorization/authorization_policy_provider.h",
        "src/core/lib/security/authorization/evaluate_args.h",
        "src/core/lib/security/context/security_context.h",
        "src/core/lib/security/credentials/alts/alts_credentials.h",
        "src/core/lib/security/credentials/composite/composite_credentials.h",
        "src/core/lib/security/credentials/credentials.h",
        "src/core/lib/security/credentials/external/aws_external_account_credentials.h",
        "src/core/lib/security/credentials/external/aws_request_signer.h",
        "src/core/lib/security/credentials/external/external_account_credentials.h",
        "src/core/lib/security/credentials/external/file_external_account_credentials.h",
        "src/core/lib/security/credentials/external/url_external_account_credentials.h",
        "src/core/lib/security/credentials/fake/fake_credentials.h",
        "src/core/lib/security/credentials/google_default/google_default_credentials.h",
        "src/core/lib/security/credentials/iam/iam_credentials.h",
        "src/core/lib/security/credentials/jwt/json_token.h",
        "src/core/lib/security/credentials/jwt/jwt_credentials.h",
        "src/core/lib/security/credentials/jwt/jwt_verifier.h",
        "src/core/lib/security/credentials/local/local_credentials.h",
        "src/core/lib/security/credentials/oauth2/oauth2_credentials.h",
        "src/core/lib/security/credentials/plugin/plugin_credentials.h",
        "src/core/lib/security/credentials/ssl/ssl_credentials.h",
        "src/core/lib/security/credentials/tls/grpc_tls_certificate_distributor.h",
        "src/core/lib/security/credentials/tls/grpc_tls_certificate_provider.h",
        "src/core/lib/security/credentials/tls/grpc_tls_credentials_options.h",
        "src/core/lib/security/credentials/tls/tls_credentials.h",
        "src/core/lib/security/credentials/tls/tls_utils.h",
        "src/core/lib/security/security_connector/alts/alts_security_connector.h",
        "src/core/lib/security/security_connector/fake/fake_security_connector.h",
        "src/core/lib/security/security_connector/insecure/insecure_security_connector.h",
        "src/core/lib/security/security_connector/load_system_roots.h",
        "src/core/lib/security/security_connector/load_system_roots_linux.h",
        "src/core/lib/security/security_connector/local/local_security_connector.h",
        "src/core/lib/security/security_connector/security_connector.h",
        "src/core/lib/security/security_connector/ssl/ssl_security_connector.h",
        "src/core/lib/security/security_connector/ssl_utils.h",
        "src/core/lib/security/security_connector/ssl_utils_config.h",
        "src/core/lib/security/security_connector/tls/tls_security_connector.h",
        "src/core/lib/security/transport/auth_filters.h",
        "src/core/lib/security/transport/secure_endpoint.h",
        "src/core/lib/security/transport/security_handshaker.h",
        "src/core/lib/security/transport/tsi_error.h",
        "src/core/lib/security/util/json_util.h",
    ],
    external_deps = [
        "absl/container:inlined_vector",
        "absl/strings",
        "absl/strings:str_format",
        "absl/time",
        "libcrypto",
        "libssl",
    ],
    language = "c++",
    public_hdrs = GRPC_SECURE_PUBLIC_HDRS,
    visibility = ["@grpc:public"],
    deps = [
        "alts_util",
        "gpr_base",
        "grpc_base",
        "grpc_base_c",
        "grpc_client_channel",
        "grpc_codegen",
        "grpc_lb_xds_channel_args",
        "grpc_trace",
        "grpc_transport_chttp2_alpn",
        "ref_counted",
        "ref_counted_ptr",
        "tsi",
        "tsi_interface",
    ],
)

grpc_cc_library(
    name = "grpc_mock_cel",
    hdrs = [
        "src/core/lib/security/authorization/mock_cel/activation.h",
        "src/core/lib/security/authorization/mock_cel/cel_expr_builder_factory.h",
        "src/core/lib/security/authorization/mock_cel/cel_expression.h",
        "src/core/lib/security/authorization/mock_cel/cel_value.h",
        "src/core/lib/security/authorization/mock_cel/evaluator_core.h",
        "src/core/lib/security/authorization/mock_cel/flat_expr_builder.h",
    ],
    language = "c++",
    deps = [
        "google_api_upb",
        "grpc_base_c",
    ],
)

# This target depends on RE2 and should not be linked into grpc by default for binary-size reasons.
grpc_cc_library(
    name = "grpc_matchers",
    srcs = [
        "src/core/lib/matchers/matchers.cc",
    ],
    hdrs = [
        "src/core/lib/matchers/matchers.h",
    ],
    external_deps = [
        "re2",
        "absl/memory",
        "absl/strings",
        "absl/strings:str_format",
    ],
    language = "c++",
    deps = [
        "gpr_base",
        "grpc_base_c",
    ],
)

# This target pulls in a dependency on RE2 and should not be linked into grpc by default for binary-size reasons.
grpc_cc_library(
    name = "grpc_rbac_engine",
    srcs = [
        "src/core/lib/security/authorization/grpc_authorization_engine.cc",
        "src/core/lib/security/authorization/matchers.cc",
        "src/core/lib/security/authorization/rbac_policy.cc",
    ],
    hdrs = [
        "src/core/lib/security/authorization/grpc_authorization_engine.h",
        "src/core/lib/security/authorization/matchers.h",
        "src/core/lib/security/authorization/rbac_policy.h",
    ],
    external_deps = [
        "absl/strings",
        "absl/strings:str_format",
    ],
    language = "c++",
    deps = [
        "gpr_base",
        "grpc_base_c",
        "grpc_matchers",
        "grpc_secure",
    ],
)

# This target pulls in a dependency on RE2 and should not be linked into grpc by default for binary-size reasons.
grpc_cc_library(
    name = "grpc_authorization_provider",
    srcs = [
        "src/core/lib/security/authorization/grpc_authorization_policy_provider.cc",
        "src/core/lib/security/authorization/rbac_translator.cc",
    ],
    hdrs = [
        "src/core/lib/security/authorization/grpc_authorization_policy_provider.h",
        "src/core/lib/security/authorization/rbac_translator.h",
    ],
    external_deps = [
        "absl/strings",
        "absl/strings:str_format",
    ],
    language = "c++",
    deps = [
        "gpr_base",
        "grpc_matchers",
        "grpc_rbac_engine",
        "grpc_secure",
    ],
)

# This target pulls in a dependency on RE2 and should not be linked into grpc by default for binary-size reasons.
grpc_cc_library(
    name = "grpc++_authorization_provider",
    srcs = [
        "src/cpp/server/authorization_policy_provider.cc",
    ],
    external_deps = [
        "absl/synchronization",
        "protobuf_headers",
    ],
    language = "c++",
    public_hdrs = GRPCXX_PUBLIC_HDRS + GRPC_SECURE_PUBLIC_HDRS,
    deps = [
        "gpr_base",
        "grpc++_codegen_base",
        "grpc_authorization_provider",
    ],
)

# This target pulls in a dependency on RE2 and should not be linked into grpc by default for binary-size reasons.
grpc_cc_library(
    name = "grpc_cel_engine",
    srcs = [
        "src/core/lib/security/authorization/cel_authorization_engine.cc",
    ],
    hdrs = [
        "src/core/lib/security/authorization/cel_authorization_engine.h",
    ],
    external_deps = [
        "absl/container:flat_hash_set",
        "absl/memory",
    ],
    language = "c++",
    deps = [
        "envoy_ads_upb",
        "google_api_upb",
        "gpr_base",
        "grpc_base_c",
        "grpc_mock_cel",
        "grpc_rbac_engine",
    ],
)

grpc_cc_library(
    name = "popularity_count",
    hdrs = [
        "src/core/ext/transport/chttp2/transport/popularity_count.h",
    ],
    language = "c++",
    deps = [
        "gpr_platform",
    ],
)

grpc_cc_library(
    name = "grpc_transport_chttp2",
    srcs = [
        "src/core/ext/transport/chttp2/transport/bin_decoder.cc",
        "src/core/ext/transport/chttp2/transport/bin_encoder.cc",
        "src/core/ext/transport/chttp2/transport/chttp2_plugin.cc",
        "src/core/ext/transport/chttp2/transport/chttp2_slice_allocator.cc",
        "src/core/ext/transport/chttp2/transport/chttp2_transport.cc",
        "src/core/ext/transport/chttp2/transport/context_list.cc",
        "src/core/ext/transport/chttp2/transport/flow_control.cc",
        "src/core/ext/transport/chttp2/transport/frame_data.cc",
        "src/core/ext/transport/chttp2/transport/frame_goaway.cc",
        "src/core/ext/transport/chttp2/transport/frame_ping.cc",
        "src/core/ext/transport/chttp2/transport/frame_rst_stream.cc",
        "src/core/ext/transport/chttp2/transport/frame_settings.cc",
        "src/core/ext/transport/chttp2/transport/frame_window_update.cc",
        "src/core/ext/transport/chttp2/transport/hpack_encoder.cc",
        "src/core/ext/transport/chttp2/transport/hpack_parser.cc",
        "src/core/ext/transport/chttp2/transport/hpack_table.cc",
        "src/core/ext/transport/chttp2/transport/http2_settings.cc",
        "src/core/ext/transport/chttp2/transport/huffsyms.cc",
        "src/core/ext/transport/chttp2/transport/incoming_metadata.cc",
        "src/core/ext/transport/chttp2/transport/parsing.cc",
        "src/core/ext/transport/chttp2/transport/stream_lists.cc",
        "src/core/ext/transport/chttp2/transport/stream_map.cc",
        "src/core/ext/transport/chttp2/transport/varint.cc",
        "src/core/ext/transport/chttp2/transport/writing.cc",
    ],
    hdrs = [
        "src/core/ext/transport/chttp2/transport/bin_decoder.h",
        "src/core/ext/transport/chttp2/transport/bin_encoder.h",
        "src/core/ext/transport/chttp2/transport/chttp2_slice_allocator.h",
        "src/core/ext/transport/chttp2/transport/chttp2_transport.h",
        "src/core/ext/transport/chttp2/transport/context_list.h",
        "src/core/ext/transport/chttp2/transport/flow_control.h",
        "src/core/ext/transport/chttp2/transport/frame.h",
        "src/core/ext/transport/chttp2/transport/frame_data.h",
        "src/core/ext/transport/chttp2/transport/frame_goaway.h",
        "src/core/ext/transport/chttp2/transport/frame_ping.h",
        "src/core/ext/transport/chttp2/transport/frame_rst_stream.h",
        "src/core/ext/transport/chttp2/transport/frame_settings.h",
        "src/core/ext/transport/chttp2/transport/frame_window_update.h",
        "src/core/ext/transport/chttp2/transport/hpack_encoder.h",
        "src/core/ext/transport/chttp2/transport/hpack_parser.h",
        "src/core/ext/transport/chttp2/transport/hpack_table.h",
        "src/core/ext/transport/chttp2/transport/http2_settings.h",
        "src/core/ext/transport/chttp2/transport/huffsyms.h",
        "src/core/ext/transport/chttp2/transport/incoming_metadata.h",
        "src/core/ext/transport/chttp2/transport/internal.h",
        "src/core/ext/transport/chttp2/transport/stream_map.h",
        "src/core/ext/transport/chttp2/transport/varint.h",
    ],
    external_deps = [
        "absl/base:core_headers",
        "absl/memory",
        "absl/status",
        "absl/strings",
        "absl/strings:str_format",
    ],
    language = "c++",
    visibility = ["@grpc:grpclb"],
    deps = [
        "gpr_base",
        "grpc_base_c",
        "grpc_http_filters",
        "grpc_trace",
        "grpc_transport_chttp2_alpn",
        "popularity_count",
    ],
)

grpc_cc_library(
    name = "grpc_transport_chttp2_alpn",
    srcs = [
        "src/core/ext/transport/chttp2/alpn/alpn.cc",
    ],
    hdrs = [
        "src/core/ext/transport/chttp2/alpn/alpn.h",
    ],
    language = "c++",
    deps = [
        "gpr_base",
    ],
)

grpc_cc_library(
    name = "grpc_transport_chttp2_client_connector",
    srcs = [
        "src/core/ext/transport/chttp2/client/authority.cc",
        "src/core/ext/transport/chttp2/client/chttp2_connector.cc",
    ],
    hdrs = [
        "src/core/ext/transport/chttp2/client/authority.h",
        "src/core/ext/transport/chttp2/client/chttp2_connector.h",
    ],
    language = "c++",
    deps = [
        "gpr_base",
        "grpc_base_c",
        "grpc_client_channel",
        "grpc_transport_chttp2",
    ],
)

grpc_cc_library(
    name = "grpc_transport_chttp2_client_insecure",
    srcs = [
        "src/core/ext/transport/chttp2/client/insecure/channel_create.cc",
        "src/core/ext/transport/chttp2/client/insecure/channel_create_posix.cc",
    ],
    language = "c++",
    deps = [
        "gpr_base",
        "grpc_base_c",
        "grpc_client_channel",
        "grpc_transport_chttp2",
        "grpc_transport_chttp2_client_connector",
    ],
)

grpc_cc_library(
    name = "grpc_transport_chttp2_client_secure",
    srcs = [
        "src/core/ext/transport/chttp2/client/secure/secure_channel_create.cc",
    ],
    language = "c++",
    deps = [
        "gpr_base",
        "grpc_base_c",
        "grpc_client_channel",
        "grpc_secure",
        "grpc_transport_chttp2",
        "grpc_transport_chttp2_client_connector",
    ],
)

grpc_cc_library(
    name = "grpc_transport_chttp2_server",
    srcs = [
        "src/core/ext/transport/chttp2/server/chttp2_server.cc",
    ],
    hdrs = [
        "src/core/ext/transport/chttp2/server/chttp2_server.h",
    ],
    external_deps = [
        "absl/strings",
        "absl/strings:str_format",
    ],
    language = "c++",
    deps = [
        "gpr_base",
        "grpc_base_c",
        "grpc_codegen",
        "grpc_http_filters",
        "grpc_transport_chttp2",
        "ref_counted",
        "ref_counted_ptr",
    ],
)

grpc_cc_library(
    name = "grpc_transport_chttp2_server_insecure",
    srcs = [
        "src/core/ext/transport/chttp2/server/insecure/server_chttp2.cc",
        "src/core/ext/transport/chttp2/server/insecure/server_chttp2_posix.cc",
    ],
    external_deps = [
        "absl/strings",
    ],
    language = "c++",
    deps = [
        "gpr_base",
        "grpc_base_c",
        "grpc_transport_chttp2",
        "grpc_transport_chttp2_server",
    ],
)

grpc_cc_library(
    name = "grpc_transport_chttp2_server_secure",
    srcs = [
        "src/core/ext/transport/chttp2/server/secure/server_secure_chttp2.cc",
    ],
    external_deps = [
        "absl/strings",
    ],
    language = "c++",
    deps = [
        "gpr_base",
        "grpc_base_c",
        "grpc_secure",
        "grpc_transport_chttp2",
        "grpc_transport_chttp2_server",
        "ref_counted_ptr",
    ],
)

grpc_cc_library(
    name = "grpc_transport_inproc",
    srcs = [
        "src/core/ext/transport/inproc/inproc_plugin.cc",
        "src/core/ext/transport/inproc/inproc_transport.cc",
    ],
    hdrs = [
        "src/core/ext/transport/inproc/inproc_transport.h",
    ],
    language = "c++",
    deps = [
        "gpr_base",
        "grpc_base_c",
        "grpc_trace",
    ],
)

grpc_cc_library(
    name = "tsi_interface",
    srcs = [
        "src/core/tsi/transport_security.cc",
    ],
    hdrs = [
        "src/core/tsi/transport_security.h",
        "src/core/tsi/transport_security_interface.h",
    ],
    language = "c++",
    visibility = ["@grpc:tsi_interface"],
    deps = [
        "gpr",
        "grpc_trace",
    ],
)

grpc_cc_library(
    name = "alts_frame_protector",
    srcs = [
        "src/core/tsi/alts/crypt/aes_gcm.cc",
        "src/core/tsi/alts/crypt/gsec.cc",
        "src/core/tsi/alts/frame_protector/alts_counter.cc",
        "src/core/tsi/alts/frame_protector/alts_crypter.cc",
        "src/core/tsi/alts/frame_protector/alts_frame_protector.cc",
        "src/core/tsi/alts/frame_protector/alts_record_protocol_crypter_common.cc",
        "src/core/tsi/alts/frame_protector/alts_seal_privacy_integrity_crypter.cc",
        "src/core/tsi/alts/frame_protector/alts_unseal_privacy_integrity_crypter.cc",
        "src/core/tsi/alts/frame_protector/frame_handler.cc",
        "src/core/tsi/alts/zero_copy_frame_protector/alts_grpc_integrity_only_record_protocol.cc",
        "src/core/tsi/alts/zero_copy_frame_protector/alts_grpc_privacy_integrity_record_protocol.cc",
        "src/core/tsi/alts/zero_copy_frame_protector/alts_grpc_record_protocol_common.cc",
        "src/core/tsi/alts/zero_copy_frame_protector/alts_iovec_record_protocol.cc",
        "src/core/tsi/alts/zero_copy_frame_protector/alts_zero_copy_grpc_protector.cc",
    ],
    hdrs = [
        "src/core/tsi/alts/crypt/gsec.h",
        "src/core/tsi/alts/frame_protector/alts_counter.h",
        "src/core/tsi/alts/frame_protector/alts_crypter.h",
        "src/core/tsi/alts/frame_protector/alts_frame_protector.h",
        "src/core/tsi/alts/frame_protector/alts_record_protocol_crypter_common.h",
        "src/core/tsi/alts/frame_protector/frame_handler.h",
        "src/core/tsi/alts/zero_copy_frame_protector/alts_grpc_integrity_only_record_protocol.h",
        "src/core/tsi/alts/zero_copy_frame_protector/alts_grpc_privacy_integrity_record_protocol.h",
        "src/core/tsi/alts/zero_copy_frame_protector/alts_grpc_record_protocol.h",
        "src/core/tsi/alts/zero_copy_frame_protector/alts_grpc_record_protocol_common.h",
        "src/core/tsi/alts/zero_copy_frame_protector/alts_iovec_record_protocol.h",
        "src/core/tsi/alts/zero_copy_frame_protector/alts_zero_copy_grpc_protector.h",
        "src/core/tsi/transport_security_grpc.h",
    ],
    external_deps = [
        "libssl",
        "libcrypto",
    ],
    language = "c++",
    visibility = ["@grpc:alts_frame_protector"],
    deps = [
        "gpr_base",
        "grpc_base_c",
        "tsi_interface",
    ],
)

grpc_cc_library(
    name = "alts_util",
    srcs = [
        "src/core/lib/security/credentials/alts/check_gcp_environment.cc",
        "src/core/lib/security/credentials/alts/check_gcp_environment_linux.cc",
        "src/core/lib/security/credentials/alts/check_gcp_environment_no_op.cc",
        "src/core/lib/security/credentials/alts/check_gcp_environment_windows.cc",
        "src/core/lib/security/credentials/alts/grpc_alts_credentials_client_options.cc",
        "src/core/lib/security/credentials/alts/grpc_alts_credentials_options.cc",
        "src/core/lib/security/credentials/alts/grpc_alts_credentials_server_options.cc",
        "src/core/tsi/alts/handshaker/transport_security_common_api.cc",
    ],
    hdrs = [
        "src/core/lib/security/credentials/alts/check_gcp_environment.h",
        "src/core/lib/security/credentials/alts/grpc_alts_credentials_options.h",
        "src/core/tsi/alts/handshaker/transport_security_common_api.h",
    ],
    external_deps = [
        "upb_lib",
    ],
    language = "c++",
    public_hdrs = GRPC_SECURE_PUBLIC_HDRS,
    visibility = ["@grpc:tsi"],
    deps = [
        "alts_upb",
        "gpr",
        "grpc_base_c",
    ],
)

grpc_cc_library(
    name = "tsi",
    srcs = [
        "src/core/tsi/alts/handshaker/alts_handshaker_client.cc",
        "src/core/tsi/alts/handshaker/alts_shared_resource.cc",
        "src/core/tsi/alts/handshaker/alts_tsi_handshaker.cc",
        "src/core/tsi/alts/handshaker/alts_tsi_utils.cc",
        "src/core/tsi/fake_transport_security.cc",
        "src/core/tsi/local_transport_security.cc",
        "src/core/tsi/ssl/session_cache/ssl_session_boringssl.cc",
        "src/core/tsi/ssl/session_cache/ssl_session_cache.cc",
        "src/core/tsi/ssl/session_cache/ssl_session_openssl.cc",
        "src/core/tsi/ssl_transport_security.cc",
        "src/core/tsi/transport_security_grpc.cc",
    ],
    hdrs = [
        "src/core/tsi/alts/handshaker/alts_handshaker_client.h",
        "src/core/tsi/alts/handshaker/alts_shared_resource.h",
        "src/core/tsi/alts/handshaker/alts_tsi_handshaker.h",
        "src/core/tsi/alts/handshaker/alts_tsi_handshaker_private.h",
        "src/core/tsi/alts/handshaker/alts_tsi_utils.h",
        "src/core/tsi/fake_transport_security.h",
        "src/core/tsi/local_transport_security.h",
        "src/core/tsi/ssl/session_cache/ssl_session.h",
        "src/core/tsi/ssl/session_cache/ssl_session_cache.h",
        "src/core/tsi/ssl_transport_security.h",
        "src/core/tsi/ssl_types.h",
        "src/core/tsi/transport_security_grpc.h",
    ],
    external_deps = [
        "libssl",
        "libcrypto",
        "absl/strings",
        "upb_lib",
    ],
    language = "c++",
    visibility = ["@grpc:tsi"],
    deps = [
        "alts_frame_protector",
        "alts_util",
        "gpr_base",
        "grpc_base_c",
        "grpc_transport_chttp2_client_insecure",
        "tsi_interface",
    ],
)

grpc_cc_library(
    name = "grpc++_base",
    srcs = GRPCXX_SRCS,
    hdrs = GRPCXX_HDRS,
    external_deps = [
        "absl/synchronization",
        "absl/memory",
        "upb_lib",
        "protobuf_headers",
    ],
    language = "c++",
    public_hdrs = GRPCXX_PUBLIC_HDRS,
    visibility = ["@grpc:alt_grpc++_base_legacy"],
    deps = [
        "gpr_base",
        "grpc",
        "grpc++_codegen_base",
        "grpc++_codegen_base_src",
        "grpc++_internal_hdrs_only",
        "grpc_base_c",
        "grpc_client_channel",
        "grpc_codegen",
        "grpc_health_upb",
        "grpc_trace",
        "grpc_transport_inproc",
        "ref_counted",
    ],
)

grpc_cc_library(
    name = "grpc++_base_unsecure",
    srcs = GRPCXX_SRCS,
    hdrs = GRPCXX_HDRS,
    external_deps = [
        "absl/synchronization",
        "absl/memory",
        "upb_lib",
        "protobuf_headers",
    ],
    language = "c++",
    public_hdrs = GRPCXX_PUBLIC_HDRS,
    visibility = ["@grpc:alt_grpc++_base_unsecure_legacy"],
    deps = [
        "gpr_base",
        "grpc++_codegen_base",
        "grpc++_codegen_base_src",
        "grpc++_internal_hdrs_only",
        "grpc_base_c",
        "grpc_client_channel",
        "grpc_codegen",
        "grpc_health_upb",
        "grpc_trace",
        "grpc_transport_inproc",
        "grpc_unsecure",
        "ref_counted",
    ],
)

grpc_cc_library(
    name = "grpc++_codegen_base",
    language = "c++",
    public_hdrs = [
        "include/grpc++/impl/codegen/async_stream.h",
        "include/grpc++/impl/codegen/async_unary_call.h",
        "include/grpc++/impl/codegen/byte_buffer.h",
        "include/grpc++/impl/codegen/call_hook.h",
        "include/grpc++/impl/codegen/call.h",
        "include/grpc++/impl/codegen/channel_interface.h",
        "include/grpc++/impl/codegen/client_context.h",
        "include/grpc++/impl/codegen/client_unary_call.h",
        "include/grpc++/impl/codegen/completion_queue_tag.h",
        "include/grpc++/impl/codegen/completion_queue.h",
        "include/grpc++/impl/codegen/config.h",
        "include/grpc++/impl/codegen/core_codegen_interface.h",
        "include/grpc++/impl/codegen/create_auth_context.h",
        "include/grpc++/impl/codegen/grpc_library.h",
        "include/grpc++/impl/codegen/metadata_map.h",
        "include/grpc++/impl/codegen/method_handler_impl.h",
        "include/grpc++/impl/codegen/rpc_method.h",
        "include/grpc++/impl/codegen/rpc_service_method.h",
        "include/grpc++/impl/codegen/security/auth_context.h",
        "include/grpc++/impl/codegen/serialization_traits.h",
        "include/grpc++/impl/codegen/server_context.h",
        "include/grpc++/impl/codegen/server_interface.h",
        "include/grpc++/impl/codegen/service_type.h",
        "include/grpc++/impl/codegen/slice.h",
        "include/grpc++/impl/codegen/status_code_enum.h",
        "include/grpc++/impl/codegen/status.h",
        "include/grpc++/impl/codegen/string_ref.h",
        "include/grpc++/impl/codegen/stub_options.h",
        "include/grpc++/impl/codegen/sync_stream.h",
        "include/grpc++/impl/codegen/time.h",
        "include/grpcpp/impl/codegen/async_generic_service.h",
        "include/grpcpp/impl/codegen/async_stream.h",
        "include/grpcpp/impl/codegen/async_unary_call.h",
        "include/grpcpp/impl/codegen/byte_buffer.h",
        "include/grpcpp/impl/codegen/call_hook.h",
        "include/grpcpp/impl/codegen/call_op_set_interface.h",
        "include/grpcpp/impl/codegen/call_op_set.h",
        "include/grpcpp/impl/codegen/call.h",
        "include/grpcpp/impl/codegen/callback_common.h",
        "include/grpcpp/impl/codegen/channel_interface.h",
        "include/grpcpp/impl/codegen/client_callback.h",
        "include/grpcpp/impl/codegen/client_context.h",
        "include/grpcpp/impl/codegen/client_interceptor.h",
        "include/grpcpp/impl/codegen/client_unary_call.h",
        "include/grpcpp/impl/codegen/completion_queue_tag.h",
        "include/grpcpp/impl/codegen/completion_queue.h",
        "include/grpcpp/impl/codegen/config.h",
        "include/grpcpp/impl/codegen/core_codegen_interface.h",
        "include/grpcpp/impl/codegen/create_auth_context.h",
        "include/grpcpp/impl/codegen/delegating_channel.h",
        "include/grpcpp/impl/codegen/grpc_library.h",
        "include/grpcpp/impl/codegen/intercepted_channel.h",
        "include/grpcpp/impl/codegen/interceptor_common.h",
        "include/grpcpp/impl/codegen/interceptor.h",
        "include/grpcpp/impl/codegen/message_allocator.h",
        "include/grpcpp/impl/codegen/metadata_map.h",
        "include/grpcpp/impl/codegen/method_handler_impl.h",
        "include/grpcpp/impl/codegen/method_handler.h",
        "include/grpcpp/impl/codegen/rpc_method.h",
        "include/grpcpp/impl/codegen/rpc_service_method.h",
        "include/grpcpp/impl/codegen/security/auth_context.h",
        "include/grpcpp/impl/codegen/serialization_traits.h",
        "include/grpcpp/impl/codegen/server_callback_handlers.h",
        "include/grpcpp/impl/codegen/server_callback.h",
        "include/grpcpp/impl/codegen/server_context.h",
        "include/grpcpp/impl/codegen/server_interceptor.h",
        "include/grpcpp/impl/codegen/server_interface.h",
        "include/grpcpp/impl/codegen/service_type.h",
        "include/grpcpp/impl/codegen/slice.h",
        "include/grpcpp/impl/codegen/status_code_enum.h",
        "include/grpcpp/impl/codegen/status.h",
        "include/grpcpp/impl/codegen/string_ref.h",
        "include/grpcpp/impl/codegen/stub_options.h",
        "include/grpcpp/impl/codegen/sync_stream.h",
        "include/grpcpp/impl/codegen/time.h",
    ],
    visibility = ["@grpc:public"],
    deps = [
        "grpc++_internal_hdrs_only",
        "grpc_codegen",
    ],
)

grpc_cc_library(
    name = "grpc++_codegen_base_src",
    srcs = [
        "src/cpp/codegen/codegen_init.cc",
    ],
    language = "c++",
    deps = [
        "grpc++_codegen_base",
    ],
)

grpc_cc_library(
    name = "grpc++_codegen_proto",
    external_deps = [
        "protobuf_headers",
    ],
    language = "c++",
    public_hdrs = [
        "include/grpc++/impl/codegen/proto_utils.h",
        "include/grpcpp/impl/codegen/proto_buffer_reader.h",
        "include/grpcpp/impl/codegen/proto_buffer_writer.h",
        "include/grpcpp/impl/codegen/proto_utils.h",
    ],
    visibility = ["@grpc:public"],
    deps = [
        "grpc++_codegen_base",
        "grpc++_config_proto",
    ],
)

grpc_cc_library(
    name = "grpc++_config_proto",
    external_deps = [
        "protobuf_headers",
    ],
    language = "c++",
    public_hdrs = [
        "include/grpc++/impl/codegen/config_protobuf.h",
        "include/grpcpp/impl/codegen/config_protobuf.h",
    ],
    visibility = ["@grpc:public"],
)

grpc_cc_library(
    name = "grpc++_reflection",
    srcs = [
        "src/cpp/ext/proto_server_reflection.cc",
        "src/cpp/ext/proto_server_reflection_plugin.cc",
    ],
    hdrs = [
        "src/cpp/ext/proto_server_reflection.h",
    ],
    language = "c++",
    public_hdrs = [
        "include/grpc++/ext/proto_server_reflection_plugin.h",
        "include/grpcpp/ext/proto_server_reflection_plugin.h",
    ],
    visibility = ["@grpc:public"],
    deps = [
        "grpc++",
        "//src/proto/grpc/reflection/v1alpha:reflection_proto",
    ],
    alwayslink = 1,
)

grpc_cc_library(
    name = "grpcpp_channelz",
    srcs = [
        "src/cpp/server/channelz/channelz_service.cc",
        "src/cpp/server/channelz/channelz_service_plugin.cc",
    ],
    hdrs = [
        "src/cpp/server/channelz/channelz_service.h",
    ],
    language = "c++",
    public_hdrs = [
        "include/grpcpp/ext/channelz_service_plugin.h",
    ],
    deps = [
        "gpr",
        "grpc",
        "grpc++",
        "//src/proto/grpc/channelz:channelz_proto",
    ],
    alwayslink = 1,
)

grpc_cc_library(
    name = "grpcpp_csds",
    srcs = [
        "src/cpp/server/csds/csds.cc",
    ],
    hdrs = [
        "src/cpp/server/csds/csds.h",
    ],
    external_deps = ["absl/status:statusor"],
    language = "c++",
    deps = [
        "gpr",
        "grpc",
        "grpc++_codegen_base",
        "grpc++_internals",
        "//src/proto/grpc/testing/xds/v3:csds_proto",
    ],
    alwayslink = 1,
)

grpc_cc_library(
    name = "grpcpp_admin",
    srcs = [
        "src/cpp/server/admin/admin_services.cc",
    ],
    hdrs = [],
    defines = select({
        "grpc_no_xds": ["GRPC_NO_XDS"],
        "//conditions:default": [],
    }),
    external_deps = [
        "absl/memory",
    ],
    language = "c++",
    public_hdrs = [
        "include/grpcpp/ext/admin_services.h",
    ],
    select_deps = {
        "grpc_no_xds": [],
        "//conditions:default": ["//:grpcpp_csds"],
    },
    deps = [
        "gpr",
        "grpc++",
        "grpcpp_channelz",
    ],
    alwayslink = 1,
)

grpc_cc_library(
    name = "grpc++_test",
    srcs = [
        "src/cpp/client/channel_test_peer.cc",
    ],
    external_deps = [
        "gtest",
    ],
    public_hdrs = [
        "include/grpc++/test/mock_stream.h",
        "include/grpc++/test/server_context_test_spouse.h",
        "include/grpcpp/test/channel_test_peer.h",
        "include/grpcpp/test/client_context_test_peer.h",
        "include/grpcpp/test/default_reactor_test_peer.h",
        "include/grpcpp/test/mock_stream.h",
        "include/grpcpp/test/server_context_test_spouse.h",
    ],
    visibility = ["@grpc:grpc++_test"],
    deps = [
        "gpr_base",
        "grpc++",
        "grpc_base_c",
    ],
)

grpc_cc_library(
    name = "grpc_server_backward_compatibility",
    srcs = [
        "src/core/ext/filters/workarounds/workaround_utils.cc",
    ],
    hdrs = [
        "src/core/ext/filters/workarounds/workaround_utils.h",
    ],
    language = "c++",
    deps = [
        "gpr_base",
        "grpc_base_c",
    ],
)

grpc_cc_library(
    name = "grpc++_core_stats",
    srcs = [
        "src/cpp/util/core_stats.cc",
    ],
    hdrs = [
        "src/cpp/util/core_stats.h",
    ],
    language = "c++",
    deps = [
        "gpr",
        "grpc++",
        "//src/proto/grpc/core:stats_proto",
    ],
)

grpc_cc_library(
    name = "grpc_opencensus_plugin",
    srcs = [
        "src/cpp/ext/filters/census/channel_filter.cc",
        "src/cpp/ext/filters/census/client_filter.cc",
        "src/cpp/ext/filters/census/context.cc",
        "src/cpp/ext/filters/census/grpc_plugin.cc",
        "src/cpp/ext/filters/census/measures.cc",
        "src/cpp/ext/filters/census/rpc_encoding.cc",
        "src/cpp/ext/filters/census/server_filter.cc",
        "src/cpp/ext/filters/census/views.cc",
    ],
    hdrs = [
        "include/grpcpp/opencensus.h",
        "src/cpp/ext/filters/census/channel_filter.h",
        "src/cpp/ext/filters/census/client_filter.h",
        "src/cpp/ext/filters/census/context.h",
        "src/cpp/ext/filters/census/grpc_plugin.h",
        "src/cpp/ext/filters/census/measures.h",
        "src/cpp/ext/filters/census/open_census_call_tracer.h",
        "src/cpp/ext/filters/census/rpc_encoding.h",
        "src/cpp/ext/filters/census/server_filter.h",
    ],
    external_deps = [
        "absl-base",
        "absl-time",
        "absl/strings",
        "opencensus-trace",
        "opencensus-trace-context_util",
        "opencensus-trace-propagation",
        "opencensus-tags",
        "opencensus-tags-context_util",
        "opencensus-stats",
        "opencensus-context",
    ],
    language = "c++",
    visibility = ["@grpc:grpc_opencensus_plugin"],
    deps = [
        "census",
        "gpr_base",
        "grpc++",
        "grpc_base_c",
    ],
)

# Once upb code-gen issue is resolved, use the targets commented below to replace the ones using
# upb-generated files.

# grpc_upb_proto_library(
#     name = "upb_load_report",
#     deps = ["@envoy_api//envoy/api/v2/endpoint:load_report_export"],
# )
#
# grpc_upb_proto_library(
#     name = "upb_lrs",
#     deps = ["@envoy_api//envoy/service/load_stats/v2:lrs_export"],
# )
#
# grpc_upb_proto_library(
#     name = "upb_cds",
#     deps = ["@envoy_api//envoy/api/v2:cds_export"],
# )

# grpc_cc_library(
#    name = "envoy_lrs_upb",
#    external_deps = [
#        "upb_lib",
#    ],
#    language = "c++",
#    tags = ["no_windows"],
#    deps = [
#        "upb_load_report",
#        "upb_lrs",
#    ],
# )

# grpc_cc_library(
#    name = "envoy_ads_upb",
#    external_deps = [
#        "upb_lib",
#    ],
#    language = "c++",
#    tags = ["no_windows"],
#    deps = [
#        "upb_cds",
#    ],
# )

grpc_cc_library(
    name = "envoy_ads_upb",
    srcs = [
        "src/core/ext/upb-generated/envoy/admin/v3/config_dump.upb.c",
        "src/core/ext/upb-generated/envoy/config/accesslog/v3/accesslog.upb.c",
        "src/core/ext/upb-generated/envoy/config/bootstrap/v3/bootstrap.upb.c",
        "src/core/ext/upb-generated/envoy/config/cluster/v3/circuit_breaker.upb.c",
        "src/core/ext/upb-generated/envoy/config/cluster/v3/cluster.upb.c",
        "src/core/ext/upb-generated/envoy/config/cluster/v3/filter.upb.c",
        "src/core/ext/upb-generated/envoy/config/cluster/v3/outlier_detection.upb.c",
        "src/core/ext/upb-generated/envoy/config/core/v3/resolver.upb.c",
        "src/core/ext/upb-generated/envoy/config/core/v3/udp_socket_config.upb.c",
        "src/core/ext/upb-generated/envoy/config/endpoint/v3/endpoint.upb.c",
        "src/core/ext/upb-generated/envoy/config/endpoint/v3/endpoint_components.upb.c",
        "src/core/ext/upb-generated/envoy/config/endpoint/v3/load_report.upb.c",
        "src/core/ext/upb-generated/envoy/config/listener/v3/api_listener.upb.c",
        "src/core/ext/upb-generated/envoy/config/listener/v3/listener.upb.c",
        "src/core/ext/upb-generated/envoy/config/listener/v3/listener_components.upb.c",
        "src/core/ext/upb-generated/envoy/config/listener/v3/quic_config.upb.c",
        "src/core/ext/upb-generated/envoy/config/listener/v3/udp_listener_config.upb.c",
        "src/core/ext/upb-generated/envoy/config/metrics/v3/stats.upb.c",
        "src/core/ext/upb-generated/envoy/config/overload/v3/overload.upb.c",
        "src/core/ext/upb-generated/envoy/config/rbac/v3/rbac.upb.c",
        "src/core/ext/upb-generated/envoy/config/route/v3/route.upb.c",
        "src/core/ext/upb-generated/envoy/config/route/v3/route_components.upb.c",
        "src/core/ext/upb-generated/envoy/config/route/v3/scoped_route.upb.c",
        "src/core/ext/upb-generated/envoy/config/trace/v3/http_tracer.upb.c",
        "src/core/ext/upb-generated/envoy/extensions/clusters/aggregate/v3/cluster.upb.c",
        "src/core/ext/upb-generated/envoy/extensions/filters/common/fault/v3/fault.upb.c",
        "src/core/ext/upb-generated/envoy/extensions/filters/http/fault/v3/fault.upb.c",
        "src/core/ext/upb-generated/envoy/extensions/filters/http/router/v3/router.upb.c",
        "src/core/ext/upb-generated/envoy/extensions/filters/network/http_connection_manager/v3/http_connection_manager.upb.c",
        "src/core/ext/upb-generated/envoy/extensions/transport_sockets/tls/v3/cert.upb.c",
        "src/core/ext/upb-generated/envoy/extensions/transport_sockets/tls/v3/common.upb.c",
        "src/core/ext/upb-generated/envoy/extensions/transport_sockets/tls/v3/secret.upb.c",
        "src/core/ext/upb-generated/envoy/extensions/transport_sockets/tls/v3/tls.upb.c",
        "src/core/ext/upb-generated/envoy/service/cluster/v3/cds.upb.c",
        "src/core/ext/upb-generated/envoy/service/discovery/v3/ads.upb.c",
        "src/core/ext/upb-generated/envoy/service/discovery/v3/discovery.upb.c",
        "src/core/ext/upb-generated/envoy/service/endpoint/v3/eds.upb.c",
        "src/core/ext/upb-generated/envoy/service/listener/v3/lds.upb.c",
        "src/core/ext/upb-generated/envoy/service/load_stats/v3/lrs.upb.c",
        "src/core/ext/upb-generated/envoy/service/route/v3/rds.upb.c",
        "src/core/ext/upb-generated/envoy/service/route/v3/srds.upb.c",
        "src/core/ext/upb-generated/envoy/service/status/v3/csds.upb.c",
        "src/core/ext/upb-generated/envoy/type/http/v3/path_transformation.upb.c",
    ],
    hdrs = [
        "src/core/ext/upb-generated/envoy/admin/v3/config_dump.upb.h",
        "src/core/ext/upb-generated/envoy/config/accesslog/v3/accesslog.upb.h",
        "src/core/ext/upb-generated/envoy/config/bootstrap/v3/bootstrap.upb.h",
        "src/core/ext/upb-generated/envoy/config/cluster/v3/circuit_breaker.upb.h",
        "src/core/ext/upb-generated/envoy/config/cluster/v3/cluster.upb.h",
        "src/core/ext/upb-generated/envoy/config/cluster/v3/filter.upb.h",
        "src/core/ext/upb-generated/envoy/config/cluster/v3/outlier_detection.upb.h",
        "src/core/ext/upb-generated/envoy/config/core/v3/resolver.upb.h",
        "src/core/ext/upb-generated/envoy/config/core/v3/udp_socket_config.upb.h",
        "src/core/ext/upb-generated/envoy/config/endpoint/v3/endpoint.upb.h",
        "src/core/ext/upb-generated/envoy/config/endpoint/v3/endpoint_components.upb.h",
        "src/core/ext/upb-generated/envoy/config/endpoint/v3/load_report.upb.h",
        "src/core/ext/upb-generated/envoy/config/listener/v3/api_listener.upb.h",
        "src/core/ext/upb-generated/envoy/config/listener/v3/listener.upb.h",
        "src/core/ext/upb-generated/envoy/config/listener/v3/listener_components.upb.h",
        "src/core/ext/upb-generated/envoy/config/listener/v3/quic_config.upb.h",
        "src/core/ext/upb-generated/envoy/config/listener/v3/udp_listener_config.upb.h",
        "src/core/ext/upb-generated/envoy/config/metrics/v3/stats.upb.h",
        "src/core/ext/upb-generated/envoy/config/overload/v3/overload.upb.h",
        "src/core/ext/upb-generated/envoy/config/rbac/v3/rbac.upb.h",
        "src/core/ext/upb-generated/envoy/config/route/v3/route.upb.h",
        "src/core/ext/upb-generated/envoy/config/route/v3/route_components.upb.h",
        "src/core/ext/upb-generated/envoy/config/route/v3/scoped_route.upb.h",
        "src/core/ext/upb-generated/envoy/config/trace/v3/http_tracer.upb.h",
        "src/core/ext/upb-generated/envoy/extensions/clusters/aggregate/v3/cluster.upb.h",
        "src/core/ext/upb-generated/envoy/extensions/filters/common/fault/v3/fault.upb.h",
        "src/core/ext/upb-generated/envoy/extensions/filters/http/fault/v3/fault.upb.h",
        "src/core/ext/upb-generated/envoy/extensions/filters/http/router/v3/router.upb.h",
        "src/core/ext/upb-generated/envoy/extensions/filters/network/http_connection_manager/v3/http_connection_manager.upb.h",
        "src/core/ext/upb-generated/envoy/extensions/transport_sockets/tls/v3/cert.upb.h",
        "src/core/ext/upb-generated/envoy/extensions/transport_sockets/tls/v3/common.upb.h",
        "src/core/ext/upb-generated/envoy/extensions/transport_sockets/tls/v3/secret.upb.h",
        "src/core/ext/upb-generated/envoy/extensions/transport_sockets/tls/v3/tls.upb.h",
        "src/core/ext/upb-generated/envoy/service/cluster/v3/cds.upb.h",
        "src/core/ext/upb-generated/envoy/service/discovery/v3/ads.upb.h",
        "src/core/ext/upb-generated/envoy/service/discovery/v3/discovery.upb.h",
        "src/core/ext/upb-generated/envoy/service/endpoint/v3/eds.upb.h",
        "src/core/ext/upb-generated/envoy/service/listener/v3/lds.upb.h",
        "src/core/ext/upb-generated/envoy/service/load_stats/v3/lrs.upb.h",
        "src/core/ext/upb-generated/envoy/service/route/v3/rds.upb.h",
        "src/core/ext/upb-generated/envoy/service/route/v3/srds.upb.h",
        "src/core/ext/upb-generated/envoy/service/status/v3/csds.upb.h",
        "src/core/ext/upb-generated/envoy/type/http/v3/path_transformation.upb.h",
    ],
    external_deps = [
        "upb_lib",
        "upb_lib_descriptor",
        "upb_generated_code_support__only_for_generated_code_do_not_use__i_give_permission_to_break_me",
    ],
    language = "c++",
    deps = [
        "envoy_annotations_upb",
        "envoy_core_upb",
        "envoy_type_upb",
        "google_api_upb",
        "proto_gen_validate_upb",
        "udpa_annotations_upb",
        "xds_core_upb",
    ],
)

grpc_cc_library(
    name = "envoy_ads_upbdefs",
    srcs = [
        "src/core/ext/upbdefs-generated/envoy/admin/v3/config_dump.upbdefs.c",
        "src/core/ext/upbdefs-generated/envoy/config/accesslog/v3/accesslog.upbdefs.c",
        "src/core/ext/upbdefs-generated/envoy/config/bootstrap/v3/bootstrap.upbdefs.c",
        "src/core/ext/upbdefs-generated/envoy/config/cluster/v3/circuit_breaker.upbdefs.c",
        "src/core/ext/upbdefs-generated/envoy/config/cluster/v3/cluster.upbdefs.c",
        "src/core/ext/upbdefs-generated/envoy/config/cluster/v3/filter.upbdefs.c",
        "src/core/ext/upbdefs-generated/envoy/config/cluster/v3/outlier_detection.upbdefs.c",
        "src/core/ext/upbdefs-generated/envoy/config/core/v3/resolver.upbdefs.c",
        "src/core/ext/upbdefs-generated/envoy/config/core/v3/udp_socket_config.upbdefs.c",
        "src/core/ext/upbdefs-generated/envoy/config/endpoint/v3/endpoint.upbdefs.c",
        "src/core/ext/upbdefs-generated/envoy/config/endpoint/v3/endpoint_components.upbdefs.c",
        "src/core/ext/upbdefs-generated/envoy/config/endpoint/v3/load_report.upbdefs.c",
        "src/core/ext/upbdefs-generated/envoy/config/listener/v3/api_listener.upbdefs.c",
        "src/core/ext/upbdefs-generated/envoy/config/listener/v3/listener.upbdefs.c",
        "src/core/ext/upbdefs-generated/envoy/config/listener/v3/listener_components.upbdefs.c",
        "src/core/ext/upbdefs-generated/envoy/config/listener/v3/quic_config.upbdefs.c",
        "src/core/ext/upbdefs-generated/envoy/config/listener/v3/udp_listener_config.upbdefs.c",
        "src/core/ext/upbdefs-generated/envoy/config/metrics/v3/stats.upbdefs.c",
        "src/core/ext/upbdefs-generated/envoy/config/overload/v3/overload.upbdefs.c",
        "src/core/ext/upbdefs-generated/envoy/config/route/v3/route.upbdefs.c",
        "src/core/ext/upbdefs-generated/envoy/config/route/v3/route_components.upbdefs.c",
        "src/core/ext/upbdefs-generated/envoy/config/route/v3/scoped_route.upbdefs.c",
        "src/core/ext/upbdefs-generated/envoy/config/trace/v3/http_tracer.upbdefs.c",
        "src/core/ext/upbdefs-generated/envoy/extensions/clusters/aggregate/v3/cluster.upbdefs.c",
        "src/core/ext/upbdefs-generated/envoy/extensions/filters/common/fault/v3/fault.upbdefs.c",
        "src/core/ext/upbdefs-generated/envoy/extensions/filters/http/fault/v3/fault.upbdefs.c",
        "src/core/ext/upbdefs-generated/envoy/extensions/filters/http/router/v3/router.upbdefs.c",
        "src/core/ext/upbdefs-generated/envoy/extensions/filters/network/http_connection_manager/v3/http_connection_manager.upbdefs.c",
        "src/core/ext/upbdefs-generated/envoy/extensions/transport_sockets/tls/v3/cert.upbdefs.c",
        "src/core/ext/upbdefs-generated/envoy/extensions/transport_sockets/tls/v3/common.upbdefs.c",
        "src/core/ext/upbdefs-generated/envoy/extensions/transport_sockets/tls/v3/secret.upbdefs.c",
        "src/core/ext/upbdefs-generated/envoy/extensions/transport_sockets/tls/v3/tls.upbdefs.c",
        "src/core/ext/upbdefs-generated/envoy/service/cluster/v3/cds.upbdefs.c",
        "src/core/ext/upbdefs-generated/envoy/service/discovery/v3/ads.upbdefs.c",
        "src/core/ext/upbdefs-generated/envoy/service/discovery/v3/discovery.upbdefs.c",
        "src/core/ext/upbdefs-generated/envoy/service/endpoint/v3/eds.upbdefs.c",
        "src/core/ext/upbdefs-generated/envoy/service/listener/v3/lds.upbdefs.c",
        "src/core/ext/upbdefs-generated/envoy/service/load_stats/v3/lrs.upbdefs.c",
        "src/core/ext/upbdefs-generated/envoy/service/route/v3/rds.upbdefs.c",
        "src/core/ext/upbdefs-generated/envoy/service/route/v3/srds.upbdefs.c",
        "src/core/ext/upbdefs-generated/envoy/service/status/v3/csds.upbdefs.c",
        "src/core/ext/upbdefs-generated/envoy/type/http/v3/path_transformation.upbdefs.c",
    ],
    hdrs = [
        "src/core/ext/upbdefs-generated/envoy/admin/v3/config_dump.upbdefs.h",
        "src/core/ext/upbdefs-generated/envoy/config/accesslog/v3/accesslog.upbdefs.h",
        "src/core/ext/upbdefs-generated/envoy/config/bootstrap/v3/bootstrap.upbdefs.h",
        "src/core/ext/upbdefs-generated/envoy/config/cluster/v3/circuit_breaker.upbdefs.h",
        "src/core/ext/upbdefs-generated/envoy/config/cluster/v3/cluster.upbdefs.h",
        "src/core/ext/upbdefs-generated/envoy/config/cluster/v3/filter.upbdefs.h",
        "src/core/ext/upbdefs-generated/envoy/config/cluster/v3/outlier_detection.upbdefs.h",
        "src/core/ext/upbdefs-generated/envoy/config/core/v3/resolver.upbdefs.h",
        "src/core/ext/upbdefs-generated/envoy/config/core/v3/udp_socket_config.upbdefs.h",
        "src/core/ext/upbdefs-generated/envoy/config/endpoint/v3/endpoint.upbdefs.h",
        "src/core/ext/upbdefs-generated/envoy/config/endpoint/v3/endpoint_components.upbdefs.h",
        "src/core/ext/upbdefs-generated/envoy/config/endpoint/v3/load_report.upbdefs.h",
        "src/core/ext/upbdefs-generated/envoy/config/listener/v3/api_listener.upbdefs.h",
        "src/core/ext/upbdefs-generated/envoy/config/listener/v3/listener.upbdefs.h",
        "src/core/ext/upbdefs-generated/envoy/config/listener/v3/listener_components.upbdefs.h",
        "src/core/ext/upbdefs-generated/envoy/config/listener/v3/quic_config.upbdefs.h",
        "src/core/ext/upbdefs-generated/envoy/config/listener/v3/udp_listener_config.upbdefs.h",
        "src/core/ext/upbdefs-generated/envoy/config/metrics/v3/stats.upbdefs.h",
        "src/core/ext/upbdefs-generated/envoy/config/overload/v3/overload.upbdefs.h",
        "src/core/ext/upbdefs-generated/envoy/config/route/v3/route.upbdefs.h",
        "src/core/ext/upbdefs-generated/envoy/config/route/v3/route_components.upbdefs.h",
        "src/core/ext/upbdefs-generated/envoy/config/route/v3/scoped_route.upbdefs.h",
        "src/core/ext/upbdefs-generated/envoy/config/trace/v3/http_tracer.upbdefs.h",
        "src/core/ext/upbdefs-generated/envoy/extensions/clusters/aggregate/v3/cluster.upbdefs.h",
        "src/core/ext/upbdefs-generated/envoy/extensions/filters/common/fault/v3/fault.upbdefs.h",
        "src/core/ext/upbdefs-generated/envoy/extensions/filters/http/fault/v3/fault.upbdefs.h",
        "src/core/ext/upbdefs-generated/envoy/extensions/filters/http/router/v3/router.upbdefs.h",
        "src/core/ext/upbdefs-generated/envoy/extensions/filters/network/http_connection_manager/v3/http_connection_manager.upbdefs.h",
        "src/core/ext/upbdefs-generated/envoy/extensions/transport_sockets/tls/v3/cert.upbdefs.h",
        "src/core/ext/upbdefs-generated/envoy/extensions/transport_sockets/tls/v3/common.upbdefs.h",
        "src/core/ext/upbdefs-generated/envoy/extensions/transport_sockets/tls/v3/secret.upbdefs.h",
        "src/core/ext/upbdefs-generated/envoy/extensions/transport_sockets/tls/v3/tls.upbdefs.h",
        "src/core/ext/upbdefs-generated/envoy/service/cluster/v3/cds.upbdefs.h",
        "src/core/ext/upbdefs-generated/envoy/service/discovery/v3/ads.upbdefs.h",
        "src/core/ext/upbdefs-generated/envoy/service/discovery/v3/discovery.upbdefs.h",
        "src/core/ext/upbdefs-generated/envoy/service/endpoint/v3/eds.upbdefs.h",
        "src/core/ext/upbdefs-generated/envoy/service/listener/v3/lds.upbdefs.h",
        "src/core/ext/upbdefs-generated/envoy/service/load_stats/v3/lrs.upbdefs.h",
        "src/core/ext/upbdefs-generated/envoy/service/route/v3/rds.upbdefs.h",
        "src/core/ext/upbdefs-generated/envoy/service/route/v3/srds.upbdefs.h",
        "src/core/ext/upbdefs-generated/envoy/service/status/v3/csds.upbdefs.h",
        "src/core/ext/upbdefs-generated/envoy/type/http/v3/path_transformation.upbdefs.h",
    ],
    external_deps = [
        "upb_lib",
        "upb_lib_descriptor_reflection",
        "upb_textformat_lib",
        "upb_reflection",
        "upb_generated_code_support__only_for_generated_code_do_not_use__i_give_permission_to_break_me",
    ],
    language = "c++",
    deps = [
        "envoy_ads_upb",
        "envoy_annotations_upbdefs",
        "envoy_core_upbdefs",
        "envoy_type_upbdefs",
        "google_api_upbdefs",
        "proto_gen_validate_upbdefs",
        "udpa_annotations_upbdefs",
        "xds_core_upbdefs",
    ],
)

grpc_cc_library(
    name = "envoy_annotations_upb",
    srcs = [
        "src/core/ext/upb-generated/envoy/annotations/deprecation.upb.c",
        "src/core/ext/upb-generated/envoy/annotations/resource.upb.c",
    ],
    hdrs = [
        "src/core/ext/upb-generated/envoy/annotations/deprecation.upb.h",
        "src/core/ext/upb-generated/envoy/annotations/resource.upb.h",
    ],
    external_deps = [
        "upb_lib",
        "upb_lib_descriptor",
        "upb_generated_code_support__only_for_generated_code_do_not_use__i_give_permission_to_break_me",
    ],
    language = "c++",
    deps = [
        "google_api_upb",
    ],
)

grpc_cc_library(
    name = "envoy_annotations_upbdefs",
    srcs = [
        "src/core/ext/upbdefs-generated/envoy/annotations/deprecation.upbdefs.c",
        "src/core/ext/upbdefs-generated/envoy/annotations/resource.upbdefs.c",
    ],
    hdrs = [
        "src/core/ext/upbdefs-generated/envoy/annotations/deprecation.upbdefs.h",
        "src/core/ext/upbdefs-generated/envoy/annotations/resource.upbdefs.h",
    ],
    external_deps = [
        "upb_lib",
        "upb_lib_descriptor_reflection",
        "upb_reflection",
        "upb_textformat_lib",
        "upb_generated_code_support__only_for_generated_code_do_not_use__i_give_permission_to_break_me",
    ],
    language = "c++",
    deps = [
        "envoy_annotations_upb",
        "google_api_upbdefs",
    ],
)

grpc_cc_library(
    name = "envoy_core_upb",
    srcs = [
        "src/core/ext/upb-generated/envoy/config/core/v3/address.upb.c",
        "src/core/ext/upb-generated/envoy/config/core/v3/backoff.upb.c",
        "src/core/ext/upb-generated/envoy/config/core/v3/base.upb.c",
        "src/core/ext/upb-generated/envoy/config/core/v3/config_source.upb.c",
        "src/core/ext/upb-generated/envoy/config/core/v3/event_service_config.upb.c",
        "src/core/ext/upb-generated/envoy/config/core/v3/extension.upb.c",
        "src/core/ext/upb-generated/envoy/config/core/v3/grpc_service.upb.c",
        "src/core/ext/upb-generated/envoy/config/core/v3/health_check.upb.c",
        "src/core/ext/upb-generated/envoy/config/core/v3/http_uri.upb.c",
        "src/core/ext/upb-generated/envoy/config/core/v3/protocol.upb.c",
        "src/core/ext/upb-generated/envoy/config/core/v3/proxy_protocol.upb.c",
        "src/core/ext/upb-generated/envoy/config/core/v3/socket_option.upb.c",
        "src/core/ext/upb-generated/envoy/config/core/v3/substitution_format_string.upb.c",
    ],
    hdrs = [
        "src/core/ext/upb-generated/envoy/config/core/v3/address.upb.h",
        "src/core/ext/upb-generated/envoy/config/core/v3/backoff.upb.h",
        "src/core/ext/upb-generated/envoy/config/core/v3/base.upb.h",
        "src/core/ext/upb-generated/envoy/config/core/v3/config_source.upb.h",
        "src/core/ext/upb-generated/envoy/config/core/v3/event_service_config.upb.h",
        "src/core/ext/upb-generated/envoy/config/core/v3/extension.upb.h",
        "src/core/ext/upb-generated/envoy/config/core/v3/grpc_service.upb.h",
        "src/core/ext/upb-generated/envoy/config/core/v3/health_check.upb.h",
        "src/core/ext/upb-generated/envoy/config/core/v3/http_uri.upb.h",
        "src/core/ext/upb-generated/envoy/config/core/v3/protocol.upb.h",
        "src/core/ext/upb-generated/envoy/config/core/v3/proxy_protocol.upb.h",
        "src/core/ext/upb-generated/envoy/config/core/v3/socket_option.upb.h",
        "src/core/ext/upb-generated/envoy/config/core/v3/substitution_format_string.upb.h",
    ],
    external_deps = [
        "upb_lib",
        "upb_lib_descriptor",
        "upb_generated_code_support__only_for_generated_code_do_not_use__i_give_permission_to_break_me",
    ],
    language = "c++",
    deps = [
        "envoy_annotations_upb",
        "envoy_type_upb",
        "google_api_upb",
        "proto_gen_validate_upb",
        "udpa_annotations_upb",
        "xds_core_upb",
    ],
)

grpc_cc_library(
    name = "envoy_core_upbdefs",
    srcs = [
        "src/core/ext/upbdefs-generated/envoy/config/core/v3/address.upbdefs.c",
        "src/core/ext/upbdefs-generated/envoy/config/core/v3/backoff.upbdefs.c",
        "src/core/ext/upbdefs-generated/envoy/config/core/v3/base.upbdefs.c",
        "src/core/ext/upbdefs-generated/envoy/config/core/v3/config_source.upbdefs.c",
        "src/core/ext/upbdefs-generated/envoy/config/core/v3/event_service_config.upbdefs.c",
        "src/core/ext/upbdefs-generated/envoy/config/core/v3/extension.upbdefs.c",
        "src/core/ext/upbdefs-generated/envoy/config/core/v3/grpc_service.upbdefs.c",
        "src/core/ext/upbdefs-generated/envoy/config/core/v3/health_check.upbdefs.c",
        "src/core/ext/upbdefs-generated/envoy/config/core/v3/http_uri.upbdefs.c",
        "src/core/ext/upbdefs-generated/envoy/config/core/v3/protocol.upbdefs.c",
        "src/core/ext/upbdefs-generated/envoy/config/core/v3/proxy_protocol.upbdefs.c",
        "src/core/ext/upbdefs-generated/envoy/config/core/v3/socket_option.upbdefs.c",
        "src/core/ext/upbdefs-generated/envoy/config/core/v3/substitution_format_string.upbdefs.c",
    ],
    hdrs = [
        "src/core/ext/upbdefs-generated/envoy/config/core/v3/address.upbdefs.h",
        "src/core/ext/upbdefs-generated/envoy/config/core/v3/backoff.upbdefs.h",
        "src/core/ext/upbdefs-generated/envoy/config/core/v3/base.upbdefs.h",
        "src/core/ext/upbdefs-generated/envoy/config/core/v3/config_source.upbdefs.h",
        "src/core/ext/upbdefs-generated/envoy/config/core/v3/event_service_config.upbdefs.h",
        "src/core/ext/upbdefs-generated/envoy/config/core/v3/extension.upbdefs.h",
        "src/core/ext/upbdefs-generated/envoy/config/core/v3/grpc_service.upbdefs.h",
        "src/core/ext/upbdefs-generated/envoy/config/core/v3/health_check.upbdefs.h",
        "src/core/ext/upbdefs-generated/envoy/config/core/v3/http_uri.upbdefs.h",
        "src/core/ext/upbdefs-generated/envoy/config/core/v3/protocol.upbdefs.h",
        "src/core/ext/upbdefs-generated/envoy/config/core/v3/proxy_protocol.upbdefs.h",
        "src/core/ext/upbdefs-generated/envoy/config/core/v3/socket_option.upbdefs.h",
        "src/core/ext/upbdefs-generated/envoy/config/core/v3/substitution_format_string.upbdefs.h",
    ],
    external_deps = [
        "upb_lib",
        "upb_lib_descriptor_reflection",
        "upb_textformat_lib",
        "upb_reflection",
        "upb_generated_code_support__only_for_generated_code_do_not_use__i_give_permission_to_break_me",
    ],
    language = "c++",
    deps = [
        "envoy_annotations_upbdefs",
        "envoy_core_upb",
        "envoy_type_upbdefs",
        "google_api_upbdefs",
        "proto_gen_validate_upbdefs",
        "xds_core_upbdefs",
    ],
)

grpc_cc_library(
    name = "envoy_type_upb",
    srcs = [
        "src/core/ext/upb-generated/envoy/type/matcher/v3/metadata.upb.c",
        "src/core/ext/upb-generated/envoy/type/matcher/v3/node.upb.c",
        "src/core/ext/upb-generated/envoy/type/matcher/v3/number.upb.c",
        "src/core/ext/upb-generated/envoy/type/matcher/v3/path.upb.c",
        "src/core/ext/upb-generated/envoy/type/matcher/v3/regex.upb.c",
        "src/core/ext/upb-generated/envoy/type/matcher/v3/string.upb.c",
        "src/core/ext/upb-generated/envoy/type/matcher/v3/struct.upb.c",
        "src/core/ext/upb-generated/envoy/type/matcher/v3/value.upb.c",
        "src/core/ext/upb-generated/envoy/type/metadata/v3/metadata.upb.c",
        "src/core/ext/upb-generated/envoy/type/tracing/v3/custom_tag.upb.c",
        "src/core/ext/upb-generated/envoy/type/v3/http.upb.c",
        "src/core/ext/upb-generated/envoy/type/v3/percent.upb.c",
        "src/core/ext/upb-generated/envoy/type/v3/range.upb.c",
        "src/core/ext/upb-generated/envoy/type/v3/semantic_version.upb.c",
    ],
    hdrs = [
        "src/core/ext/upb-generated/envoy/type/matcher/v3/metadata.upb.h",
        "src/core/ext/upb-generated/envoy/type/matcher/v3/node.upb.h",
        "src/core/ext/upb-generated/envoy/type/matcher/v3/number.upb.h",
        "src/core/ext/upb-generated/envoy/type/matcher/v3/path.upb.h",
        "src/core/ext/upb-generated/envoy/type/matcher/v3/regex.upb.h",
        "src/core/ext/upb-generated/envoy/type/matcher/v3/string.upb.h",
        "src/core/ext/upb-generated/envoy/type/matcher/v3/struct.upb.h",
        "src/core/ext/upb-generated/envoy/type/matcher/v3/value.upb.h",
        "src/core/ext/upb-generated/envoy/type/metadata/v3/metadata.upb.h",
        "src/core/ext/upb-generated/envoy/type/tracing/v3/custom_tag.upb.h",
        "src/core/ext/upb-generated/envoy/type/v3/http.upb.h",
        "src/core/ext/upb-generated/envoy/type/v3/percent.upb.h",
        "src/core/ext/upb-generated/envoy/type/v3/range.upb.h",
        "src/core/ext/upb-generated/envoy/type/v3/semantic_version.upb.h",
    ],
    external_deps = [
        "upb_lib",
        "upb_lib_descriptor",
        "upb_generated_code_support__only_for_generated_code_do_not_use__i_give_permission_to_break_me",
    ],
    language = "c++",
    deps = [
        "envoy_annotations_upb",
        "google_api_upb",
        "proto_gen_validate_upb",
        "udpa_annotations_upb",
    ],
)

grpc_cc_library(
    name = "envoy_type_upbdefs",
    srcs = [
        "src/core/ext/upbdefs-generated/envoy/type/matcher/v3/metadata.upbdefs.c",
        "src/core/ext/upbdefs-generated/envoy/type/matcher/v3/node.upbdefs.c",
        "src/core/ext/upbdefs-generated/envoy/type/matcher/v3/number.upbdefs.c",
        "src/core/ext/upbdefs-generated/envoy/type/matcher/v3/path.upbdefs.c",
        "src/core/ext/upbdefs-generated/envoy/type/matcher/v3/regex.upbdefs.c",
        "src/core/ext/upbdefs-generated/envoy/type/matcher/v3/string.upbdefs.c",
        "src/core/ext/upbdefs-generated/envoy/type/matcher/v3/struct.upbdefs.c",
        "src/core/ext/upbdefs-generated/envoy/type/matcher/v3/value.upbdefs.c",
        "src/core/ext/upbdefs-generated/envoy/type/metadata/v3/metadata.upbdefs.c",
        "src/core/ext/upbdefs-generated/envoy/type/tracing/v3/custom_tag.upbdefs.c",
        "src/core/ext/upbdefs-generated/envoy/type/v3/http.upbdefs.c",
        "src/core/ext/upbdefs-generated/envoy/type/v3/percent.upbdefs.c",
        "src/core/ext/upbdefs-generated/envoy/type/v3/range.upbdefs.c",
        "src/core/ext/upbdefs-generated/envoy/type/v3/semantic_version.upbdefs.c",
    ],
    hdrs = [
        "src/core/ext/upbdefs-generated/envoy/type/matcher/v3/metadata.upbdefs.h",
        "src/core/ext/upbdefs-generated/envoy/type/matcher/v3/node.upbdefs.h",
        "src/core/ext/upbdefs-generated/envoy/type/matcher/v3/number.upbdefs.h",
        "src/core/ext/upbdefs-generated/envoy/type/matcher/v3/path.upbdefs.h",
        "src/core/ext/upbdefs-generated/envoy/type/matcher/v3/regex.upbdefs.h",
        "src/core/ext/upbdefs-generated/envoy/type/matcher/v3/string.upbdefs.h",
        "src/core/ext/upbdefs-generated/envoy/type/matcher/v3/struct.upbdefs.h",
        "src/core/ext/upbdefs-generated/envoy/type/matcher/v3/value.upbdefs.h",
        "src/core/ext/upbdefs-generated/envoy/type/metadata/v3/metadata.upbdefs.h",
        "src/core/ext/upbdefs-generated/envoy/type/tracing/v3/custom_tag.upbdefs.h",
        "src/core/ext/upbdefs-generated/envoy/type/v3/http.upbdefs.h",
        "src/core/ext/upbdefs-generated/envoy/type/v3/percent.upbdefs.h",
        "src/core/ext/upbdefs-generated/envoy/type/v3/range.upbdefs.h",
        "src/core/ext/upbdefs-generated/envoy/type/v3/semantic_version.upbdefs.h",
    ],
    external_deps = [
        "upb_lib",
        "upb_lib_descriptor_reflection",
        "upb_reflection",
        "upb_textformat_lib",
        "upb_generated_code_support__only_for_generated_code_do_not_use__i_give_permission_to_break_me",
    ],
    language = "c++",
    deps = [
        "envoy_type_upb",
        "google_api_upbdefs",
        "proto_gen_validate_upbdefs",
    ],
)

grpc_cc_library(
    name = "proto_gen_validate_upb",
    srcs = [
        "src/core/ext/upb-generated/validate/validate.upb.c",
    ],
    hdrs = [
        "src/core/ext/upb-generated/validate/validate.upb.h",
    ],
    external_deps = [
        "upb_lib",
        "upb_lib_descriptor",
        "upb_generated_code_support__only_for_generated_code_do_not_use__i_give_permission_to_break_me",
    ],
    language = "c++",
    deps = [
        "google_api_upb",
    ],
)

grpc_cc_library(
    name = "proto_gen_validate_upbdefs",
    srcs = [
        "src/core/ext/upbdefs-generated/validate/validate.upbdefs.c",
    ],
    hdrs = [
        "src/core/ext/upbdefs-generated/validate/validate.upbdefs.h",
    ],
    external_deps = [
        "upb_lib",
        "upb_lib_descriptor_reflection",
        "upb_textformat_lib",
        "upb_reflection",
        "upb_generated_code_support__only_for_generated_code_do_not_use__i_give_permission_to_break_me",
    ],
    language = "c++",
    deps = [
        "google_api_upbdefs",
        "proto_gen_validate_upb",
    ],
)

# Once upb code-gen issue is resolved, replace udpa_orca_upb with this.
# grpc_upb_proto_library(
#     name = "udpa_orca_upb",
#     deps = ["@envoy_api//udpa/data/orca/v1:orca_load_report"]
# )

grpc_cc_library(
    name = "udpa_orca_upb",
    srcs = [
        "src/core/ext/upb-generated/udpa/data/orca/v1/orca_load_report.upb.c",
    ],
    hdrs = [
        "src/core/ext/upb-generated/udpa/data/orca/v1/orca_load_report.upb.h",
    ],
    external_deps = [
        "upb_lib",
        "upb_lib_descriptor",
        "upb_generated_code_support__only_for_generated_code_do_not_use__i_give_permission_to_break_me",
    ],
    language = "c++",
    deps = [
        "proto_gen_validate_upb",
    ],
)

grpc_cc_library(
    name = "udpa_annotations_upb",
    srcs = [
        "src/core/ext/upb-generated/udpa/annotations/migrate.upb.c",
        "src/core/ext/upb-generated/udpa/annotations/security.upb.c",
        "src/core/ext/upb-generated/udpa/annotations/sensitive.upb.c",
        "src/core/ext/upb-generated/udpa/annotations/status.upb.c",
        "src/core/ext/upb-generated/udpa/annotations/versioning.upb.c",
    ],
    hdrs = [
        "src/core/ext/upb-generated/udpa/annotations/migrate.upb.h",
        "src/core/ext/upb-generated/udpa/annotations/security.upb.h",
        "src/core/ext/upb-generated/udpa/annotations/sensitive.upb.h",
        "src/core/ext/upb-generated/udpa/annotations/status.upb.h",
        "src/core/ext/upb-generated/udpa/annotations/versioning.upb.h",
    ],
    external_deps = [
        "upb_lib",
        "upb_lib_descriptor",
        "upb_generated_code_support__only_for_generated_code_do_not_use__i_give_permission_to_break_me",
    ],
    language = "c++",
    deps = [
        "google_api_upb",
        "proto_gen_validate_upb",
    ],
)

grpc_cc_library(
    name = "udpa_annotations_upbdefs",
    srcs = [
        "src/core/ext/upbdefs-generated/udpa/annotations/migrate.upbdefs.c",
        "src/core/ext/upbdefs-generated/udpa/annotations/security.upbdefs.c",
        "src/core/ext/upbdefs-generated/udpa/annotations/sensitive.upbdefs.c",
        "src/core/ext/upbdefs-generated/udpa/annotations/status.upbdefs.c",
        "src/core/ext/upbdefs-generated/udpa/annotations/versioning.upbdefs.c",
    ],
    hdrs = [
        "src/core/ext/upbdefs-generated/udpa/annotations/migrate.upbdefs.h",
        "src/core/ext/upbdefs-generated/udpa/annotations/security.upbdefs.h",
        "src/core/ext/upbdefs-generated/udpa/annotations/sensitive.upbdefs.h",
        "src/core/ext/upbdefs-generated/udpa/annotations/status.upbdefs.h",
        "src/core/ext/upbdefs-generated/udpa/annotations/versioning.upbdefs.h",
    ],
    external_deps = [
        "upb_lib",
        "upb_lib_descriptor_reflection",
        "upb_textformat_lib",
        "upb_reflection",
        "upb_generated_code_support__only_for_generated_code_do_not_use__i_give_permission_to_break_me",
    ],
    language = "c++",
    deps = [
        "google_api_upbdefs",
        "udpa_annotations_upb",
    ],
)

grpc_cc_library(
    name = "xds_core_upb",
    srcs = [
        "src/core/ext/upb-generated/xds/core/v3/authority.upb.c",
        "src/core/ext/upb-generated/xds/core/v3/collection_entry.upb.c",
        "src/core/ext/upb-generated/xds/core/v3/context_params.upb.c",
        "src/core/ext/upb-generated/xds/core/v3/resource.upb.c",
        "src/core/ext/upb-generated/xds/core/v3/resource_locator.upb.c",
        "src/core/ext/upb-generated/xds/core/v3/resource_name.upb.c",
    ],
    hdrs = [
        "src/core/ext/upb-generated/xds/core/v3/authority.upb.h",
        "src/core/ext/upb-generated/xds/core/v3/collection_entry.upb.h",
        "src/core/ext/upb-generated/xds/core/v3/context_params.upb.h",
        "src/core/ext/upb-generated/xds/core/v3/resource.upb.h",
        "src/core/ext/upb-generated/xds/core/v3/resource_locator.upb.h",
        "src/core/ext/upb-generated/xds/core/v3/resource_name.upb.h",
    ],
    external_deps = [
        "upb_lib",
        "upb_lib_descriptor",
        "upb_generated_code_support__only_for_generated_code_do_not_use__i_give_permission_to_break_me",
    ],
    language = "c++",
    deps = [
        "google_api_upb",
        "proto_gen_validate_upb",
        "udpa_annotations_upb",
    ],
)

grpc_cc_library(
    name = "xds_core_upbdefs",
    srcs = [
        "src/core/ext/upbdefs-generated/xds/core/v3/authority.upbdefs.c",
        "src/core/ext/upbdefs-generated/xds/core/v3/collection_entry.upbdefs.c",
        "src/core/ext/upbdefs-generated/xds/core/v3/context_params.upbdefs.c",
        "src/core/ext/upbdefs-generated/xds/core/v3/resource.upbdefs.c",
        "src/core/ext/upbdefs-generated/xds/core/v3/resource_locator.upbdefs.c",
        "src/core/ext/upbdefs-generated/xds/core/v3/resource_name.upbdefs.c",
    ],
    hdrs = [
        "src/core/ext/upbdefs-generated/xds/core/v3/authority.upbdefs.h",
        "src/core/ext/upbdefs-generated/xds/core/v3/collection_entry.upbdefs.h",
        "src/core/ext/upbdefs-generated/xds/core/v3/context_params.upbdefs.h",
        "src/core/ext/upbdefs-generated/xds/core/v3/resource.upbdefs.h",
        "src/core/ext/upbdefs-generated/xds/core/v3/resource_locator.upbdefs.h",
        "src/core/ext/upbdefs-generated/xds/core/v3/resource_name.upbdefs.h",
    ],
    external_deps = [
        "upb_lib",
        "upb_lib_descriptor_reflection",
        "upb_textformat_lib",
        "upb_reflection",
        "upb_generated_code_support__only_for_generated_code_do_not_use__i_give_permission_to_break_me",
    ],
    language = "c++",
    deps = [
        "google_api_upbdefs",
        "proto_gen_validate_upbdefs",
        "udpa_annotations_upbdefs",
        "xds_core_upb",
    ],
)

grpc_cc_library(
    name = "udpa_type_upb",
    srcs = [
        "src/core/ext/upb-generated/udpa/type/v1/typed_struct.upb.c",
    ],
    hdrs = [
        "src/core/ext/upb-generated/udpa/type/v1/typed_struct.upb.h",
    ],
    external_deps = [
        "upb_lib",
        "upb_lib_descriptor",
        "upb_generated_code_support__only_for_generated_code_do_not_use__i_give_permission_to_break_me",
    ],
    language = "c++",
    deps = [
        "google_api_upb",
        "proto_gen_validate_upb",
    ],
)

grpc_cc_library(
    name = "udpa_type_upbdefs",
    srcs = [
        "src/core/ext/upbdefs-generated/udpa/type/v1/typed_struct.upbdefs.c",
    ],
    hdrs = [
        "src/core/ext/upbdefs-generated/udpa/type/v1/typed_struct.upbdefs.h",
    ],
    external_deps = [
        "upb_lib",
        "upb_lib_descriptor_reflection",
        "upb_textformat_lib",
        "upb_reflection",
        "upb_generated_code_support__only_for_generated_code_do_not_use__i_give_permission_to_break_me",
    ],
    language = "c++",
    deps = [
        "google_api_upbdefs",
        "proto_gen_validate_upbdefs",
    ],
)

# Once upb code-gen issue is resolved, replace grpc_health_upb with this.
# grpc_upb_proto_library(
#     name = "grpc_health_upb",
#     deps = ["//src/proto/grpc/health/v1:health_proto_descriptor"],
# )

grpc_cc_library(
    name = "grpc_health_upb",
    srcs = [
        "src/core/ext/upb-generated/src/proto/grpc/health/v1/health.upb.c",
    ],
    hdrs = [
        "src/core/ext/upb-generated/src/proto/grpc/health/v1/health.upb.h",
    ],
    external_deps = [
        "upb_lib",
        "upb_lib_descriptor",
        "upb_generated_code_support__only_for_generated_code_do_not_use__i_give_permission_to_break_me",
    ],
    language = "c++",
)

# Once upb code-gen issue is resolved, remove this.
grpc_cc_library(
    name = "google_api_upb",
    srcs = [
        "src/core/ext/upb-generated/google/api/annotations.upb.c",
        "src/core/ext/upb-generated/google/api/expr/v1alpha1/checked.upb.c",
        "src/core/ext/upb-generated/google/api/expr/v1alpha1/syntax.upb.c",
        "src/core/ext/upb-generated/google/api/http.upb.c",
        "src/core/ext/upb-generated/google/protobuf/any.upb.c",
        "src/core/ext/upb-generated/google/protobuf/duration.upb.c",
        "src/core/ext/upb-generated/google/protobuf/empty.upb.c",
        "src/core/ext/upb-generated/google/protobuf/struct.upb.c",
        "src/core/ext/upb-generated/google/protobuf/timestamp.upb.c",
        "src/core/ext/upb-generated/google/protobuf/wrappers.upb.c",
        "src/core/ext/upb-generated/google/rpc/status.upb.c",
    ],
    hdrs = [
        "src/core/ext/upb-generated/google/api/annotations.upb.h",
        "src/core/ext/upb-generated/google/api/expr/v1alpha1/checked.upb.h",
        "src/core/ext/upb-generated/google/api/expr/v1alpha1/syntax.upb.h",
        "src/core/ext/upb-generated/google/api/http.upb.h",
        "src/core/ext/upb-generated/google/protobuf/any.upb.h",
        "src/core/ext/upb-generated/google/protobuf/duration.upb.h",
        "src/core/ext/upb-generated/google/protobuf/empty.upb.h",
        "src/core/ext/upb-generated/google/protobuf/struct.upb.h",
        "src/core/ext/upb-generated/google/protobuf/timestamp.upb.h",
        "src/core/ext/upb-generated/google/protobuf/wrappers.upb.h",
        "src/core/ext/upb-generated/google/rpc/status.upb.h",
    ],
    external_deps = [
        "upb_lib",
        "upb_lib_descriptor",
        "upb_generated_code_support__only_for_generated_code_do_not_use__i_give_permission_to_break_me",
    ],
    language = "c++",
)

grpc_cc_library(
    name = "google_api_upbdefs",
    srcs = [
        "src/core/ext/upbdefs-generated/google/api/annotations.upbdefs.c",
        "src/core/ext/upbdefs-generated/google/api/http.upbdefs.c",
        "src/core/ext/upbdefs-generated/google/protobuf/any.upbdefs.c",
        "src/core/ext/upbdefs-generated/google/protobuf/duration.upbdefs.c",
        "src/core/ext/upbdefs-generated/google/protobuf/empty.upbdefs.c",
        "src/core/ext/upbdefs-generated/google/protobuf/struct.upbdefs.c",
        "src/core/ext/upbdefs-generated/google/protobuf/timestamp.upbdefs.c",
        "src/core/ext/upbdefs-generated/google/protobuf/wrappers.upbdefs.c",
        "src/core/ext/upbdefs-generated/google/rpc/status.upbdefs.c",
    ],
    hdrs = [
        "src/core/ext/upbdefs-generated/google/api/annotations.upbdefs.h",
        "src/core/ext/upbdefs-generated/google/api/http.upbdefs.h",
        "src/core/ext/upbdefs-generated/google/protobuf/any.upbdefs.h",
        "src/core/ext/upbdefs-generated/google/protobuf/duration.upbdefs.h",
        "src/core/ext/upbdefs-generated/google/protobuf/empty.upbdefs.h",
        "src/core/ext/upbdefs-generated/google/protobuf/struct.upbdefs.h",
        "src/core/ext/upbdefs-generated/google/protobuf/timestamp.upbdefs.h",
        "src/core/ext/upbdefs-generated/google/protobuf/wrappers.upbdefs.h",
        "src/core/ext/upbdefs-generated/google/rpc/status.upbdefs.h",
    ],
    external_deps = [
        "upb_lib",
        "upb_lib_descriptor_reflection",
        "upb_textformat_lib",
        "upb_reflection",
        "upb_generated_code_support__only_for_generated_code_do_not_use__i_give_permission_to_break_me",
    ],
    language = "c++",
    deps = [
        "google_api_upb",
    ],
)

# Once upb code-gen issue is resolved, replace grpc_lb_upb with this.
# grpc_upb_proto_library(
#     name = "grpc_lb_upb",
#     deps = ["//src/proto/grpc/lb/v1:load_balancer_proto_descriptor"],
# )

grpc_cc_library(
    name = "grpc_lb_upb",
    srcs = [
        "src/core/ext/upb-generated/src/proto/grpc/lb/v1/load_balancer.upb.c",
    ],
    hdrs = [
        "src/core/ext/upb-generated/src/proto/grpc/lb/v1/load_balancer.upb.h",
    ],
    external_deps = [
        "upb_lib",
        "upb_lib_descriptor",
        "upb_generated_code_support__only_for_generated_code_do_not_use__i_give_permission_to_break_me",
    ],
    language = "c++",
    deps = [
        "google_api_upb",
    ],
)

# Once upb code-gen issue is resolved, replace meshca_upb with this.
# meshca_upb_proto_library(
#     name = "meshca_upb",
#     deps = ["//third_party/istio/security/proto/providers/google:meshca_proto"],
# )

grpc_cc_library(
    name = "meshca_upb",
    srcs = [
        "src/core/ext/upb-generated/third_party/istio/security/proto/providers/google/meshca.upb.c",
    ],
    hdrs = [
        "src/core/ext/upb-generated/third_party/istio/security/proto/providers/google/meshca.upb.h",
    ],
    external_deps = [
        "upb_generated_code_support__only_for_generated_code_do_not_use__i_give_permission_to_break_me",
    ],
    language = "c++",
    deps = [
        "google_api_upb",
    ],
)

# Once upb code-gen issue is resolved, replace alts_upb with this.
# grpc_upb_proto_library(
#     name = "alts_upb",
#     deps = ["//src/proto/grpc/gcp:alts_handshaker_proto"],
# )

grpc_cc_library(
    name = "alts_upb",
    srcs = [
        "src/core/ext/upb-generated/src/proto/grpc/gcp/altscontext.upb.c",
        "src/core/ext/upb-generated/src/proto/grpc/gcp/handshaker.upb.c",
        "src/core/ext/upb-generated/src/proto/grpc/gcp/transport_security_common.upb.c",
    ],
    hdrs = [
        "src/core/ext/upb-generated/src/proto/grpc/gcp/altscontext.upb.h",
        "src/core/ext/upb-generated/src/proto/grpc/gcp/handshaker.upb.h",
        "src/core/ext/upb-generated/src/proto/grpc/gcp/transport_security_common.upb.h",
    ],
    external_deps = [
        "upb_lib",
        "upb_lib_descriptor",
        "upb_generated_code_support__only_for_generated_code_do_not_use__i_give_permission_to_break_me",
    ],
    language = "c++",
)

grpc_generate_one_off_targets()

filegroup(
    name = "root_certificates",
    srcs = [
        "etc/roots.pem",
    ],
    visibility = ["//visibility:public"],
)<|MERGE_RESOLUTION|>--- conflicted
+++ resolved
@@ -857,8 +857,6 @@
 )
 
 grpc_cc_library(
-<<<<<<< HEAD
-=======
     name = "promise",
     external_deps = [
         "absl/types:optional",
@@ -875,7 +873,6 @@
 )
 
 grpc_cc_library(
->>>>>>> 34338e57
     name = "promise_like",
     language = "c++",
     public_hdrs = [
@@ -914,7 +911,6 @@
 )
 
 grpc_cc_library(
-<<<<<<< HEAD
     name = "loop",
     language = "c++",
     public_hdrs = [
@@ -925,14 +921,15 @@
         "poll",
         "promise_factory",
     ],
-=======
+)
+
+grpc_cc_library(
     name = "switch",
     language = "c++",
     public_hdrs = [
         "src/core/lib/promise/detail/switch.h",
     ],
     deps = ["gpr_platform"],
->>>>>>> 34338e57
 )
 
 grpc_cc_library(
