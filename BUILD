--- conflicted
+++ resolved
@@ -2855,7 +2855,6 @@
 )
 
 grpc_cc_library(
-<<<<<<< HEAD
     name = "backoff",
     srcs = [
         "src/core/lib/backoff/backoff.cc",
@@ -2870,7 +2869,10 @@
         "exec_ctx",
         "gpr_platform",
         "time",
-=======
+    ],
+)
+
+grpc_cc_library(
     name = "pollset_set",
     srcs = [
         "src/core/lib/iomgr/pollset_set.cc",
@@ -2881,7 +2883,6 @@
     deps = [
         "gpr",
         "iomgr_fwd",
->>>>>>> 9edded2c
     ],
 )
 
