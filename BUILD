# gRPC Bazel BUILD file.
#
# Copyright 2016 gRPC authors.
#
# Licensed under the Apache License, Version 2.0 (the "License");
# you may not use this file except in compliance with the License.
# You may obtain a copy of the License at
#
#     http://www.apache.org/licenses/LICENSE-2.0
#
# Unless required by applicable law or agreed to in writing, software
# distributed under the License is distributed on an "AS IS" BASIS,
# WITHOUT WARRANTIES OR CONDITIONS OF ANY KIND, either express or implied.
# See the License for the specific language governing permissions and
# limitations under the License.

load(
    "//bazel:grpc_build_system.bzl",
    "grpc_cc_library",
    "grpc_generate_one_off_targets",
    "grpc_upb_proto_library",
    "grpc_upb_proto_reflection_library",
    "python_config_settings",
)
load("@bazel_skylib//lib:selects.bzl", "selects")

licenses(["reciprocal"])

package(
    default_visibility = ["//visibility:public"],
    features = [
        "layering_check",
        "-parse_headers",
    ],
)

exports_files([
    "LICENSE",
    "etc/roots.pem",
])

exports_files(
    glob(["include/**"]),
    visibility = ["//:__subpackages__"],
)

config_setting(
    name = "grpc_no_ares",
    values = {"define": "grpc_no_ares=true"},
)

config_setting(
    name = "grpc_no_xds_define",
    values = {"define": "grpc_no_xds=true"},
)

# When gRPC is build as shared library, binder transport code might still
# get included even when user's code does not depend on it. In that case
# --define=grpc_no_binder=true can be used to disable binder transport
# related code to reduce binary size.
# For users using build system other than bazel, they can define
# GRPC_NO_BINDER to achieve the same effect.
config_setting(
    name = "grpc_no_binder_define",
    values = {"define": "grpc_no_binder=true"},
)

config_setting(
    name = "android",
    values = {"crosstool_top": "//external:android/crosstool"},
)

config_setting(
    name = "ios",
    values = {"apple_platform_type": "ios"},
)

selects.config_setting_group(
    name = "grpc_no_xds",
    match_any = [
        ":grpc_no_xds_define",
        # In addition to disabling XDS support when --define=grpc_no_xds=true is
        # specified, we also disable it on mobile platforms where it is not
        # likely to be needed and where reducing the binary size is more
        # important.
        ":android",
        ":ios",
    ],
)

selects.config_setting_group(
    name = "grpc_no_binder",
    match_any = [
        ":grpc_no_binder_define",
        # We do not need binder on ios.
        ":ios",
    ],
)

selects.config_setting_group(
    name = "grpc_no_rls",
    match_any = [
        # Disable RLS support on mobile platforms where it is not likely to be
        # needed and where reducing the binary size is more important.
        ":android",
        ":ios",
    ],
)

# Fuzzers can be built as fuzzers or as tests
config_setting(
    name = "grpc_build_fuzzers",
    values = {"define": "grpc_build_fuzzers=true"},
)

config_setting(
    name = "grpc_allow_exceptions",
    values = {"define": "GRPC_ALLOW_EXCEPTIONS=1"},
)

config_setting(
    name = "grpc_disallow_exceptions",
    values = {"define": "GRPC_ALLOW_EXCEPTIONS=0"},
)

config_setting(
    name = "remote_execution",
    values = {"define": "GRPC_PORT_ISOLATED_RUNTIME=1"},
)

config_setting(
    name = "windows",
    values = {"cpu": "x64_windows"},
)

config_setting(
    name = "windows_msvc",
    values = {"cpu": "x64_windows_msvc"},
)

config_setting(
    name = "mac_x86_64",
    values = {"cpu": "darwin"},
)

config_setting(
    name = "use_strict_warning",
    values = {"define": "use_strict_warning=true"},
)

python_config_settings()

# This should be updated along with build_handwritten.yaml
g_stands_for = "gribkoff"  # @unused

core_version = "29.0.0"  # @unused

version = "1.52.0-dev"  # @unused

GPR_PUBLIC_HDRS = [
    "include/grpc/support/alloc.h",
    "include/grpc/support/atm_gcc_atomic.h",
    "include/grpc/support/atm_gcc_sync.h",
    "include/grpc/support/atm_windows.h",
    "include/grpc/support/cpu.h",
    "include/grpc/support/log.h",
    "include/grpc/support/log_windows.h",
    "include/grpc/support/port_platform.h",
    "include/grpc/support/string_util.h",
    "include/grpc/support/sync.h",
    "include/grpc/support/sync_abseil.h",
    "include/grpc/support/sync_custom.h",
    "include/grpc/support/sync_generic.h",
    "include/grpc/support/sync_posix.h",
    "include/grpc/support/sync_windows.h",
    "include/grpc/support/thd_id.h",
    "include/grpc/support/time.h",
    "include/grpc/impl/codegen/atm.h",
    "include/grpc/impl/codegen/atm_gcc_atomic.h",
    "include/grpc/impl/codegen/atm_gcc_sync.h",
    "include/grpc/impl/codegen/atm_windows.h",
    "include/grpc/impl/codegen/fork.h",
    "include/grpc/impl/codegen/gpr_types.h",
    "include/grpc/impl/codegen/log.h",
    "include/grpc/impl/codegen/port_platform.h",
    "include/grpc/impl/codegen/sync.h",
    "include/grpc/impl/codegen/sync_abseil.h",
    "include/grpc/impl/codegen/sync_custom.h",
    "include/grpc/impl/codegen/sync_generic.h",
    "include/grpc/impl/codegen/sync_posix.h",
    "include/grpc/impl/codegen/sync_windows.h",
]

GRPC_PUBLIC_HDRS = [
    "include/grpc/byte_buffer.h",
    "include/grpc/byte_buffer_reader.h",
    "include/grpc/compression.h",
    "include/grpc/fork.h",
    "include/grpc/grpc.h",
    "include/grpc/grpc_posix.h",
    "include/grpc/grpc_security.h",
    "include/grpc/grpc_security_constants.h",
    "include/grpc/slice.h",
    "include/grpc/slice_buffer.h",
    "include/grpc/status.h",
    "include/grpc/load_reporting.h",
    "include/grpc/support/workaround_list.h",
    "include/grpc/impl/codegen/byte_buffer.h",
    "include/grpc/impl/codegen/byte_buffer_reader.h",
    "include/grpc/impl/codegen/compression_types.h",
    "include/grpc/impl/codegen/connectivity_state.h",
    "include/grpc/impl/codegen/grpc_types.h",
    "include/grpc/impl/codegen/propagation_bits.h",
    "include/grpc/impl/codegen/status.h",
    "include/grpc/impl/codegen/slice.h",
    "include/grpc/impl/compression_types.h",
<<<<<<< HEAD
    "include/grpc/impl/grpc_types.h",
=======
    "include/grpc/impl/connectivity_state.h",
>>>>>>> 2e9e6439
]

GRPC_PUBLIC_EVENT_ENGINE_HDRS = [
    "include/grpc/event_engine/endpoint_config.h",
    "include/grpc/event_engine/event_engine.h",
    "include/grpc/event_engine/port.h",
    "include/grpc/event_engine/memory_allocator.h",
    "include/grpc/event_engine/memory_request.h",
    "include/grpc/event_engine/internal/memory_allocator_impl.h",
    "include/grpc/event_engine/slice.h",
    "include/grpc/event_engine/slice_buffer.h",
]

GRPCXX_SRCS = [
    "src/cpp/client/channel_cc.cc",
    "src/cpp/client/client_callback.cc",
    "src/cpp/client/client_context.cc",
    "src/cpp/client/client_interceptor.cc",
    "src/cpp/client/create_channel.cc",
    "src/cpp/client/create_channel_internal.cc",
    "src/cpp/client/create_channel_posix.cc",
    "src/cpp/client/credentials_cc.cc",
    "src/cpp/common/alarm.cc",
    "src/cpp/common/channel_arguments.cc",
    "src/cpp/common/channel_filter.cc",
    "src/cpp/common/completion_queue_cc.cc",
    "src/cpp/common/core_codegen.cc",
    "src/cpp/common/resource_quota_cc.cc",
    "src/cpp/common/rpc_method.cc",
    "src/cpp/common/version_cc.cc",
    "src/cpp/common/validate_service_config.cc",
    "src/cpp/server/async_generic_service.cc",
    "src/cpp/server/channel_argument_option.cc",
    "src/cpp/server/create_default_thread_pool.cc",
    "src/cpp/server/external_connection_acceptor_impl.cc",
    "src/cpp/server/health/default_health_check_service.cc",
    "src/cpp/server/health/health_check_service.cc",
    "src/cpp/server/health/health_check_service_server_builder_option.cc",
    "src/cpp/server/server_builder.cc",
    "src/cpp/server/server_callback.cc",
    "src/cpp/server/server_cc.cc",
    "src/cpp/server/server_context.cc",
    "src/cpp/server/server_credentials.cc",
    "src/cpp/server/server_posix.cc",
    "src/cpp/thread_manager/thread_manager.cc",
    "src/cpp/util/byte_buffer_cc.cc",
    "src/cpp/util/status.cc",
    "src/cpp/util/string_ref.cc",
    "src/cpp/util/time_cc.cc",
    "src/cpp/codegen/codegen_init.cc",
]

GRPCXX_HDRS = [
    "src/cpp/client/create_channel_internal.h",
    "src/cpp/common/channel_filter.h",
    "src/cpp/server/dynamic_thread_pool.h",
    "src/cpp/server/external_connection_acceptor_impl.h",
    "src/cpp/server/health/default_health_check_service.h",
    "src/cpp/server/thread_pool_interface.h",
    "src/cpp/thread_manager/thread_manager.h",
]

GRPCXX_PUBLIC_HDRS = [
    "include/grpc++/alarm.h",
    "include/grpc++/channel.h",
    "include/grpc++/client_context.h",
    "include/grpc++/completion_queue.h",
    "include/grpc++/create_channel.h",
    "include/grpc++/create_channel_posix.h",
    "include/grpc++/ext/health_check_service_server_builder_option.h",
    "include/grpc++/generic/async_generic_service.h",
    "include/grpc++/generic/generic_stub.h",
    "include/grpc++/grpc++.h",
    "include/grpc++/health_check_service_interface.h",
    "include/grpc++/impl/call.h",
    "include/grpc++/impl/channel_argument_option.h",
    "include/grpc++/impl/client_unary_call.h",
    "include/grpc++/impl/codegen/core_codegen.h",
    "include/grpc++/impl/grpc_library.h",
    "include/grpc++/impl/method_handler_impl.h",
    "include/grpc++/impl/rpc_method.h",
    "include/grpc++/impl/rpc_service_method.h",
    "include/grpc++/impl/serialization_traits.h",
    "include/grpc++/impl/server_builder_option.h",
    "include/grpc++/impl/server_builder_plugin.h",
    "include/grpc++/impl/server_initializer.h",
    "include/grpc++/impl/service_type.h",
    "include/grpc++/security/auth_context.h",
    "include/grpc++/resource_quota.h",
    "include/grpc++/security/auth_metadata_processor.h",
    "include/grpc++/security/credentials.h",
    "include/grpc++/security/server_credentials.h",
    "include/grpc++/server.h",
    "include/grpc++/server_builder.h",
    "include/grpc++/server_context.h",
    "include/grpc++/server_posix.h",
    "include/grpc++/support/async_stream.h",
    "include/grpc++/support/async_unary_call.h",
    "include/grpc++/support/byte_buffer.h",
    "include/grpc++/support/channel_arguments.h",
    "include/grpc++/support/config.h",
    "include/grpc++/support/slice.h",
    "include/grpc++/support/status.h",
    "include/grpc++/support/status_code_enum.h",
    "include/grpc++/support/string_ref.h",
    "include/grpc++/support/stub_options.h",
    "include/grpc++/support/sync_stream.h",
    "include/grpc++/support/time.h",
    "include/grpcpp/alarm.h",
    "include/grpcpp/channel.h",
    "include/grpcpp/client_context.h",
    "include/grpcpp/completion_queue.h",
    "include/grpcpp/create_channel.h",
    "include/grpcpp/create_channel_posix.h",
    "include/grpcpp/ext/health_check_service_server_builder_option.h",
    "include/grpcpp/generic/async_generic_service.h",
    "include/grpcpp/generic/generic_stub.h",
    "include/grpcpp/grpcpp.h",
    "include/grpcpp/health_check_service_interface.h",
    "include/grpcpp/impl/call_hook.h",
    "include/grpcpp/impl/call_op_set_interface.h",
    "include/grpcpp/impl/call_op_set.h",
    "include/grpcpp/impl/call.h",
    "include/grpcpp/impl/channel_argument_option.h",
    "include/grpcpp/impl/channel_interface.h",
    "include/grpcpp/impl/client_unary_call.h",
    "include/grpcpp/impl/codegen/core_codegen.h",
    "include/grpcpp/impl/completion_queue_tag.h",
    "include/grpcpp/impl/create_auth_context.h",
    "include/grpcpp/impl/delegating_channel.h",
    "include/grpcpp/impl/grpc_library.h",
    "include/grpcpp/impl/intercepted_channel.h",
    "include/grpcpp/impl/interceptor_common.h",
    "include/grpcpp/impl/metadata_map.h",
    "include/grpcpp/impl/method_handler_impl.h",
    "include/grpcpp/impl/rpc_method.h",
    "include/grpcpp/impl/rpc_service_method.h",
    "include/grpcpp/impl/serialization_traits.h",
    "include/grpcpp/impl/server_builder_option.h",
    "include/grpcpp/impl/server_builder_plugin.h",
    "include/grpcpp/impl/server_callback_handlers.h",
    "include/grpcpp/impl/server_initializer.h",
    "include/grpcpp/impl/service_type.h",
    "include/grpcpp/impl/status.h",
    "include/grpcpp/impl/sync.h",
    "include/grpcpp/resource_quota.h",
    "include/grpcpp/security/auth_context.h",
    "include/grpcpp/security/auth_metadata_processor.h",
    "include/grpcpp/security/credentials.h",
    "include/grpcpp/security/server_credentials.h",
    "include/grpcpp/security/tls_certificate_provider.h",
    "include/grpcpp/security/authorization_policy_provider.h",
    "include/grpcpp/security/tls_certificate_verifier.h",
    "include/grpcpp/security/tls_credentials_options.h",
    "include/grpcpp/server.h",
    "include/grpcpp/server_builder.h",
    "include/grpcpp/server_context.h",
    "include/grpcpp/server_interface.h",
    "include/grpcpp/server_posix.h",
    "include/grpcpp/version_info.h",
    "include/grpcpp/support/async_stream.h",
    "include/grpcpp/support/async_unary_call.h",
    "include/grpcpp/support/byte_buffer.h",
    "include/grpcpp/support/callback_common.h",
    "include/grpcpp/support/channel_arguments.h",
    "include/grpcpp/support/client_callback.h",
    "include/grpcpp/support/client_interceptor.h",
    "include/grpcpp/support/config.h",
    "include/grpcpp/support/interceptor.h",
    "include/grpcpp/support/message_allocator.h",
    "include/grpcpp/support/method_handler.h",
    "include/grpcpp/support/proto_buffer_reader.h",
    "include/grpcpp/support/proto_buffer_writer.h",
    "include/grpcpp/support/server_callback.h",
    "include/grpcpp/support/server_interceptor.h",
    "include/grpcpp/support/slice.h",
    "include/grpcpp/support/status.h",
    "include/grpcpp/support/status_code_enum.h",
    "include/grpcpp/support/string_ref.h",
    "include/grpcpp/support/stub_options.h",
    "include/grpcpp/support/sync_stream.h",
    "include/grpcpp/support/time.h",
    "include/grpcpp/support/validate_service_config.h",
    "include/grpc++/impl/codegen/async_stream.h",
    "include/grpc++/impl/codegen/async_unary_call.h",
    "include/grpc++/impl/codegen/byte_buffer.h",
    "include/grpc++/impl/codegen/call_hook.h",
    "include/grpc++/impl/codegen/call.h",
    "include/grpc++/impl/codegen/channel_interface.h",
    "include/grpc++/impl/codegen/client_context.h",
    "include/grpc++/impl/codegen/client_unary_call.h",
    "include/grpc++/impl/codegen/completion_queue_tag.h",
    "include/grpc++/impl/codegen/completion_queue.h",
    "include/grpc++/impl/codegen/config.h",
    "include/grpc++/impl/codegen/core_codegen_interface.h",
    "include/grpc++/impl/codegen/create_auth_context.h",
    "include/grpc++/impl/codegen/metadata_map.h",
    "include/grpc++/impl/codegen/method_handler_impl.h",
    "include/grpc++/impl/codegen/rpc_method.h",
    "include/grpc++/impl/codegen/rpc_service_method.h",
    "include/grpc++/impl/codegen/security/auth_context.h",
    "include/grpc++/impl/codegen/serialization_traits.h",
    "include/grpc++/impl/codegen/server_context.h",
    "include/grpc++/impl/codegen/server_interface.h",
    "include/grpc++/impl/codegen/service_type.h",
    "include/grpc++/impl/codegen/slice.h",
    "include/grpc++/impl/codegen/status_code_enum.h",
    "include/grpc++/impl/codegen/status.h",
    "include/grpc++/impl/codegen/string_ref.h",
    "include/grpc++/impl/codegen/stub_options.h",
    "include/grpc++/impl/codegen/sync_stream.h",
    "include/grpc++/impl/codegen/time.h",
    "include/grpcpp/impl/codegen/async_generic_service.h",
    "include/grpcpp/impl/codegen/async_stream.h",
    "include/grpcpp/impl/codegen/async_unary_call.h",
    "include/grpcpp/impl/codegen/byte_buffer.h",
    "include/grpcpp/impl/codegen/call_hook.h",
    "include/grpcpp/impl/codegen/call_op_set_interface.h",
    "include/grpcpp/impl/codegen/call_op_set.h",
    "include/grpcpp/impl/codegen/call.h",
    "include/grpcpp/impl/codegen/callback_common.h",
    "include/grpcpp/impl/codegen/channel_interface.h",
    "include/grpcpp/impl/codegen/client_callback.h",
    "include/grpcpp/impl/codegen/client_context.h",
    "include/grpcpp/impl/codegen/client_interceptor.h",
    "include/grpcpp/impl/codegen/client_unary_call.h",
    "include/grpcpp/impl/codegen/completion_queue_tag.h",
    "include/grpcpp/impl/codegen/completion_queue.h",
    "include/grpcpp/impl/codegen/config.h",
    "include/grpcpp/impl/codegen/core_codegen_interface.h",
    "include/grpcpp/impl/codegen/create_auth_context.h",
    "include/grpcpp/impl/codegen/delegating_channel.h",
    "include/grpcpp/impl/codegen/intercepted_channel.h",
    "include/grpcpp/impl/codegen/interceptor_common.h",
    "include/grpcpp/impl/codegen/interceptor.h",
    "include/grpcpp/impl/codegen/message_allocator.h",
    "include/grpcpp/impl/codegen/metadata_map.h",
    "include/grpcpp/impl/codegen/method_handler_impl.h",
    "include/grpcpp/impl/codegen/method_handler.h",
    "include/grpcpp/impl/codegen/rpc_method.h",
    "include/grpcpp/impl/codegen/rpc_service_method.h",
    "include/grpcpp/impl/codegen/security/auth_context.h",
    "include/grpcpp/impl/codegen/serialization_traits.h",
    "include/grpcpp/impl/codegen/server_callback_handlers.h",
    "include/grpcpp/impl/codegen/server_callback.h",
    "include/grpcpp/impl/codegen/server_context.h",
    "include/grpcpp/impl/codegen/server_interceptor.h",
    "include/grpcpp/impl/codegen/server_interface.h",
    "include/grpcpp/impl/codegen/service_type.h",
    "include/grpcpp/impl/codegen/slice.h",
    "include/grpcpp/impl/codegen/status_code_enum.h",
    "include/grpcpp/impl/codegen/status.h",
    "include/grpcpp/impl/codegen/string_ref.h",
    "include/grpcpp/impl/codegen/stub_options.h",
    "include/grpcpp/impl/codegen/sync_stream.h",
    "include/grpcpp/impl/codegen/time.h",
    "include/grpcpp/impl/codegen/sync.h",
]

grpc_cc_library(
    name = "grpc_unsecure",
    srcs = [
        "//src/core:lib/surface/init.cc",
        "//src/core:plugin_registry/grpc_plugin_registry.cc",
        "//src/core:plugin_registry/grpc_plugin_registry_noextra.cc",
    ],
    defines = ["GRPC_NO_XDS"],
    external_deps = [
        "absl/base:core_headers",
    ],
    language = "c++",
    public_hdrs = GRPC_PUBLIC_HDRS,
    tags = [
        "nofixdeps",
    ],
    visibility = ["@grpc:public"],
    deps = [
        "channel_stack_builder",
        "config",
        "exec_ctx",
        "gpr",
        "grpc_base",
        "grpc_client_channel",
        "grpc_common",
        "grpc_http_filters",
        "grpc_security_base",
        "grpc_trace",
        "http_connect_handshaker",
        "iomgr_timer",
        "//src/core:channel_args",
        "//src/core:channel_init",
        "//src/core:channel_stack_type",
        "//src/core:default_event_engine",
        "//src/core:experiments",
        "//src/core:forkable",
        "//src/core:grpc_authorization_base",
        "//src/core:init_internally",
        "//src/core:posix_event_engine_timer_manager",
        "//src/core:slice",
        "//src/core:tcp_connect_handshaker",
    ],
)

GRPC_XDS_TARGETS = [
    "//src/core:grpc_lb_policy_cds",
    "//src/core:grpc_lb_policy_xds_cluster_impl",
    "//src/core:grpc_lb_policy_xds_cluster_manager",
    "//src/core:grpc_lb_policy_xds_cluster_resolver",
    "//src/core:grpc_lb_policy_xds_override_host",
    "//src/core:grpc_lb_policy_xds_wrr_locality",
    "//src/core:grpc_resolver_xds",
    "//src/core:grpc_resolver_c2p",
    "//src/core:grpc_xds_server_config_fetcher",
    "//src/core:grpc_stateful_session_filter",

    # Not xDS-specific but currently only used by xDS.
    "//src/core:channel_creds_registry_init",
]

grpc_cc_library(
    name = "grpc",
    srcs = [
        "//src/core:lib/surface/init.cc",
        "//src/core:plugin_registry/grpc_plugin_registry.cc",
        "//src/core:plugin_registry/grpc_plugin_registry_extra.cc",
    ],
    defines = select({
        "grpc_no_xds": ["GRPC_NO_XDS"],
        "//conditions:default": [],
    }),
    external_deps = [
        "absl/base:core_headers",
    ],
    language = "c++",
    public_hdrs = GRPC_PUBLIC_HDRS,
    select_deps = [
        {
            "grpc_no_xds": [],
            "//conditions:default": GRPC_XDS_TARGETS,
        },
    ],
    tags = [
        "nofixdeps",
    ],
    visibility = [
        "@grpc:public",
    ],
    deps = [
        "channel_stack_builder",
        "config",
        "exec_ctx",
        "gpr",
        "grpc_alts_credentials",
        "grpc_base",
        "grpc_client_channel",
        "grpc_common",
        "grpc_credentials_util",
        "grpc_http_filters",
        "grpc_jwt_credentials",
        "grpc_public_hdrs",
        "grpc_security_base",
        "grpc_trace",
        "http_connect_handshaker",
        "httpcli",
        "iomgr_timer",
        "promise",
        "ref_counted_ptr",
        "sockaddr_utils",
        "tsi_base",
        "uri_parser",
        "//src/core:channel_args",
        "//src/core:channel_init",
        "//src/core:channel_stack_type",
        "//src/core:default_event_engine",
        "//src/core:experiments",
        "//src/core:forkable",
        "//src/core:grpc_authorization_base",
        "//src/core:grpc_external_account_credentials",
        "//src/core:grpc_fake_credentials",
        "//src/core:grpc_google_default_credentials",
        "//src/core:grpc_iam_credentials",
        "//src/core:grpc_insecure_credentials",
        "//src/core:grpc_local_credentials",
        "//src/core:grpc_oauth2_credentials",
        "//src/core:grpc_ssl_credentials",
        "//src/core:grpc_tls_credentials",
        "//src/core:grpc_transport_chttp2_alpn",
        "//src/core:httpcli_ssl_credentials",
        "//src/core:init_internally",
        "//src/core:json",
        "//src/core:posix_event_engine_timer_manager",
        "//src/core:ref_counted",
        "//src/core:slice",
        "//src/core:slice_refcount",
        "//src/core:tcp_connect_handshaker",
        "//src/core:useful",
    ],
)

grpc_cc_library(
    name = "gpr",
    srcs = [
        "//src/core:lib/gpr/alloc.cc",
        "//src/core:lib/gpr/cpu_iphone.cc",
        "//src/core:lib/gpr/cpu_linux.cc",
        "//src/core:lib/gpr/cpu_posix.cc",
        "//src/core:lib/gpr/cpu_windows.cc",
        "//src/core:lib/gpr/log.cc",
        "//src/core:lib/gpr/log_android.cc",
        "//src/core:lib/gpr/log_linux.cc",
        "//src/core:lib/gpr/log_posix.cc",
        "//src/core:lib/gpr/log_windows.cc",
        "//src/core:lib/gpr/string.cc",
        "//src/core:lib/gpr/string_posix.cc",
        "//src/core:lib/gpr/string_util_windows.cc",
        "//src/core:lib/gpr/string_windows.cc",
        "//src/core:lib/gpr/sync.cc",
        "//src/core:lib/gpr/sync_abseil.cc",
        "//src/core:lib/gpr/sync_posix.cc",
        "//src/core:lib/gpr/sync_windows.cc",
        "//src/core:lib/gpr/time.cc",
        "//src/core:lib/gpr/time_posix.cc",
        "//src/core:lib/gpr/time_precise.cc",
        "//src/core:lib/gpr/time_windows.cc",
        "//src/core:lib/gpr/tmpfile_msys.cc",
        "//src/core:lib/gpr/tmpfile_posix.cc",
        "//src/core:lib/gpr/tmpfile_windows.cc",
        "//src/core:lib/gpr/wrap_memcpy.cc",
        "//src/core:lib/gprpp/fork.cc",
        "//src/core:lib/gprpp/global_config_env.cc",
        "//src/core:lib/gprpp/host_port.cc",
        "//src/core:lib/gprpp/mpscq.cc",
        "//src/core:lib/gprpp/stat_posix.cc",
        "//src/core:lib/gprpp/stat_windows.cc",
        "//src/core:lib/gprpp/thd_posix.cc",
        "//src/core:lib/gprpp/thd_windows.cc",
        "//src/core:lib/gprpp/time_util.cc",
    ],
    hdrs = [
        "//src/core:lib/gpr/alloc.h",
        "//src/core:lib/gpr/string.h",
        "//src/core:lib/gpr/time_precise.h",
        "//src/core:lib/gpr/tmpfile.h",
        "//src/core:lib/gprpp/fork.h",
        "//src/core:lib/gprpp/global_config.h",
        "//src/core:lib/gprpp/global_config_custom.h",
        "//src/core:lib/gprpp/global_config_env.h",
        "//src/core:lib/gprpp/global_config_generic.h",
        "//src/core:lib/gprpp/host_port.h",
        "//src/core:lib/gprpp/memory.h",
        "//src/core:lib/gprpp/mpscq.h",
        "//src/core:lib/gprpp/stat.h",
        "//src/core:lib/gprpp/sync.h",
        "//src/core:lib/gprpp/thd.h",
        "//src/core:lib/gprpp/time_util.h",
    ],
    external_deps = [
        "absl/base",
        "absl/base:core_headers",
        "absl/memory",
        "absl/random",
        "absl/status",
        "absl/strings",
        "absl/strings:cord",
        "absl/strings:str_format",
        "absl/synchronization",
        "absl/time:time",
        "absl/types:optional",
    ],
    language = "c++",
    public_hdrs = GPR_PUBLIC_HDRS,
    tags = [
        "nofixdeps",
    ],
    visibility = ["@grpc:public"],
    deps = [
        "//src/core:construct_destruct",
        "//src/core:env",
        "//src/core:examine_stack",
        "//src/core:gpr_atm",
        "//src/core:no_destruct",
        "//src/core:strerror",
        "//src/core:tchar",
        "//src/core:useful",
    ],
)

grpc_cc_library(
    name = "gpr_public_hdrs",
    hdrs = GPR_PUBLIC_HDRS,
    tags = [
        "avoid_dep",
        "nofixdeps",
    ],
)

grpc_cc_library(
    name = "cpp_impl_of",
    hdrs = ["//src/core:lib/gprpp/cpp_impl_of.h"],
    language = "c++",
)

grpc_cc_library(
    name = "grpc_common",
    defines = select({
        "grpc_no_rls": ["GRPC_NO_RLS"],
        "//conditions:default": [],
    }),
    language = "c++",
    select_deps = [
        {
            "grpc_no_rls": [],
            "//conditions:default": ["//src/core:grpc_lb_policy_rls"],
        },
    ],
    tags = ["nofixdeps"],
    deps = [
        "grpc_base",
        # standard plugins
        "census",
        "//src/core:grpc_deadline_filter",
        "//src/core:grpc_client_authority_filter",
        "//src/core:grpc_lb_policy_grpclb",
        "//src/core:grpc_lb_policy_outlier_detection",
        "//src/core:grpc_lb_policy_pick_first",
        "//src/core:grpc_lb_policy_priority",
        "//src/core:grpc_lb_policy_ring_hash",
        "//src/core:grpc_lb_policy_round_robin",
        "//src/core:grpc_lb_policy_weighted_target",
        "//src/core:grpc_channel_idle_filter",
        "//src/core:grpc_message_size_filter",
        "//src/core:grpc_resolver_binder",
        "grpc_resolver_dns_ares",
        "grpc_resolver_fake",
        "//src/core:grpc_resolver_dns_native",
        "//src/core:grpc_resolver_sockaddr",
        "//src/core:grpc_transport_chttp2_client_connector",
        "//src/core:grpc_transport_chttp2_server",
        "//src/core:grpc_transport_inproc",
        "//src/core:grpc_fault_injection_filter",
    ],
)

grpc_cc_library(
    name = "grpc_public_hdrs",
    hdrs = GRPC_PUBLIC_HDRS,
    tags = [
        "avoid_dep",
        "nofixdeps",
    ],
    deps = ["gpr_public_hdrs"],
)

grpc_cc_library(
    name = "grpc++_public_hdrs",
    hdrs = GRPCXX_PUBLIC_HDRS,
    external_deps = [
        "absl/synchronization",
        "protobuf_headers",
    ],
    tags = [
        "avoid_dep",
        "nofixdeps",
    ],
    visibility = ["@grpc:public"],
    deps = [
        "grpc_public_hdrs",
        "//src/core:gpr_atm",
    ],
)

grpc_cc_library(
    name = "grpc++",
    hdrs = [
        "src/cpp/client/secure_credentials.h",
        "src/cpp/common/secure_auth_context.h",
        "src/cpp/server/secure_server_credentials.h",
    ],
    language = "c++",
    public_hdrs = GRPCXX_PUBLIC_HDRS,
    select_deps = [
        {
            "grpc_no_xds": [],
            "//conditions:default": [
                "grpc++_xds_client",
                "grpc++_xds_server",
            ],
        },
        {
            "grpc_no_binder": [],
            "//conditions:default": [
                "grpc++_binder",
            ],
        },
    ],
    tags = ["nofixdeps"],
    visibility = [
        "@grpc:public",
    ],
    deps = [
        "grpc++_base",
        "//src/core:gpr_atm",
        "//src/core:slice",
    ],
)

grpc_cc_library(
    name = "grpc_cronet_hdrs",
    hdrs = [
        "include/grpc/grpc_cronet.h",
    ],
    deps = [
        "gpr_public_hdrs",
        "grpc_base",
    ],
)

# This target pulls in a dependency on RE2 and should not be linked into grpc by default for binary-size reasons.
grpc_cc_library(
    name = "grpc_authorization_provider",
    srcs = [
        "//src/core:lib/security/authorization/grpc_authorization_policy_provider.cc",
        "//src/core:lib/security/authorization/rbac_translator.cc",
    ],
    hdrs = [
        "//src/core:lib/security/authorization/grpc_authorization_policy_provider.h",
        "//src/core:lib/security/authorization/rbac_translator.h",
    ],
    external_deps = [
        "absl/base:core_headers",
        "absl/status",
        "absl/status:statusor",
        "absl/strings",
        "absl/strings:str_format",
        "absl/types:optional",
    ],
    language = "c++",
    deps = [
        "gpr",
        "grpc_base",
        "grpc_public_hdrs",
        "grpc_trace",
        "ref_counted_ptr",
        "//src/core:error",
        "//src/core:grpc_authorization_base",
        "//src/core:grpc_matchers",
        "//src/core:grpc_rbac_engine",
        "//src/core:json",
        "//src/core:slice",
        "//src/core:slice_refcount",
        "//src/core:status_helper",
        "//src/core:useful",
    ],
)

# This target pulls in a dependency on RE2 and should not be linked into grpc by default for binary-size reasons.
grpc_cc_library(
    name = "grpc++_authorization_provider",
    srcs = [
        "src/cpp/server/authorization_policy_provider.cc",
    ],
    hdrs = [
        "include/grpcpp/security/authorization_policy_provider.h",
    ],
    language = "c++",
    tags = ["nofixdeps"],
    deps = [
        "gpr",
        "grpc++",
        "grpc++_public_hdrs",
        "grpc_authorization_provider",
        "grpc_public_hdrs",
    ],
)

# This target pulls in a dependency on RE2 and should not be linked into grpc by default for binary-size reasons.
grpc_cc_library(
    name = "grpc_cel_engine",
    srcs = [
        "//src/core:lib/security/authorization/cel_authorization_engine.cc",
    ],
    hdrs = [
        "//src/core:lib/security/authorization/cel_authorization_engine.h",
    ],
    external_deps = [
        "absl/container:flat_hash_set",
        "absl/strings",
        "absl/types:optional",
        "absl/types:span",
        "upb_lib",
    ],
    language = "c++",
    deps = [
        "envoy_config_rbac_upb",
        "google_type_expr_upb",
        "gpr",
        "grpc_mock_cel",
        "//src/core:grpc_authorization_base",
    ],
)

grpc_cc_library(
    name = "grpc++_binder",
    srcs = [
        "//src/core:ext/transport/binder/client/binder_connector.cc",
        "//src/core:ext/transport/binder/client/channel_create.cc",
        "//src/core:ext/transport/binder/client/channel_create_impl.cc",
        "//src/core:ext/transport/binder/client/connection_id_generator.cc",
        "//src/core:ext/transport/binder/client/endpoint_binder_pool.cc",
        "//src/core:ext/transport/binder/client/jni_utils.cc",
        "//src/core:ext/transport/binder/client/security_policy_setting.cc",
        "//src/core:ext/transport/binder/security_policy/binder_security_policy.cc",
        "//src/core:ext/transport/binder/server/binder_server.cc",
        "//src/core:ext/transport/binder/server/binder_server_credentials.cc",
        "//src/core:ext/transport/binder/transport/binder_transport.cc",
        "//src/core:ext/transport/binder/utils/ndk_binder.cc",
        "//src/core:ext/transport/binder/utils/transport_stream_receiver_impl.cc",
        "//src/core:ext/transport/binder/wire_format/binder_android.cc",
        "//src/core:ext/transport/binder/wire_format/binder_constants.cc",
        "//src/core:ext/transport/binder/wire_format/transaction.cc",
        "//src/core:ext/transport/binder/wire_format/wire_reader_impl.cc",
        "//src/core:ext/transport/binder/wire_format/wire_writer.cc",
    ],
    hdrs = [
        "//src/core:ext/transport/binder/client/binder_connector.h",
        "//src/core:ext/transport/binder/client/channel_create_impl.h",
        "//src/core:ext/transport/binder/client/connection_id_generator.h",
        "//src/core:ext/transport/binder/client/endpoint_binder_pool.h",
        "//src/core:ext/transport/binder/client/jni_utils.h",
        "//src/core:ext/transport/binder/client/security_policy_setting.h",
        "//src/core:ext/transport/binder/server/binder_server.h",
        "//src/core:ext/transport/binder/transport/binder_stream.h",
        "//src/core:ext/transport/binder/transport/binder_transport.h",
        "//src/core:ext/transport/binder/utils/binder_auto_utils.h",
        "//src/core:ext/transport/binder/utils/ndk_binder.h",
        "//src/core:ext/transport/binder/utils/transport_stream_receiver.h",
        "//src/core:ext/transport/binder/utils/transport_stream_receiver_impl.h",
        "//src/core:ext/transport/binder/wire_format/binder.h",
        "//src/core:ext/transport/binder/wire_format/binder_android.h",
        "//src/core:ext/transport/binder/wire_format/binder_constants.h",
        "//src/core:ext/transport/binder/wire_format/transaction.h",
        "//src/core:ext/transport/binder/wire_format/wire_reader.h",
        "//src/core:ext/transport/binder/wire_format/wire_reader_impl.h",
        "//src/core:ext/transport/binder/wire_format/wire_writer.h",
    ],
    defines = select({
        "grpc_no_binder": ["GRPC_NO_BINDER"],
        "//conditions:default": [],
    }),
    external_deps = [
        "absl/base:core_headers",
        "absl/cleanup",
        "absl/container:flat_hash_map",
        "absl/hash",
        "absl/memory",
        "absl/meta:type_traits",
        "absl/status",
        "absl/status:statusor",
        "absl/strings",
        "absl/synchronization",
        "absl/time",
        "absl/types:variant",
    ],
    language = "c++",
    public_hdrs = [
        "include/grpcpp/security/binder_security_policy.h",
        "include/grpcpp/create_channel_binder.h",
        "include/grpcpp/security/binder_credentials.h",
    ],
    tags = ["nofixdeps"],
    deps = [
        "config",
        "debug_location",
        "exec_ctx",
        "gpr",
        "gpr_platform",
        "grpc",
        "grpc++_base",
        "grpc_base",
        "grpc_client_channel",
        "grpc_public_hdrs",
        "orphanable",
        "ref_counted_ptr",
        "//src/core:arena",
        "//src/core:channel_args",
        "//src/core:channel_args_preconditioning",
        "//src/core:channel_stack_type",
        "//src/core:iomgr_fwd",
        "//src/core:iomgr_port",
        "//src/core:slice",
        "//src/core:slice_refcount",
        "//src/core:status_helper",
        "//src/core:transport_fwd",
    ],
)

grpc_cc_library(
    name = "grpc++_xds_client",
    srcs = [
        "src/cpp/client/xds_credentials.cc",
    ],
    hdrs = [
        "src/cpp/client/secure_credentials.h",
    ],
    external_deps = ["absl/strings"],
    language = "c++",
    deps = [
        "exec_ctx",
        "gpr",
        "grpc",
        "grpc++_base",
        "grpc_base",
        "grpc_public_hdrs",
        "grpc_security_base",
    ],
)

grpc_cc_library(
    name = "grpc++_xds_server",
    srcs = [
        "src/cpp/server/xds_server_credentials.cc",
    ],
    hdrs = [
        "src/cpp/server/secure_server_credentials.h",
    ],
    language = "c++",
    public_hdrs = [
        "include/grpcpp/xds_server_builder.h",
    ],
    visibility = ["@grpc:xds"],
    deps = [
        "gpr",
        "grpc",
        "grpc++_base",
    ],
)

grpc_cc_library(
    name = "grpc++_unsecure",
    srcs = [
        "src/cpp/client/insecure_credentials.cc",
        "src/cpp/common/insecure_create_auth_context.cc",
        "src/cpp/server/insecure_server_credentials.cc",
    ],
    language = "c++",
    tags = [
        "avoid_dep",
        "nofixdeps",
    ],
    visibility = ["@grpc:public"],
    deps = [
        "gpr",
        "grpc++_base_unsecure",
        "grpc++_codegen_proto",
        "grpc_public_hdrs",
        "grpc_unsecure",
        "//src/core:grpc_insecure_credentials",
    ],
)

grpc_cc_library(
    name = "grpc++_error_details",
    srcs = [
        "src/cpp/util/error_details.cc",
    ],
    hdrs = [
        "include/grpc++/support/error_details.h",
        "include/grpcpp/support/error_details.h",
    ],
    language = "c++",
    standalone = True,
    visibility = ["@grpc:public"],
    deps = ["grpc++"],
)

grpc_cc_library(
    name = "grpc++_alts",
    srcs = [
        "src/cpp/common/alts_context.cc",
        "src/cpp/common/alts_util.cc",
    ],
    hdrs = [
        "include/grpcpp/security/alts_context.h",
        "include/grpcpp/security/alts_util.h",
    ],
    external_deps = ["upb_lib"],
    language = "c++",
    standalone = True,
    visibility = ["@grpc:tsi"],
    deps = [
        "alts_upb",
        "gpr",
        "grpc++",
        "grpc_base",
        "tsi_alts_credentials",
    ],
)

grpc_cc_library(
    name = "census",
    srcs = [
        "//src/core:ext/filters/census/grpc_context.cc",
    ],
    language = "c++",
    public_hdrs = [
        "include/grpc/census.h",
    ],
    visibility = ["@grpc:public"],
    deps = [
        "gpr",
        "grpc_base",
        "grpc_public_hdrs",
        "grpc_trace",
    ],
)

# A library that vends only port_platform, so that libraries that don't need
# anything else from gpr can still be portable!
grpc_cc_library(
    name = "gpr_platform",
    language = "c++",
    public_hdrs = [
        "include/grpc/impl/codegen/port_platform.h",
        "include/grpc/support/port_platform.h",
    ],
)

grpc_cc_library(
    name = "event_engine_base_hdrs",
    hdrs = GRPC_PUBLIC_EVENT_ENGINE_HDRS + GRPC_PUBLIC_HDRS,
    external_deps = [
        "absl/status",
        "absl/status:statusor",
        "absl/time",
        "absl/types:optional",
        "absl/functional:any_invocable",
    ],
    tags = [
        "nofixdeps",
    ],
    deps = [
        "gpr",
    ],
)

grpc_cc_library(
    name = "grpc_base",
    srcs = [
        "//src/core:lib/address_utils/parse_address.cc",
        "//src/core:lib/channel/channel_stack.cc",
        "//src/core:lib/channel/channel_stack_builder_impl.cc",
        "//src/core:lib/channel/channel_trace.cc",
        "//src/core:lib/channel/channelz.cc",
        "//src/core:lib/channel/channelz_registry.cc",
        "//src/core:lib/channel/connected_channel.cc",
        "//src/core:lib/channel/promise_based_filter.cc",
        "//src/core:lib/channel/status_util.cc",
        "//src/core:lib/compression/compression.cc",
        "//src/core:lib/compression/compression_internal.cc",
        "//src/core:lib/compression/message_compress.cc",
        "//src/core:lib/event_engine/channel_args_endpoint_config.cc",
        "//src/core:lib/iomgr/buffer_list.cc",
        "//src/core:lib/iomgr/call_combiner.cc",
        "//src/core:lib/iomgr/cfstream_handle.cc",
        "//src/core:lib/iomgr/dualstack_socket_posix.cc",
        "//src/core:lib/iomgr/endpoint.cc",
        "//src/core:lib/iomgr/endpoint_cfstream.cc",
        "//src/core:lib/iomgr/endpoint_pair_posix.cc",
        "//src/core:lib/iomgr/endpoint_pair_windows.cc",
        "//src/core:lib/iomgr/error_cfstream.cc",
        "//src/core:lib/iomgr/ev_apple.cc",
        "//src/core:lib/iomgr/ev_epoll1_linux.cc",
        "//src/core:lib/iomgr/ev_poll_posix.cc",
        "//src/core:lib/iomgr/ev_posix.cc",
        "//src/core:lib/iomgr/ev_windows.cc",
        "//src/core:lib/iomgr/fork_posix.cc",
        "//src/core:lib/iomgr/fork_windows.cc",
        "//src/core:lib/iomgr/gethostname_fallback.cc",
        "//src/core:lib/iomgr/gethostname_host_name_max.cc",
        "//src/core:lib/iomgr/gethostname_sysconf.cc",
        "//src/core:lib/iomgr/grpc_if_nametoindex_posix.cc",
        "//src/core:lib/iomgr/grpc_if_nametoindex_unsupported.cc",
        "//src/core:lib/iomgr/internal_errqueue.cc",
        "//src/core:lib/iomgr/iocp_windows.cc",
        "//src/core:lib/iomgr/iomgr.cc",
        "//src/core:lib/iomgr/iomgr_posix.cc",
        "//src/core:lib/iomgr/iomgr_posix_cfstream.cc",
        "//src/core:lib/iomgr/iomgr_windows.cc",
        "//src/core:lib/iomgr/load_file.cc",
        "//src/core:lib/iomgr/lockfree_event.cc",
        "//src/core:lib/iomgr/polling_entity.cc",
        "//src/core:lib/iomgr/pollset.cc",
        "//src/core:lib/iomgr/pollset_set_windows.cc",
        "//src/core:lib/iomgr/pollset_windows.cc",
        "//src/core:lib/iomgr/resolve_address.cc",
        "//src/core:lib/iomgr/resolve_address_posix.cc",
        "//src/core:lib/iomgr/resolve_address_windows.cc",
        "//src/core:lib/iomgr/socket_factory_posix.cc",
        "//src/core:lib/iomgr/socket_utils_common_posix.cc",
        "//src/core:lib/iomgr/socket_utils_linux.cc",
        "//src/core:lib/iomgr/socket_utils_posix.cc",
        "//src/core:lib/iomgr/socket_windows.cc",
        "//src/core:lib/iomgr/tcp_client.cc",
        "//src/core:lib/iomgr/tcp_client_cfstream.cc",
        "//src/core:lib/iomgr/tcp_client_posix.cc",
        "//src/core:lib/iomgr/tcp_client_windows.cc",
        "//src/core:lib/iomgr/tcp_posix.cc",
        "//src/core:lib/iomgr/tcp_server.cc",
        "//src/core:lib/iomgr/tcp_server_posix.cc",
        "//src/core:lib/iomgr/tcp_server_utils_posix_common.cc",
        "//src/core:lib/iomgr/tcp_server_utils_posix_ifaddrs.cc",
        "//src/core:lib/iomgr/tcp_server_utils_posix_noifaddrs.cc",
        "//src/core:lib/iomgr/tcp_server_windows.cc",
        "//src/core:lib/iomgr/tcp_windows.cc",
        "//src/core:lib/iomgr/unix_sockets_posix.cc",
        "//src/core:lib/iomgr/unix_sockets_posix_noop.cc",
        "//src/core:lib/iomgr/wakeup_fd_eventfd.cc",
        "//src/core:lib/iomgr/wakeup_fd_nospecial.cc",
        "//src/core:lib/iomgr/wakeup_fd_pipe.cc",
        "//src/core:lib/iomgr/wakeup_fd_posix.cc",
        "//src/core:lib/resource_quota/api.cc",
        "//src/core:lib/slice/b64.cc",
        "//src/core:lib/surface/api_trace.cc",
        "//src/core:lib/surface/builtins.cc",
        "//src/core:lib/surface/byte_buffer.cc",
        "//src/core:lib/surface/byte_buffer_reader.cc",
        "//src/core:lib/surface/call.cc",
        "//src/core:lib/surface/call_details.cc",
        "//src/core:lib/surface/call_log_batch.cc",
        "//src/core:lib/surface/call_trace.cc",
        "//src/core:lib/surface/channel.cc",
        "//src/core:lib/surface/channel_ping.cc",
        "//src/core:lib/surface/completion_queue.cc",
        "//src/core:lib/surface/completion_queue_factory.cc",
        "//src/core:lib/surface/event_string.cc",
        "//src/core:lib/surface/lame_client.cc",
        "//src/core:lib/surface/metadata_array.cc",
        "//src/core:lib/surface/server.cc",
        "//src/core:lib/surface/validate_metadata.cc",
        "//src/core:lib/surface/version.cc",
        "//src/core:lib/transport/connectivity_state.cc",
        "//src/core:lib/transport/error_utils.cc",
        "//src/core:lib/transport/metadata_batch.cc",
        "//src/core:lib/transport/parsed_metadata.cc",
        "//src/core:lib/transport/status_conversion.cc",
        "//src/core:lib/transport/timeout_encoding.cc",
        "//src/core:lib/transport/transport.cc",
        "//src/core:lib/transport/transport_op_string.cc",
    ],
    hdrs = [
        "//src/core:lib/address_utils/parse_address.h",
        "//src/core:lib/channel/call_finalization.h",
        "//src/core:lib/channel/call_tracer.h",
        "//src/core:lib/channel/channel_stack.h",
        "//src/core:lib/channel/channel_stack_builder_impl.h",
        "//src/core:lib/channel/channel_trace.h",
        "//src/core:lib/channel/channelz.h",
        "//src/core:lib/channel/channelz_registry.h",
        "//src/core:lib/channel/connected_channel.h",
        "//src/core:lib/channel/context.h",
        "//src/core:lib/channel/promise_based_filter.h",
        "//src/core:lib/channel/status_util.h",
        "//src/core:lib/compression/compression_internal.h",
        "//src/core:lib/compression/message_compress.h",
        "//src/core:lib/event_engine/channel_args_endpoint_config.h",
        "//src/core:lib/iomgr/block_annotate.h",
        "//src/core:lib/iomgr/buffer_list.h",
        "//src/core:lib/iomgr/call_combiner.h",
        "//src/core:lib/iomgr/cfstream_handle.h",
        "//src/core:lib/iomgr/dynamic_annotations.h",
        "//src/core:lib/iomgr/endpoint.h",
        "//src/core:lib/iomgr/endpoint_cfstream.h",
        "//src/core:lib/iomgr/endpoint_pair.h",
        "//src/core:lib/iomgr/error_cfstream.h",
        "//src/core:lib/iomgr/ev_apple.h",
        "//src/core:lib/iomgr/ev_epoll1_linux.h",
        "//src/core:lib/iomgr/ev_poll_posix.h",
        "//src/core:lib/iomgr/ev_posix.h",
        "//src/core:lib/iomgr/gethostname.h",
        "//src/core:lib/iomgr/grpc_if_nametoindex.h",
        "//src/core:lib/iomgr/internal_errqueue.h",
        "//src/core:lib/iomgr/iocp_windows.h",
        "//src/core:lib/iomgr/iomgr.h",
        "//src/core:lib/iomgr/load_file.h",
        "//src/core:lib/iomgr/lockfree_event.h",
        "//src/core:lib/iomgr/nameser.h",
        "//src/core:lib/iomgr/polling_entity.h",
        "//src/core:lib/iomgr/pollset.h",
        "//src/core:lib/iomgr/pollset_set_windows.h",
        "//src/core:lib/iomgr/pollset_windows.h",
        "//src/core:lib/iomgr/python_util.h",
        "//src/core:lib/iomgr/resolve_address.h",
        "//src/core:lib/iomgr/resolve_address_impl.h",
        "//src/core:lib/iomgr/resolve_address_posix.h",
        "//src/core:lib/iomgr/resolve_address_windows.h",
        "//src/core:lib/iomgr/sockaddr.h",
        "//src/core:lib/iomgr/sockaddr_posix.h",
        "//src/core:lib/iomgr/sockaddr_windows.h",
        "//src/core:lib/iomgr/socket_factory_posix.h",
        "//src/core:lib/iomgr/socket_utils_posix.h",
        "//src/core:lib/iomgr/socket_windows.h",
        "//src/core:lib/iomgr/tcp_client.h",
        "//src/core:lib/iomgr/tcp_client_posix.h",
        "//src/core:lib/iomgr/tcp_posix.h",
        "//src/core:lib/iomgr/tcp_server.h",
        "//src/core:lib/iomgr/tcp_server_utils_posix.h",
        "//src/core:lib/iomgr/tcp_windows.h",
        "//src/core:lib/iomgr/unix_sockets_posix.h",
        "//src/core:lib/iomgr/wakeup_fd_pipe.h",
        "//src/core:lib/iomgr/wakeup_fd_posix.h",
        "//src/core:lib/resource_quota/api.h",
        "//src/core:lib/slice/b64.h",
        "//src/core:lib/surface/api_trace.h",
        "//src/core:lib/surface/builtins.h",
        "//src/core:lib/surface/call.h",
        "//src/core:lib/surface/call_test_only.h",
        "//src/core:lib/surface/call_trace.h",
        "//src/core:lib/surface/channel.h",
        "//src/core:lib/surface/completion_queue.h",
        "//src/core:lib/surface/completion_queue_factory.h",
        "//src/core:lib/surface/event_string.h",
        "//src/core:lib/surface/init.h",
        "//src/core:lib/surface/lame_client.h",
        "//src/core:lib/surface/server.h",
        "//src/core:lib/surface/validate_metadata.h",
        "//src/core:lib/transport/connectivity_state.h",
        "//src/core:lib/transport/error_utils.h",
        "//src/core:lib/transport/metadata_batch.h",
        "//src/core:lib/transport/parsed_metadata.h",
        "//src/core:lib/transport/status_conversion.h",
        "//src/core:lib/transport/timeout_encoding.h",
        "//src/core:lib/transport/transport.h",
        "//src/core:lib/transport/transport_impl.h",
    ],
    external_deps = [
        "absl/base:core_headers",
        "absl/cleanup",
        "absl/container:flat_hash_map",
        "absl/container:inlined_vector",
        "absl/functional:any_invocable",
        "absl/functional:function_ref",
        "absl/meta:type_traits",
        "absl/status",
        "absl/status:statusor",
        "absl/strings",
        "absl/strings:str_format",
        "absl/time",
        "absl/types:optional",
        "absl/types:variant",
        "absl/utility",
        "madler_zlib",
    ],
    language = "c++",
    public_hdrs = GRPC_PUBLIC_HDRS + GRPC_PUBLIC_EVENT_ENGINE_HDRS,
    visibility = ["@grpc:alt_grpc_base_legacy"],
    deps = [
        "channel_stack_builder",
        "config",
        "cpp_impl_of",
        "debug_location",
        "exec_ctx",
        "gpr",
        "grpc_public_hdrs",
        "grpc_trace",
        "iomgr_timer",
        "orphanable",
        "promise",
        "ref_counted_ptr",
        "sockaddr_utils",
        "stats",
        "uri_parser",
        "work_serializer",
        "//src/core:activity",
        "//src/core:arena",
        "//src/core:arena_promise",
        "//src/core:atomic_utils",
        "//src/core:bitset",
        "//src/core:channel_args",
        "//src/core:channel_args_preconditioning",
        "//src/core:channel_fwd",
        "//src/core:channel_init",
        "//src/core:channel_stack_type",
        "//src/core:chunked_vector",
        "//src/core:closure",
        "//src/core:context",
        "//src/core:default_event_engine",
        "//src/core:dual_ref_counted",
        "//src/core:error",
        "//src/core:event_log",
        "//src/core:experiments",
        "//src/core:gpr_atm",
        "//src/core:gpr_manual_constructor",
        "//src/core:gpr_spinlock",
        "//src/core:grpc_sockaddr",
        "//src/core:http2_errors",
        "//src/core:init_internally",
        "//src/core:iomgr_fwd",
        "//src/core:iomgr_port",
        "//src/core:json",
        "//src/core:latch",
        "//src/core:match",
        "//src/core:memory_quota",
        "//src/core:no_destruct",
        "//src/core:notification",
        "//src/core:packed_table",
        "//src/core:pipe",
        "//src/core:poll",
        "//src/core:pollset_set",
        "//src/core:promise_status",
        "//src/core:ref_counted",
        "//src/core:resolved_address",
        "//src/core:resource_quota",
        "//src/core:resource_quota_trace",
        "//src/core:slice",
        "//src/core:slice_buffer",
        "//src/core:slice_refcount",
        "//src/core:socket_mutator",
        "//src/core:stats_data",
        "//src/core:status_helper",
        "//src/core:strerror",
        "//src/core:thread_quota",
        "//src/core:time",
        "//src/core:transport_fwd",
        "//src/core:useful",
    ],
)

grpc_cc_library(
    name = "lb_load_data_store",
    srcs = [
        "src/cpp/server/load_reporter/load_data_store.cc",
    ],
    hdrs = [
        "src/cpp/server/load_reporter/constants.h",
        "src/cpp/server/load_reporter/load_data_store.h",
    ],
    language = "c++",
    deps = [
        "gpr",
        "gpr_platform",
        "grpc++",
        "//src/core:grpc_sockaddr",
    ],
)

grpc_cc_library(
    name = "lb_server_load_reporting_service_server_builder_plugin",
    srcs = [
        "src/cpp/server/load_reporter/load_reporting_service_server_builder_plugin.cc",
    ],
    hdrs = [
        "src/cpp/server/load_reporter/load_reporting_service_server_builder_plugin.h",
    ],
    language = "c++",
    deps = [
        "gpr_platform",
        "grpc++",
        "lb_load_reporter_service",
    ],
)

grpc_cc_library(
    name = "grpcpp_server_load_reporting",
    srcs = [
        "src/cpp/server/load_reporter/load_reporting_service_server_builder_option.cc",
        "src/cpp/server/load_reporter/util.cc",
    ],
    language = "c++",
    public_hdrs = [
        "include/grpcpp/ext/server_load_reporting.h",
    ],
    tags = ["nofixdeps"],
    deps = [
        "gpr",
        "gpr_platform",
        "grpc",
        "grpc++",
        "grpc++_public_hdrs",
        "grpc_public_hdrs",
        "lb_server_load_reporting_service_server_builder_plugin",
        "//src/core:lb_server_load_reporting_filter",
    ],
)

grpc_cc_library(
    name = "lb_load_reporter_service",
    srcs = [
        "src/cpp/server/load_reporter/load_reporter_async_service_impl.cc",
    ],
    hdrs = [
        "src/cpp/server/load_reporter/load_reporter_async_service_impl.h",
    ],
    external_deps = [
        "absl/memory",
        "protobuf_headers",
    ],
    language = "c++",
    tags = ["nofixdeps"],
    deps = [
        "gpr",
        "grpc++",
        "lb_load_reporter",
    ],
)

grpc_cc_library(
    name = "lb_get_cpu_stats",
    srcs = [
        "src/cpp/server/load_reporter/get_cpu_stats_linux.cc",
        "src/cpp/server/load_reporter/get_cpu_stats_macos.cc",
        "src/cpp/server/load_reporter/get_cpu_stats_unsupported.cc",
        "src/cpp/server/load_reporter/get_cpu_stats_windows.cc",
    ],
    hdrs = [
        "src/cpp/server/load_reporter/get_cpu_stats.h",
    ],
    language = "c++",
    deps = [
        "gpr",
        "gpr_platform",
    ],
)

grpc_cc_library(
    name = "lb_load_reporter",
    srcs = [
        "src/cpp/server/load_reporter/load_reporter.cc",
    ],
    hdrs = [
        "src/cpp/server/load_reporter/constants.h",
        "src/cpp/server/load_reporter/load_reporter.h",
    ],
    external_deps = [
        "opencensus-stats",
        "opencensus-tags",
        "protobuf_headers",
    ],
    language = "c++",
    tags = ["nofixdeps"],
    deps = [
        "gpr",
        "lb_get_cpu_stats",
        "lb_load_data_store",
        "//src/proto/grpc/lb/v1:load_reporter_proto",
    ],
)

grpc_cc_library(
    name = "grpc_security_base",
    srcs = [
        "//src/core:lib/security/context/security_context.cc",
        "//src/core:lib/security/credentials/call_creds_util.cc",
        "//src/core:lib/security/credentials/composite/composite_credentials.cc",
        "//src/core:lib/security/credentials/credentials.cc",
        "//src/core:lib/security/credentials/plugin/plugin_credentials.cc",
        "//src/core:lib/security/security_connector/security_connector.cc",
        "//src/core:lib/security/transport/client_auth_filter.cc",
        "//src/core:lib/security/transport/secure_endpoint.cc",
        "//src/core:lib/security/transport/security_handshaker.cc",
        "//src/core:lib/security/transport/server_auth_filter.cc",
        "//src/core:lib/security/transport/tsi_error.cc",
    ],
    hdrs = [
        "//src/core:lib/security/context/security_context.h",
        "//src/core:lib/security/credentials/call_creds_util.h",
        "//src/core:lib/security/credentials/composite/composite_credentials.h",
        "//src/core:lib/security/credentials/credentials.h",
        "//src/core:lib/security/credentials/plugin/plugin_credentials.h",
        "//src/core:lib/security/security_connector/security_connector.h",
        "//src/core:lib/security/transport/auth_filters.h",
        "//src/core:lib/security/transport/secure_endpoint.h",
        "//src/core:lib/security/transport/security_handshaker.h",
        "//src/core:lib/security/transport/tsi_error.h",
    ],
    external_deps = [
        "absl/base:core_headers",
        "absl/container:inlined_vector",
        "absl/status",
        "absl/status:statusor",
        "absl/strings",
        "absl/types:optional",
    ],
    language = "c++",
    public_hdrs = GRPC_PUBLIC_HDRS,
    visibility = ["@grpc:public"],
    deps = [
        "config",
        "debug_location",
        "exec_ctx",
        "gpr",
        "grpc_base",
        "grpc_public_hdrs",
        "grpc_trace",
        "handshaker",
        "promise",
        "ref_counted_ptr",
        "tsi_base",
        "//src/core:activity",
        "//src/core:arena",
        "//src/core:arena_promise",
        "//src/core:basic_seq",
        "//src/core:channel_args",
        "//src/core:channel_fwd",
        "//src/core:closure",
        "//src/core:context",
        "//src/core:error",
        "//src/core:event_engine_memory_allocator",
        "//src/core:gpr_atm",
        "//src/core:handshaker_factory",
        "//src/core:handshaker_registry",
        "//src/core:iomgr_fwd",
        "//src/core:memory_quota",
        "//src/core:poll",
        "//src/core:ref_counted",
        "//src/core:resource_quota",
        "//src/core:resource_quota_trace",
        "//src/core:seq",
        "//src/core:slice",
        "//src/core:slice_refcount",
        "//src/core:status_helper",
        "//src/core:try_seq",
        "//src/core:unique_type_name",
        "//src/core:useful",
    ],
)

grpc_cc_library(
    name = "tsi_base",
    srcs = [
        "//src/core:tsi/transport_security.cc",
        "//src/core:tsi/transport_security_grpc.cc",
    ],
    hdrs = [
        "//src/core:tsi/transport_security.h",
        "//src/core:tsi/transport_security_grpc.h",
        "//src/core:tsi/transport_security_interface.h",
    ],
    language = "c++",
    tags = ["nofixdeps"],
    visibility = ["@grpc:tsi_interface"],
    deps = [
        "gpr",
        "grpc_trace",
    ],
)

grpc_cc_library(
    name = "alts_util",
    srcs = [
        "//src/core:lib/security/credentials/alts/check_gcp_environment.cc",
        "//src/core:lib/security/credentials/alts/check_gcp_environment_linux.cc",
        "//src/core:lib/security/credentials/alts/check_gcp_environment_no_op.cc",
        "//src/core:lib/security/credentials/alts/check_gcp_environment_windows.cc",
        "//src/core:lib/security/credentials/alts/grpc_alts_credentials_client_options.cc",
        "//src/core:lib/security/credentials/alts/grpc_alts_credentials_options.cc",
        "//src/core:lib/security/credentials/alts/grpc_alts_credentials_server_options.cc",
        "//src/core:tsi/alts/handshaker/transport_security_common_api.cc",
    ],
    hdrs = [
        "include/grpc/grpc_security.h",
        "//src/core:lib/security/credentials/alts/check_gcp_environment.h",
        "//src/core:lib/security/credentials/alts/grpc_alts_credentials_options.h",
        "//src/core:tsi/alts/handshaker/transport_security_common_api.h",
    ],
    external_deps = ["upb_lib"],
    language = "c++",
    visibility = ["@grpc:tsi"],
    deps = [
        "alts_upb",
        "gpr",
        "grpc_public_hdrs",
    ],
)

grpc_cc_library(
    name = "tsi",
    external_deps = [
        "libssl",
        "libcrypto",
        "absl/strings",
        "upb_lib",
    ],
    language = "c++",
    tags = ["nofixdeps"],
    visibility = ["@grpc:tsi"],
    deps = [
        "gpr",
        "grpc_base",
        "tsi_alts_credentials",
        "tsi_base",
        "tsi_fake_credentials",
        "tsi_ssl_credentials",
        "//src/core:tsi_local_credentials",
        "//src/core:useful",
    ],
)

grpc_cc_library(
    name = "grpc++_base",
    srcs = GRPCXX_SRCS + [
        "src/cpp/client/insecure_credentials.cc",
        "src/cpp/client/secure_credentials.cc",
        "src/cpp/common/auth_property_iterator.cc",
        "src/cpp/common/secure_auth_context.cc",
        "src/cpp/common/secure_channel_arguments.cc",
        "src/cpp/common/secure_create_auth_context.cc",
        "src/cpp/common/tls_certificate_provider.cc",
        "src/cpp/common/tls_certificate_verifier.cc",
        "src/cpp/common/tls_credentials_options.cc",
        "src/cpp/server/insecure_server_credentials.cc",
        "src/cpp/server/secure_server_credentials.cc",
    ],
    hdrs = GRPCXX_HDRS + [
        "src/cpp/client/secure_credentials.h",
        "src/cpp/common/secure_auth_context.h",
        "src/cpp/server/secure_server_credentials.h",
    ],
    external_deps = [
        "absl/base:core_headers",
        "absl/status",
        "absl/status:statusor",
        "absl/strings",
        "absl/synchronization",
        "absl/memory",
        "absl/types:optional",
        "upb_lib",
        "protobuf_headers",
        "absl/container:inlined_vector",
    ],
    language = "c++",
    public_hdrs = GRPCXX_PUBLIC_HDRS,
    tags = ["nofixdeps"],
    visibility = ["@grpc:alt_grpc++_base_legacy"],
    deps = [
        "channel_stack_builder",
        "config",
        "exec_ctx",
        "gpr",
        "grpc",
        "grpc++_codegen_proto",
        "grpc_base",
        "grpc_credentials_util",
        "grpc_health_upb",
        "grpc_public_hdrs",
        "grpc_security_base",
        "grpc_service_config_impl",
        "grpc_trace",
        "grpcpp_call_metric_recorder",
        "iomgr_timer",
        "ref_counted_ptr",
        "//src/core:arena",
        "//src/core:channel_args",
        "//src/core:channel_fwd",
        "//src/core:channel_init",
        "//src/core:channel_stack_type",
        "//src/core:closure",
        "//src/core:default_event_engine",
        "//src/core:env",
        "//src/core:error",
        "//src/core:gpr_atm",
        "//src/core:gpr_manual_constructor",
        "//src/core:grpc_service_config",
        "//src/core:grpc_transport_inproc",
        "//src/core:json",
        "//src/core:ref_counted",
        "//src/core:resource_quota",
        "//src/core:slice",
        "//src/core:slice_buffer",
        "//src/core:slice_refcount",
        "//src/core:socket_mutator",
        "//src/core:status_helper",
        "//src/core:thread_quota",
        "//src/core:time",
        "//src/core:useful",
    ],
)

# TODO(chengyuc): Give it another try to merge this to `grpc++_base` after
# codegen files are removed.
grpc_cc_library(
    name = "grpc++_base_unsecure",
    srcs = GRPCXX_SRCS,
    hdrs = GRPCXX_HDRS,
    external_deps = [
        "absl/base:core_headers",
        "absl/status",
        "absl/status:statusor",
        "absl/strings",
        "absl/synchronization",
        "absl/types:optional",
        "absl/memory",
        "upb_lib",
        "protobuf_headers",
    ],
    language = "c++",
    public_hdrs = GRPCXX_PUBLIC_HDRS,
    tags = [
        "avoid_dep",
        "nofixdeps",
    ],
    visibility = ["@grpc:alt_grpc++_base_unsecure_legacy"],
    deps = [
        "channel_stack_builder",
        "config",
        "exec_ctx",
        "gpr",
        "grpc_base",
        "grpc_health_upb",
        "grpc_public_hdrs",
        "grpc_service_config_impl",
        "grpc_trace",
        "grpc_unsecure",
        "grpcpp_call_metric_recorder",
        "iomgr_timer",
        "ref_counted_ptr",
        "//src/core:arena",
        "//src/core:channel_args",
        "//src/core:channel_init",
        "//src/core:closure",
        "//src/core:error",
        "//src/core:gpr_atm",
        "//src/core:gpr_manual_constructor",
        "//src/core:grpc_insecure_credentials",
        "//src/core:grpc_service_config",
        "//src/core:grpc_transport_inproc",
        "//src/core:ref_counted",
        "//src/core:resource_quota",
        "//src/core:slice",
        "//src/core:socket_mutator",
        "//src/core:time",
        "//src/core:useful",
    ],
)

grpc_cc_library(
    name = "grpc++_codegen_proto",
    external_deps = [
        "protobuf_headers",
    ],
    language = "c++",
    public_hdrs = [
        "include/grpc++/impl/codegen/proto_utils.h",
        "include/grpcpp/impl/codegen/proto_buffer_reader.h",
        "include/grpcpp/impl/codegen/proto_buffer_writer.h",
        "include/grpcpp/impl/codegen/proto_utils.h",
        "include/grpcpp/impl/proto_utils.h",
    ],
    tags = ["nofixdeps"],
    visibility = ["@grpc:public"],
    deps = [
        "grpc++_config_proto",
        "grpc++_public_hdrs",
    ],
)

grpc_cc_library(
    name = "grpc++_config_proto",
    external_deps = [
        "protobuf_headers",
    ],
    language = "c++",
    public_hdrs = [
        "include/grpc++/impl/codegen/config_protobuf.h",
        "include/grpcpp/impl/codegen/config_protobuf.h",
    ],
    tags = ["nofixdeps"],
    visibility = ["@grpc:public"],
)

grpc_cc_library(
    name = "grpc++_reflection",
    srcs = [
        "src/cpp/ext/proto_server_reflection.cc",
        "src/cpp/ext/proto_server_reflection_plugin.cc",
    ],
    hdrs = [
        "src/cpp/ext/proto_server_reflection.h",
    ],
    external_deps = [
        "protobuf_headers",
    ],
    language = "c++",
    public_hdrs = [
        "include/grpc++/ext/proto_server_reflection_plugin.h",
        "include/grpcpp/ext/proto_server_reflection_plugin.h",
    ],
    tags = ["nofixdeps"],
    visibility = ["@grpc:public"],
    deps = [
        "grpc++",
        "grpc++_config_proto",
        "//src/proto/grpc/reflection/v1alpha:reflection_proto",
    ],
    alwayslink = 1,
)

grpc_cc_library(
    name = "grpcpp_call_metric_recorder",
    srcs = [
        "src/cpp/server/orca/call_metric_recorder.cc",
    ],
    external_deps = [
        "absl/strings",
        "absl/types:optional",
        "upb_lib",
    ],
    language = "c++",
    public_hdrs = [
        "include/grpcpp/ext/call_metric_recorder.h",
    ],
    visibility = ["@grpc:public"],
    deps = [
        "grpc++_public_hdrs",
        "xds_orca_upb",
        "//src/core:arena",
        "//src/core:grpc_backend_metric_data",
    ],
)

grpc_cc_library(
    name = "grpcpp_orca_interceptor",
    srcs = [
        "src/cpp/server/orca/orca_interceptor.cc",
    ],
    hdrs = [
        "src/cpp/server/orca/orca_interceptor.h",
    ],
    external_deps = [
        "absl/strings",
        "absl/types:optional",
    ],
    language = "c++",
    visibility = ["@grpc:public"],
    deps = [
        "grpc++",
        "grpc_base",
        "grpcpp_call_metric_recorder",
    ],
)

grpc_cc_library(
    name = "grpcpp_orca_service",
    srcs = [
        "src/cpp/server/orca/orca_service.cc",
    ],
    external_deps = [
        "absl/base:core_headers",
        "absl/time",
        "absl/types:optional",
        "upb_lib",
    ],
    language = "c++",
    public_hdrs = [
        "include/grpcpp/ext/orca_service.h",
    ],
    visibility = ["@grpc:public"],
    deps = [
        "debug_location",
        "exec_ctx",
        "gpr",
        "grpc++",
        "grpc_base",
        "protobuf_duration_upb",
        "ref_counted_ptr",
        "xds_orca_service_upb",
        "xds_orca_upb",
        "//src/core:default_event_engine",
        "//src/core:ref_counted",
        "//src/core:time",
    ],
    alwayslink = 1,
)

grpc_cc_library(
    name = "grpcpp_channelz",
    srcs = [
        "src/cpp/server/channelz/channelz_service.cc",
        "src/cpp/server/channelz/channelz_service_plugin.cc",
    ],
    hdrs = [
        "src/cpp/server/channelz/channelz_service.h",
    ],
    external_deps = [
        "protobuf_headers",
    ],
    language = "c++",
    public_hdrs = [
        "include/grpcpp/ext/channelz_service_plugin.h",
    ],
    tags = ["nofixdeps"],
    visibility = ["@grpc:channelz"],
    deps = [
        "gpr",
        "grpc",
        "grpc++",
        "grpc++_config_proto",
        "//src/proto/grpc/channelz:channelz_proto",
    ],
    alwayslink = 1,
)

grpc_cc_library(
    name = "grpcpp_csds",
    srcs = [
        "src/cpp/server/csds/csds.cc",
    ],
    hdrs = [
        "src/cpp/server/csds/csds.h",
    ],
    external_deps = [
        "absl/status",
        "absl/status:statusor",
    ],
    language = "c++",
    tags = ["nofixdeps"],
    deps = [
        "gpr",
        "grpc",
        "grpc++_base",
        "//src/proto/grpc/testing/xds/v3:csds_proto",
    ],
    alwayslink = 1,
)

grpc_cc_library(
    name = "grpcpp_admin",
    srcs = [
        "src/cpp/server/admin/admin_services.cc",
    ],
    hdrs = [],
    defines = select({
        "grpc_no_xds": ["GRPC_NO_XDS"],
        "//conditions:default": [],
    }),
    external_deps = [
        "absl/memory",
    ],
    language = "c++",
    public_hdrs = [
        "include/grpcpp/ext/admin_services.h",
    ],
    select_deps = [{
        "grpc_no_xds": [],
        "//conditions:default": ["//:grpcpp_csds"],
    }],
    deps = [
        "gpr",
        "grpc++",
        "grpcpp_channelz",
    ],
    alwayslink = 1,
)

grpc_cc_library(
    name = "grpc++_test",
    testonly = True,
    srcs = [
        "src/cpp/client/channel_test_peer.cc",
    ],
    external_deps = ["gtest"],
    public_hdrs = [
        "include/grpc++/test/mock_stream.h",
        "include/grpc++/test/server_context_test_spouse.h",
        "include/grpcpp/test/channel_test_peer.h",
        "include/grpcpp/test/client_context_test_peer.h",
        "include/grpcpp/test/default_reactor_test_peer.h",
        "include/grpcpp/test/mock_stream.h",
        "include/grpcpp/test/server_context_test_spouse.h",
    ],
    visibility = ["@grpc:grpc++_test"],
    deps = [
        "grpc++",
        "grpc_base",
    ],
)

grpc_cc_library(
    name = "grpc_opencensus_plugin",
    srcs = [
        "src/cpp/ext/filters/census/channel_filter.cc",
        "src/cpp/ext/filters/census/client_filter.cc",
        "src/cpp/ext/filters/census/context.cc",
        "src/cpp/ext/filters/census/grpc_plugin.cc",
        "src/cpp/ext/filters/census/measures.cc",
        "src/cpp/ext/filters/census/rpc_encoding.cc",
        "src/cpp/ext/filters/census/server_filter.cc",
        "src/cpp/ext/filters/census/views.cc",
    ],
    hdrs = [
        "include/grpcpp/opencensus.h",
        "src/cpp/ext/filters/census/channel_filter.h",
        "src/cpp/ext/filters/census/client_filter.h",
        "src/cpp/ext/filters/census/context.h",
        "src/cpp/ext/filters/census/grpc_plugin.h",
        "src/cpp/ext/filters/census/measures.h",
        "src/cpp/ext/filters/census/open_census_call_tracer.h",
        "src/cpp/ext/filters/census/rpc_encoding.h",
        "src/cpp/ext/filters/census/server_filter.h",
    ],
    external_deps = [
        "absl/base",
        "absl/base:core_headers",
        "absl/meta:type_traits",
        "absl/status",
        "absl/strings",
        "absl/time",
        "absl/types:optional",
        "opencensus-trace",
        "opencensus-trace-context_util",
        "opencensus-trace-propagation",
        "opencensus-trace-span_context",
        "opencensus-tags",
        "opencensus-tags-context_util",
        "opencensus-stats",
        "opencensus-context",
    ],
    language = "c++",
    tags = ["nofixdeps"],
    visibility = ["@grpc:grpc_opencensus_plugin"],
    deps = [
        "census",
        "debug_location",
        "gpr",
        "grpc++",
        "grpc++_base",
        "grpc_base",
        "//src/core:arena",
        "//src/core:channel_args",
        "//src/core:channel_stack_type",
        "//src/core:closure",
        "//src/core:slice",
        "//src/core:slice_buffer",
        "//src/core:slice_refcount",
    ],
)

# This is an EXPERIMENTAL target subject to change.
grpc_cc_library(
    name = "grpcpp_gcp_observability",
    hdrs = [
        "include/grpcpp/ext/gcp_observability.h",
    ],
    language = "c++",
    tags = ["nofixdeps"],
    visibility = ["@grpc:grpcpp_gcp_observability"],
    deps = [
        "//src/cpp/ext/gcp:observability",
    ],
)

grpc_cc_library(
    name = "work_serializer",
    srcs = [
        "//src/core:lib/gprpp/work_serializer.cc",
    ],
    hdrs = [
        "//src/core:lib/gprpp/work_serializer.h",
    ],
    external_deps = ["absl/base:core_headers"],
    language = "c++",
    visibility = ["@grpc:client_channel"],
    deps = [
        "debug_location",
        "gpr",
        "grpc_trace",
        "orphanable",
    ],
)

grpc_cc_library(
    name = "grpc_trace",
    srcs = ["//src/core:lib/debug/trace.cc"],
    hdrs = ["//src/core:lib/debug/trace.h"],
    language = "c++",
    visibility = ["@grpc:trace"],
    deps = [
        "gpr",
        "grpc_public_hdrs",
    ],
)

grpc_cc_library(
    name = "config",
    srcs = [
        "//src/core:lib/config/core_configuration.cc",
    ],
    language = "c++",
    public_hdrs = [
        "//src/core:lib/config/core_configuration.h",
    ],
    visibility = ["@grpc:client_channel"],
    deps = [
        "gpr",
        "grpc_resolver",
        "//src/core:certificate_provider_registry",
        "//src/core:channel_args_preconditioning",
        "//src/core:channel_creds_registry",
        "//src/core:channel_init",
        "//src/core:handshaker_registry",
        "//src/core:lb_policy_registry",
        "//src/core:proxy_mapper_registry",
        "//src/core:service_config_parser",
    ],
)

grpc_cc_library(
    name = "debug_location",
    language = "c++",
    public_hdrs = ["//src/core:lib/gprpp/debug_location.h"],
    visibility = ["@grpc:debug_location"],
)

grpc_cc_library(
    name = "orphanable",
    language = "c++",
    public_hdrs = ["//src/core:lib/gprpp/orphanable.h"],
    visibility = [
        "@grpc:client_channel",
        "@grpc:xds_client_core",
    ],
    deps = [
        "debug_location",
        "gpr_platform",
        "ref_counted_ptr",
        "//src/core:ref_counted",
    ],
)

grpc_cc_library(
    name = "promise",
    external_deps = [
        "absl/status",
        "absl/types:optional",
        "absl/types:variant",
    ],
    language = "c++",
    public_hdrs = [
        "//src/core:lib/promise/promise.h",
    ],
    visibility = ["@grpc:alt_grpc_base_legacy"],
    deps = [
        "gpr_platform",
        "//src/core:poll",
        "//src/core:promise_like",
    ],
)

grpc_cc_library(
    name = "ref_counted_ptr",
    language = "c++",
    public_hdrs = ["//src/core:lib/gprpp/ref_counted_ptr.h"],
    visibility = ["@grpc:ref_counted_ptr"],
    deps = [
        "debug_location",
        "gpr_platform",
    ],
)

grpc_cc_library(
    name = "handshaker",
    srcs = [
        "//src/core:lib/transport/handshaker.cc",
    ],
    external_deps = [
        "absl/base:core_headers",
        "absl/container:inlined_vector",
        "absl/status",
        "absl/strings:str_format",
    ],
    language = "c++",
    public_hdrs = [
        "//src/core:lib/transport/handshaker.h",
    ],
    visibility = ["@grpc:alt_grpc_base_legacy"],
    deps = [
        "debug_location",
        "event_engine_base_hdrs",
        "exec_ctx",
        "gpr",
        "grpc_base",
        "grpc_public_hdrs",
        "grpc_trace",
        "ref_counted_ptr",
        "//src/core:channel_args",
        "//src/core:closure",
        "//src/core:error",
        "//src/core:ref_counted",
        "//src/core:slice",
        "//src/core:slice_buffer",
        "//src/core:status_helper",
        "//src/core:time",
    ],
)

grpc_cc_library(
    name = "http_connect_handshaker",
    srcs = [
        "//src/core:lib/transport/http_connect_handshaker.cc",
    ],
    external_deps = [
        "absl/base:core_headers",
        "absl/status",
        "absl/strings",
        "absl/types:optional",
    ],
    language = "c++",
    public_hdrs = [
        "//src/core:lib/transport/http_connect_handshaker.h",
    ],
    visibility = ["@grpc:alt_grpc_base_legacy"],
    deps = [
        "config",
        "debug_location",
        "exec_ctx",
        "gpr",
        "grpc_base",
        "handshaker",
        "httpcli",
        "ref_counted_ptr",
        "//src/core:channel_args",
        "//src/core:closure",
        "//src/core:error",
        "//src/core:handshaker_factory",
        "//src/core:handshaker_registry",
        "//src/core:iomgr_fwd",
        "//src/core:slice",
        "//src/core:slice_buffer",
    ],
)

grpc_cc_library(
    name = "exec_ctx",
    srcs = [
        "//src/core:lib/iomgr/combiner.cc",
        "//src/core:lib/iomgr/exec_ctx.cc",
        "//src/core:lib/iomgr/executor.cc",
        "//src/core:lib/iomgr/iomgr_internal.cc",
    ],
    hdrs = [
        "//src/core:lib/iomgr/combiner.h",
        "//src/core:lib/iomgr/exec_ctx.h",
        "//src/core:lib/iomgr/executor.h",
        "//src/core:lib/iomgr/iomgr_internal.h",
    ],
    visibility = [
        "@grpc:alt_grpc_base_legacy",
        "@grpc:exec_ctx",
    ],
    deps = [
        "debug_location",
        "gpr",
        "grpc_public_hdrs",
        "grpc_trace",
        "//src/core:closure",
        "//src/core:error",
        "//src/core:gpr_atm",
        "//src/core:gpr_spinlock",
        "//src/core:time",
        "//src/core:useful",
    ],
)

grpc_cc_library(
    name = "sockaddr_utils",
    srcs = [
        "//src/core:lib/address_utils/sockaddr_utils.cc",
    ],
    hdrs = [
        "//src/core:lib/address_utils/sockaddr_utils.h",
    ],
    external_deps = [
        "absl/status",
        "absl/status:statusor",
        "absl/strings",
        "absl/strings:str_format",
    ],
    visibility = ["@grpc:alt_grpc_base_legacy"],
    deps = [
        "gpr",
        "uri_parser",
        "//src/core:grpc_sockaddr",
        "//src/core:iomgr_port",
        "//src/core:resolved_address",
    ],
)

grpc_cc_library(
    name = "iomgr_timer",
    srcs = [
        "//src/core:lib/iomgr/timer.cc",
        "//src/core:lib/iomgr/timer_generic.cc",
        "//src/core:lib/iomgr/timer_heap.cc",
        "//src/core:lib/iomgr/timer_manager.cc",
    ],
    hdrs = [
        "//src/core:lib/iomgr/timer.h",
        "//src/core:lib/iomgr/timer_generic.h",
        "//src/core:lib/iomgr/timer_heap.h",
        "//src/core:lib/iomgr/timer_manager.h",
    ] + [
        # TODO(hork): deduplicate
        "//src/core:lib/iomgr/iomgr.h",
    ],
    external_deps = [
        "absl/strings",
    ],
    tags = ["nofixdeps"],
    visibility = ["@grpc:iomgr_timer"],
    deps = [
        "event_engine_base_hdrs",
        "exec_ctx",
        "gpr",
        "gpr_platform",
        "grpc_trace",
        "//src/core:closure",
        "//src/core:gpr_manual_constructor",
        "//src/core:gpr_spinlock",
        "//src/core:iomgr_port",
        "//src/core:time",
        "//src/core:time_averaged_stats",
        "//src/core:useful",
    ],
)

grpc_cc_library(
    name = "uri_parser",
    srcs = [
        "//src/core:lib/uri/uri_parser.cc",
    ],
    hdrs = [
        "//src/core:lib/uri/uri_parser.h",
    ],
    external_deps = [
        "absl/status",
        "absl/status:statusor",
        "absl/strings",
        "absl/strings:str_format",
    ],
    visibility = ["@grpc:alt_grpc_base_legacy"],
    deps = ["gpr"],
)

grpc_cc_library(
    name = "backoff",
    srcs = [
        "//src/core:lib/backoff/backoff.cc",
    ],
    hdrs = [
        "//src/core:lib/backoff/backoff.h",
    ],
    external_deps = ["absl/random"],
    language = "c++",
    visibility = ["@grpc:alt_grpc_base_legacy"],
    deps = [
        "gpr_platform",
        "//src/core:time",
    ],
)

grpc_cc_library(
    name = "stats",
    srcs = [
        "//src/core:lib/debug/stats.cc",
    ],
    hdrs = [
        "//src/core:lib/debug/stats.h",
    ],
    external_deps = [
        "absl/strings",
        "absl/types:span",
    ],
    visibility = [
        "@grpc:alt_grpc_base_legacy",
    ],
    deps = [
        "gpr",
        "//src/core:histogram_view",
        "//src/core:no_destruct",
        "//src/core:stats_data",
    ],
)

grpc_cc_library(
    name = "channel_stack_builder",
    srcs = [
        "//src/core:lib/channel/channel_stack_builder.cc",
    ],
    hdrs = [
        "//src/core:lib/channel/channel_stack_builder.h",
    ],
    external_deps = [
        "absl/status:statusor",
        "absl/strings",
    ],
    language = "c++",
    visibility = ["@grpc:alt_grpc_base_legacy"],
    deps = [
        "gpr",
        "ref_counted_ptr",
        "//src/core:channel_args",
        "//src/core:channel_fwd",
        "//src/core:channel_stack_type",
        "//src/core:transport_fwd",
    ],
)

grpc_cc_library(
    name = "grpc_service_config_impl",
    srcs = [
        "//src/core:lib/service_config/service_config_impl.cc",
    ],
    hdrs = [
        "//src/core:lib/service_config/service_config_impl.h",
    ],
    external_deps = [
        "absl/status:statusor",
        "absl/strings",
        "absl/types:optional",
    ],
    language = "c++",
    visibility = ["@grpc:client_channel"],
    deps = [
        "config",
        "gpr",
        "ref_counted_ptr",
        "//src/core:channel_args",
        "//src/core:grpc_service_config",
        "//src/core:json",
        "//src/core:json_args",
        "//src/core:json_object_loader",
        "//src/core:service_config_parser",
        "//src/core:slice",
        "//src/core:slice_refcount",
        "//src/core:validation_errors",
    ],
)

grpc_cc_library(
    name = "server_address",
    srcs = [
        "//src/core:lib/resolver/server_address.cc",
    ],
    hdrs = [
        "//src/core:lib/resolver/server_address.h",
    ],
    external_deps = [
        "absl/status",
        "absl/status:statusor",
        "absl/strings",
        "absl/strings:str_format",
    ],
    language = "c++",
    visibility = ["@grpc:client_channel"],
    deps = [
        "gpr_platform",
        "sockaddr_utils",
        "//src/core:channel_args",
        "//src/core:resolved_address",
        "//src/core:useful",
    ],
)

grpc_cc_library(
    name = "grpc_resolver",
    srcs = [
        "//src/core:lib/resolver/resolver.cc",
        "//src/core:lib/resolver/resolver_registry.cc",
    ],
    hdrs = [
        "//src/core:lib/resolver/resolver.h",
        "//src/core:lib/resolver/resolver_factory.h",
        "//src/core:lib/resolver/resolver_registry.h",
    ],
    external_deps = [
        "absl/status",
        "absl/status:statusor",
        "absl/strings",
        "absl/strings:str_format",
    ],
    language = "c++",
    visibility = ["@grpc:client_channel"],
    deps = [
        "gpr",
        "grpc_trace",
        "orphanable",
        "ref_counted_ptr",
        "server_address",
        "uri_parser",
        "//src/core:channel_args",
        "//src/core:grpc_service_config",
        "//src/core:iomgr_fwd",
    ],
)

grpc_cc_library(
    name = "grpc_client_channel",
    srcs = [
        "//src/core:ext/filters/client_channel/backend_metric.cc",
        "//src/core:ext/filters/client_channel/backup_poller.cc",
        "//src/core:ext/filters/client_channel/channel_connectivity.cc",
        "//src/core:ext/filters/client_channel/client_channel.cc",
        "//src/core:ext/filters/client_channel/client_channel_channelz.cc",
        "//src/core:ext/filters/client_channel/client_channel_factory.cc",
        "//src/core:ext/filters/client_channel/client_channel_plugin.cc",
        "//src/core:ext/filters/client_channel/client_channel_service_config.cc",
        "//src/core:ext/filters/client_channel/config_selector.cc",
        "//src/core:ext/filters/client_channel/dynamic_filters.cc",
        "//src/core:ext/filters/client_channel/global_subchannel_pool.cc",
        "//src/core:ext/filters/client_channel/health/health_check_client.cc",
        "//src/core:ext/filters/client_channel/http_proxy.cc",
        "//src/core:ext/filters/client_channel/lb_policy/child_policy_handler.cc",
        "//src/core:ext/filters/client_channel/lb_policy/oob_backend_metric.cc",
        "//src/core:ext/filters/client_channel/local_subchannel_pool.cc",
        "//src/core:ext/filters/client_channel/retry_filter.cc",
        "//src/core:ext/filters/client_channel/retry_service_config.cc",
        "//src/core:ext/filters/client_channel/retry_throttle.cc",
        "//src/core:ext/filters/client_channel/service_config_channel_arg_filter.cc",
        "//src/core:ext/filters/client_channel/subchannel.cc",
        "//src/core:ext/filters/client_channel/subchannel_pool_interface.cc",
        "//src/core:ext/filters/client_channel/subchannel_stream_client.cc",
    ],
    hdrs = [
        "//src/core:ext/filters/client_channel/backend_metric.h",
        "//src/core:ext/filters/client_channel/backup_poller.h",
        "//src/core:ext/filters/client_channel/client_channel.h",
        "//src/core:ext/filters/client_channel/client_channel_channelz.h",
        "//src/core:ext/filters/client_channel/client_channel_factory.h",
        "//src/core:ext/filters/client_channel/client_channel_service_config.h",
        "//src/core:ext/filters/client_channel/config_selector.h",
        "//src/core:ext/filters/client_channel/connector.h",
        "//src/core:ext/filters/client_channel/dynamic_filters.h",
        "//src/core:ext/filters/client_channel/global_subchannel_pool.h",
        "//src/core:ext/filters/client_channel/health/health_check_client.h",
        "//src/core:ext/filters/client_channel/http_proxy.h",
        "//src/core:ext/filters/client_channel/lb_policy/child_policy_handler.h",
        "//src/core:ext/filters/client_channel/lb_policy/oob_backend_metric.h",
        "//src/core:ext/filters/client_channel/local_subchannel_pool.h",
        "//src/core:ext/filters/client_channel/retry_filter.h",
        "//src/core:ext/filters/client_channel/retry_service_config.h",
        "//src/core:ext/filters/client_channel/retry_throttle.h",
        "//src/core:ext/filters/client_channel/subchannel.h",
        "//src/core:ext/filters/client_channel/subchannel_interface_internal.h",
        "//src/core:ext/filters/client_channel/subchannel_pool_interface.h",
        "//src/core:ext/filters/client_channel/subchannel_stream_client.h",
    ],
    external_deps = [
        "absl/base:core_headers",
        "absl/container:inlined_vector",
        "absl/status",
        "absl/status:statusor",
        "absl/strings",
        "absl/strings:cord",
        "absl/synchronization",
        "absl/types:optional",
        "absl/types:variant",
        "upb_lib",
    ],
    language = "c++",
    visibility = ["@grpc:client_channel"],
    deps = [
        "backoff",
        "channel_stack_builder",
        "config",
        "debug_location",
        "exec_ctx",
        "gpr",
        "grpc_base",
        "grpc_health_upb",
        "grpc_public_hdrs",
        "grpc_resolver",
        "grpc_service_config_impl",
        "grpc_trace",
        "http_connect_handshaker",
        "iomgr_timer",
        "orphanable",
        "protobuf_duration_upb",
        "ref_counted_ptr",
        "server_address",
        "sockaddr_utils",
        "stats",
        "uri_parser",
        "work_serializer",
        "xds_orca_service_upb",
        "xds_orca_upb",
        "//src/core:arena",
        "//src/core:channel_args",
        "//src/core:channel_fwd",
        "//src/core:channel_init",
        "//src/core:channel_stack_type",
        "//src/core:closure",
        "//src/core:construct_destruct",
        "//src/core:dual_ref_counted",
        "//src/core:env",
        "//src/core:error",
        "//src/core:gpr_atm",
        "//src/core:grpc_backend_metric_data",
        "//src/core:grpc_deadline_filter",
        "//src/core:grpc_service_config",
        "//src/core:init_internally",
        "//src/core:iomgr_fwd",
        "//src/core:json",
        "//src/core:json_args",
        "//src/core:json_channel_args",
        "//src/core:json_object_loader",
        "//src/core:lb_policy",
        "//src/core:lb_policy_registry",
        "//src/core:memory_quota",
        "//src/core:pollset_set",
        "//src/core:proxy_mapper",
        "//src/core:proxy_mapper_registry",
        "//src/core:ref_counted",
        "//src/core:resolved_address",
        "//src/core:resource_quota",
        "//src/core:service_config_parser",
        "//src/core:slice",
        "//src/core:slice_buffer",
        "//src/core:slice_refcount",
        "//src/core:stats_data",
        "//src/core:status_helper",
        "//src/core:subchannel_interface",
        "//src/core:time",
        "//src/core:transport_fwd",
        "//src/core:unique_type_name",
        "//src/core:useful",
        "//src/core:validation_errors",
    ],
)

grpc_cc_library(
    name = "grpc_resolver_dns_ares",
    srcs = [
        "//src/core:ext/filters/client_channel/resolver/dns/c_ares/dns_resolver_ares.cc",
        "//src/core:ext/filters/client_channel/resolver/dns/c_ares/grpc_ares_ev_driver_posix.cc",
        "//src/core:ext/filters/client_channel/resolver/dns/c_ares/grpc_ares_ev_driver_windows.cc",
        "//src/core:ext/filters/client_channel/resolver/dns/c_ares/grpc_ares_wrapper.cc",
        "//src/core:ext/filters/client_channel/resolver/dns/c_ares/grpc_ares_wrapper_posix.cc",
        "//src/core:ext/filters/client_channel/resolver/dns/c_ares/grpc_ares_wrapper_windows.cc",
    ],
    hdrs = [
        "//src/core:ext/filters/client_channel/resolver/dns/c_ares/grpc_ares_ev_driver.h",
        "//src/core:ext/filters/client_channel/resolver/dns/c_ares/grpc_ares_wrapper.h",
    ],
    external_deps = [
        "absl/base:core_headers",
        "absl/container:flat_hash_set",
        "absl/status",
        "absl/status:statusor",
        "absl/strings",
        "absl/strings:str_format",
        "absl/types:optional",
        "address_sorting",
        "cares",
    ],
    language = "c++",
    deps = [
        "backoff",
        "config",
        "debug_location",
        "exec_ctx",
        "gpr",
        "grpc_base",
        "grpc_grpclb_balancer_addresses",
        "grpc_resolver",
        "grpc_service_config_impl",
        "grpc_trace",
        "iomgr_timer",
        "orphanable",
        "ref_counted_ptr",
        "server_address",
        "sockaddr_utils",
        "uri_parser",
        "//src/core:channel_args",
        "//src/core:closure",
        "//src/core:error",
        "//src/core:event_engine_common",
        "//src/core:grpc_resolver_dns_selection",
        "//src/core:grpc_service_config",
        "//src/core:grpc_sockaddr",
        "//src/core:iomgr_fwd",
        "//src/core:iomgr_port",
        "//src/core:json",
        "//src/core:polling_resolver",
        "//src/core:pollset_set",
        "//src/core:resolved_address",
        "//src/core:slice",
        "//src/core:status_helper",
        "//src/core:time",
    ],
)

grpc_cc_library(
    name = "httpcli",
    srcs = [
        "//src/core:lib/http/format_request.cc",
        "//src/core:lib/http/httpcli.cc",
        "//src/core:lib/http/parser.cc",
    ],
    hdrs = [
        "//src/core:lib/http/format_request.h",
        "//src/core:lib/http/httpcli.h",
        "//src/core:lib/http/parser.h",
    ],
    external_deps = [
        "absl/base:core_headers",
        "absl/functional:bind_front",
        "absl/status",
        "absl/status:statusor",
        "absl/strings",
        "absl/strings:str_format",
        "absl/types:optional",
    ],
    language = "c++",
    visibility = ["@grpc:httpcli"],
    deps = [
        "config",
        "debug_location",
        "exec_ctx",
        "gpr",
        "grpc_base",
        "grpc_public_hdrs",
        "grpc_security_base",
        "grpc_trace",
        "handshaker",
        "orphanable",
        "ref_counted_ptr",
        "sockaddr_utils",
        "uri_parser",
        "//src/core:channel_args",
        "//src/core:channel_args_preconditioning",
        "//src/core:closure",
        "//src/core:error",
        "//src/core:handshaker_registry",
        "//src/core:iomgr_fwd",
        "//src/core:pollset_set",
        "//src/core:resolved_address",
        "//src/core:resource_quota",
        "//src/core:slice",
        "//src/core:slice_refcount",
        "//src/core:status_helper",
        "//src/core:tcp_connect_handshaker",
        "//src/core:time",
    ],
)

grpc_cc_library(
    name = "grpc_alts_credentials",
    srcs = [
        "//src/core:lib/security/credentials/alts/alts_credentials.cc",
        "//src/core:lib/security/security_connector/alts/alts_security_connector.cc",
    ],
    hdrs = [
        "//src/core:lib/security/credentials/alts/alts_credentials.h",
        "//src/core:lib/security/security_connector/alts/alts_security_connector.h",
    ],
    external_deps = [
        "absl/status",
        "absl/strings",
        "absl/types:optional",
    ],
    language = "c++",
    visibility = ["@grpc:public"],
    deps = [
        "alts_util",
        "debug_location",
        "exec_ctx",
        "gpr",
        "grpc_base",
        "grpc_public_hdrs",
        "grpc_security_base",
        "handshaker",
        "promise",
        "ref_counted_ptr",
        "tsi_alts_credentials",
        "tsi_base",
        "//src/core:arena_promise",
        "//src/core:channel_args",
        "//src/core:closure",
        "//src/core:error",
        "//src/core:iomgr_fwd",
        "//src/core:slice",
        "//src/core:slice_refcount",
        "//src/core:unique_type_name",
        "//src/core:useful",
    ],
)

grpc_cc_library(
    name = "tsi_fake_credentials",
    srcs = [
        "//src/core:tsi/fake_transport_security.cc",
    ],
    hdrs = [
        "//src/core:tsi/fake_transport_security.h",
    ],
    language = "c++",
    visibility = [
        "@grpc:public",
    ],
    deps = [
        "gpr",
        "tsi_base",
        "//src/core:slice",
        "//src/core:useful",
    ],
)

grpc_cc_library(
    name = "grpc_jwt_credentials",
    srcs = [
        "//src/core:lib/security/credentials/jwt/json_token.cc",
        "//src/core:lib/security/credentials/jwt/jwt_credentials.cc",
        "//src/core:lib/security/credentials/jwt/jwt_verifier.cc",
    ],
    hdrs = [
        "//src/core:lib/security/credentials/jwt/json_token.h",
        "//src/core:lib/security/credentials/jwt/jwt_credentials.h",
        "//src/core:lib/security/credentials/jwt/jwt_verifier.h",
    ],
    external_deps = [
        "absl/status",
        "absl/status:statusor",
        "absl/strings",
        "absl/strings:str_format",
        "absl/time",
        "absl/types:optional",
        "libcrypto",
        "libssl",
    ],
    language = "c++",
    visibility = ["@grpc:public"],
    deps = [
        "exec_ctx",
        "gpr",
        "grpc_base",
        "grpc_credentials_util",
        "grpc_security_base",
        "grpc_trace",
        "httpcli",
        "orphanable",
        "promise",
        "ref_counted_ptr",
        "uri_parser",
        "//src/core:arena_promise",
        "//src/core:closure",
        "//src/core:error",
        "//src/core:gpr_manual_constructor",
        "//src/core:httpcli_ssl_credentials",
        "//src/core:iomgr_fwd",
        "//src/core:json",
        "//src/core:slice",
        "//src/core:slice_refcount",
        "//src/core:time",
        "//src/core:tsi_ssl_types",
        "//src/core:unique_type_name",
        "//src/core:useful",
    ],
)

grpc_cc_library(
    name = "grpc_credentials_util",
    srcs = [
        "//src/core:lib/security/credentials/tls/tls_utils.cc",
        "//src/core:lib/security/security_connector/load_system_roots_fallback.cc",
        "//src/core:lib/security/security_connector/load_system_roots_supported.cc",
        "//src/core:lib/security/util/json_util.cc",
    ],
    hdrs = [
        "//src/core:lib/security/credentials/tls/tls_utils.h",
        "//src/core:lib/security/security_connector/load_system_roots.h",
        "//src/core:lib/security/security_connector/load_system_roots_supported.h",
        "//src/core:lib/security/util/json_util.h",
    ],
    external_deps = ["absl/strings"],
    language = "c++",
    visibility = ["@grpc:public"],
    deps = [
        "gpr",
        "grpc_base",
        "grpc_security_base",
        "//src/core:error",
        "//src/core:json",
        "//src/core:useful",
    ],
)

grpc_cc_library(
    name = "tsi_alts_credentials",
    srcs = [
        "//src/core:tsi/alts/crypt/aes_gcm.cc",
        "//src/core:tsi/alts/crypt/gsec.cc",
        "//src/core:tsi/alts/frame_protector/alts_counter.cc",
        "//src/core:tsi/alts/frame_protector/alts_crypter.cc",
        "//src/core:tsi/alts/frame_protector/alts_frame_protector.cc",
        "//src/core:tsi/alts/frame_protector/alts_record_protocol_crypter_common.cc",
        "//src/core:tsi/alts/frame_protector/alts_seal_privacy_integrity_crypter.cc",
        "//src/core:tsi/alts/frame_protector/alts_unseal_privacy_integrity_crypter.cc",
        "//src/core:tsi/alts/frame_protector/frame_handler.cc",
        "//src/core:tsi/alts/handshaker/alts_handshaker_client.cc",
        "//src/core:tsi/alts/handshaker/alts_shared_resource.cc",
        "//src/core:tsi/alts/handshaker/alts_tsi_handshaker.cc",
        "//src/core:tsi/alts/handshaker/alts_tsi_utils.cc",
        "//src/core:tsi/alts/zero_copy_frame_protector/alts_grpc_integrity_only_record_protocol.cc",
        "//src/core:tsi/alts/zero_copy_frame_protector/alts_grpc_privacy_integrity_record_protocol.cc",
        "//src/core:tsi/alts/zero_copy_frame_protector/alts_grpc_record_protocol_common.cc",
        "//src/core:tsi/alts/zero_copy_frame_protector/alts_iovec_record_protocol.cc",
        "//src/core:tsi/alts/zero_copy_frame_protector/alts_zero_copy_grpc_protector.cc",
    ],
    hdrs = [
        "//src/core:tsi/alts/crypt/gsec.h",
        "//src/core:tsi/alts/frame_protector/alts_counter.h",
        "//src/core:tsi/alts/frame_protector/alts_crypter.h",
        "//src/core:tsi/alts/frame_protector/alts_frame_protector.h",
        "//src/core:tsi/alts/frame_protector/alts_record_protocol_crypter_common.h",
        "//src/core:tsi/alts/frame_protector/frame_handler.h",
        "//src/core:tsi/alts/handshaker/alts_handshaker_client.h",
        "//src/core:tsi/alts/handshaker/alts_shared_resource.h",
        "//src/core:tsi/alts/handshaker/alts_tsi_handshaker.h",
        "//src/core:tsi/alts/handshaker/alts_tsi_handshaker_private.h",
        "//src/core:tsi/alts/handshaker/alts_tsi_utils.h",
        "//src/core:tsi/alts/zero_copy_frame_protector/alts_grpc_integrity_only_record_protocol.h",
        "//src/core:tsi/alts/zero_copy_frame_protector/alts_grpc_privacy_integrity_record_protocol.h",
        "//src/core:tsi/alts/zero_copy_frame_protector/alts_grpc_record_protocol.h",
        "//src/core:tsi/alts/zero_copy_frame_protector/alts_grpc_record_protocol_common.h",
        "//src/core:tsi/alts/zero_copy_frame_protector/alts_iovec_record_protocol.h",
        "//src/core:tsi/alts/zero_copy_frame_protector/alts_zero_copy_grpc_protector.h",
    ],
    external_deps = [
        "libssl",
        "libcrypto",
        "upb_lib",
    ],
    language = "c++",
    tags = ["nofixdeps"],
    visibility = ["@grpc:public"],
    deps = [
        "alts_upb",
        "alts_util",
        "config",
        "exec_ctx",
        "gpr",
        "grpc_base",
        "tsi_base",
        "//src/core:arena",
        "//src/core:channel_args",
        "//src/core:closure",
        "//src/core:error",
        "//src/core:pollset_set",
        "//src/core:slice",
        "//src/core:useful",
    ],
)

grpc_cc_library(
    name = "tsi_ssl_session_cache",
    srcs = [
        "//src/core:tsi/ssl/session_cache/ssl_session_boringssl.cc",
        "//src/core:tsi/ssl/session_cache/ssl_session_cache.cc",
        "//src/core:tsi/ssl/session_cache/ssl_session_openssl.cc",
    ],
    hdrs = [
        "//src/core:tsi/ssl/session_cache/ssl_session.h",
        "//src/core:tsi/ssl/session_cache/ssl_session_cache.h",
    ],
    external_deps = [
        "absl/memory",
        "libssl",
    ],
    language = "c++",
    visibility = ["@grpc:public"],
    deps = [
        "cpp_impl_of",
        "gpr",
        "grpc_public_hdrs",
        "//src/core:ref_counted",
        "//src/core:slice",
    ],
)

grpc_cc_library(
    name = "tsi_ssl_credentials",
    srcs = [
        "//src/core:lib/security/security_connector/ssl_utils.cc",
        "//src/core:lib/security/security_connector/ssl_utils_config.cc",
        "//src/core:tsi/ssl/key_logging/ssl_key_logging.cc",
        "//src/core:tsi/ssl_transport_security.cc",
        "//src/core:tsi/ssl_transport_security_utils.cc",
    ],
    hdrs = [
        "//src/core:lib/security/security_connector/ssl_utils.h",
        "//src/core:lib/security/security_connector/ssl_utils_config.h",
        "//src/core:tsi/ssl/key_logging/ssl_key_logging.h",
        "//src/core:tsi/ssl_transport_security.h",
        "//src/core:tsi/ssl_transport_security_utils.h",
    ],
    external_deps = [
        "absl/base:core_headers",
        "absl/status",
        "absl/strings",
        "libcrypto",
        "libssl",
    ],
    language = "c++",
    visibility = ["@grpc:public"],
    deps = [
        "gpr",
        "grpc_base",
        "grpc_credentials_util",
        "grpc_public_hdrs",
        "grpc_security_base",
        "ref_counted_ptr",
        "tsi_base",
        "tsi_ssl_session_cache",
        "//src/core:channel_args",
        "//src/core:error",
        "//src/core:grpc_transport_chttp2_alpn",
        "//src/core:ref_counted",
        "//src/core:slice",
        "//src/core:tsi_ssl_types",
        "//src/core:useful",
    ],
)

grpc_cc_library(
    name = "grpc_http_filters",
    srcs = [
        "//src/core:ext/filters/http/client/http_client_filter.cc",
        "//src/core:ext/filters/http/http_filters_plugin.cc",
        "//src/core:ext/filters/http/message_compress/compression_filter.cc",
        "//src/core:ext/filters/http/server/http_server_filter.cc",
    ],
    hdrs = [
        "//src/core:ext/filters/http/client/http_client_filter.h",
        "//src/core:ext/filters/http/message_compress/compression_filter.h",
        "//src/core:ext/filters/http/server/http_server_filter.h",
    ],
    external_deps = [
        "absl/base:core_headers",
        "absl/meta:type_traits",
        "absl/status",
        "absl/status:statusor",
        "absl/strings",
        "absl/strings:str_format",
        "absl/types:optional",
    ],
    language = "c++",
    visibility = ["@grpc:http"],
    deps = [
        "channel_stack_builder",
        "config",
        "gpr",
        "grpc_base",
        "grpc_public_hdrs",
        "grpc_trace",
        "promise",
        "//src/core:arena",
        "//src/core:arena_promise",
        "//src/core:basic_seq",
        "//src/core:channel_args",
        "//src/core:channel_fwd",
        "//src/core:channel_init",
        "//src/core:channel_stack_type",
        "//src/core:context",
        "//src/core:grpc_message_size_filter",
        "//src/core:latch",
        "//src/core:map_pipe",
        "//src/core:percent_encoding",
        "//src/core:pipe",
        "//src/core:promise_like",
        "//src/core:seq",
        "//src/core:slice",
        "//src/core:slice_buffer",
        "//src/core:transport_fwd",
        "//src/core:try_concurrently",
        "//src/core:try_seq",
    ],
)

grpc_cc_library(
    name = "grpc_grpclb_balancer_addresses",
    srcs = [
        "//src/core:ext/filters/client_channel/lb_policy/grpclb/grpclb_balancer_addresses.cc",
    ],
    hdrs = [
        "//src/core:ext/filters/client_channel/lb_policy/grpclb/grpclb_balancer_addresses.h",
    ],
    language = "c++",
    visibility = ["@grpc:grpclb"],
    deps = [
        "gpr_platform",
        "grpc_public_hdrs",
        "server_address",
        "//src/core:channel_args",
        "//src/core:useful",
    ],
)

grpc_cc_library(
    name = "xds_client",
    srcs = [
        "//src/core:ext/xds/xds_api.cc",
        "//src/core:ext/xds/xds_bootstrap.cc",
        "//src/core:ext/xds/xds_client.cc",
        "//src/core:ext/xds/xds_client_stats.cc",
    ],
    hdrs = [
        "//src/core:ext/xds/xds_api.h",
        "//src/core:ext/xds/xds_bootstrap.h",
        "//src/core:ext/xds/xds_channel_args.h",
        "//src/core:ext/xds/xds_client.h",
        "//src/core:ext/xds/xds_client_stats.h",
        "//src/core:ext/xds/xds_resource_type.h",
        "//src/core:ext/xds/xds_resource_type_impl.h",
        "//src/core:ext/xds/xds_transport.h",
    ],
    external_deps = [
        "absl/base:core_headers",
        "absl/memory",
        "absl/status",
        "absl/status:statusor",
        "absl/strings",
        "absl/strings:str_format",
        "absl/types:optional",
        "upb_lib",
        "upb_textformat_lib",
        "upb_json_lib",
        "upb_reflection",
    ],
    language = "c++",
    tags = ["nofixdeps"],
    visibility = ["@grpc:xds_client_core"],
    deps = [
        "backoff",
        "debug_location",
        "envoy_admin_upb",
        "envoy_config_core_upb",
        "envoy_config_endpoint_upb",
        "envoy_service_discovery_upb",
        "envoy_service_discovery_upbdefs",
        "envoy_service_load_stats_upb",
        "envoy_service_load_stats_upbdefs",
        "envoy_service_status_upb",
        "envoy_service_status_upbdefs",
        "event_engine_base_hdrs",
        "exec_ctx",
        "google_rpc_status_upb",
        "gpr",
        "grpc_trace",
        "orphanable",
        "protobuf_any_upb",
        "protobuf_duration_upb",
        "protobuf_struct_upb",
        "protobuf_timestamp_upb",
        "ref_counted_ptr",
        "uri_parser",
        "work_serializer",
        "//src/core:default_event_engine",
        "//src/core:dual_ref_counted",
        "//src/core:env",
        "//src/core:json",
        "//src/core:ref_counted",
        "//src/core:time",
        "//src/core:upb_utils",
        "//src/core:useful",
    ],
)

grpc_cc_library(
    name = "grpc_mock_cel",
    hdrs = [
        "//src/core:lib/security/authorization/mock_cel/activation.h",
        "//src/core:lib/security/authorization/mock_cel/cel_expr_builder_factory.h",
        "//src/core:lib/security/authorization/mock_cel/cel_expression.h",
        "//src/core:lib/security/authorization/mock_cel/cel_value.h",
        "//src/core:lib/security/authorization/mock_cel/evaluator_core.h",
        "//src/core:lib/security/authorization/mock_cel/flat_expr_builder.h",
    ],
    external_deps = [
        "absl/status",
        "absl/status:statusor",
        "absl/strings",
        "absl/types:span",
    ],
    language = "c++",
    deps = [
        "google_type_expr_upb",
        "gpr_public_hdrs",
    ],
)

grpc_cc_library(
    name = "grpc_resolver_fake",
    srcs = ["//src/core:ext/filters/client_channel/resolver/fake/fake_resolver.cc"],
    hdrs = ["//src/core:ext/filters/client_channel/resolver/fake/fake_resolver.h"],
    external_deps = [
        "absl/base:core_headers",
        "absl/status",
        "absl/status:statusor",
        "absl/strings",
    ],
    language = "c++",
    visibility = [
        "//test:__subpackages__",
        "@grpc:grpc_resolver_fake",
    ],
    deps = [
        "config",
        "debug_location",
        "gpr",
        "grpc_public_hdrs",
        "grpc_resolver",
        "orphanable",
        "ref_counted_ptr",
        "server_address",
        "uri_parser",
        "work_serializer",
        "//src/core:channel_args",
        "//src/core:grpc_service_config",
        "//src/core:ref_counted",
        "//src/core:useful",
    ],
)

grpc_cc_library(
    name = "chttp2_frame",
    hdrs = [
        "//src/core:ext/transport/chttp2/transport/frame.h",
    ],
    deps = ["gpr"],
)

grpc_cc_library(
    name = "http_trace",
    srcs = [
        "//src/core:ext/transport/chttp2/transport/http_trace.cc",
    ],
    hdrs = [
        "//src/core:ext/transport/chttp2/transport/http_trace.h",
    ],
    deps = [
        "gpr_platform",
        "grpc_trace",
    ],
)

grpc_cc_library(
    name = "hpack_parser_table",
    srcs = [
        "//src/core:ext/transport/chttp2/transport/hpack_parser_table.cc",
    ],
    hdrs = [
        "//src/core:ext/transport/chttp2/transport/hpack_parser_table.h",
    ],
    external_deps = [
        "absl/status",
        "absl/strings",
        "absl/strings:str_format",
    ],
    deps = [
        "gpr",
        "gpr_platform",
        "grpc_base",
        "grpc_trace",
        "http_trace",
        "//src/core:error",
        "//src/core:hpack_constants",
        "//src/core:no_destruct",
        "//src/core:slice",
    ],
)

grpc_cc_library(
    name = "hpack_parser",
    srcs = [
        "//src/core:ext/transport/chttp2/transport/hpack_parser.cc",
    ],
    hdrs = [
        "//src/core:ext/transport/chttp2/transport/hpack_parser.h",
    ],
    external_deps = [
        "absl/base:core_headers",
        "absl/status",
        "absl/strings",
        "absl/strings:str_format",
        "absl/types:optional",
        "absl/types:span",
        "absl/types:variant",
    ],
    deps = [
        "chttp2_frame",
        "gpr",
        "gpr_platform",
        "grpc_base",
        "grpc_public_hdrs",
        "grpc_trace",
        "hpack_parser_table",
        "//src/core:decode_huff",
        "//src/core:error",
        "//src/core:experiments",
        "//src/core:hpack_constants",
        "//src/core:slice",
        "//src/core:slice_refcount",
        "//src/core:status_helper",
    ],
)

grpc_cc_library(
    name = "hpack_encoder",
    srcs = [
        "//src/core:ext/transport/chttp2/transport/hpack_encoder.cc",
    ],
    hdrs = [
        "//src/core:ext/transport/chttp2/transport/hpack_encoder.h",
    ],
    external_deps = ["absl/strings"],
    deps = [
        "chttp2_bin_encoder",
        "chttp2_frame",
        "chttp2_varint",
        "gpr",
        "gpr_platform",
        "grpc_base",
        "grpc_public_hdrs",
        "grpc_trace",
        "http_trace",
        "//src/core:hpack_constants",
        "//src/core:hpack_encoder_table",
        "//src/core:slice",
        "//src/core:slice_buffer",
        "//src/core:time",
    ],
)

grpc_cc_library(
    name = "chttp2_bin_encoder",
    srcs = [
        "//src/core:ext/transport/chttp2/transport/bin_encoder.cc",
    ],
    hdrs = [
        "//src/core:ext/transport/chttp2/transport/bin_encoder.h",
    ],
    deps = [
        "gpr",
        "gpr_platform",
        "//src/core:huffsyms",
        "//src/core:slice",
    ],
)

grpc_cc_library(
    name = "chttp2_varint",
    srcs = [
        "//src/core:ext/transport/chttp2/transport/varint.cc",
    ],
    hdrs = [
        "//src/core:ext/transport/chttp2/transport/varint.h",
    ],
    external_deps = ["absl/base:core_headers"],
    deps = ["gpr"],
)

grpc_cc_library(
    name = "grpc_transport_chttp2",
    srcs = [
        "//src/core:ext/transport/chttp2/transport/bin_decoder.cc",
        "//src/core:ext/transport/chttp2/transport/chttp2_transport.cc",
        "//src/core:ext/transport/chttp2/transport/context_list.cc",
        "//src/core:ext/transport/chttp2/transport/frame_data.cc",
        "//src/core:ext/transport/chttp2/transport/frame_goaway.cc",
        "//src/core:ext/transport/chttp2/transport/frame_ping.cc",
        "//src/core:ext/transport/chttp2/transport/frame_rst_stream.cc",
        "//src/core:ext/transport/chttp2/transport/frame_settings.cc",
        "//src/core:ext/transport/chttp2/transport/frame_window_update.cc",
        "//src/core:ext/transport/chttp2/transport/parsing.cc",
        "//src/core:ext/transport/chttp2/transport/stream_lists.cc",
        "//src/core:ext/transport/chttp2/transport/stream_map.cc",
        "//src/core:ext/transport/chttp2/transport/writing.cc",
    ],
    hdrs = [
        "//src/core:ext/transport/chttp2/transport/bin_decoder.h",
        "//src/core:ext/transport/chttp2/transport/chttp2_transport.h",
        "//src/core:ext/transport/chttp2/transport/context_list.h",
        "//src/core:ext/transport/chttp2/transport/frame_data.h",
        "//src/core:ext/transport/chttp2/transport/frame_goaway.h",
        "//src/core:ext/transport/chttp2/transport/frame_ping.h",
        "//src/core:ext/transport/chttp2/transport/frame_rst_stream.h",
        "//src/core:ext/transport/chttp2/transport/frame_settings.h",
        "//src/core:ext/transport/chttp2/transport/frame_window_update.h",
        "//src/core:ext/transport/chttp2/transport/internal.h",
        "//src/core:ext/transport/chttp2/transport/stream_map.h",
    ],
    external_deps = [
        "absl/base:core_headers",
        "absl/status",
        "absl/strings",
        "absl/strings:cord",
        "absl/strings:str_format",
        "absl/types:optional",
        "absl/types:variant",
    ],
    language = "c++",
    visibility = ["@grpc:grpclb"],
    deps = [
        "chttp2_frame",
        "chttp2_varint",
        "debug_location",
        "exec_ctx",
        "gpr",
        "grpc_base",
        "grpc_public_hdrs",
        "grpc_trace",
        "hpack_encoder",
        "hpack_parser",
        "hpack_parser_table",
        "http_trace",
        "httpcli",
        "iomgr_timer",
        "ref_counted_ptr",
        "stats",
        "//src/core:arena",
        "//src/core:bdp_estimator",
        "//src/core:bitset",
        "//src/core:channel_args",
        "//src/core:chttp2_flow_control",
        "//src/core:closure",
        "//src/core:error",
        "//src/core:gpr_atm",
        "//src/core:http2_errors",
        "//src/core:http2_settings",
        "//src/core:init_internally",
        "//src/core:iomgr_fwd",
        "//src/core:memory_quota",
        "//src/core:poll",
        "//src/core:ref_counted",
        "//src/core:resource_quota",
        "//src/core:resource_quota_trace",
        "//src/core:slice",
        "//src/core:slice_buffer",
        "//src/core:slice_refcount",
        "//src/core:stats_data",
        "//src/core:status_helper",
        "//src/core:time",
        "//src/core:transport_fwd",
        "//src/core:useful",
    ],
)

# TODO(yashykt): Remove the UPB definitions from here once they are no longer needed
### UPB Targets

grpc_upb_proto_library(
    name = "envoy_admin_upb",
    deps = ["@envoy_api//envoy/admin/v3:pkg"],
)

grpc_upb_proto_library(
    name = "envoy_config_cluster_upb",
    deps = ["@envoy_api//envoy/config/cluster/v3:pkg"],
)

grpc_upb_proto_reflection_library(
    name = "envoy_config_cluster_upbdefs",
    deps = ["@envoy_api//envoy/config/cluster/v3:pkg"],
)

grpc_upb_proto_library(
    name = "envoy_config_core_upb",
    deps = ["@envoy_api//envoy/config/core/v3:pkg"],
)

grpc_upb_proto_library(
    name = "envoy_config_endpoint_upb",
    deps = ["@envoy_api//envoy/config/endpoint/v3:pkg"],
)

grpc_upb_proto_reflection_library(
    name = "envoy_config_endpoint_upbdefs",
    deps = ["@envoy_api//envoy/config/endpoint/v3:pkg"],
)

grpc_upb_proto_library(
    name = "envoy_config_listener_upb",
    deps = ["@envoy_api//envoy/config/listener/v3:pkg"],
)

grpc_upb_proto_reflection_library(
    name = "envoy_config_listener_upbdefs",
    deps = ["@envoy_api//envoy/config/listener/v3:pkg"],
)

grpc_upb_proto_library(
    name = "envoy_config_rbac_upb",
    deps = ["@envoy_api//envoy/config/rbac/v3:pkg"],
)

grpc_upb_proto_library(
    name = "envoy_config_route_upb",
    deps = ["@envoy_api//envoy/config/route/v3:pkg"],
)

grpc_upb_proto_reflection_library(
    name = "envoy_config_route_upbdefs",
    deps = ["@envoy_api//envoy/config/route/v3:pkg"],
)

grpc_upb_proto_library(
    name = "envoy_extensions_clusters_aggregate_upb",
    deps = ["@envoy_api//envoy/extensions/clusters/aggregate/v3:pkg"],
)

grpc_upb_proto_reflection_library(
    name = "envoy_extensions_clusters_aggregate_upbdefs",
    deps = ["@envoy_api//envoy/extensions/clusters/aggregate/v3:pkg"],
)

grpc_upb_proto_library(
    name = "envoy_extensions_filters_common_fault_upb",
    deps = ["@envoy_api//envoy/extensions/filters/common/fault/v3:pkg"],
)

grpc_upb_proto_library(
    name = "envoy_extensions_filters_http_fault_upb",
    deps = ["@envoy_api//envoy/extensions/filters/http/fault/v3:pkg"],
)

grpc_upb_proto_reflection_library(
    name = "envoy_extensions_filters_http_fault_upbdefs",
    deps = ["@envoy_api//envoy/extensions/filters/http/fault/v3:pkg"],
)

grpc_upb_proto_library(
    name = "envoy_extensions_filters_http_rbac_upb",
    deps = ["@envoy_api//envoy/extensions/filters/http/rbac/v3:pkg"],
)

grpc_upb_proto_reflection_library(
    name = "envoy_extensions_filters_http_rbac_upbdefs",
    deps = ["@envoy_api//envoy/extensions/filters/http/rbac/v3:pkg"],
)

grpc_upb_proto_library(
    name = "envoy_extensions_filters_http_router_upb",
    deps = ["@envoy_api//envoy/extensions/filters/http/router/v3:pkg"],
)

grpc_upb_proto_reflection_library(
    name = "envoy_extensions_filters_http_router_upbdefs",
    deps = ["@envoy_api//envoy/extensions/filters/http/router/v3:pkg"],
)

grpc_upb_proto_library(
    name = "envoy_extensions_filters_http_stateful_session_upb",
    deps = ["@envoy_api//envoy/extensions/filters/http/stateful_session/v3:pkg"],
)

grpc_upb_proto_reflection_library(
    name = "envoy_extensions_filters_http_stateful_session_upbdefs",
    deps = ["@envoy_api//envoy/extensions/filters/http/stateful_session/v3:pkg"],
)

grpc_upb_proto_library(
    name = "envoy_extensions_http_stateful_session_cookie_upb",
    deps = ["@envoy_api//envoy/extensions/http/stateful_session/cookie/v3:pkg"],
)

grpc_upb_proto_reflection_library(
    name = "envoy_extensions_http_stateful_session_cookie_upbdefs",
    deps = ["@envoy_api//envoy/extensions/http/stateful_session/cookie/v3:pkg"],
)

grpc_upb_proto_library(
    name = "envoy_type_http_upb",
    deps = ["@envoy_api//envoy/type/http/v3:pkg"],
)

grpc_upb_proto_library(
    name = "envoy_extensions_load_balancing_policies_ring_hash_upb",
    deps = ["@envoy_api//envoy/extensions/load_balancing_policies/ring_hash/v3:pkg"],
)

grpc_upb_proto_library(
    name = "envoy_extensions_load_balancing_policies_wrr_locality_upb",
    deps = ["@envoy_api//envoy/extensions/load_balancing_policies/wrr_locality/v3:pkg"],
)

grpc_upb_proto_library(
    name = "envoy_extensions_filters_network_http_connection_manager_upb",
    deps = ["@envoy_api//envoy/extensions/filters/network/http_connection_manager/v3:pkg"],
)

grpc_upb_proto_reflection_library(
    name = "envoy_extensions_filters_network_http_connection_manager_upbdefs",
    deps = ["@envoy_api//envoy/extensions/filters/network/http_connection_manager/v3:pkg"],
)

grpc_upb_proto_library(
    name = "envoy_extensions_transport_sockets_tls_upb",
    deps = ["@envoy_api//envoy/extensions/transport_sockets/tls/v3:pkg"],
)

grpc_upb_proto_reflection_library(
    name = "envoy_extensions_transport_sockets_tls_upbdefs",
    deps = ["@envoy_api//envoy/extensions/transport_sockets/tls/v3:pkg"],
)

grpc_upb_proto_library(
    name = "envoy_service_discovery_upb",
    deps = ["@envoy_api//envoy/service/discovery/v3:pkg"],
)

grpc_upb_proto_reflection_library(
    name = "envoy_service_discovery_upbdefs",
    deps = ["@envoy_api//envoy/service/discovery/v3:pkg"],
)

grpc_upb_proto_library(
    name = "envoy_service_load_stats_upb",
    deps = ["@envoy_api//envoy/service/load_stats/v3:pkg"],
)

grpc_upb_proto_reflection_library(
    name = "envoy_service_load_stats_upbdefs",
    deps = ["@envoy_api//envoy/service/load_stats/v3:pkg"],
)

grpc_upb_proto_library(
    name = "envoy_service_status_upb",
    deps = ["@envoy_api//envoy/service/status/v3:pkg"],
)

grpc_upb_proto_reflection_library(
    name = "envoy_service_status_upbdefs",
    deps = ["@envoy_api//envoy/service/status/v3:pkg"],
)

grpc_upb_proto_library(
    name = "envoy_type_matcher_upb",
    deps = ["@envoy_api//envoy/type/matcher/v3:pkg"],
)

grpc_upb_proto_library(
    name = "envoy_type_upb",
    deps = ["@envoy_api//envoy/type/v3:pkg"],
)

grpc_upb_proto_library(
    name = "xds_type_upb",
    deps = ["@com_github_cncf_udpa//xds/type/v3:pkg"],
)

grpc_upb_proto_reflection_library(
    name = "xds_type_upbdefs",
    deps = ["@com_github_cncf_udpa//xds/type/v3:pkg"],
)

grpc_upb_proto_library(
    name = "xds_orca_upb",
    deps = ["@com_github_cncf_udpa//xds/data/orca/v3:pkg"],
)

grpc_upb_proto_library(
    name = "xds_orca_service_upb",
    deps = ["@com_github_cncf_udpa//xds/service/orca/v3:pkg"],
)

grpc_upb_proto_library(
    name = "grpc_health_upb",
    deps = ["//src/proto/grpc/health/v1:health_proto_descriptor"],
)

grpc_upb_proto_library(
    name = "google_rpc_status_upb",
    deps = ["@com_google_googleapis//google/rpc:status_proto"],
)

grpc_upb_proto_reflection_library(
    name = "google_rpc_status_upbdefs",
    deps = ["@com_google_googleapis//google/rpc:status_proto"],
)

grpc_upb_proto_library(
    name = "google_type_expr_upb",
    deps = ["@com_google_googleapis//google/type:expr_proto"],
)

grpc_upb_proto_library(
    name = "grpc_lb_upb",
    deps = ["//src/proto/grpc/lb/v1:load_balancer_proto_descriptor"],
)

grpc_upb_proto_library(
    name = "alts_upb",
    deps = ["//src/proto/grpc/gcp:alts_handshaker_proto"],
)

grpc_upb_proto_library(
    name = "rls_upb",
    deps = ["//src/proto/grpc/lookup/v1:rls_proto_descriptor"],
)

grpc_upb_proto_library(
    name = "rls_config_upb",
    deps = ["//src/proto/grpc/lookup/v1:rls_config_proto_descriptor"],
)

grpc_upb_proto_reflection_library(
    name = "rls_config_upbdefs",
    deps = ["//src/proto/grpc/lookup/v1:rls_config_proto_descriptor"],
)

WELL_KNOWN_PROTO_TARGETS = [
    "any",
    "duration",
    "empty",
    "struct",
    "timestamp",
    "wrappers",
]

[grpc_upb_proto_library(
    name = "protobuf_" + target + "_upb",
    deps = ["@com_google_protobuf//:" + target + "_proto"],
) for target in WELL_KNOWN_PROTO_TARGETS]

[grpc_upb_proto_reflection_library(
    name = "protobuf_" + target + "_upbdefs",
    deps = ["@com_google_protobuf//:" + target + "_proto"],
) for target in WELL_KNOWN_PROTO_TARGETS]

grpc_generate_one_off_targets()

filegroup(
    name = "root_certificates",
    srcs = [
        "etc/roots.pem",
    ],
    visibility = ["//visibility:public"],
)<|MERGE_RESOLUTION|>--- conflicted
+++ resolved
@@ -214,11 +214,8 @@
     "include/grpc/impl/codegen/status.h",
     "include/grpc/impl/codegen/slice.h",
     "include/grpc/impl/compression_types.h",
-<<<<<<< HEAD
+    "include/grpc/impl/connectivity_state.h",
     "include/grpc/impl/grpc_types.h",
-=======
-    "include/grpc/impl/connectivity_state.h",
->>>>>>> 2e9e6439
 ]
 
 GRPC_PUBLIC_EVENT_ENGINE_HDRS = [
