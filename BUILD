# gRPC Bazel BUILD file.
#
# Copyright 2016 gRPC authors.
#
# Licensed under the Apache License, Version 2.0 (the "License");
# you may not use this file except in compliance with the License.
# You may obtain a copy of the License at
#
#     http://www.apache.org/licenses/LICENSE-2.0
#
# Unless required by applicable law or agreed to in writing, software
# distributed under the License is distributed on an "AS IS" BASIS,
# WITHOUT WARRANTIES OR CONDITIONS OF ANY KIND, either express or implied.
# See the License for the specific language governing permissions and
# limitations under the License.

load(
    "//bazel:grpc_build_system.bzl",
    "grpc_cc_library",
    "grpc_generate_one_off_targets",
    "grpc_upb_proto_library",
    "grpc_upb_proto_reflection_library",
    "python_config_settings",
)
load("@bazel_skylib//lib:selects.bzl", "selects")

licenses(["reciprocal"])

package(
    default_visibility = ["//visibility:public"],
    features = [
        "layering_check",
        "-parse_headers",
    ],
)

exports_files([
    "LICENSE",
    "etc/roots.pem",
])

config_setting(
    name = "grpc_no_ares",
    values = {"define": "grpc_no_ares=true"},
)

config_setting(
    name = "grpc_no_xds_define",
    values = {"define": "grpc_no_xds=true"},
)

# When gRPC is build as shared library, binder transport code might still
# get included even when user's code does not depend on it. In that case
# --define=grpc_no_binder=true can be used to disable binder transport
# related code to reduce binary size.
# For users using build system other than bazel, they can define
# GRPC_NO_BINDER to achieve the same effect.
config_setting(
    name = "grpc_no_binder_define",
    values = {"define": "grpc_no_binder=true"},
)

config_setting(
    name = "android",
    values = {"crosstool_top": "//external:android/crosstool"},
)

config_setting(
    name = "ios",
    values = {"apple_platform_type": "ios"},
)

selects.config_setting_group(
    name = "grpc_no_xds",
    match_any = [
        ":grpc_no_xds_define",
        # In addition to disabling XDS support when --define=grpc_no_xds=true is
        # specified, we also disable it on mobile platforms where it is not
        # likely to be needed and where reducing the binary size is more
        # important.
        ":android",
        ":ios",
    ],
)

selects.config_setting_group(
    name = "grpc_no_binder",
    match_any = [
        ":grpc_no_binder_define",
        # We do not need binder on ios.
        ":ios",
    ],
)

selects.config_setting_group(
    name = "grpc_no_rls",
    match_any = [
        # Disable RLS support on mobile platforms where it is not likely to be
        # needed and where reducing the binary size is more important.
        ":android",
        ":ios",
    ],
)

# Fuzzers can be built as fuzzers or as tests
config_setting(
    name = "grpc_build_fuzzers",
    values = {"define": "grpc_build_fuzzers=true"},
)

config_setting(
    name = "grpc_allow_exceptions",
    values = {"define": "GRPC_ALLOW_EXCEPTIONS=1"},
)

config_setting(
    name = "grpc_disallow_exceptions",
    values = {"define": "GRPC_ALLOW_EXCEPTIONS=0"},
)

config_setting(
    name = "remote_execution",
    values = {"define": "GRPC_PORT_ISOLATED_RUNTIME=1"},
)

config_setting(
    name = "windows",
    values = {"cpu": "x64_windows"},
)

config_setting(
    name = "windows_msvc",
    values = {"cpu": "x64_windows_msvc"},
)

config_setting(
    name = "mac_x86_64",
    values = {"cpu": "darwin"},
)

config_setting(
    name = "use_strict_warning",
    values = {"define": "use_strict_warning=true"},
)

python_config_settings()

# This should be updated along with build_handwritten.yaml
g_stands_for = "great"  # @unused

core_version = "21.0.0"  # @unused

version = "1.44.0-dev"  # @unused

GPR_PUBLIC_HDRS = [
    "include/grpc/support/alloc.h",
    "include/grpc/support/atm.h",
    "include/grpc/support/atm_gcc_atomic.h",
    "include/grpc/support/atm_gcc_sync.h",
    "include/grpc/support/atm_windows.h",
    "include/grpc/support/cpu.h",
    "include/grpc/support/log.h",
    "include/grpc/support/log_windows.h",
    "include/grpc/support/port_platform.h",
    "include/grpc/support/string_util.h",
    "include/grpc/support/sync.h",
    "include/grpc/support/sync_abseil.h",
    "include/grpc/support/sync_custom.h",
    "include/grpc/support/sync_generic.h",
    "include/grpc/support/sync_posix.h",
    "include/grpc/support/sync_windows.h",
    "include/grpc/support/thd_id.h",
    "include/grpc/support/time.h",
]

GRPC_PUBLIC_HDRS = [
    "include/grpc/byte_buffer.h",
    "include/grpc/byte_buffer_reader.h",
    "include/grpc/compression.h",
    "include/grpc/fork.h",
    "include/grpc/grpc.h",
    "include/grpc/grpc_posix.h",
    "include/grpc/grpc_security_constants.h",
    "include/grpc/slice.h",
    "include/grpc/slice_buffer.h",
    "include/grpc/status.h",
    "include/grpc/load_reporting.h",
    "include/grpc/support/workaround_list.h",
]

GRPC_PUBLIC_EVENT_ENGINE_HDRS = [
    "include/grpc/event_engine/endpoint_config.h",
    "include/grpc/event_engine/event_engine.h",
    "include/grpc/event_engine/port.h",
    "include/grpc/event_engine/memory_allocator.h",
    "include/grpc/event_engine/memory_request.h",
    "include/grpc/event_engine/internal/memory_allocator_impl.h",
]

GRPC_SECURE_PUBLIC_HDRS = [
    "include/grpc/grpc_security.h",
]

# TODO(ctiller): layer grpc atop grpc_unsecure, layer grpc++ atop grpc++_unsecure
GRPCXX_SRCS = [
    "src/cpp/client/channel_cc.cc",
    "src/cpp/client/client_callback.cc",
    "src/cpp/client/client_context.cc",
    "src/cpp/client/client_interceptor.cc",
    "src/cpp/client/create_channel.cc",
    "src/cpp/client/create_channel_internal.cc",
    "src/cpp/client/create_channel_posix.cc",
    "src/cpp/client/credentials_cc.cc",
    "src/cpp/common/alarm.cc",
    "src/cpp/common/channel_arguments.cc",
    "src/cpp/common/channel_filter.cc",
    "src/cpp/common/completion_queue_cc.cc",
    "src/cpp/common/core_codegen.cc",
    "src/cpp/common/resource_quota_cc.cc",
    "src/cpp/common/rpc_method.cc",
    "src/cpp/common/version_cc.cc",
    "src/cpp/common/validate_service_config.cc",
    "src/cpp/server/async_generic_service.cc",
    "src/cpp/server/channel_argument_option.cc",
    "src/cpp/server/create_default_thread_pool.cc",
    "src/cpp/server/dynamic_thread_pool.cc",
    "src/cpp/server/external_connection_acceptor_impl.cc",
    "src/cpp/server/health/default_health_check_service.cc",
    "src/cpp/server/health/health_check_service.cc",
    "src/cpp/server/health/health_check_service_server_builder_option.cc",
    "src/cpp/server/server_builder.cc",
    "src/cpp/server/server_callback.cc",
    "src/cpp/server/server_cc.cc",
    "src/cpp/server/server_context.cc",
    "src/cpp/server/server_credentials.cc",
    "src/cpp/server/server_posix.cc",
    "src/cpp/thread_manager/thread_manager.cc",
    "src/cpp/util/byte_buffer_cc.cc",
    "src/cpp/util/status.cc",
    "src/cpp/util/string_ref.cc",
    "src/cpp/util/time_cc.cc",
]

GRPCXX_HDRS = [
    "src/cpp/client/create_channel_internal.h",
    "src/cpp/common/channel_filter.h",
    "src/cpp/server/dynamic_thread_pool.h",
    "src/cpp/server/external_connection_acceptor_impl.h",
    "src/cpp/server/health/default_health_check_service.h",
    "src/cpp/server/thread_pool_interface.h",
    "src/cpp/thread_manager/thread_manager.h",
]

GRPCXX_PUBLIC_HDRS = [
    "include/grpc++/alarm.h",
    "include/grpc++/channel.h",
    "include/grpc++/client_context.h",
    "include/grpc++/completion_queue.h",
    "include/grpc++/create_channel.h",
    "include/grpc++/create_channel_posix.h",
    "include/grpc++/ext/health_check_service_server_builder_option.h",
    "include/grpc++/generic/async_generic_service.h",
    "include/grpc++/generic/generic_stub.h",
    "include/grpc++/grpc++.h",
    "include/grpc++/health_check_service_interface.h",
    "include/grpc++/impl/call.h",
    "include/grpc++/impl/channel_argument_option.h",
    "include/grpc++/impl/client_unary_call.h",
    "include/grpc++/impl/codegen/core_codegen.h",
    "include/grpc++/impl/grpc_library.h",
    "include/grpc++/impl/method_handler_impl.h",
    "include/grpc++/impl/rpc_method.h",
    "include/grpc++/impl/rpc_service_method.h",
    "include/grpc++/impl/serialization_traits.h",
    "include/grpc++/impl/server_builder_option.h",
    "include/grpc++/impl/server_builder_plugin.h",
    "include/grpc++/impl/server_initializer.h",
    "include/grpc++/impl/service_type.h",
    "include/grpc++/security/auth_context.h",
    "include/grpc++/resource_quota.h",
    "include/grpc++/security/auth_metadata_processor.h",
    "include/grpc++/security/credentials.h",
    "include/grpc++/security/server_credentials.h",
    "include/grpc++/server.h",
    "include/grpc++/server_builder.h",
    "include/grpc++/server_context.h",
    "include/grpc++/server_posix.h",
    "include/grpc++/support/async_stream.h",
    "include/grpc++/support/async_unary_call.h",
    "include/grpc++/support/byte_buffer.h",
    "include/grpc++/support/channel_arguments.h",
    "include/grpc++/support/config.h",
    "include/grpc++/support/slice.h",
    "include/grpc++/support/status.h",
    "include/grpc++/support/status_code_enum.h",
    "include/grpc++/support/string_ref.h",
    "include/grpc++/support/stub_options.h",
    "include/grpc++/support/sync_stream.h",
    "include/grpc++/support/time.h",
    "include/grpcpp/alarm.h",
    "include/grpcpp/channel.h",
    "include/grpcpp/client_context.h",
    "include/grpcpp/completion_queue.h",
    "include/grpcpp/create_channel.h",
    "include/grpcpp/create_channel_posix.h",
    "include/grpcpp/ext/health_check_service_server_builder_option.h",
    "include/grpcpp/generic/async_generic_service.h",
    "include/grpcpp/generic/generic_stub.h",
    "include/grpcpp/grpcpp.h",
    "include/grpcpp/health_check_service_interface.h",
    "include/grpcpp/impl/call.h",
    "include/grpcpp/impl/channel_argument_option.h",
    "include/grpcpp/impl/client_unary_call.h",
    "include/grpcpp/impl/codegen/core_codegen.h",
    "include/grpcpp/impl/grpc_library.h",
    "include/grpcpp/impl/method_handler_impl.h",
    "include/grpcpp/impl/rpc_method.h",
    "include/grpcpp/impl/rpc_service_method.h",
    "include/grpcpp/impl/serialization_traits.h",
    "include/grpcpp/impl/server_builder_option.h",
    "include/grpcpp/impl/server_builder_plugin.h",
    "include/grpcpp/impl/server_initializer.h",
    "include/grpcpp/impl/service_type.h",
    "include/grpcpp/resource_quota.h",
    "include/grpcpp/security/auth_context.h",
    "include/grpcpp/security/auth_metadata_processor.h",
    "include/grpcpp/security/credentials.h",
    "include/grpcpp/security/server_credentials.h",
    "include/grpcpp/security/tls_certificate_provider.h",
    "include/grpcpp/security/authorization_policy_provider.h",
    "include/grpcpp/security/tls_certificate_verifier.h",
    "include/grpcpp/security/tls_credentials_options.h",
    "include/grpcpp/server.h",
    "include/grpcpp/server_builder.h",
    "include/grpcpp/server_context.h",
    "include/grpcpp/server_posix.h",
    "include/grpcpp/support/async_stream.h",
    "include/grpcpp/support/async_unary_call.h",
    "include/grpcpp/support/byte_buffer.h",
    "include/grpcpp/support/channel_arguments.h",
    "include/grpcpp/support/client_callback.h",
    "include/grpcpp/support/client_interceptor.h",
    "include/grpcpp/support/config.h",
    "include/grpcpp/support/interceptor.h",
    "include/grpcpp/support/message_allocator.h",
    "include/grpcpp/support/method_handler.h",
    "include/grpcpp/support/proto_buffer_reader.h",
    "include/grpcpp/support/proto_buffer_writer.h",
    "include/grpcpp/support/server_callback.h",
    "include/grpcpp/support/server_interceptor.h",
    "include/grpcpp/support/slice.h",
    "include/grpcpp/support/status.h",
    "include/grpcpp/support/status_code_enum.h",
    "include/grpcpp/support/string_ref.h",
    "include/grpcpp/support/stub_options.h",
    "include/grpcpp/support/sync_stream.h",
    "include/grpcpp/support/time.h",
    "include/grpcpp/support/validate_service_config.h",
]

grpc_cc_library(
    name = "gpr",
    language = "c++",
    public_hdrs = GPR_PUBLIC_HDRS,
    standalone = True,
    tags = ["avoid_dep"],
    visibility = ["@grpc:public"],
    deps = [
        "gpr_base",
    ],
)

grpc_cc_library(
    name = "atomic_utils",
    language = "c++",
    public_hdrs = ["src/core/lib/gprpp/atomic_utils.h"],
    deps = ["gpr_platform"],
)

grpc_cc_library(
    name = "grpc_unsecure",
    srcs = [
        "src/core/lib/security/authorization/authorization_policy_provider_null_vtable.cc",
        "src/core/lib/surface/init.cc",
        "src/core/lib/surface/init_unsecure.cc",
        "src/core/plugin_registry/grpc_unsecure_plugin_registry.cc",
    ],
    language = "c++",
    public_hdrs = GRPC_PUBLIC_HDRS,
    standalone = True,
    tags = ["avoid_dep"],
    visibility = ["@grpc:public"],
    deps = [
        "config",
        "gpr_base",
        "grpc_base",
        "grpc_common",
        "grpc_lb_policy_grpclb",
        "grpc_trace",
        "slice",
    ],
)

GRPC_XDS_TARGETS = [
    "grpc_lb_policy_cds",
    "grpc_lb_policy_xds_cluster_impl",
    "grpc_lb_policy_xds_cluster_manager",
    "grpc_lb_policy_xds_cluster_resolver",
    "grpc_resolver_xds",
    "grpc_resolver_c2p",
    "grpc_xds_server_config_fetcher",
]

grpc_cc_library(
    name = "grpc",
    srcs = [
        "src/core/lib/surface/init.cc",
        "src/core/plugin_registry/grpc_plugin_registry.cc",
    ],
    defines = select({
        "grpc_no_xds": ["GRPC_NO_XDS"],
        "//conditions:default": [],
    }) + select({
        "grpc_no_rls": ["GRPC_NO_RLS"],
        "//conditions:default": [],
    }),
    language = "c++",
    public_hdrs = GRPC_PUBLIC_HDRS + GRPC_SECURE_PUBLIC_HDRS,
    select_deps = [
        {
            "grpc_no_xds": [],
            "//conditions:default": GRPC_XDS_TARGETS,
        },
        {
            "grpc_no_rls": [],
            "//conditions:default": ["grpc_lb_policy_rls"],
        },
    ],
    standalone = True,
    visibility = [
        "@grpc:public",
    ],
    deps = [
        "config",
        "gpr_base",
        "grpc_base",
        "grpc_common",
        "grpc_lb_policy_grpclb_secure",
        "grpc_secure",
        "grpc_trace",
        "grpc_transport_chttp2_client_secure",
        "grpc_transport_chttp2_server_secure",
        "slice",
    ],
)

grpc_cc_library(
    name = "grpc++_public_hdrs",
    hdrs = GRPCXX_PUBLIC_HDRS,
    external_deps = [
        "absl/synchronization",
        "protobuf_headers",
    ],
    visibility = ["@grpc:public"],
)

grpc_cc_library(
    name = "grpc++",
    hdrs = [
        "src/cpp/client/secure_credentials.h",
        "src/cpp/common/secure_auth_context.h",
        "src/cpp/server/secure_server_credentials.h",
    ],
    language = "c++",
    public_hdrs = GRPCXX_PUBLIC_HDRS,
    select_deps = [
        {
            "grpc_no_xds": [],
            "//conditions:default": [
                "grpc++_xds_client",
                "grpc++_xds_server",
            ],
        },
        {
            "grpc_no_binder": [],
            "//conditions:default": [
                "grpc++_binder",
            ],
        },
    ],
    standalone = True,
    visibility = [
        "@grpc:public",
    ],
    deps = [
        "grpc++_internals",
        "slice",
    ],
)

grpc_cc_library(
    name = "grpc++_internals",
    srcs = [
        "src/cpp/client/insecure_credentials.cc",
        "src/cpp/client/secure_credentials.cc",
        "src/cpp/common/auth_property_iterator.cc",
        "src/cpp/common/secure_auth_context.cc",
        "src/cpp/common/secure_channel_arguments.cc",
        "src/cpp/common/secure_create_auth_context.cc",
        "src/cpp/common/tls_certificate_provider.cc",
        "src/cpp/common/tls_certificate_verifier.cc",
        "src/cpp/common/tls_credentials_options.cc",
        "src/cpp/server/insecure_server_credentials.cc",
        "src/cpp/server/secure_server_credentials.cc",
    ],
    hdrs = [
        "src/cpp/client/secure_credentials.h",
        "src/cpp/common/secure_auth_context.h",
        "src/cpp/server/secure_server_credentials.h",
    ],
    external_deps = [
        "absl/status",
        "absl/synchronization",
        "absl/container:inlined_vector",
        "absl/strings",
        "protobuf_headers",
    ],
    language = "c++",
    public_hdrs = GRPCXX_PUBLIC_HDRS,
    deps = [
        "error",
        "gpr_base",
        "grpc",
        "grpc++_base",
        "grpc++_codegen_base",
        "grpc++_codegen_base_src",
        "grpc++_codegen_proto",
        "grpc_base",
        "grpc_codegen",
        "grpc_credentials_util",
        "grpc_secure",
        "grpc_security_base",
        "json",
        "ref_counted_ptr",
        "slice",
    ],
)

grpc_cc_library(
    name = "grpc++_binder",
    srcs = [
        "src/core/ext/transport/binder/client/binder_connector.cc",
        "src/core/ext/transport/binder/client/channel_create.cc",
        "src/core/ext/transport/binder/client/channel_create_impl.cc",
        "src/core/ext/transport/binder/client/connection_id_generator.cc",
        "src/core/ext/transport/binder/client/endpoint_binder_pool.cc",
        "src/core/ext/transport/binder/client/jni_utils.cc",
        "src/core/ext/transport/binder/client/security_policy_setting.cc",
        "src/core/ext/transport/binder/security_policy/binder_security_policy.cc",
        "src/core/ext/transport/binder/server/binder_server.cc",
        "src/core/ext/transport/binder/server/binder_server_credentials.cc",
        "src/core/ext/transport/binder/transport/binder_transport.cc",
        "src/core/ext/transport/binder/utils/ndk_binder.cc",
        "src/core/ext/transport/binder/utils/transport_stream_receiver_impl.cc",
        "src/core/ext/transport/binder/wire_format/binder_android.cc",
        "src/core/ext/transport/binder/wire_format/binder_constants.cc",
        "src/core/ext/transport/binder/wire_format/transaction.cc",
        "src/core/ext/transport/binder/wire_format/wire_reader_impl.cc",
        "src/core/ext/transport/binder/wire_format/wire_writer.cc",
    ],
    hdrs = [
        "src/core/ext/transport/binder/client/binder_connector.h",
        "src/core/ext/transport/binder/client/channel_create_impl.h",
        "src/core/ext/transport/binder/client/connection_id_generator.h",
        "src/core/ext/transport/binder/client/endpoint_binder_pool.h",
        "src/core/ext/transport/binder/client/jni_utils.h",
        "src/core/ext/transport/binder/client/security_policy_setting.h",
        "src/core/ext/transport/binder/server/binder_server.h",
        "src/core/ext/transport/binder/transport/binder_stream.h",
        "src/core/ext/transport/binder/transport/binder_transport.h",
        "src/core/ext/transport/binder/utils/binder_auto_utils.h",
        "src/core/ext/transport/binder/utils/ndk_binder.h",
        "src/core/ext/transport/binder/utils/transport_stream_receiver.h",
        "src/core/ext/transport/binder/utils/transport_stream_receiver_impl.h",
        "src/core/ext/transport/binder/wire_format/binder.h",
        "src/core/ext/transport/binder/wire_format/binder_android.h",
        "src/core/ext/transport/binder/wire_format/binder_constants.h",
        "src/core/ext/transport/binder/wire_format/transaction.h",
        "src/core/ext/transport/binder/wire_format/wire_reader.h",
        "src/core/ext/transport/binder/wire_format/wire_reader_impl.h",
        "src/core/ext/transport/binder/wire_format/wire_writer.h",
    ],
    defines = select({
        "grpc_no_binder": ["GRPC_NO_BINDER"],
        "//conditions:default": [],
    }),
    external_deps = [
        "absl/base:core_headers",
        "absl/container:flat_hash_map",
        "absl/memory",
        "absl/status",
        "absl/strings",
        "absl/synchronization",
        "absl/status:statusor",
        "absl/time",
    ],
    language = "c++",
    public_hdrs = [
        "include/grpcpp/security/binder_security_policy.h",
        "include/grpcpp/create_channel_binder.h",
        "include/grpcpp/security/binder_credentials.h",
    ],
    deps = [
        "config",
        "gpr",
        "gpr_base",
        "gpr_platform",
        "grpc",
        "grpc++_base",
        "grpc_base",
        "grpc_client_channel",
        "grpc_codegen",
        "iomgr_port",
        "orphanable",
        "slice_refcount",
    ],
)

grpc_cc_library(
    name = "grpc++_xds_client",
    srcs = [
        "src/cpp/client/xds_credentials.cc",
    ],
    hdrs = [
        "src/cpp/client/secure_credentials.h",
    ],
    external_deps = [
        "absl/container:inlined_vector",
    ],
    language = "c++",
    deps = [
        "grpc++_internals",
    ],
)

grpc_cc_library(
    name = "grpc++_xds_server",
    srcs = [
        "src/cpp/server/xds_server_credentials.cc",
    ],
    hdrs = [
        "src/cpp/server/secure_server_credentials.h",
    ],
    language = "c++",
    public_hdrs = [
        "include/grpcpp/xds_server_builder.h",
    ],
    visibility = ["@grpc:xds"],
    deps = [
        "grpc++_internals",
    ],
)

grpc_cc_library(
    name = "grpc++_unsecure",
    srcs = [
        "src/cpp/client/insecure_credentials.cc",
        "src/cpp/common/insecure_create_auth_context.cc",
        "src/cpp/server/insecure_server_credentials.cc",
    ],
    language = "c++",
    standalone = True,
    tags = ["avoid_dep"],
    visibility = ["@grpc:public"],
    deps = [
        "gpr",
        "grpc++_base_unsecure",
        "grpc++_codegen_base",
        "grpc++_codegen_base_src",
        "grpc++_codegen_proto",
        "grpc_unsecure",
    ],
)

grpc_cc_library(
    name = "grpc++_error_details",
    srcs = [
        "src/cpp/util/error_details.cc",
    ],
    hdrs = [
        "include/grpc++/support/error_details.h",
        "include/grpcpp/support/error_details.h",
    ],
    language = "c++",
    standalone = True,
    visibility = ["@grpc:public"],
    deps = [
        "grpc++",
    ],
)

grpc_cc_library(
    name = "grpc++_alts",
    srcs = [
        "src/cpp/common/alts_context.cc",
        "src/cpp/common/alts_util.cc",
    ],
    hdrs = [
        "include/grpcpp/security/alts_context.h",
        "include/grpcpp/security/alts_util.h",
    ],
    external_deps = [
        "upb_lib",
    ],
    language = "c++",
    standalone = True,
    visibility = ["@grpc:tsi"],
    deps = [
        "alts_upb",
        "alts_util",
        "gpr_base",
        "grpc++",
        "tsi",
        "tsi_alts_credentials",
    ],
)

grpc_cc_library(
    name = "grpc_csharp_ext",
    srcs = [
        "src/csharp/ext/grpc_csharp_ext.c",
    ],
    language = "csharp",
    deps = [
        "gpr",
        "grpc",
    ],
)

grpc_cc_library(
    name = "census",
    srcs = [
        "src/core/ext/filters/census/grpc_context.cc",
    ],
    language = "c++",
    public_hdrs = [
        "include/grpc/census.h",
    ],
    visibility = ["@grpc:public"],
    deps = [
        "gpr_base",
        "grpc_base",
        "grpc_trace",
    ],
)

grpc_cc_library(
    name = "grpc++_internal_hdrs_only",
    hdrs = [
        "include/grpcpp/impl/codegen/sync.h",
    ],
    external_deps = [
        "absl/synchronization",
    ],
    deps = [
        "gpr_codegen",
    ],
)

grpc_cc_library(
    name = "useful",
    hdrs = ["src/core/lib/gpr/useful.h"],
    language = "c++",
    deps = [
        "gpr_platform",
    ],
)

grpc_cc_library(
    name = "gpr_base",
    srcs = [
        "src/core/lib/gpr/alloc.cc",
        "src/core/lib/gpr/atm.cc",
        "src/core/lib/gpr/cpu_iphone.cc",
        "src/core/lib/gpr/cpu_linux.cc",
        "src/core/lib/gpr/cpu_posix.cc",
        "src/core/lib/gpr/cpu_windows.cc",
        "src/core/lib/gpr/env_linux.cc",
        "src/core/lib/gpr/env_posix.cc",
        "src/core/lib/gpr/env_windows.cc",
        "src/core/lib/gpr/log.cc",
        "src/core/lib/gpr/log_android.cc",
        "src/core/lib/gpr/log_linux.cc",
        "src/core/lib/gpr/log_posix.cc",
        "src/core/lib/gpr/log_windows.cc",
        "src/core/lib/gpr/murmur_hash.cc",
        "src/core/lib/gpr/string.cc",
        "src/core/lib/gpr/string_posix.cc",
        "src/core/lib/gpr/string_util_windows.cc",
        "src/core/lib/gpr/string_windows.cc",
        "src/core/lib/gpr/sync.cc",
        "src/core/lib/gpr/sync_abseil.cc",
        "src/core/lib/gpr/sync_posix.cc",
        "src/core/lib/gpr/sync_windows.cc",
        "src/core/lib/gpr/time.cc",
        "src/core/lib/gpr/time_posix.cc",
        "src/core/lib/gpr/time_precise.cc",
        "src/core/lib/gpr/time_windows.cc",
        "src/core/lib/gpr/tmpfile_msys.cc",
        "src/core/lib/gpr/tmpfile_posix.cc",
        "src/core/lib/gpr/tmpfile_windows.cc",
        "src/core/lib/gpr/wrap_memcpy.cc",
        "src/core/lib/gprpp/examine_stack.cc",
        "src/core/lib/gprpp/fork.cc",
        "src/core/lib/gprpp/global_config_env.cc",
        "src/core/lib/gprpp/host_port.cc",
        "src/core/lib/gprpp/mpscq.cc",
        "src/core/lib/gprpp/stat_posix.cc",
        "src/core/lib/gprpp/stat_windows.cc",
        "src/core/lib/gprpp/status_helper.cc",
        "src/core/lib/gprpp/thd_posix.cc",
        "src/core/lib/gprpp/thd_windows.cc",
        "src/core/lib/gprpp/time_util.cc",
        "src/core/lib/profiling/basic_timers.cc",
        "src/core/lib/profiling/stap_timers.cc",
    ],
    hdrs = [
        "src/core/lib/gpr/alloc.h",
        "src/core/lib/gpr/env.h",
        "src/core/lib/gpr/murmur_hash.h",
        "src/core/lib/gpr/spinlock.h",
        "src/core/lib/gpr/string.h",
        "src/core/lib/gpr/string_windows.h",
        "src/core/lib/gpr/time_precise.h",
        "src/core/lib/gpr/tmpfile.h",
        "src/core/lib/gprpp/examine_stack.h",
        "src/core/lib/gprpp/fork.h",
        "src/core/lib/gprpp/global_config.h",
        "src/core/lib/gprpp/global_config_custom.h",
        "src/core/lib/gprpp/global_config_env.h",
        "src/core/lib/gprpp/global_config_generic.h",
        "src/core/lib/gprpp/host_port.h",
        "src/core/lib/gprpp/manual_constructor.h",
        "src/core/lib/gprpp/memory.h",
        "src/core/lib/gprpp/mpscq.h",
        "src/core/lib/gprpp/stat.h",
        "src/core/lib/gprpp/status_helper.h",
        "src/core/lib/gprpp/sync.h",
        "src/core/lib/gprpp/thd.h",
        "src/core/lib/gprpp/time_util.h",
        "src/core/lib/profiling/timers.h",
    ],
    external_deps = [
        "absl/base",
        "absl/base:core_headers",
        "absl/memory",
        "absl/random",
        "absl/status",
        "absl/strings",
        "absl/strings:cord",
        "absl/strings:str_format",
        "absl/synchronization",
        "absl/time:time",
        "absl/types:optional",
        "upb_lib",
    ],
    language = "c++",
    public_hdrs = GPR_PUBLIC_HDRS,
    visibility = ["@grpc:alt_gpr_base_legacy"],
    deps = [
        "construct_destruct",
        "debug_location",
        "google_rpc_status_upb",
        "gpr_codegen",
        "gpr_tls",
        "grpc_codegen",
        "protobuf_any_upb",
        "useful",
    ],
)

grpc_cc_library(
    name = "gpr_tls",
    hdrs = ["src/core/lib/gpr/tls.h"],
    deps = ["gpr_platform"],
)

grpc_cc_library(
    name = "chunked_vector",
    hdrs = ["src/core/lib/gprpp/chunked_vector.h"],
    external_deps = ["absl/utility"],
    deps = [
        "arena",
        # TODO(ctiller): weaken this to just arena when that splits into its own target
        "gpr_base",
    ],
)

grpc_cc_library(
    name = "capture",
    external_deps = ["absl/utility"],
    language = "c++",
    public_hdrs = ["src/core/lib/gprpp/capture.h"],
    deps = ["gpr_platform"],
)

grpc_cc_library(
    name = "construct_destruct",
    language = "c++",
    public_hdrs = ["src/core/lib/gprpp/construct_destruct.h"],
)

grpc_cc_library(
    name = "cpp_impl_of",
    hdrs = ["src/core/lib/gprpp/cpp_impl_of.h"],
    language = "c++",
)

grpc_cc_library(
    name = "gpr_codegen",
    language = "c++",
    public_hdrs = [
        "include/grpc/impl/codegen/atm.h",
        "include/grpc/impl/codegen/atm_gcc_atomic.h",
        "include/grpc/impl/codegen/atm_gcc_sync.h",
        "include/grpc/impl/codegen/atm_windows.h",
        "include/grpc/impl/codegen/fork.h",
        "include/grpc/impl/codegen/gpr_slice.h",
        "include/grpc/impl/codegen/gpr_types.h",
        "include/grpc/impl/codegen/log.h",
        "include/grpc/impl/codegen/port_platform.h",
        "include/grpc/impl/codegen/sync.h",
        "include/grpc/impl/codegen/sync_abseil.h",
        "include/grpc/impl/codegen/sync_custom.h",
        "include/grpc/impl/codegen/sync_generic.h",
        "include/grpc/impl/codegen/sync_posix.h",
        "include/grpc/impl/codegen/sync_windows.h",
    ],
    visibility = ["@grpc:public"],
)

# A library that vends only port_platform, so that libraries that don't need
# anything else from gpr can still be portable!
grpc_cc_library(
    name = "gpr_platform",
    language = "c++",
    public_hdrs = [
        "include/grpc/impl/codegen/port_platform.h",
        "include/grpc/support/port_platform.h",
    ],
)

grpc_cc_library(
    name = "grpc_trace",
    srcs = ["src/core/lib/debug/trace.cc"],
    hdrs = ["src/core/lib/debug/trace.h"],
    language = "c++",
    public_hdrs = GRPC_PUBLIC_HDRS,
    visibility = ["@grpc:trace"],
    deps = [
        "gpr",
        "grpc_codegen",
    ],
)

grpc_cc_library(
    name = "config",
    srcs = [
        "src/core/lib/config/core_configuration.cc",
    ],
    language = "c++",
    public_hdrs = [
        "src/core/lib/config/core_configuration.h",
    ],
    deps = [
        "channel_args_preconditioning",
        "channel_init",
        "gpr_base",
        "handshaker_registry",
    ],
)

grpc_cc_library(
    name = "debug_location",
    language = "c++",
    public_hdrs = ["src/core/lib/gprpp/debug_location.h"],
    visibility = ["@grpc:debug_location"],
)

grpc_cc_library(
    name = "overload",
    language = "c++",
    public_hdrs = ["src/core/lib/gprpp/overload.h"],
    deps = ["gpr_platform"],
)

grpc_cc_library(
    name = "match",
    external_deps = [
        "absl/types:variant",
    ],
    language = "c++",
    public_hdrs = ["src/core/lib/gprpp/match.h"],
    deps = [
        "gpr_platform",
        "overload",
    ],
)

grpc_cc_library(
    name = "table",
    external_deps = ["absl/utility"],
    language = "c++",
    public_hdrs = ["src/core/lib/gprpp/table.h"],
    deps = [
        "bitset",
        "gpr_platform",
    ],
)

grpc_cc_library(
    name = "bitset",
    language = "c++",
    public_hdrs = ["src/core/lib/gprpp/bitset.h"],
    deps = [
        "gpr_platform",
        "useful",
    ],
)

grpc_cc_library(
    name = "orphanable",
    language = "c++",
    public_hdrs = ["src/core/lib/gprpp/orphanable.h"],
    visibility = ["@grpc:client_channel"],
    deps = [
        "debug_location",
        "gpr_base",
        "grpc_trace",
        "ref_counted",
        "ref_counted_ptr",
    ],
)

grpc_cc_library(
    name = "poll",
    external_deps = [
        "absl/types:variant",
    ],
    language = "c++",
    public_hdrs = [
        "src/core/lib/promise/poll.h",
    ],
    deps = ["gpr_platform"],
)

grpc_cc_library(
    name = "context",
    language = "c++",
    public_hdrs = [
        "src/core/lib/promise/context.h",
    ],
    deps = [
        "gpr_platform",
        "gpr_tls",
    ],
)

grpc_cc_library(
    name = "map",
    language = "c++",
    public_hdrs = ["src/core/lib/promise/map.h"],
    deps = [
        "gpr_platform",
        "poll",
        "promise_like",
    ],
)

grpc_cc_library(
    name = "promise",
    external_deps = [
        "absl/types:optional",
    ],
    language = "c++",
    public_hdrs = [
        "src/core/lib/promise/promise.h",
    ],
    deps = [
        "gpr_platform",
        "poll",
        "promise_like",
    ],
)

grpc_cc_library(
    name = "arena_promise",
    external_deps = [
        "absl/types:optional",
    ],
    language = "c++",
    public_hdrs = [
        "src/core/lib/promise/arena_promise.h",
    ],
    deps = [
        "arena",
        "gpr_base",
        "poll",
    ],
)

grpc_cc_library(
    name = "promise_like",
    language = "c++",
    public_hdrs = [
        "src/core/lib/promise/detail/promise_like.h",
    ],
    deps = [
        "gpr_platform",
        "poll",
    ],
)

grpc_cc_library(
    name = "promise_factory",
    language = "c++",
    public_hdrs = [
        "src/core/lib/promise/detail/promise_factory.h",
    ],
    deps = [
        "gpr_platform",
        "poll",
        "promise_like",
    ],
)

grpc_cc_library(
    name = "if",
    external_deps = [
        "absl/status:statusor",
    ],
    language = "c++",
    public_hdrs = ["src/core/lib/promise/if.h"],
    deps = [
        "gpr_platform",
        "poll",
        "promise_factory",
    ],
)

grpc_cc_library(
    name = "promise_status",
    external_deps = [
        "absl/status",
        "absl/status:statusor",
    ],
    language = "c++",
    public_hdrs = [
        "src/core/lib/promise/detail/status.h",
    ],
    deps = ["gpr_platform"],
)

grpc_cc_library(
    name = "race",
    language = "c++",
    public_hdrs = ["src/core/lib/promise/race.h"],
    deps = [
        "gpr_platform",
        "poll",
    ],
)

grpc_cc_library(
    name = "loop",
    language = "c++",
    public_hdrs = [
        "src/core/lib/promise/loop.h",
    ],
    deps = [
        "gpr_platform",
        "poll",
        "promise_factory",
    ],
)

grpc_cc_library(
    name = "switch",
    language = "c++",
    public_hdrs = [
        "src/core/lib/promise/detail/switch.h",
    ],
    deps = ["gpr_platform"],
)

grpc_cc_library(
    name = "basic_join",
    language = "c++",
    public_hdrs = [
        "src/core/lib/promise/detail/basic_join.h",
    ],
    deps = [
        "bitset",
        "construct_destruct",
        "gpr_platform",
        "poll",
        "promise_factory",
    ],
)

grpc_cc_library(
    name = "join",
    language = "c++",
    public_hdrs = [
        "src/core/lib/promise/join.h",
    ],
    deps = [
        "basic_join",
        "gpr_platform",
    ],
)

grpc_cc_library(
    name = "try_join",
    language = "c++",
    public_hdrs = [
        "src/core/lib/promise/try_join.h",
    ],
    deps = [
        "basic_join",
        "gpr_platform",
        "promise_status",
    ],
)

grpc_cc_library(
    name = "basic_seq",
    language = "c++",
    public_hdrs = [
        "src/core/lib/promise/detail/basic_seq.h",
    ],
    deps = [
        "construct_destruct",
        "gpr_platform",
        "poll",
        "promise_factory",
        "switch",
    ],
)

grpc_cc_library(
    name = "seq",
    language = "c++",
    public_hdrs = [
        "src/core/lib/promise/seq.h",
    ],
    deps = [
        "basic_seq",
        "gpr_platform",
    ],
)

grpc_cc_library(
    name = "try_seq",
    language = "c++",
    public_hdrs = [
        "src/core/lib/promise/try_seq.h",
    ],
    deps = [
        "basic_seq",
        "gpr_platform",
        "promise_status",
    ],
)

grpc_cc_library(
    name = "activity",
    srcs = [
        "src/core/lib/promise/activity.cc",
    ],
    external_deps = [
        "absl/base:core_headers",
    ],
    language = "c++",
    public_hdrs = [
        "src/core/lib/promise/activity.h",
    ],
    deps = [
        "atomic_utils",
        "construct_destruct",
        "context",
        "gpr_base",
        "gpr_codegen",
        "poll",
        "promise_factory",
        "promise_status",
    ],
)

grpc_cc_library(
    name = "exec_ctx_wakeup_scheduler",
    hdrs = [
        "src/core/lib/promise/exec_ctx_wakeup_scheduler.h",
    ],
    language = "c++",
    deps = [
        "exec_ctx",
        "gpr_base",
    ],
)

grpc_cc_library(
    name = "wait_set",
    external_deps = [
        "absl/container:flat_hash_set",
    ],
    language = "c++",
    public_hdrs = [
        "src/core/lib/promise/wait_set.h",
    ],
    deps = [
        "activity",
        "gpr_platform",
    ],
)

grpc_cc_library(
    name = "intra_activity_waiter",
    language = "c++",
    public_hdrs = [
        "src/core/lib/promise/intra_activity_waiter.h",
    ],
    deps = [
        "activity",
        "gpr_platform",
    ],
)

grpc_cc_library(
    name = "latch",
    external_deps = [
        "absl/status",
    ],
    language = "c++",
    public_hdrs = [
        "src/core/lib/promise/latch.h",
    ],
    deps = [
        "activity",
        "gpr_platform",
        "intra_activity_waiter",
    ],
)

grpc_cc_library(
    name = "observable",
    language = "c++",
    public_hdrs = [
        "src/core/lib/promise/observable.h",
    ],
    deps = [
        "activity",
        "gpr_platform",
        "wait_set",
    ],
)

grpc_cc_library(
    name = "pipe",
    external_deps = [
        "absl/status",
    ],
    language = "c++",
    public_hdrs = [
        "src/core/lib/promise/pipe.h",
    ],
    deps = [
        "activity",
        "arena",
        "gpr_platform",
        "intra_activity_waiter",
    ],
)

grpc_cc_library(
    name = "for_each",
    external_deps = [
        "absl/status",
        "absl/types:variant",
    ],
    language = "c++",
    public_hdrs = ["src/core/lib/promise/for_each.h"],
    deps = [
        "gpr_platform",
        "poll",
        "promise_factory",
    ],
)

grpc_cc_library(
    name = "ref_counted",
    language = "c++",
    public_hdrs = ["src/core/lib/gprpp/ref_counted.h"],
    deps = [
        "atomic_utils",
        "debug_location",
        "gpr_base",
        "grpc_trace",
        "ref_counted_ptr",
    ],
)

grpc_cc_library(
    name = "dual_ref_counted",
    language = "c++",
    public_hdrs = ["src/core/lib/gprpp/dual_ref_counted.h"],
    deps = [
        "debug_location",
        "gpr_base",
        "grpc_trace",
        "orphanable",
        "ref_counted_ptr",
    ],
)

grpc_cc_library(
    name = "ref_counted_ptr",
    language = "c++",
    public_hdrs = ["src/core/lib/gprpp/ref_counted_ptr.h"],
    visibility = ["@grpc:ref_counted_ptr"],
    deps = [
        "gpr_base",
    ],
)

grpc_cc_library(
    name = "handshaker_factory",
    language = "c++",
    public_hdrs = [
        "src/core/lib/channel/handshaker_factory.h",
    ],
    deps = [
        "gpr_base",
    ],
)

grpc_cc_library(
    name = "handshaker_registry",
    srcs = [
        "src/core/lib/channel/handshaker_registry.cc",
    ],
    language = "c++",
    public_hdrs = [
        "src/core/lib/channel/handshaker_registry.h",
    ],
    deps = [
        "gpr_base",
        "handshaker_factory",
    ],
)

grpc_cc_library(
    name = "event_engine_memory_allocator",
    srcs = [
        "src/core/lib/event_engine/memory_allocator.cc",
    ],
    hdrs = [
        "include/grpc/event_engine/internal/memory_allocator_impl.h",
        "include/grpc/event_engine/memory_allocator.h",
        "include/grpc/event_engine/memory_request.h",
    ],
    language = "c++",
    deps = [
        "gpr_platform",
        "ref_counted",
        "slice",
        "slice_refcount",
    ],
)

grpc_cc_library(
    name = "memory_quota",
    srcs = [
        "src/core/lib/resource_quota/memory_quota.cc",
    ],
    hdrs = [
        "src/core/lib/resource_quota/memory_quota.h",
    ],
    deps = [
        "activity",
        "dual_ref_counted",
        "event_engine_memory_allocator",
        "exec_ctx_wakeup_scheduler",
        "gpr_base",
        "loop",
        "map",
        "orphanable",
        "poll",
        "race",
        "ref_counted_ptr",
        "resource_quota_trace",
        "seq",
        "slice_refcount",
        "useful",
    ],
)

grpc_cc_library(
    name = "arena",
    srcs = [
        "src/core/lib/resource_quota/arena.cc",
    ],
    hdrs = [
        "src/core/lib/resource_quota/arena.h",
    ],
    deps = [
        "context",
        "gpr_base",
        "memory_quota",
    ],
)

grpc_cc_library(
    name = "thread_quota",
    srcs = [
        "src/core/lib/resource_quota/thread_quota.cc",
    ],
    hdrs = [
        "src/core/lib/resource_quota/thread_quota.h",
    ],
    deps = [
        "gpr_base",
        "ref_counted",
    ],
)

grpc_cc_library(
    name = "resource_quota_trace",
    srcs = [
        "src/core/lib/resource_quota/trace.cc",
    ],
    hdrs = [
        "src/core/lib/resource_quota/trace.h",
    ],
    deps = [
        "gpr_platform",
        "grpc_trace",
    ],
)

grpc_cc_library(
    name = "resource_quota",
    srcs = [
        "src/core/lib/resource_quota/resource_quota.cc",
    ],
    hdrs = [
        "src/core/lib/resource_quota/resource_quota.h",
    ],
    deps = [
        "cpp_impl_of",
        "gpr_base",
        "memory_quota",
        "ref_counted",
        "thread_quota",
    ],
)

grpc_cc_library(
    name = "slice_refcount",
    srcs = [
        "src/core/lib/slice/slice_refcount.cc",
        "src/core/lib/slice/static_slice.cc",
    ],
    hdrs = [
        "src/core/lib/slice/slice_refcount.h",
        "src/core/lib/slice/slice_refcount_base.h",
        "src/core/lib/slice/slice_utils.h",
        "src/core/lib/slice/static_slice.h",
    ],
    public_hdrs = [
        "include/grpc/slice.h",
    ],
    deps = [
        "gpr_base",
    ],
)

grpc_cc_library(
    name = "slice",
    srcs = [
        "src/core/lib/slice/slice.cc",
        "src/core/lib/slice/slice_string_helpers.cc",
    ],
    hdrs = [
        "src/core/lib/slice/slice.h",
        "src/core/lib/slice/slice_internal.h",
        "src/core/lib/slice/slice_string_helpers.h",
    ],
    deps = [
        "gpr_base",
        "ref_counted",
        "slice_refcount",
    ],
)

grpc_cc_library(
    name = "error",
    srcs = [
        "src/core/lib/iomgr/error.cc",
    ],
    hdrs = [
        "src/core/lib/iomgr/error.h",
        "src/core/lib/iomgr/error_internal.h",
    ],
    deps = [
        "gpr",
        "grpc_codegen",
        "grpc_trace",
        "slice",
        "slice_refcount",
        "useful",
    ],
)

grpc_cc_library(
    name = "closure",
    hdrs = [
        "src/core/lib/iomgr/closure.h",
    ],
    deps = [
        "error",
        "gpr",
    ],
)

grpc_cc_library(
    name = "exec_ctx",
    srcs = [
        "src/core/lib/iomgr/combiner.cc",
        "src/core/lib/iomgr/exec_ctx.cc",
        "src/core/lib/iomgr/executor.cc",
        "src/core/lib/iomgr/iomgr_internal.cc",
    ],
    hdrs = [
        "src/core/lib/iomgr/combiner.h",
        "src/core/lib/iomgr/exec_ctx.h",
        "src/core/lib/iomgr/executor.h",
        "src/core/lib/iomgr/iomgr_internal.h",
    ],
    deps = [
        "closure",
        "error",
        "gpr_base",
        "gpr_tls",
        "useful",
    ],
)

grpc_cc_library(
    name = "sockaddr_utils",
    srcs = [
        "src/core/lib/address_utils/sockaddr_utils.cc",
    ],
    hdrs = [
        "src/core/lib/address_utils/sockaddr_utils.h",
    ],
    external_deps = [
        "absl/strings",
        "absl/strings:str_format",
    ],
    visibility = ["@grpc:alt_grpc_base_legacy"],
    deps = [
        "gpr_base",
        "grpc_sockaddr",
        "resolved_address",
    ],
)

grpc_cc_library(
    name = "iomgr_port",
    hdrs = [
        "src/core/lib/iomgr/port.h",
    ],
)

grpc_cc_library(
    name = "grpc_sockaddr",
    srcs = [
        "src/core/lib/event_engine/sockaddr.cc",
    ],
    hdrs = [
        "src/core/lib/event_engine/sockaddr.h",
        "src/core/lib/iomgr/sockaddr.h",
        "src/core/lib/iomgr/sockaddr_posix.h",
        "src/core/lib/iomgr/sockaddr_windows.h",
        "src/core/lib/iomgr/socket_utils.h",
    ],
    deps = [
        "gpr_platform",
        "iomgr_port",
    ],
)

grpc_cc_library(
    name = "avl",
    hdrs = [
        "src/core/lib/avl/avl.h",
    ],
    deps = [
        "gpr_platform",
    ],
)

grpc_cc_library(
    name = "event_engine_base",
    srcs = [
        "src/core/lib/event_engine/event_engine.cc",
    ],
    hdrs = GRPC_PUBLIC_EVENT_ENGINE_HDRS + GRPC_PUBLIC_HDRS + [
        "src/core/lib/event_engine/event_engine_factory.h",
    ],
    external_deps = [
        "absl/status",
        "absl/status:statusor",
        "absl/time",
    ],
    deps = [
        "gpr_base",
        "gpr_platform",
        "grpc_codegen",
    ],
)

grpc_cc_library(
    name = "uri_parser",
    srcs = [
        "src/core/lib/uri/uri_parser.cc",
    ],
    hdrs = [
        "src/core/lib/uri/uri_parser.h",
    ],
    external_deps = [
        "absl/status:statusor",
        "absl/strings",
        "absl/strings:str_format",
    ],
    visibility = ["@grpc:alt_grpc_base_legacy"],
    deps = [
        "gpr_base",
    ],
)

grpc_cc_library(
    name = "default_event_engine_factory",
    srcs = [
        "src/core/lib/event_engine/event_engine_factory.cc",
    ],
    hdrs = [],
    external_deps = [
        # TODO(hork): uv, in a subsequent PR
    ],
    deps = [
        "event_engine_base",
        "gpr_base",
        "gpr_platform",
    ],
)

grpc_cc_library(
    name = "channel_args_preconditioning",
    srcs = [
        "src/core/lib/channel/channel_args_preconditioning.cc",
    ],
    hdrs = [
        "src/core/lib/channel/channel_args_preconditioning.h",
    ],
    deps = [
        "channel_args",
        "gpr_base",
    ],
)

grpc_cc_library(
    name = "grpc_base",
    srcs = [
        "src/core/lib/address_utils/parse_address.cc",
        "src/core/lib/backoff/backoff.cc",
        "src/core/lib/channel/channel_stack.cc",
        "src/core/lib/channel/channel_stack_builder.cc",
        "src/core/lib/channel/channel_trace.cc",
        "src/core/lib/channel/channelz.cc",
        "src/core/lib/channel/channelz_registry.cc",
        "src/core/lib/channel/connected_channel.cc",
        "src/core/lib/channel/handshaker.cc",
        "src/core/lib/channel/status_util.cc",
        "src/core/lib/compression/compression.cc",
        "src/core/lib/compression/compression_internal.cc",
        "src/core/lib/compression/message_compress.cc",
        "src/core/lib/debug/stats.cc",
        "src/core/lib/debug/stats_data.cc",
        "src/core/lib/event_engine/channel_args_endpoint_config.cc",
        "src/core/lib/event_engine/sockaddr.cc",
        "src/core/lib/http/format_request.cc",
        "src/core/lib/http/httpcli.cc",
        "src/core/lib/http/parser.cc",
        "src/core/lib/iomgr/buffer_list.cc",
        "src/core/lib/iomgr/call_combiner.cc",
        "src/core/lib/iomgr/cfstream_handle.cc",
        "src/core/lib/iomgr/dualstack_socket_posix.cc",
        "src/core/lib/iomgr/endpoint.cc",
        "src/core/lib/iomgr/endpoint_cfstream.cc",
        "src/core/lib/iomgr/endpoint_pair_event_engine.cc",
        "src/core/lib/iomgr/endpoint_pair_posix.cc",
        "src/core/lib/iomgr/endpoint_pair_windows.cc",
        "src/core/lib/iomgr/error_cfstream.cc",
        "src/core/lib/iomgr/ev_apple.cc",
        "src/core/lib/iomgr/ev_epoll1_linux.cc",
        "src/core/lib/iomgr/ev_epollex_linux.cc",
        "src/core/lib/iomgr/ev_poll_posix.cc",
        "src/core/lib/iomgr/ev_posix.cc",
        "src/core/lib/iomgr/ev_windows.cc",
        "src/core/lib/iomgr/executor/mpmcqueue.cc",
        "src/core/lib/iomgr/executor/threadpool.cc",
        "src/core/lib/iomgr/fork_posix.cc",
        "src/core/lib/iomgr/fork_windows.cc",
        "src/core/lib/iomgr/gethostname_fallback.cc",
        "src/core/lib/iomgr/gethostname_host_name_max.cc",
        "src/core/lib/iomgr/gethostname_sysconf.cc",
        "src/core/lib/iomgr/grpc_if_nametoindex_posix.cc",
        "src/core/lib/iomgr/grpc_if_nametoindex_unsupported.cc",
        "src/core/lib/iomgr/internal_errqueue.cc",
        "src/core/lib/iomgr/iocp_windows.cc",
        "src/core/lib/iomgr/iomgr.cc",
        "src/core/lib/iomgr/iomgr_custom.cc",
        "src/core/lib/iomgr/iomgr_posix.cc",
        "src/core/lib/iomgr/iomgr_posix_cfstream.cc",
        "src/core/lib/iomgr/iomgr_windows.cc",
        "src/core/lib/iomgr/is_epollexclusive_available.cc",
        "src/core/lib/iomgr/load_file.cc",
        "src/core/lib/iomgr/lockfree_event.cc",
        "src/core/lib/iomgr/polling_entity.cc",
        "src/core/lib/iomgr/pollset.cc",
        "src/core/lib/iomgr/pollset_custom.cc",
        "src/core/lib/iomgr/pollset_set.cc",
        "src/core/lib/iomgr/pollset_set_custom.cc",
        "src/core/lib/iomgr/pollset_set_windows.cc",
        "src/core/lib/iomgr/pollset_windows.cc",
        "src/core/lib/iomgr/resolve_address.cc",
        "src/core/lib/iomgr/resolve_address_custom.cc",
        "src/core/lib/iomgr/resolve_address_posix.cc",
        "src/core/lib/iomgr/resolve_address_windows.cc",
        "src/core/lib/iomgr/socket_factory_posix.cc",
        "src/core/lib/iomgr/socket_mutator.cc",
        "src/core/lib/iomgr/socket_utils_common_posix.cc",
        "src/core/lib/iomgr/socket_utils_linux.cc",
        "src/core/lib/iomgr/socket_utils_posix.cc",
        "src/core/lib/iomgr/socket_utils_windows.cc",
        "src/core/lib/iomgr/socket_windows.cc",
        "src/core/lib/iomgr/tcp_client.cc",
        "src/core/lib/iomgr/tcp_client_cfstream.cc",
        "src/core/lib/iomgr/tcp_client_custom.cc",
        "src/core/lib/iomgr/tcp_client_posix.cc",
        "src/core/lib/iomgr/tcp_client_windows.cc",
        "src/core/lib/iomgr/tcp_custom.cc",
        "src/core/lib/iomgr/tcp_posix.cc",
        "src/core/lib/iomgr/tcp_server.cc",
        "src/core/lib/iomgr/tcp_server_custom.cc",
        "src/core/lib/iomgr/tcp_server_posix.cc",
        "src/core/lib/iomgr/tcp_server_utils_posix_common.cc",
        "src/core/lib/iomgr/tcp_server_utils_posix_ifaddrs.cc",
        "src/core/lib/iomgr/tcp_server_utils_posix_noifaddrs.cc",
        "src/core/lib/iomgr/tcp_server_windows.cc",
        "src/core/lib/iomgr/tcp_windows.cc",
        "src/core/lib/iomgr/time_averaged_stats.cc",
        "src/core/lib/iomgr/timer.cc",
        "src/core/lib/iomgr/timer_custom.cc",
        "src/core/lib/iomgr/timer_generic.cc",
        "src/core/lib/iomgr/timer_heap.cc",
        "src/core/lib/iomgr/timer_manager.cc",
        "src/core/lib/iomgr/unix_sockets_posix.cc",
        "src/core/lib/iomgr/unix_sockets_posix_noop.cc",
        "src/core/lib/iomgr/wakeup_fd_eventfd.cc",
        "src/core/lib/iomgr/wakeup_fd_nospecial.cc",
        "src/core/lib/iomgr/wakeup_fd_pipe.cc",
        "src/core/lib/iomgr/wakeup_fd_posix.cc",
        "src/core/lib/iomgr/work_serializer.cc",
        "src/core/lib/resource_quota/api.cc",
        "src/core/lib/slice/b64.cc",
        "src/core/lib/slice/percent_encoding.cc",
        "src/core/lib/slice/slice_api.cc",
        "src/core/lib/slice/slice_buffer.cc",
        "src/core/lib/slice/slice_intern.cc",
        "src/core/lib/slice/slice_split.cc",
        "src/core/lib/surface/api_trace.cc",
        "src/core/lib/surface/builtins.cc",
        "src/core/lib/surface/byte_buffer.cc",
        "src/core/lib/surface/byte_buffer_reader.cc",
        "src/core/lib/surface/call.cc",
        "src/core/lib/surface/call_details.cc",
        "src/core/lib/surface/call_log_batch.cc",
        "src/core/lib/surface/channel.cc",
        "src/core/lib/surface/channel_ping.cc",
        "src/core/lib/surface/completion_queue.cc",
        "src/core/lib/surface/completion_queue_factory.cc",
        "src/core/lib/surface/event_string.cc",
        "src/core/lib/surface/lame_client.cc",
        "src/core/lib/surface/metadata_array.cc",
        "src/core/lib/surface/server.cc",
        "src/core/lib/surface/validate_metadata.cc",
        "src/core/lib/surface/version.cc",
        "src/core/lib/transport/bdp_estimator.cc",
        "src/core/lib/transport/byte_stream.cc",
        "src/core/lib/transport/connectivity_state.cc",
        "src/core/lib/transport/error_utils.cc",
        "src/core/lib/transport/metadata.cc",
        "src/core/lib/transport/metadata_batch.cc",
        "src/core/lib/transport/parsed_metadata.cc",
        "src/core/lib/transport/pid_controller.cc",
        "src/core/lib/transport/static_metadata.cc",
        "src/core/lib/transport/status_conversion.cc",
        "src/core/lib/transport/timeout_encoding.cc",
        "src/core/lib/transport/transport.cc",
        "src/core/lib/transport/transport_op_string.cc",
    ] +
    # TODO(hork): delete the iomgr glue code when EventEngine is fully
    # integrated, or when it becomes obvious the glue code is unnecessary.
    [
        "src/core/lib/iomgr/event_engine/closure.cc",
        "src/core/lib/iomgr/event_engine/endpoint.cc",
        "src/core/lib/iomgr/event_engine/iomgr.cc",
        "src/core/lib/iomgr/event_engine/pollset.cc",
        "src/core/lib/iomgr/event_engine/resolved_address_internal.cc",
        "src/core/lib/iomgr/event_engine/resolver.cc",
        "src/core/lib/iomgr/event_engine/tcp.cc",
        "src/core/lib/iomgr/event_engine/timer.cc",
    ],
    hdrs = [
        "src/core/lib/transport/error_utils.h",
        "src/core/lib/transport/http2_errors.h",
        "src/core/lib/address_utils/parse_address.h",
        "src/core/lib/backoff/backoff.h",
        "src/core/lib/channel/call_tracer.h",
        "src/core/lib/channel/channel_stack.h",
        "src/core/lib/channel/channel_stack_builder.h",
        "src/core/lib/channel/channel_trace.h",
        "src/core/lib/channel/channelz.h",
        "src/core/lib/channel/channelz_registry.h",
        "src/core/lib/channel/connected_channel.h",
        "src/core/lib/channel/context.h",
        "src/core/lib/channel/handshaker.h",
        "src/core/lib/channel/status_util.h",
        "src/core/lib/compression/compression_internal.h",
        "src/core/lib/resource_quota/api.h",
        "src/core/lib/compression/message_compress.h",
        "src/core/lib/debug/stats.h",
        "src/core/lib/debug/stats_data.h",
        "src/core/lib/event_engine/channel_args_endpoint_config.h",
        "src/core/lib/event_engine/sockaddr.h",
        "src/core/lib/http/format_request.h",
        "src/core/lib/http/httpcli.h",
        "src/core/lib/http/parser.h",
        "src/core/lib/iomgr/block_annotate.h",
        "src/core/lib/iomgr/buffer_list.h",
        "src/core/lib/iomgr/call_combiner.h",
        "src/core/lib/iomgr/cfstream_handle.h",
        "src/core/lib/iomgr/dynamic_annotations.h",
        "src/core/lib/iomgr/endpoint.h",
        "src/core/lib/iomgr/endpoint_cfstream.h",
        "src/core/lib/iomgr/endpoint_pair.h",
        "src/core/lib/iomgr/error_cfstream.h",
        "src/core/lib/iomgr/ev_apple.h",
        "src/core/lib/iomgr/ev_epoll1_linux.h",
        "src/core/lib/iomgr/ev_epollex_linux.h",
        "src/core/lib/iomgr/ev_poll_posix.h",
        "src/core/lib/iomgr/ev_posix.h",
        "src/core/lib/iomgr/executor/mpmcqueue.h",
        "src/core/lib/iomgr/executor/threadpool.h",
        "src/core/lib/iomgr/gethostname.h",
        "src/core/lib/iomgr/grpc_if_nametoindex.h",
        "src/core/lib/iomgr/internal_errqueue.h",
        "src/core/lib/iomgr/iocp_windows.h",
        "src/core/lib/iomgr/iomgr.h",
        "src/core/lib/iomgr/iomgr_custom.h",
        "src/core/lib/iomgr/is_epollexclusive_available.h",
        "src/core/lib/iomgr/load_file.h",
        "src/core/lib/iomgr/lockfree_event.h",
        "src/core/lib/iomgr/nameser.h",
        "src/core/lib/iomgr/polling_entity.h",
        "src/core/lib/iomgr/pollset.h",
        "src/core/lib/iomgr/pollset_custom.h",
        "src/core/lib/iomgr/pollset_set.h",
        "src/core/lib/iomgr/pollset_set_custom.h",
        "src/core/lib/iomgr/pollset_set_windows.h",
        "src/core/lib/iomgr/pollset_windows.h",
        "src/core/lib/iomgr/python_util.h",
        "src/core/lib/iomgr/resolve_address.h",
        "src/core/lib/iomgr/resolve_address_impl.h",
        "src/core/lib/iomgr/resolve_address_custom.h",
        "src/core/lib/iomgr/resolve_address_posix.h",
        "src/core/lib/iomgr/resolve_address_windows.h",
        "src/core/lib/iomgr/sockaddr.h",
        "src/core/lib/iomgr/sockaddr_posix.h",
        "src/core/lib/iomgr/sockaddr_windows.h",
        "src/core/lib/iomgr/socket_factory_posix.h",
        "src/core/lib/iomgr/socket_mutator.h",
        "src/core/lib/iomgr/socket_utils_posix.h",
        "src/core/lib/iomgr/socket_windows.h",
        "src/core/lib/iomgr/sys_epoll_wrapper.h",
        "src/core/lib/iomgr/tcp_client.h",
        "src/core/lib/iomgr/tcp_client_posix.h",
        "src/core/lib/iomgr/tcp_custom.h",
        "src/core/lib/iomgr/tcp_posix.h",
        "src/core/lib/iomgr/tcp_server.h",
        "src/core/lib/iomgr/tcp_server_utils_posix.h",
        "src/core/lib/iomgr/tcp_windows.h",
        "src/core/lib/iomgr/time_averaged_stats.h",
        "src/core/lib/iomgr/timer.h",
        "src/core/lib/iomgr/timer_custom.h",
        "src/core/lib/iomgr/timer_generic.h",
        "src/core/lib/iomgr/timer_heap.h",
        "src/core/lib/iomgr/timer_manager.h",
        "src/core/lib/iomgr/unix_sockets_posix.h",
        "src/core/lib/iomgr/wakeup_fd_pipe.h",
        "src/core/lib/iomgr/wakeup_fd_posix.h",
        "src/core/lib/iomgr/work_serializer.h",
        "src/core/lib/slice/b64.h",
        "src/core/lib/slice/percent_encoding.h",
        "src/core/lib/slice/slice_split.h",
        "src/core/lib/surface/api_trace.h",
        "src/core/lib/surface/builtins.h",
        "src/core/lib/surface/call.h",
        "src/core/lib/surface/call_test_only.h",
        "src/core/lib/surface/channel.h",
        "src/core/lib/surface/completion_queue.h",
        "src/core/lib/surface/completion_queue_factory.h",
        "src/core/lib/surface/event_string.h",
        "src/core/lib/surface/init.h",
        "src/core/lib/surface/lame_client.h",
        "src/core/lib/surface/server.h",
        "src/core/lib/surface/validate_metadata.h",
        "src/core/lib/transport/bdp_estimator.h",
        "src/core/lib/transport/byte_stream.h",
        "src/core/lib/transport/connectivity_state.h",
        "src/core/lib/transport/metadata.h",
        "src/core/lib/transport/metadata_batch.h",
        "src/core/lib/transport/parsed_metadata.h",
        "src/core/lib/transport/pid_controller.h",
        "src/core/lib/transport/static_metadata.h",
        "src/core/lib/transport/status_conversion.h",
        "src/core/lib/transport/timeout_encoding.h",
        "src/core/lib/transport/transport.h",
        "src/core/lib/transport/transport_impl.h",
    ] +
    # TODO(ctiller): remove these
    # These headers used to be vended by this target, but they have been split
    # out into separate targets now. In order to transition downstream code, we
    # re-export these headers from here for now, and when LSC's have completed
    # to clean this up, we'll remove these.
    [
        "src/core/lib/iomgr/closure.h",
        "src/core/lib/iomgr/error.h",
        "src/core/lib/iomgr/error_internal.h",
        "src/core/lib/slice/slice_internal.h",
        "src/core/lib/slice/slice_string_helpers.h",
        "src/core/lib/iomgr/exec_ctx.h",
        "src/core/lib/iomgr/executor.h",
        "src/core/lib/iomgr/combiner.h",
        "src/core/lib/iomgr/iomgr_internal.h",
        "src/core/lib/channel/channel_args.h",
    ] +
    # TODO(hork): delete the iomgr glue code when EventEngine is fully
    # integrated, or when it becomes obvious the glue code is unnecessary.
    [
        "src/core/lib/iomgr/event_engine/closure.h",
        "src/core/lib/iomgr/event_engine/endpoint.h",
        "src/core/lib/iomgr/event_engine/pollset.h",
        "src/core/lib/iomgr/event_engine/promise.h",
        "src/core/lib/iomgr/event_engine/resolved_address_internal.h",
        "src/core/lib/iomgr/event_engine/resolver.h",
    ],
    external_deps = [
        "absl/container:flat_hash_map",
        "absl/container:inlined_vector",
        "absl/functional:bind_front",
        "absl/memory",
        "absl/status:statusor",
        "absl/status",
        "absl/strings:str_format",
        "absl/strings",
        "absl/types:optional",
        "madler_zlib",
    ],
    language = "c++",
    public_hdrs = GRPC_PUBLIC_HDRS + GRPC_PUBLIC_EVENT_ENGINE_HDRS,
    visibility = ["@grpc:alt_grpc_base_legacy"],
    deps = [
        "arena",
        "avl",
        "bitset",
        "channel_args",
        "channel_stack_type",
        "chunked_vector",
        "closure",
        "config",
        "default_event_engine_factory",
        "dual_ref_counted",
        "error",
        "event_engine_base",
        "exec_ctx",
        "gpr_base",
        "gpr_codegen",
        "gpr_tls",
        "grpc_codegen",
        "grpc_sockaddr",
        "grpc_trace",
        "iomgr_port",
        "json",
        "memory_quota",
        "orphanable",
        "ref_counted",
        "ref_counted_ptr",
        "resolved_address",
        "resource_quota",
        "slice",
        "slice_refcount",
        "sockaddr_utils",
        "table",
        "uri_parser",
        "useful",
    ],
)

grpc_cc_library(
    name = "channel_stack_type",
    srcs = [
        "src/core/lib/surface/channel_stack_type.cc",
    ],
    hdrs = [
        "src/core/lib/surface/channel_stack_type.h",
    ],
    language = "c++",
    deps = [
        "gpr_base",
    ],
)

grpc_cc_library(
    name = "channel_init",
    srcs = [
        "src/core/lib/surface/channel_init.cc",
    ],
    hdrs = [
        "src/core/lib/surface/channel_init.h",
    ],
    language = "c++",
    deps = [
        "channel_stack_type",
        "gpr_base",
    ],
)

grpc_cc_library(
    name = "grpc_common",
    language = "c++",
    deps = [
        "grpc_base",
        # standard plugins
        "census",
        "grpc_deadline_filter",
        "grpc_client_authority_filter",
        "grpc_lb_policy_pick_first",
        "grpc_lb_policy_priority",
        "grpc_lb_policy_ring_hash",
        "grpc_lb_policy_round_robin",
        "grpc_lb_policy_weighted_target",
        "grpc_client_idle_filter",
        "grpc_max_age_filter",
        "grpc_message_size_filter",
        "grpc_resolver_dns_ares",
        "grpc_resolver_fake",
        "grpc_resolver_dns_native",
        "grpc_resolver_sockaddr",
        "grpc_resolver_binder",
        "grpc_transport_chttp2_client_insecure",
        "grpc_transport_chttp2_server_insecure",
        "grpc_transport_inproc",
        "grpc_fault_injection_filter",
    ],
)

grpc_cc_library(
    name = "grpc_service_config",
    srcs = [
        "src/core/lib/service_config/service_config.cc",
        "src/core/lib/service_config/service_config_parser.cc",
    ],
    hdrs = [
        "src/core/lib/service_config/service_config.h",
        "src/core/lib/service_config/service_config_call_data.h",
        "src/core/lib/service_config/service_config_parser.h",
    ],
    external_deps = [
        "absl/container:inlined_vector",
        "absl/strings",
    ],
    language = "c++",
    deps = [
        "error",
        "gpr_base",
        "json",
        "slice",
    ],
)

grpc_cc_library(
    name = "server_address",
    srcs = [
        "src/core/lib/resolver/server_address.cc",
    ],
    hdrs = [
        "src/core/lib/resolver/server_address.h",
    ],
    external_deps = [
        "absl/strings",
        "absl/strings:str_format",
    ],
    language = "c++",
    visibility = ["@grpc:client_channel"],
    deps = [
        "channel_args",
        "gpr_platform",
        "resolved_address",
        "sockaddr_utils",
    ],
)

grpc_cc_library(
    name = "grpc_resolver",
    srcs = [
        "src/core/lib/resolver/resolver.cc",
        "src/core/lib/resolver/resolver_registry.cc",
    ],
    hdrs = [
        "src/core/lib/resolver/resolver.h",
        "src/core/lib/resolver/resolver_factory.h",
        "src/core/lib/resolver/resolver_registry.h",
    ],
    external_deps = [
        "absl/strings",
        "absl/strings:str_format",
    ],
    language = "c++",
    visibility = ["@grpc:client_channel"],
    deps = [
        "gpr_base",
        "grpc_service_config",
        "orphanable",
        "server_address",
        "uri_parser",
    ],
)

grpc_cc_library(
    name = "channel_args",
    srcs = [
        "src/core/lib/channel/channel_args.cc",
    ],
    hdrs = [
        "src/core/lib/channel/channel_args.h",
    ],
    external_deps = [
        "absl/strings",
        "absl/strings:str_format",
    ],
    language = "c++",
    deps = [
        "channel_stack_type",
        "gpr_base",
        "grpc_codegen",
        "useful",
    ],
)

grpc_cc_library(
    name = "resolved_address",
    hdrs = ["src/core/lib/iomgr/resolved_address.h"],
    language = "c++",
    deps = [
        "gpr_platform",
    ],
)

grpc_cc_library(
    name = "grpc_client_channel",
    srcs = [
        "src/core/ext/filters/client_channel/backend_metric.cc",
        "src/core/ext/filters/client_channel/backup_poller.cc",
        "src/core/ext/filters/client_channel/channel_connectivity.cc",
        "src/core/ext/filters/client_channel/client_channel.cc",
        "src/core/ext/filters/client_channel/client_channel_channelz.cc",
        "src/core/ext/filters/client_channel/client_channel_factory.cc",
        "src/core/ext/filters/client_channel/client_channel_plugin.cc",
        "src/core/ext/filters/client_channel/config_selector.cc",
        "src/core/ext/filters/client_channel/dynamic_filters.cc",
        "src/core/ext/filters/client_channel/global_subchannel_pool.cc",
        "src/core/ext/filters/client_channel/health/health_check_client.cc",
        "src/core/ext/filters/client_channel/http_connect_handshaker.cc",
        "src/core/ext/filters/client_channel/http_proxy.cc",
        "src/core/ext/filters/client_channel/lb_policy.cc",
        "src/core/ext/filters/client_channel/lb_policy/child_policy_handler.cc",
        "src/core/ext/filters/client_channel/lb_policy_registry.cc",
        "src/core/ext/filters/client_channel/local_subchannel_pool.cc",
        "src/core/ext/filters/client_channel/proxy_mapper_registry.cc",
        "src/core/ext/filters/client_channel/resolver_result_parsing.cc",
        "src/core/ext/filters/client_channel/retry_filter.cc",
        "src/core/ext/filters/client_channel/retry_service_config.cc",
        "src/core/ext/filters/client_channel/retry_throttle.cc",
        "src/core/ext/filters/client_channel/service_config_channel_arg_filter.cc",
        "src/core/ext/filters/client_channel/subchannel.cc",
        "src/core/ext/filters/client_channel/subchannel_pool_interface.cc",
    ],
    hdrs = [
        "src/core/ext/filters/client_channel/backend_metric.h",
        "src/core/ext/filters/client_channel/backup_poller.h",
        "src/core/ext/filters/client_channel/client_channel.h",
        "src/core/ext/filters/client_channel/client_channel_channelz.h",
        "src/core/ext/filters/client_channel/client_channel_factory.h",
        "src/core/ext/filters/client_channel/config_selector.h",
        "src/core/ext/filters/client_channel/connector.h",
        "src/core/ext/filters/client_channel/dynamic_filters.h",
        "src/core/ext/filters/client_channel/global_subchannel_pool.h",
        "src/core/ext/filters/client_channel/health/health_check_client.h",
        "src/core/ext/filters/client_channel/http_connect_handshaker.h",
        "src/core/ext/filters/client_channel/http_proxy.h",
        "src/core/ext/filters/client_channel/lb_policy.h",
        "src/core/ext/filters/client_channel/lb_policy/child_policy_handler.h",
        "src/core/ext/filters/client_channel/lb_policy_factory.h",
        "src/core/ext/filters/client_channel/lb_policy_registry.h",
        "src/core/ext/filters/client_channel/local_subchannel_pool.h",
        "src/core/ext/filters/client_channel/proxy_mapper.h",
        "src/core/ext/filters/client_channel/proxy_mapper_registry.h",
        "src/core/ext/filters/client_channel/resolver_result_parsing.h",
        "src/core/ext/filters/client_channel/retry_filter.h",
        "src/core/ext/filters/client_channel/retry_service_config.h",
        "src/core/ext/filters/client_channel/retry_throttle.h",
        "src/core/ext/filters/client_channel/subchannel.h",
        "src/core/ext/filters/client_channel/subchannel_interface.h",
        "src/core/ext/filters/client_channel/subchannel_pool_interface.h",
    ],
    external_deps = [
        "absl/container:inlined_vector",
        "absl/strings",
        "absl/strings:str_format",
        "absl/types:optional",
        "absl/status:statusor",
        "upb_lib",
    ],
    language = "c++",
    visibility = ["@grpc:client_channel"],
    deps = [
        "config",
        "debug_location",
        "error",
        "gpr_base",
        "grpc_base",
        "grpc_client_authority_filter",
        "grpc_deadline_filter",
        "grpc_health_upb",
        "grpc_resolver",
        "grpc_service_config",
        "grpc_trace",
        "handshaker_registry",
        "json",
        "json_util",
        "orphanable",
        "ref_counted",
        "ref_counted_ptr",
        "server_address",
        "slice",
        "sockaddr_utils",
        "uri_parser",
        "useful",
        "xds_orca_upb",
    ],
)

grpc_cc_library(
    name = "grpc_server_config_selector",
    srcs = [
        "src/core/ext/filters/server_config_selector/server_config_selector.cc",
    ],
    hdrs = [
        "src/core/ext/filters/server_config_selector/server_config_selector.h",
    ],
    language = "c++",
    deps = [
        "gpr_base",
        "grpc_base",
        "grpc_service_config",
    ],
)

grpc_cc_library(
    name = "grpc_server_config_selector_filter",
    srcs = [
        "src/core/ext/filters/server_config_selector/server_config_selector_filter.cc",
    ],
    hdrs = [
        "src/core/ext/filters/server_config_selector/server_config_selector_filter.h",
    ],
    language = "c++",
    deps = [
        "gpr_base",
        "grpc_base",
        "grpc_server_config_selector",
        "grpc_service_config",
    ],
)

grpc_cc_library(
    name = "idle_filter_state",
    srcs = [
        "src/core/ext/filters/client_idle/idle_filter_state.cc",
    ],
    hdrs = [
        "src/core/ext/filters/client_idle/idle_filter_state.h",
    ],
    language = "c++",
    deps = [
        "gpr_platform",
    ],
)

grpc_cc_library(
    name = "grpc_client_idle_filter",
    srcs = [
        "src/core/ext/filters/client_idle/client_idle_filter.cc",
    ],
    deps = [
        "config",
        "gpr_base",
        "grpc_base",
        "idle_filter_state",
    ],
)

grpc_cc_library(
    name = "grpc_max_age_filter",
    srcs = [
        "src/core/ext/filters/max_age/max_age_filter.cc",
    ],
    hdrs = [
        "src/core/ext/filters/max_age/max_age_filter.h",
    ],
    language = "c++",
    deps = [
        "config",
        "gpr_base",
        "grpc_base",
    ],
)

grpc_cc_library(
    name = "grpc_deadline_filter",
    srcs = [
        "src/core/ext/filters/deadline/deadline_filter.cc",
    ],
    hdrs = [
        "src/core/ext/filters/deadline/deadline_filter.h",
    ],
    language = "c++",
    deps = [
        "config",
        "gpr_base",
        "grpc_base",
        "slice",
    ],
)

grpc_cc_library(
    name = "grpc_client_authority_filter",
    srcs = [
        "src/core/ext/filters/http/client_authority_filter.cc",
    ],
    hdrs = [
        "src/core/ext/filters/http/client_authority_filter.h",
    ],
    language = "c++",
    deps = [
        "channel_stack_type",
        "config",
        "gpr_base",
        "grpc_base",
        "slice",
    ],
)

grpc_cc_library(
    name = "grpc_message_size_filter",
    srcs = [
        "src/core/ext/filters/message_size/message_size_filter.cc",
    ],
    hdrs = [
        "src/core/ext/filters/message_size/message_size_filter.h",
    ],
    external_deps = ["absl/strings:str_format"],
    language = "c++",
    deps = [
        "config",
        "gpr_base",
        "grpc_base",
        "grpc_codegen",
        "grpc_service_config",
        "ref_counted",
        "ref_counted_ptr",
    ],
)

grpc_cc_library(
    name = "grpc_fault_injection_filter",
    srcs = [
        "src/core/ext/filters/fault_injection/fault_injection_filter.cc",
        "src/core/ext/filters/fault_injection/service_config_parser.cc",
    ],
    hdrs = [
        "src/core/ext/filters/fault_injection/fault_injection_filter.h",
        "src/core/ext/filters/fault_injection/service_config_parser.h",
    ],
    external_deps = ["absl/strings"],
    language = "c++",
    deps = [
        "gpr_base",
        "grpc_base",
        "grpc_service_config",
        "json_util",
    ],
)

grpc_cc_library(
    name = "grpc_rbac_filter",
    srcs = [
        "src/core/ext/filters/rbac/rbac_filter.cc",
        "src/core/ext/filters/rbac/rbac_service_config_parser.cc",
    ],
    hdrs = [
        "src/core/ext/filters/rbac/rbac_filter.h",
        "src/core/ext/filters/rbac/rbac_service_config_parser.h",
    ],
    external_deps = ["absl/strings:str_format"],
    language = "c++",
    deps = [
        "gpr_base",
        "grpc_base",
        "grpc_rbac_engine",
        "grpc_service_config",
        "json_util",
    ],
)

grpc_cc_library(
    name = "grpc_http_filters",
    srcs = [
        "src/core/ext/filters/http/client/http_client_filter.cc",
        "src/core/ext/filters/http/http_filters_plugin.cc",
        "src/core/ext/filters/http/message_compress/message_compress_filter.cc",
        "src/core/ext/filters/http/message_compress/message_decompress_filter.cc",
        "src/core/ext/filters/http/server/http_server_filter.cc",
    ],
    hdrs = [
        "src/core/ext/filters/http/client/http_client_filter.h",
        "src/core/ext/filters/http/message_compress/message_compress_filter.h",
        "src/core/ext/filters/http/message_compress/message_decompress_filter.h",
        "src/core/ext/filters/http/server/http_server_filter.h",
    ],
    external_deps = [
        "absl/strings:str_format",
        "absl/strings",
        "absl/types:optional",
    ],
    language = "c++",
    deps = [
        "config",
        "gpr_base",
        "grpc_base",
        "grpc_message_size_filter",
        "slice",
    ],
)

grpc_cc_library(
    name = "grpc_codegen",
    language = "c++",
    public_hdrs = [
        "include/grpc/impl/codegen/byte_buffer.h",
        "include/grpc/impl/codegen/byte_buffer_reader.h",
        "include/grpc/impl/codegen/compression_types.h",
        "include/grpc/impl/codegen/connectivity_state.h",
        "include/grpc/impl/codegen/grpc_types.h",
        "include/grpc/impl/codegen/propagation_bits.h",
        "include/grpc/impl/codegen/status.h",
        "include/grpc/impl/codegen/slice.h",
    ],
    visibility = ["@grpc:public"],
    deps = [
        "gpr_codegen",
    ],
)

grpc_cc_library(
    name = "grpc_grpclb_balancer_addresses",
    srcs = [
        "src/core/ext/filters/client_channel/lb_policy/grpclb/grpclb_balancer_addresses.cc",
    ],
    hdrs = [
        "src/core/ext/filters/client_channel/lb_policy/grpclb/grpclb_balancer_addresses.h",
    ],
    language = "c++",
    visibility = ["@grpc:grpclb"],
    deps = [
        "gpr_base",
        "grpc_base",
        "grpc_client_channel",
        "useful",
    ],
)

grpc_cc_library(
    name = "grpc_lb_policy_grpclb",
    srcs = [
        "src/core/ext/filters/client_channel/lb_policy/grpclb/client_load_reporting_filter.cc",
        "src/core/ext/filters/client_channel/lb_policy/grpclb/grpclb.cc",
        "src/core/ext/filters/client_channel/lb_policy/grpclb/grpclb_channel.cc",
        "src/core/ext/filters/client_channel/lb_policy/grpclb/grpclb_client_stats.cc",
        "src/core/ext/filters/client_channel/lb_policy/grpclb/load_balancer_api.cc",
    ],
    hdrs = [
        "src/core/ext/filters/client_channel/lb_policy/grpclb/client_load_reporting_filter.h",
        "src/core/ext/filters/client_channel/lb_policy/grpclb/grpclb.h",
        "src/core/ext/filters/client_channel/lb_policy/grpclb/grpclb_channel.h",
        "src/core/ext/filters/client_channel/lb_policy/grpclb/grpclb_client_stats.h",
        "src/core/ext/filters/client_channel/lb_policy/grpclb/load_balancer_api.h",
    ],
    external_deps = [
        "absl/memory",
        "absl/container:inlined_vector",
        "absl/strings",
        "absl/strings:str_format",
        "upb_lib",
    ],
    language = "c++",
    deps = [
        "config",
        "error",
        "gpr_base",
        "grpc_base",
        "grpc_client_channel",
        "grpc_grpclb_balancer_addresses",
        "grpc_lb_upb",
        "grpc_resolver_fake",
        "grpc_sockaddr",
        "grpc_transport_chttp2_client_insecure",
        "orphanable",
        "protobuf_duration_upb",
        "protobuf_timestamp_upb",
        "ref_counted_ptr",
        "server_address",
        "slice",
        "sockaddr_utils",
    ],
)

grpc_cc_library(
    name = "grpc_lb_policy_grpclb_secure",
    srcs = [
        "src/core/ext/filters/client_channel/lb_policy/grpclb/client_load_reporting_filter.cc",
        "src/core/ext/filters/client_channel/lb_policy/grpclb/grpclb.cc",
        "src/core/ext/filters/client_channel/lb_policy/grpclb/grpclb_channel_secure.cc",
        "src/core/ext/filters/client_channel/lb_policy/grpclb/grpclb_client_stats.cc",
        "src/core/ext/filters/client_channel/lb_policy/grpclb/load_balancer_api.cc",
    ],
    hdrs = [
        "src/core/ext/filters/client_channel/lb_policy/grpclb/client_load_reporting_filter.h",
        "src/core/ext/filters/client_channel/lb_policy/grpclb/grpclb.h",
        "src/core/ext/filters/client_channel/lb_policy/grpclb/grpclb_channel.h",
        "src/core/ext/filters/client_channel/lb_policy/grpclb/grpclb_client_stats.h",
        "src/core/ext/filters/client_channel/lb_policy/grpclb/load_balancer_api.h",
    ],
    external_deps = [
        "absl/memory",
        "absl/container:inlined_vector",
        "absl/strings",
        "absl/strings:str_format",
        "upb_lib",
    ],
    language = "c++",
    deps = [
        "config",
        "error",
        "gpr_base",
        "grpc_base",
        "grpc_client_channel",
        "grpc_grpclb_balancer_addresses",
        "grpc_lb_upb",
        "grpc_resolver_fake",
        "grpc_secure",
<<<<<<< HEAD
        "grpc_security_base",
=======
        "grpc_sockaddr",
>>>>>>> 75ede8df
        "grpc_transport_chttp2_client_secure",
        "orphanable",
        "protobuf_duration_upb",
        "protobuf_timestamp_upb",
        "ref_counted_ptr",
        "server_address",
        "slice",
        "sockaddr_utils",
    ],
)

grpc_upb_proto_library(
    name = "rls_upb",
    deps = ["//src/proto/grpc/lookup/v1:rls_proto_descriptor"],
)

grpc_cc_library(
    name = "grpc_lb_policy_rls",
    srcs = [
        "src/core/ext/filters/client_channel/lb_policy/rls/rls.cc",
    ],
    external_deps = [
        "absl/container:inlined_vector",
        "absl/hash",
        "absl/memory",
        "absl/strings",
        "upb_lib",
    ],
    language = "c++",
    deps = [
        "dual_ref_counted",
        "gpr_base",
        "gpr_codegen",
        "grpc_base",
        "grpc_client_channel",
        "grpc_codegen",
        "grpc_resolver",
        "grpc_secure",
        "grpc_security_base",
        "json",
        "json_util",
        "orphanable",
        "ref_counted",
        "rls_upb",
        "uri_parser",
    ],
)

grpc_cc_library(
    name = "grpc_xds_client",
    srcs = [
        "src/core/ext/xds/certificate_provider_registry.cc",
        "src/core/ext/xds/certificate_provider_store.cc",
        "src/core/ext/xds/file_watcher_certificate_provider_factory.cc",
        "src/core/ext/xds/xds_api.cc",
        "src/core/ext/xds/xds_bootstrap.cc",
        "src/core/ext/xds/xds_certificate_provider.cc",
        "src/core/ext/xds/xds_client.cc",
        "src/core/ext/xds/xds_client_stats.cc",
        "src/core/ext/xds/xds_cluster.cc",
        "src/core/ext/xds/xds_common_types.cc",
        "src/core/ext/xds/xds_endpoint.cc",
        "src/core/ext/xds/xds_http_fault_filter.cc",
        "src/core/ext/xds/xds_http_filters.cc",
        "src/core/ext/xds/xds_http_rbac_filter.cc",
        "src/core/ext/xds/xds_listener.cc",
        "src/core/ext/xds/xds_resource_type.cc",
        "src/core/ext/xds/xds_route_config.cc",
        "src/core/ext/xds/xds_routing.cc",
        "src/core/lib/security/credentials/xds/xds_credentials.cc",
    ],
    hdrs = [
        "src/core/ext/xds/certificate_provider_factory.h",
        "src/core/ext/xds/certificate_provider_registry.h",
        "src/core/ext/xds/certificate_provider_store.h",
        "src/core/ext/xds/file_watcher_certificate_provider_factory.h",
        "src/core/ext/xds/upb_utils.h",
        "src/core/ext/xds/xds_api.h",
        "src/core/ext/xds/xds_bootstrap.h",
        "src/core/ext/xds/xds_certificate_provider.h",
        "src/core/ext/xds/xds_channel_args.h",
        "src/core/ext/xds/xds_client.h",
        "src/core/ext/xds/xds_client_stats.h",
        "src/core/ext/xds/xds_cluster.h",
        "src/core/ext/xds/xds_common_types.h",
        "src/core/ext/xds/xds_endpoint.h",
        "src/core/ext/xds/xds_http_fault_filter.h",
        "src/core/ext/xds/xds_http_filters.h",
        "src/core/ext/xds/xds_http_rbac_filter.h",
        "src/core/ext/xds/xds_listener.h",
        "src/core/ext/xds/xds_resource_type.h",
        "src/core/ext/xds/xds_resource_type_impl.h",
        "src/core/ext/xds/xds_route_config.h",
        "src/core/ext/xds/xds_routing.h",
        "src/core/lib/security/credentials/xds/xds_credentials.h",
    ],
    external_deps = [
        "absl/functional:bind_front",
        "absl/memory",
        "absl/status:statusor",
        "absl/strings",
        "absl/strings:str_format",
        "absl/container:inlined_vector",
        "upb_lib",
        "upb_textformat_lib",
        "upb_json_lib",
        "re2",
        "upb_reflection",
    ],
    language = "c++",
    deps = [
        "envoy_ads_upb",
        "envoy_ads_upbdefs",
        "envoy_core_upb",
        "envoy_core_upbdefs",
        "envoy_type_upb",
        "error",
        "google_rpc_status_upb",
        "gpr_base",
        "gpr_codegen",
        "grpc_base",
        "grpc_client_channel",
        "grpc_codegen",
        "grpc_credentials_util",
        "grpc_fault_injection_filter",
        "grpc_lb_xds_channel_args",
        "grpc_matchers",
        "grpc_rbac_filter",
        "grpc_secure",
<<<<<<< HEAD
        "grpc_security_base",
        "grpc_tls_credentials",
=======
        "grpc_sockaddr",
>>>>>>> 75ede8df
        "grpc_transport_chttp2_client_secure",
        "json",
        "json_util",
        "orphanable",
        "protobuf_any_upb",
        "protobuf_duration_upb",
        "protobuf_struct_upb",
        "protobuf_timestamp_upb",
        "protobuf_wrappers_upb",
        "ref_counted_ptr",
        "slice",
        "slice_refcount",
        "sockaddr_utils",
        "uri_parser",
        "xds_type_upb",
        "xds_type_upbdefs",
    ],
)

grpc_cc_library(
    name = "grpc_xds_channel_stack_modifier",
    srcs = [
        "src/core/ext/xds/xds_channel_stack_modifier.cc",
    ],
    hdrs = [
        "src/core/ext/xds/xds_channel_stack_modifier.h",
    ],
    language = "c++",
    deps = [
        "channel_init",
        "config",
        "gpr_base",
        "grpc_base",
    ],
)

grpc_cc_library(
    name = "grpc_xds_server_config_fetcher",
    srcs = [
        "src/core/ext/xds/xds_server_config_fetcher.cc",
    ],
    external_deps = [
        "absl/strings",
    ],
    language = "c++",
    deps = [
        "config",
        "gpr_base",
        "grpc_base",
        "grpc_server_config_selector",
        "grpc_server_config_selector_filter",
        "grpc_sockaddr",
        "grpc_xds_channel_stack_modifier",
        "grpc_xds_client",
        "slice_refcount",
        "sockaddr_utils",
        "uri_parser",
    ],
)

grpc_cc_library(
    name = "grpc_google_mesh_ca_certificate_provider_factory",
    srcs = [
        "src/core/ext/xds/google_mesh_ca_certificate_provider_factory.cc",
    ],
    hdrs = [
        "src/core/ext/xds/google_mesh_ca_certificate_provider_factory.h",
    ],
    external_deps = [
        "absl/strings",
    ],
    language = "c++",
    deps = [
        "error",
        "gpr_base",
        "grpc_base",
        "grpc_xds_client",
        "json_util",
        "slice",
    ],
)

grpc_cc_library(
    name = "grpc_lb_policy_cds",
    srcs = [
        "src/core/ext/filters/client_channel/lb_policy/xds/cds.cc",
    ],
    external_deps = [
        "absl/strings",
    ],
    language = "c++",
    deps = [
        "gpr_base",
        "grpc_base",
        "grpc_client_channel",
        "grpc_xds_client",
        "orphanable",
        "ref_counted_ptr",
    ],
)

grpc_cc_library(
    name = "grpc_lb_xds_channel_args",
    hdrs = [
        "src/core/ext/filters/client_channel/lb_policy/xds/xds_channel_args.h",
    ],
    language = "c++",
)

grpc_cc_library(
    name = "grpc_lb_xds_common",
    hdrs = [
        "src/core/ext/filters/client_channel/lb_policy/xds/xds.h",
    ],
    language = "c++",
    deps = [
        "gpr_base",
        "grpc_base",
        "grpc_client_channel",
        "grpc_xds_client",
    ],
)

grpc_cc_library(
    name = "grpc_lb_policy_xds_cluster_resolver",
    srcs = [
        "src/core/ext/filters/client_channel/lb_policy/xds/xds_cluster_resolver.cc",
    ],
    external_deps = [
        "absl/strings",
        "absl/types:optional",
    ],
    language = "c++",
    deps = [
        "gpr_base",
        "grpc_base",
        "grpc_client_channel",
        "grpc_lb_address_filtering",
        "grpc_lb_policy_ring_hash",
        "grpc_lb_xds_channel_args",
        "grpc_lb_xds_common",
        "grpc_resolver",
        "grpc_resolver_fake",
        "grpc_xds_client",
        "orphanable",
        "ref_counted_ptr",
        "server_address",
        "uri_parser",
    ],
)

grpc_cc_library(
    name = "grpc_lb_policy_xds_cluster_impl",
    srcs = [
        "src/core/ext/filters/client_channel/lb_policy/xds/xds_cluster_impl.cc",
    ],
    external_deps = [
        "absl/strings",
    ],
    language = "c++",
    deps = [
        "gpr_base",
        "grpc_base",
        "grpc_client_channel",
        "grpc_lb_xds_channel_args",
        "grpc_lb_xds_common",
        "grpc_xds_client",
        "orphanable",
        "ref_counted_ptr",
    ],
)

grpc_cc_library(
    name = "grpc_lb_policy_xds_cluster_manager",
    srcs = [
        "src/core/ext/filters/client_channel/lb_policy/xds/xds_cluster_manager.cc",
    ],
    external_deps = [
        "absl/strings",
        "absl/status",
    ],
    language = "c++",
    deps = [
        "gpr_base",
        "grpc_base",
        "grpc_client_channel",
        "grpc_resolver_xds_header",
        "orphanable",
        "ref_counted",
        "ref_counted_ptr",
    ],
)

grpc_cc_library(
    name = "grpc_lb_address_filtering",
    srcs = [
        "src/core/ext/filters/client_channel/lb_policy/address_filtering.cc",
    ],
    hdrs = [
        "src/core/ext/filters/client_channel/lb_policy/address_filtering.h",
    ],
    external_deps = [
        "absl/strings",
    ],
    language = "c++",
    deps = [
        "gpr_base",
        "grpc_base",
        "grpc_client_channel",
    ],
)

grpc_cc_library(
    name = "grpc_lb_subchannel_list",
    hdrs = [
        "src/core/ext/filters/client_channel/lb_policy/subchannel_list.h",
    ],
    language = "c++",
    deps = [
        "gpr_base",
        "grpc_base",
        "grpc_client_channel",
    ],
)

grpc_cc_library(
    name = "grpc_lb_policy_pick_first",
    srcs = [
        "src/core/ext/filters/client_channel/lb_policy/pick_first/pick_first.cc",
    ],
    language = "c++",
    deps = [
        "gpr_base",
        "grpc_base",
        "grpc_client_channel",
        "grpc_lb_subchannel_list",
        "server_address",
        "sockaddr_utils",
    ],
)

grpc_cc_library(
    name = "grpc_lb_policy_ring_hash",
    srcs = [
        "src/core/ext/filters/client_channel/lb_policy/ring_hash/ring_hash.cc",
    ],
    hdrs = [
        "src/core/ext/filters/client_channel/lb_policy/ring_hash/ring_hash.h",
    ],
    external_deps = [
        "absl/strings",
        "xxhash",
    ],
    language = "c++",
    deps = [
        "gpr_base",
        "grpc_base",
        "grpc_client_channel",
        "grpc_lb_subchannel_list",
        "grpc_trace",
        "ref_counted_ptr",
        "sockaddr_utils",
    ],
)

grpc_cc_library(
    name = "grpc_lb_policy_round_robin",
    srcs = [
        "src/core/ext/filters/client_channel/lb_policy/round_robin/round_robin.cc",
    ],
    language = "c++",
    deps = [
        "gpr_base",
        "grpc_base",
        "grpc_client_channel",
        "grpc_lb_subchannel_list",
        "grpc_trace",
        "ref_counted_ptr",
        "server_address",
        "sockaddr_utils",
    ],
)

grpc_cc_library(
    name = "grpc_lb_policy_priority",
    srcs = [
        "src/core/ext/filters/client_channel/lb_policy/priority/priority.cc",
    ],
    external_deps = [
        "absl/strings",
        "absl/strings:str_format",
    ],
    language = "c++",
    deps = [
        "gpr_base",
        "grpc_base",
        "grpc_client_channel",
        "grpc_lb_address_filtering",
        "orphanable",
        "ref_counted_ptr",
    ],
)

grpc_cc_library(
    name = "grpc_lb_policy_weighted_target",
    srcs = [
        "src/core/ext/filters/client_channel/lb_policy/weighted_target/weighted_target.cc",
    ],
    external_deps = [
        "absl/container:inlined_vector",
        "absl/strings",
    ],
    language = "c++",
    deps = [
        "gpr_base",
        "grpc_base",
        "grpc_client_channel",
        "grpc_lb_address_filtering",
        "orphanable",
        "ref_counted_ptr",
    ],
)

grpc_cc_library(
    name = "lb_server_load_reporting_filter",
    srcs = [
        "src/core/ext/filters/load_reporting/server_load_reporting_filter.cc",
    ],
    hdrs = [
        "src/core/ext/filters/load_reporting/registered_opencensus_objects.h",
        "src/core/ext/filters/load_reporting/server_load_reporting_filter.h",
        "src/cpp/server/load_reporter/constants.h",
    ],
    external_deps = [
        "absl/strings",
        "absl/strings:str_format",
        "opencensus-stats",
    ],
    language = "c++",
    deps = [
        "error",
        "gpr",
        "grpc++_base",
        "grpc_base",
        "grpc_secure",
<<<<<<< HEAD
        "grpc_security_base",
=======
        "grpc_sockaddr",
>>>>>>> 75ede8df
        "slice",
        "uri_parser",
    ],
    alwayslink = 1,
)

grpc_cc_library(
    name = "lb_load_data_store",
    srcs = [
        "src/cpp/server/load_reporter/load_data_store.cc",
    ],
    hdrs = [
        "src/cpp/server/load_reporter/constants.h",
        "src/cpp/server/load_reporter/load_data_store.h",
    ],
    language = "c++",
    deps = [
        "gpr",
        "gpr_codegen",
        "grpc++",
        "grpc_base",
        "grpc_sockaddr",
    ],
)

grpc_cc_library(
    name = "lb_server_load_reporting_service_server_builder_plugin",
    srcs = [
        "src/cpp/server/load_reporter/load_reporting_service_server_builder_plugin.cc",
    ],
    hdrs = [
        "src/cpp/server/load_reporter/load_reporting_service_server_builder_plugin.h",
    ],
    language = "c++",
    deps = [
        "gpr",
        "grpc++",
        "lb_load_reporter_service",
    ],
)

grpc_cc_library(
    name = "grpcpp_server_load_reporting",
    srcs = [
        "src/cpp/server/load_reporter/load_reporting_service_server_builder_option.cc",
        "src/cpp/server/load_reporter/util.cc",
    ],
    language = "c++",
    public_hdrs = [
        "include/grpcpp/ext/server_load_reporting.h",
    ],
    deps = [
        "gpr",
        "gpr_codegen",
        "lb_server_load_reporting_filter",
        "lb_server_load_reporting_service_server_builder_plugin",
        "slice",
    ],
)

grpc_cc_library(
    name = "lb_load_reporter_service",
    srcs = [
        "src/cpp/server/load_reporter/load_reporter_async_service_impl.cc",
    ],
    hdrs = [
        "src/cpp/server/load_reporter/load_reporter_async_service_impl.h",
    ],
    external_deps = ["absl/memory"],
    language = "c++",
    deps = [
        "gpr",
        "lb_load_reporter",
    ],
)

grpc_cc_library(
    name = "lb_get_cpu_stats",
    srcs = [
        "src/cpp/server/load_reporter/get_cpu_stats_linux.cc",
        "src/cpp/server/load_reporter/get_cpu_stats_macos.cc",
        "src/cpp/server/load_reporter/get_cpu_stats_unsupported.cc",
        "src/cpp/server/load_reporter/get_cpu_stats_windows.cc",
    ],
    hdrs = [
        "src/cpp/server/load_reporter/get_cpu_stats.h",
    ],
    language = "c++",
    deps = [
        "gpr_base",
        "grpc++",
    ],
)

grpc_cc_library(
    name = "lb_load_reporter",
    srcs = [
        "src/cpp/server/load_reporter/load_reporter.cc",
    ],
    hdrs = [
        "src/cpp/server/load_reporter/constants.h",
        "src/cpp/server/load_reporter/load_reporter.h",
    ],
    external_deps = [
        "opencensus-stats",
        "opencensus-tags",
    ],
    language = "c++",
    deps = [
        "gpr",
        "gpr_codegen",
        "lb_get_cpu_stats",
        "lb_load_data_store",
        "//src/proto/grpc/lb/v1:load_reporter_proto",
    ],
)

grpc_cc_library(
    name = "grpc_resolver_dns_selection",
    srcs = [
        "src/core/ext/filters/client_channel/resolver/dns/dns_resolver_selection.cc",
    ],
    hdrs = [
        "src/core/ext/filters/client_channel/resolver/dns/dns_resolver_selection.h",
    ],
    language = "c++",
    deps = [
        "gpr_base",
        "grpc_base",
    ],
)

grpc_cc_library(
    name = "grpc_resolver_dns_native",
    srcs = [
        "src/core/ext/filters/client_channel/resolver/dns/native/dns_resolver.cc",
    ],
    external_deps = [
        "absl/strings",
        "absl/functional:bind_front",
    ],
    language = "c++",
    deps = [
        "gpr_base",
        "grpc_base",
        "grpc_client_channel",
        "grpc_resolver",
        "grpc_resolver_dns_selection",
        "server_address",
    ],
)

grpc_cc_library(
    name = "grpc_resolver_dns_ares",
    srcs = [
        "src/core/ext/filters/client_channel/resolver/dns/c_ares/dns_resolver_ares.cc",
        "src/core/ext/filters/client_channel/resolver/dns/c_ares/grpc_ares_ev_driver_event_engine.cc",
        "src/core/ext/filters/client_channel/resolver/dns/c_ares/grpc_ares_ev_driver_posix.cc",
        "src/core/ext/filters/client_channel/resolver/dns/c_ares/grpc_ares_ev_driver_windows.cc",
        "src/core/ext/filters/client_channel/resolver/dns/c_ares/grpc_ares_wrapper.cc",
        "src/core/ext/filters/client_channel/resolver/dns/c_ares/grpc_ares_wrapper_event_engine.cc",
        "src/core/ext/filters/client_channel/resolver/dns/c_ares/grpc_ares_wrapper_posix.cc",
        "src/core/ext/filters/client_channel/resolver/dns/c_ares/grpc_ares_wrapper_windows.cc",
    ],
    hdrs = [
        "src/core/ext/filters/client_channel/resolver/dns/c_ares/grpc_ares_ev_driver.h",
        "src/core/ext/filters/client_channel/resolver/dns/c_ares/grpc_ares_wrapper.h",
    ],
    external_deps = [
        "absl/strings",
        "absl/strings:str_format",
        "absl/container:inlined_vector",
        "address_sorting",
        "cares",
    ],
    language = "c++",
    deps = [
        "error",
        "gpr_base",
        "grpc_base",
        "grpc_client_channel",
        "grpc_grpclb_balancer_addresses",
        "grpc_resolver",
        "grpc_resolver_dns_selection",
        "grpc_service_config",
        "grpc_sockaddr",
        "iomgr_port",
        "json",
        "server_address",
        "sockaddr_utils",
    ],
)

grpc_cc_library(
    name = "grpc_resolver_sockaddr",
    srcs = [
        "src/core/ext/filters/client_channel/resolver/sockaddr/sockaddr_resolver.cc",
    ],
    external_deps = [
        "absl/strings",
    ],
    language = "c++",
    deps = [
        "gpr_base",
        "grpc_base",
        "grpc_client_channel",
        "grpc_resolver",
        "server_address",
        "slice",
    ],
)

grpc_cc_library(
    name = "grpc_resolver_binder",
    srcs = [
        "src/core/ext/filters/client_channel/resolver/binder/binder_resolver.cc",
    ],
    external_deps = [
        "absl/strings",
    ],
    language = "c++",
    deps = [
        "gpr_base",
        "grpc_base",
        "grpc_client_channel",
        "grpc_resolver",
        "iomgr_port",
        "server_address",
        "slice",
    ],
)

grpc_cc_library(
    name = "grpc_resolver_fake",
    srcs = ["src/core/ext/filters/client_channel/resolver/fake/fake_resolver.cc"],
    hdrs = ["src/core/ext/filters/client_channel/resolver/fake/fake_resolver.h"],
    language = "c++",
    visibility = [
        "//test:__subpackages__",
        "@grpc:grpc_resolver_fake",
    ],
    deps = [
        "gpr_base",
        "grpc_base",
        "grpc_client_channel",
        "grpc_resolver",
        "server_address",
        "slice",
        "useful",
    ],
)

grpc_cc_library(
    name = "grpc_resolver_xds_header",
    hdrs = [
        "src/core/ext/filters/client_channel/resolver/xds/xds_resolver.h",
    ],
    language = "c++",
)

grpc_cc_library(
    name = "grpc_resolver_xds",
    srcs = [
        "src/core/ext/filters/client_channel/resolver/xds/xds_resolver.cc",
    ],
    external_deps = [
        "xxhash",
        "re2",
        "absl/strings",
    ],
    language = "c++",
    deps = [
        "gpr_base",
        "grpc_base",
        "grpc_client_channel",
        "grpc_lb_policy_ring_hash",
        "grpc_resolver",
        "grpc_xds_client",
    ],
)

grpc_cc_library(
    name = "grpc_resolver_c2p",
    srcs = [
        "src/core/ext/filters/client_channel/resolver/google_c2p/google_c2p_resolver.cc",
    ],
    language = "c++",
    deps = [
        "alts_util",
        "gpr_base",
        "grpc_base",
        "grpc_client_channel",
        "grpc_resolver",
        "grpc_xds_client",
    ],
)

grpc_cc_library(
    name = "grpc_httpcli_security_connector",
    srcs = [
        "src/core/lib/http/httpcli_security_connector.cc",
    ],
    external_deps = [
        "absl/strings",
    ],
    language = "c++",
    deps = [
        "config",
        "gpr_base",
        "grpc_base",
        "grpc_security_base",
        "ref_counted_ptr",
        "tsi_ssl_credentials",
    ],
)

grpc_cc_library(
    name = "grpc_secure",
    srcs = [
        "src/core/lib/security/authorization/authorization_policy_provider_vtable.cc",
        "src/core/lib/security/authorization/evaluate_args.cc",
        "src/core/lib/security/authorization/sdk_server_authz_filter.cc",
        "src/core/lib/security/credentials/external/aws_external_account_credentials.cc",
        "src/core/lib/security/credentials/external/aws_request_signer.cc",
        "src/core/lib/security/credentials/external/external_account_credentials.cc",
        "src/core/lib/security/credentials/external/file_external_account_credentials.cc",
        "src/core/lib/security/credentials/external/url_external_account_credentials.cc",
        "src/core/lib/security/credentials/fake/fake_credentials.cc",
        "src/core/lib/security/credentials/google_default/credentials_generic.cc",
        "src/core/lib/security/credentials/google_default/google_default_credentials.cc",
        "src/core/lib/security/credentials/iam/iam_credentials.cc",
        "src/core/lib/security/credentials/insecure/insecure_credentials.cc",
        "src/core/lib/security/credentials/local/local_credentials.cc",
        "src/core/lib/security/credentials/oauth2/oauth2_credentials.cc",
        "src/core/lib/security/security_connector/fake/fake_security_connector.cc",
        "src/core/lib/security/security_connector/insecure/insecure_security_connector.cc",
        "src/core/lib/security/security_connector/local/local_security_connector.cc",
        "src/core/lib/surface/init_secure.cc",
    ],
    hdrs = [
        "src/core/ext/filters/client_channel/lb_policy/grpclb/grpclb.h",
        "src/core/ext/xds/xds_channel_args.h",
        "src/core/lib/security/authorization/authorization_engine.h",
        "src/core/lib/security/authorization/authorization_policy_provider.h",
        "src/core/lib/security/authorization/evaluate_args.h",
        "src/core/lib/security/authorization/sdk_server_authz_filter.h",
        "src/core/lib/security/credentials/external/aws_external_account_credentials.h",
        "src/core/lib/security/credentials/external/aws_request_signer.h",
        "src/core/lib/security/credentials/external/external_account_credentials.h",
        "src/core/lib/security/credentials/external/file_external_account_credentials.h",
        "src/core/lib/security/credentials/external/url_external_account_credentials.h",
        "src/core/lib/security/credentials/fake/fake_credentials.h",
        "src/core/lib/security/credentials/google_default/google_default_credentials.h",
        "src/core/lib/security/credentials/iam/iam_credentials.h",
        "src/core/lib/security/credentials/local/local_credentials.h",
        "src/core/lib/security/credentials/oauth2/oauth2_credentials.h",
        "src/core/lib/security/security_connector/fake/fake_security_connector.h",
        "src/core/lib/security/security_connector/insecure/insecure_security_connector.h",
        "src/core/lib/security/security_connector/local/local_security_connector.h",
    ],
    external_deps = [
        "absl/container:inlined_vector",
        "absl/functional:bind_front",
        "absl/strings",
        "absl/strings:str_format",
        "absl/time",
        "libcrypto",
        "libssl",
    ],
    language = "c++",
    public_hdrs = GRPC_SECURE_PUBLIC_HDRS,
    visibility = ["@grpc:public"],
    deps = [
        "alts_util",
        "arena",
        "config",
        "error",
        "gpr_base",
        "grpc_alts_credentials",
        "grpc_base",
        "grpc_client_channel",
        "grpc_codegen",
        "grpc_credentials_util",
        "grpc_httpcli_security_connector",
        "grpc_jwt_credentials",
        "grpc_lb_xds_channel_args",
<<<<<<< HEAD
        "grpc_security_base",
        "grpc_ssl_credentials",
        "grpc_tls_credentials",
=======
        "grpc_sockaddr",
>>>>>>> 75ede8df
        "grpc_trace",
        "grpc_transport_chttp2_alpn",
        "json",
        "ref_counted",
        "ref_counted_ptr",
        "slice",
        "slice_refcount",
        "sockaddr_utils",
        "tsi",
<<<<<<< HEAD
        "tsi_base",
        "useful",
    ],
)

grpc_cc_library(
    name = "tsi_ssl_types",
    hdrs = [
        "src/core/tsi/ssl_types.h",
    ],
    external_deps = [
        "libssl",
    ],
    language = "c++",
)

grpc_cc_library(
    name = "tsi_base",
    srcs = [
        "src/core/tsi/transport_security.cc",
        "src/core/tsi/transport_security_grpc.cc",
    ],
    hdrs = [
        "src/core/tsi/transport_security.h",
        "src/core/tsi/transport_security_grpc.h",
        "src/core/tsi/transport_security_interface.h",
    ],
    language = "c++",
    visibility = ["@grpc:tsi_interface"],
    deps = [
        "gpr",
        "grpc_trace",
    ],
)

grpc_cc_library(
    name = "grpc_security_base",
    srcs = [
        "src/core/lib/security/context/security_context.cc",
        "src/core/lib/security/credentials/composite/composite_credentials.cc",
        "src/core/lib/security/credentials/credentials.cc",
        "src/core/lib/security/credentials/credentials_metadata.cc",
        "src/core/lib/security/credentials/plugin/plugin_credentials.cc",
        "src/core/lib/security/security_connector/security_connector.cc",
        "src/core/lib/security/transport/client_auth_filter.cc",
        "src/core/lib/security/transport/secure_endpoint.cc",
        "src/core/lib/security/transport/security_handshaker.cc",
        "src/core/lib/security/transport/server_auth_filter.cc",
        "src/core/lib/security/transport/tsi_error.cc",
    ],
    hdrs = [
        "src/core/lib/security/context/security_context.h",
        "src/core/lib/security/credentials/composite/composite_credentials.h",
        "src/core/lib/security/credentials/credentials.h",
        "src/core/lib/security/credentials/plugin/plugin_credentials.h",
        "src/core/lib/security/security_connector/security_connector.h",
        "src/core/lib/security/transport/auth_filters.h",
        "src/core/lib/security/transport/secure_endpoint.h",
        "src/core/lib/security/transport/security_handshaker.h",
        "src/core/lib/security/transport/tsi_error.h",
    ],
    external_deps = [
        "absl/strings",
        "absl/strings:str_format",
        "absl/time",
    ],
    language = "c++",
    public_hdrs = GRPC_SECURE_PUBLIC_HDRS,
    visibility = ["@grpc:public"],
    deps = [
        "arena",
        "config",
        "gpr_base",
        "grpc_base",
        "grpc_trace",
        "json",
        "ref_counted",
        "ref_counted_ptr",
        "tsi_base",
    ],
)

grpc_cc_library(
    name = "grpc_credentials_util",
    srcs = [
        "src/core/lib/security/credentials/tls/tls_utils.cc",
        "src/core/lib/security/security_connector/load_system_roots_fallback.cc",
        "src/core/lib/security/security_connector/load_system_roots_linux.cc",
        "src/core/lib/security/util/json_util.cc",
    ],
    hdrs = [
        "src/core/lib/security/credentials/tls/tls_utils.h",
        "src/core/lib/security/security_connector/load_system_roots.h",
        "src/core/lib/security/security_connector/load_system_roots_linux.h",
        "src/core/lib/security/util/json_util.h",
    ],
    external_deps = [
        "absl/container:inlined_vector",
        "absl/strings",
    ],
    language = "c++",
    visibility = ["@grpc:public"],
    deps = [
        "gpr_base",
        "grpc_base",
        "grpc_security_base",
        "useful",
    ],
)

grpc_cc_library(
    name = "tsi_alts_credentials",
    srcs = [
        "src/core/tsi/alts/crypt/aes_gcm.cc",
        "src/core/tsi/alts/crypt/gsec.cc",
        "src/core/tsi/alts/frame_protector/alts_counter.cc",
        "src/core/tsi/alts/frame_protector/alts_crypter.cc",
        "src/core/tsi/alts/frame_protector/alts_frame_protector.cc",
        "src/core/tsi/alts/frame_protector/alts_record_protocol_crypter_common.cc",
        "src/core/tsi/alts/frame_protector/alts_seal_privacy_integrity_crypter.cc",
        "src/core/tsi/alts/frame_protector/alts_unseal_privacy_integrity_crypter.cc",
        "src/core/tsi/alts/frame_protector/frame_handler.cc",
        "src/core/tsi/alts/handshaker/alts_handshaker_client.cc",
        "src/core/tsi/alts/handshaker/alts_shared_resource.cc",
        "src/core/tsi/alts/handshaker/alts_tsi_handshaker.cc",
        "src/core/tsi/alts/handshaker/alts_tsi_utils.cc",
        "src/core/tsi/alts/zero_copy_frame_protector/alts_grpc_integrity_only_record_protocol.cc",
        "src/core/tsi/alts/zero_copy_frame_protector/alts_grpc_privacy_integrity_record_protocol.cc",
        "src/core/tsi/alts/zero_copy_frame_protector/alts_grpc_record_protocol_common.cc",
        "src/core/tsi/alts/zero_copy_frame_protector/alts_iovec_record_protocol.cc",
        "src/core/tsi/alts/zero_copy_frame_protector/alts_zero_copy_grpc_protector.cc",
    ],
    hdrs = [
        "src/core/tsi/alts/crypt/gsec.h",
        "src/core/tsi/alts/frame_protector/alts_counter.h",
        "src/core/tsi/alts/frame_protector/alts_crypter.h",
        "src/core/tsi/alts/frame_protector/alts_frame_protector.h",
        "src/core/tsi/alts/frame_protector/alts_record_protocol_crypter_common.h",
        "src/core/tsi/alts/frame_protector/frame_handler.h",
        "src/core/tsi/alts/handshaker/alts_handshaker_client.h",
        "src/core/tsi/alts/handshaker/alts_shared_resource.h",
        "src/core/tsi/alts/handshaker/alts_tsi_handshaker.h",
        "src/core/tsi/alts/handshaker/alts_tsi_handshaker_private.h",
        "src/core/tsi/alts/handshaker/alts_tsi_utils.h",
        "src/core/tsi/alts/zero_copy_frame_protector/alts_grpc_integrity_only_record_protocol.h",
        "src/core/tsi/alts/zero_copy_frame_protector/alts_grpc_privacy_integrity_record_protocol.h",
        "src/core/tsi/alts/zero_copy_frame_protector/alts_grpc_record_protocol.h",
        "src/core/tsi/alts/zero_copy_frame_protector/alts_grpc_record_protocol_common.h",
        "src/core/tsi/alts/zero_copy_frame_protector/alts_iovec_record_protocol.h",
        "src/core/tsi/alts/zero_copy_frame_protector/alts_zero_copy_grpc_protector.h",
    ],
    external_deps = [
        "libssl",
        "libcrypto",
        "upb_lib",
    ],
    language = "c++",
    visibility = ["@grpc:public"],
    deps = [
        "alts_util",
        "config",
        "error",
        "gpr_base",
        "grpc_base",
        "tsi_base",
=======
        "tsi_interface",
        "uri_parser",
>>>>>>> 75ede8df
        "useful",
    ],
)

grpc_cc_library(
    name = "tsi_ssl_credentials",
    srcs = [
        "src/core/lib/security/security_connector/ssl_utils.cc",
        "src/core/lib/security/security_connector/ssl_utils_config.cc",
        "src/core/tsi/ssl/session_cache/ssl_session_boringssl.cc",
        "src/core/tsi/ssl/session_cache/ssl_session_cache.cc",
        "src/core/tsi/ssl/session_cache/ssl_session_openssl.cc",
        "src/core/tsi/ssl_transport_security.cc",
    ],
    hdrs = [
        "src/core/lib/security/security_connector/ssl_utils.h",
        "src/core/lib/security/security_connector/ssl_utils_config.h",
        "src/core/tsi/ssl/session_cache/ssl_session.h",
        "src/core/tsi/ssl/session_cache/ssl_session_cache.h",
        "src/core/tsi/ssl_transport_security.h",
    ],
    external_deps = [
        "absl/strings",
        "libssl",
        "libcrypto",
    ],
    language = "c++",
    visibility = ["@grpc:public"],
    deps = [
        "gpr_base",
        "grpc_base",
        "grpc_credentials_util",
        "grpc_security_base",
        "grpc_transport_chttp2_alpn",
        "ref_counted_ptr",
        "tsi_base",
        "tsi_ssl_types",
        "useful",
    ],
)

grpc_cc_library(
    name = "grpc_jwt_credentials",
    srcs = [
        "src/core/lib/security/credentials/jwt/json_token.cc",
        "src/core/lib/security/credentials/jwt/jwt_credentials.cc",
        "src/core/lib/security/credentials/jwt/jwt_verifier.cc",
    ],
    hdrs = [
        "src/core/lib/security/credentials/jwt/json_token.h",
        "src/core/lib/security/credentials/jwt/jwt_credentials.h",
        "src/core/lib/security/credentials/jwt/jwt_verifier.h",
    ],
    external_deps = [
        "absl/strings",
        "libcrypto",
        "libssl",
    ],
    language = "c++",
    visibility = ["@grpc:public"],
    deps = [
        "gpr_base",
        "grpc_base",
        "grpc_credentials_util",
        "grpc_security_base",
        "json",
        "ref_counted",
        "ref_counted_ptr",
        "tsi_ssl_types",
    ],
)

grpc_cc_library(
    name = "grpc_alts_credentials",
    srcs = [
        "src/core/lib/security/credentials/alts/alts_credentials.cc",
        "src/core/lib/security/security_connector/alts/alts_security_connector.cc",
    ],
    hdrs = [
        "src/core/lib/security/credentials/alts/alts_credentials.h",
        "src/core/lib/security/security_connector/alts/alts_security_connector.h",
    ],
    external_deps = [
        "libssl",
        "upb_lib",
        "upb_lib_descriptor",
    ],
    language = "c++",
    visibility = ["@grpc:public"],
    deps = [
        "alts_util",
        "gpr_base",
        "grpc_base",
        "grpc_security_base",
        "ref_counted_ptr",
        "tsi_alts_credentials",
        "tsi_base",
    ],
)

grpc_cc_library(
    name = "grpc_ssl_credentials",
    srcs = [
        "src/core/lib/security/credentials/ssl/ssl_credentials.cc",
        "src/core/lib/security/security_connector/ssl/ssl_security_connector.cc",
    ],
    hdrs = [
        "src/core/lib/security/credentials/ssl/ssl_credentials.h",
        "src/core/lib/security/security_connector/ssl/ssl_security_connector.h",
    ],
    external_deps = [
        "absl/strings",
        "absl/strings:str_format",
    ],
    language = "c++",
    deps = [
        "gpr_base",
        "grpc_base",
        "grpc_credentials_util",
        "grpc_security_base",
        "grpc_transport_chttp2_alpn",
        "ref_counted_ptr",
        "tsi_base",
        "tsi_ssl_credentials",
    ],
)

grpc_cc_library(
    name = "grpc_tls_credentials",
    srcs = [
        "src/core/lib/security/credentials/tls/grpc_tls_certificate_distributor.cc",
        "src/core/lib/security/credentials/tls/grpc_tls_certificate_provider.cc",
        "src/core/lib/security/credentials/tls/grpc_tls_certificate_verifier.cc",
        "src/core/lib/security/credentials/tls/grpc_tls_credentials_options.cc",
        "src/core/lib/security/credentials/tls/tls_credentials.cc",
        "src/core/lib/security/security_connector/tls/tls_security_connector.cc",
    ],
    hdrs = [
        "src/core/lib/security/credentials/tls/grpc_tls_certificate_distributor.h",
        "src/core/lib/security/credentials/tls/grpc_tls_certificate_provider.h",
        "src/core/lib/security/credentials/tls/grpc_tls_certificate_verifier.h",
        "src/core/lib/security/credentials/tls/grpc_tls_credentials_options.h",
        "src/core/lib/security/credentials/tls/tls_credentials.h",
        "src/core/lib/security/security_connector/tls/tls_security_connector.h",
    ],
    external_deps = [
        "absl/functional:bind_front",
        "absl/strings",
        "libssl",
    ],
    language = "c++",
    deps = [
        "gpr_base",
        "grpc_base",
        "grpc_credentials_util",
        "grpc_security_base",
        "tsi_base",
        "tsi_ssl_credentials",
    ],
)

grpc_cc_library(
    name = "grpc_mock_cel",
    hdrs = [
        "src/core/lib/security/authorization/mock_cel/activation.h",
        "src/core/lib/security/authorization/mock_cel/cel_expr_builder_factory.h",
        "src/core/lib/security/authorization/mock_cel/cel_expression.h",
        "src/core/lib/security/authorization/mock_cel/cel_value.h",
        "src/core/lib/security/authorization/mock_cel/evaluator_core.h",
        "src/core/lib/security/authorization/mock_cel/flat_expr_builder.h",
    ],
    language = "c++",
    deps = [
        "grpc_base",
    ],
)

# This target depends on RE2 and should not be linked into grpc by default for binary-size reasons.
grpc_cc_library(
    name = "grpc_matchers",
    srcs = [
        "src/core/lib/matchers/matchers.cc",
    ],
    hdrs = [
        "src/core/lib/matchers/matchers.h",
    ],
    external_deps = [
        "re2",
        "absl/memory",
        "absl/strings",
        "absl/strings:str_format",
    ],
    language = "c++",
    deps = [
        "gpr_base",
        "grpc_base",
    ],
)

# This target pulls in a dependency on RE2 and should not be linked into grpc by default for binary-size reasons.
grpc_cc_library(
    name = "grpc_rbac_engine",
    srcs = [
        "src/core/lib/security/authorization/grpc_authorization_engine.cc",
        "src/core/lib/security/authorization/matchers.cc",
        "src/core/lib/security/authorization/rbac_policy.cc",
    ],
    hdrs = [
        "src/core/lib/security/authorization/grpc_authorization_engine.h",
        "src/core/lib/security/authorization/matchers.h",
        "src/core/lib/security/authorization/rbac_policy.h",
    ],
    external_deps = [
        "absl/strings",
        "absl/strings:str_format",
    ],
    language = "c++",
    deps = [
        "gpr_base",
        "grpc_base",
        "grpc_matchers",
        "grpc_secure",
        "sockaddr_utils",
    ],
)

# This target pulls in a dependency on RE2 and should not be linked into grpc by default for binary-size reasons.
grpc_cc_library(
    name = "grpc_authorization_provider",
    srcs = [
        "src/core/lib/security/authorization/grpc_authorization_policy_provider.cc",
        "src/core/lib/security/authorization/rbac_translator.cc",
    ],
    hdrs = [
        "src/core/lib/security/authorization/grpc_authorization_policy_provider.h",
        "src/core/lib/security/authorization/rbac_translator.h",
    ],
    external_deps = [
        "absl/strings",
        "absl/strings:str_format",
    ],
    language = "c++",
    deps = [
        "gpr_base",
        "grpc_base",
        "grpc_matchers",
        "grpc_rbac_engine",
        "grpc_secure",
        "useful",
    ],
)

# This target pulls in a dependency on RE2 and should not be linked into grpc by default for binary-size reasons.
grpc_cc_library(
    name = "grpc++_authorization_provider",
    srcs = [
        "src/cpp/server/authorization_policy_provider.cc",
    ],
    external_deps = [
        "absl/synchronization",
        "protobuf_headers",
    ],
    language = "c++",
    public_hdrs = GRPCXX_PUBLIC_HDRS + GRPC_SECURE_PUBLIC_HDRS,
    deps = [
        "gpr_base",
        "grpc++_codegen_base",
        "grpc_authorization_provider",
    ],
)

# This target pulls in a dependency on RE2 and should not be linked into grpc by default for binary-size reasons.
grpc_cc_library(
    name = "grpc_cel_engine",
    srcs = [
        "src/core/lib/security/authorization/cel_authorization_engine.cc",
    ],
    hdrs = [
        "src/core/lib/security/authorization/cel_authorization_engine.h",
    ],
    external_deps = [
        "absl/container:flat_hash_set",
        "absl/memory",
    ],
    language = "c++",
    deps = [
        "envoy_ads_upb",
        "gpr_base",
        "grpc_base",
        "grpc_mock_cel",
        "grpc_rbac_engine",
        "sockaddr_utils",
    ],
)

grpc_cc_library(
    name = "popularity_count",
    hdrs = [
        "src/core/ext/transport/chttp2/transport/popularity_count.h",
    ],
    language = "c++",
    deps = [
        "gpr_platform",
    ],
)

grpc_cc_library(
    name = "hpack_constants",
    hdrs = [
        "src/core/ext/transport/chttp2/transport/hpack_constants.h",
    ],
    language = "c++",
    deps = [
        "gpr_platform",
    ],
)

grpc_cc_library(
    name = "hpack_encoder_index",
    hdrs = [
        "src/core/ext/transport/chttp2/transport/hpack_encoder_index.h",
    ],
    external_deps = [
        "absl/types:optional",
    ],
    language = "c++",
    deps = [
        "gpr_platform",
    ],
)

grpc_cc_library(
    name = "hpack_encoder_table",
    srcs = [
        "src/core/ext/transport/chttp2/transport/hpack_encoder_table.cc",
    ],
    hdrs = [
        "src/core/ext/transport/chttp2/transport/hpack_encoder_table.h",
    ],
    external_deps = [
        "absl/container:inlined_vector",
    ],
    language = "c++",
    deps = [
        "gpr",
        "hpack_constants",
    ],
)

grpc_cc_library(
    name = "grpc_transport_chttp2",
    srcs = [
        "src/core/ext/transport/chttp2/transport/bin_decoder.cc",
        "src/core/ext/transport/chttp2/transport/bin_encoder.cc",
        "src/core/ext/transport/chttp2/transport/chttp2_plugin.cc",
        "src/core/ext/transport/chttp2/transport/chttp2_transport.cc",
        "src/core/ext/transport/chttp2/transport/context_list.cc",
        "src/core/ext/transport/chttp2/transport/flow_control.cc",
        "src/core/ext/transport/chttp2/transport/frame_data.cc",
        "src/core/ext/transport/chttp2/transport/frame_goaway.cc",
        "src/core/ext/transport/chttp2/transport/frame_ping.cc",
        "src/core/ext/transport/chttp2/transport/frame_rst_stream.cc",
        "src/core/ext/transport/chttp2/transport/frame_settings.cc",
        "src/core/ext/transport/chttp2/transport/frame_window_update.cc",
        "src/core/ext/transport/chttp2/transport/hpack_encoder.cc",
        "src/core/ext/transport/chttp2/transport/hpack_parser.cc",
        "src/core/ext/transport/chttp2/transport/hpack_parser_table.cc",
        "src/core/ext/transport/chttp2/transport/hpack_utils.cc",
        "src/core/ext/transport/chttp2/transport/http2_settings.cc",
        "src/core/ext/transport/chttp2/transport/huffsyms.cc",
        "src/core/ext/transport/chttp2/transport/parsing.cc",
        "src/core/ext/transport/chttp2/transport/stream_lists.cc",
        "src/core/ext/transport/chttp2/transport/stream_map.cc",
        "src/core/ext/transport/chttp2/transport/varint.cc",
        "src/core/ext/transport/chttp2/transport/writing.cc",
    ],
    hdrs = [
        "src/core/ext/transport/chttp2/transport/bin_decoder.h",
        "src/core/ext/transport/chttp2/transport/bin_encoder.h",
        "src/core/ext/transport/chttp2/transport/chttp2_transport.h",
        "src/core/ext/transport/chttp2/transport/context_list.h",
        "src/core/ext/transport/chttp2/transport/flow_control.h",
        "src/core/ext/transport/chttp2/transport/frame.h",
        "src/core/ext/transport/chttp2/transport/frame_data.h",
        "src/core/ext/transport/chttp2/transport/frame_goaway.h",
        "src/core/ext/transport/chttp2/transport/frame_ping.h",
        "src/core/ext/transport/chttp2/transport/frame_rst_stream.h",
        "src/core/ext/transport/chttp2/transport/frame_settings.h",
        "src/core/ext/transport/chttp2/transport/frame_window_update.h",
        "src/core/ext/transport/chttp2/transport/hpack_encoder.h",
        "src/core/ext/transport/chttp2/transport/hpack_parser.h",
        "src/core/ext/transport/chttp2/transport/hpack_parser_table.h",
        "src/core/ext/transport/chttp2/transport/hpack_utils.h",
        "src/core/ext/transport/chttp2/transport/http2_settings.h",
        "src/core/ext/transport/chttp2/transport/huffsyms.h",
        "src/core/ext/transport/chttp2/transport/internal.h",
        "src/core/ext/transport/chttp2/transport/stream_map.h",
        "src/core/ext/transport/chttp2/transport/varint.h",
    ],
    external_deps = [
        "absl/base:core_headers",
        "absl/memory",
        "absl/status",
        "absl/strings",
        "absl/strings:str_format",
    ],
    language = "c++",
    visibility = ["@grpc:grpclb"],
    deps = [
        "gpr_base",
        "grpc_base",
        "grpc_http_filters",
        "grpc_trace",
        "grpc_transport_chttp2_alpn",
        "hpack_constants",
        "hpack_encoder_index",
        "hpack_encoder_table",
        "memory_quota",
        "popularity_count",
        "resource_quota_trace",
        "slice",
        "slice_refcount",
        "uri_parser",
        "useful",
    ],
)

grpc_cc_library(
    name = "grpc_transport_chttp2_alpn",
    srcs = [
        "src/core/ext/transport/chttp2/alpn/alpn.cc",
    ],
    hdrs = [
        "src/core/ext/transport/chttp2/alpn/alpn.h",
    ],
    language = "c++",
    deps = [
        "gpr_base",
        "useful",
    ],
)

grpc_cc_library(
    name = "grpc_transport_chttp2_client_connector",
    srcs = [
        "src/core/ext/transport/chttp2/client/chttp2_connector.cc",
    ],
    hdrs = [
        "src/core/ext/transport/chttp2/client/chttp2_connector.h",
    ],
    language = "c++",
    deps = [
        "config",
        "gpr_base",
        "grpc_base",
        "grpc_client_channel",
        "grpc_transport_chttp2",
        "slice",
        "sockaddr_utils",
    ],
)

grpc_cc_library(
    name = "grpc_transport_chttp2_client_insecure",
    srcs = [
        "src/core/ext/transport/chttp2/client/insecure/channel_create.cc",
        "src/core/ext/transport/chttp2/client/insecure/channel_create_posix.cc",
    ],
    language = "c++",
    deps = [
        "channel_args",
        "gpr_base",
        "grpc_base",
        "grpc_client_channel",
        "grpc_resolver",
        "grpc_transport_chttp2",
        "grpc_transport_chttp2_client_connector",
    ],
)

grpc_cc_library(
    name = "grpc_transport_chttp2_client_secure",
    srcs = [
        "src/core/ext/transport/chttp2/client/secure/secure_channel_create.cc",
    ],
    language = "c++",
    deps = [
        "error",
        "gpr_base",
        "grpc_base",
        "grpc_client_channel",
        "grpc_resolver",
        "grpc_secure",
        "grpc_security_base",
        "grpc_transport_chttp2",
        "grpc_transport_chttp2_client_connector",
        "slice",
        "sockaddr_utils",
        "uri_parser",
    ],
)

grpc_cc_library(
    name = "grpc_transport_chttp2_server",
    srcs = [
        "src/core/ext/transport/chttp2/server/chttp2_server.cc",
    ],
    hdrs = [
        "src/core/ext/transport/chttp2/server/chttp2_server.h",
    ],
    external_deps = [
        "absl/strings",
        "absl/strings:str_format",
    ],
    language = "c++",
    deps = [
        "config",
        "gpr_base",
        "grpc_base",
        "grpc_codegen",
        "grpc_http_filters",
        "grpc_transport_chttp2",
        "memory_quota",
        "ref_counted",
        "ref_counted_ptr",
        "slice",
        "sockaddr_utils",
        "uri_parser",
    ],
)

grpc_cc_library(
    name = "grpc_transport_chttp2_server_insecure",
    srcs = [
        "src/core/ext/transport/chttp2/server/insecure/server_chttp2.cc",
        "src/core/ext/transport/chttp2/server/insecure/server_chttp2_posix.cc",
    ],
    external_deps = [
        "absl/strings",
    ],
    language = "c++",
    deps = [
        "gpr_base",
        "grpc_base",
        "grpc_transport_chttp2",
        "grpc_transport_chttp2_server",
    ],
)

grpc_cc_library(
    name = "grpc_transport_chttp2_server_secure",
    srcs = [
        "src/core/ext/transport/chttp2/server/secure/server_secure_chttp2.cc",
    ],
    external_deps = [
        "absl/strings",
    ],
    language = "c++",
    deps = [
        "gpr_base",
        "grpc_base",
        "grpc_secure",
        "grpc_security_base",
        "grpc_transport_chttp2",
        "grpc_transport_chttp2_server",
        "ref_counted_ptr",
    ],
)

grpc_cc_library(
    name = "grpc_transport_inproc",
    srcs = [
        "src/core/ext/transport/inproc/inproc_plugin.cc",
        "src/core/ext/transport/inproc/inproc_transport.cc",
    ],
    hdrs = [
        "src/core/ext/transport/inproc/inproc_transport.h",
    ],
    language = "c++",
    deps = [
        "gpr_base",
        "grpc_base",
        "grpc_trace",
        "slice",
    ],
)

grpc_cc_library(
    name = "tsi_interface",
    language = "c++",
    visibility = ["@grpc:tsi_interface"],
    deps = [
        "gpr",
        "grpc_trace",
        "tsi_base",
    ],
)

grpc_cc_library(
    name = "alts_util",
    srcs = [
        "src/core/lib/security/credentials/alts/check_gcp_environment.cc",
        "src/core/lib/security/credentials/alts/check_gcp_environment_linux.cc",
        "src/core/lib/security/credentials/alts/check_gcp_environment_no_op.cc",
        "src/core/lib/security/credentials/alts/check_gcp_environment_windows.cc",
        "src/core/lib/security/credentials/alts/grpc_alts_credentials_client_options.cc",
        "src/core/lib/security/credentials/alts/grpc_alts_credentials_options.cc",
        "src/core/lib/security/credentials/alts/grpc_alts_credentials_server_options.cc",
        "src/core/tsi/alts/handshaker/transport_security_common_api.cc",
    ],
    hdrs = [
        "src/core/lib/security/credentials/alts/check_gcp_environment.h",
        "src/core/lib/security/credentials/alts/grpc_alts_credentials_options.h",
        "src/core/tsi/alts/handshaker/transport_security_common_api.h",
    ],
    external_deps = [
        "upb_lib",
    ],
    language = "c++",
    public_hdrs = GRPC_SECURE_PUBLIC_HDRS,
    visibility = ["@grpc:tsi"],
    deps = [
        "alts_upb",
        "gpr",
        "grpc_base",
    ],
)

grpc_cc_library(
    name = "tsi",
    srcs = [
        "src/core/tsi/fake_transport_security.cc",
        "src/core/tsi/local_transport_security.cc",
    ],
    hdrs = [
        "src/core/tsi/fake_transport_security.h",
        "src/core/tsi/local_transport_security.h",
    ],
    external_deps = [
        "libssl",
        "libcrypto",
        "absl/strings",
        "upb_lib",
    ],
    language = "c++",
    visibility = ["@grpc:tsi"],
    deps = [
        "alts_util",
        "gpr_base",
        "grpc_base",
        "grpc_transport_chttp2_client_insecure",
        "slice",
        "tsi_alts_credentials",
        "tsi_base",
        "tsi_ssl_credentials",
        "tsi_ssl_types",
        "useful",
    ],
)

grpc_cc_library(
    name = "grpc++_base",
    srcs = GRPCXX_SRCS,
    hdrs = GRPCXX_HDRS,
    external_deps = [
        "absl/synchronization",
        "absl/memory",
        "upb_lib",
        "protobuf_headers",
    ],
    language = "c++",
    public_hdrs = GRPCXX_PUBLIC_HDRS,
    visibility = ["@grpc:alt_grpc++_base_legacy"],
    deps = [
        "config",
        "gpr_base",
        "grpc",
        "grpc++_codegen_base",
        "grpc++_codegen_base_src",
        "grpc++_internal_hdrs_only",
        "grpc_base",
        "grpc_codegen",
        "grpc_health_upb",
        "grpc_service_config",
        "grpc_trace",
        "grpc_transport_inproc",
        "ref_counted",
        "useful",
    ],
)

grpc_cc_library(
    name = "grpc++_base_unsecure",
    srcs = GRPCXX_SRCS,
    hdrs = GRPCXX_HDRS,
    external_deps = [
        "absl/synchronization",
        "absl/memory",
        "upb_lib",
        "protobuf_headers",
    ],
    language = "c++",
    public_hdrs = GRPCXX_PUBLIC_HDRS,
    tags = ["avoid_dep"],
    visibility = ["@grpc:alt_grpc++_base_unsecure_legacy"],
    deps = [
        "config",
        "gpr_base",
        "grpc++_codegen_base",
        "grpc++_codegen_base_src",
        "grpc++_internal_hdrs_only",
        "grpc_base",
        "grpc_codegen",
        "grpc_health_upb",
        "grpc_service_config",
        "grpc_trace",
        "grpc_transport_inproc",
        "grpc_unsecure",
        "ref_counted",
        "useful",
    ],
)

grpc_cc_library(
    name = "grpc++_codegen_base",
    language = "c++",
    public_hdrs = [
        "include/grpc++/impl/codegen/async_stream.h",
        "include/grpc++/impl/codegen/async_unary_call.h",
        "include/grpc++/impl/codegen/byte_buffer.h",
        "include/grpc++/impl/codegen/call_hook.h",
        "include/grpc++/impl/codegen/call.h",
        "include/grpc++/impl/codegen/channel_interface.h",
        "include/grpc++/impl/codegen/client_context.h",
        "include/grpc++/impl/codegen/client_unary_call.h",
        "include/grpc++/impl/codegen/completion_queue_tag.h",
        "include/grpc++/impl/codegen/completion_queue.h",
        "include/grpc++/impl/codegen/config.h",
        "include/grpc++/impl/codegen/core_codegen_interface.h",
        "include/grpc++/impl/codegen/create_auth_context.h",
        "include/grpc++/impl/codegen/grpc_library.h",
        "include/grpc++/impl/codegen/metadata_map.h",
        "include/grpc++/impl/codegen/method_handler_impl.h",
        "include/grpc++/impl/codegen/rpc_method.h",
        "include/grpc++/impl/codegen/rpc_service_method.h",
        "include/grpc++/impl/codegen/security/auth_context.h",
        "include/grpc++/impl/codegen/serialization_traits.h",
        "include/grpc++/impl/codegen/server_context.h",
        "include/grpc++/impl/codegen/server_interface.h",
        "include/grpc++/impl/codegen/service_type.h",
        "include/grpc++/impl/codegen/slice.h",
        "include/grpc++/impl/codegen/status_code_enum.h",
        "include/grpc++/impl/codegen/status.h",
        "include/grpc++/impl/codegen/string_ref.h",
        "include/grpc++/impl/codegen/stub_options.h",
        "include/grpc++/impl/codegen/sync_stream.h",
        "include/grpc++/impl/codegen/time.h",
        "include/grpcpp/impl/codegen/async_generic_service.h",
        "include/grpcpp/impl/codegen/async_stream.h",
        "include/grpcpp/impl/codegen/async_unary_call.h",
        "include/grpcpp/impl/codegen/byte_buffer.h",
        "include/grpcpp/impl/codegen/call_hook.h",
        "include/grpcpp/impl/codegen/call_op_set_interface.h",
        "include/grpcpp/impl/codegen/call_op_set.h",
        "include/grpcpp/impl/codegen/call.h",
        "include/grpcpp/impl/codegen/callback_common.h",
        "include/grpcpp/impl/codegen/channel_interface.h",
        "include/grpcpp/impl/codegen/client_callback.h",
        "include/grpcpp/impl/codegen/client_context.h",
        "include/grpcpp/impl/codegen/client_interceptor.h",
        "include/grpcpp/impl/codegen/client_unary_call.h",
        "include/grpcpp/impl/codegen/completion_queue_tag.h",
        "include/grpcpp/impl/codegen/completion_queue.h",
        "include/grpcpp/impl/codegen/config.h",
        "include/grpcpp/impl/codegen/core_codegen_interface.h",
        "include/grpcpp/impl/codegen/create_auth_context.h",
        "include/grpcpp/impl/codegen/delegating_channel.h",
        "include/grpcpp/impl/codegen/grpc_library.h",
        "include/grpcpp/impl/codegen/intercepted_channel.h",
        "include/grpcpp/impl/codegen/interceptor_common.h",
        "include/grpcpp/impl/codegen/interceptor.h",
        "include/grpcpp/impl/codegen/message_allocator.h",
        "include/grpcpp/impl/codegen/metadata_map.h",
        "include/grpcpp/impl/codegen/method_handler_impl.h",
        "include/grpcpp/impl/codegen/method_handler.h",
        "include/grpcpp/impl/codegen/rpc_method.h",
        "include/grpcpp/impl/codegen/rpc_service_method.h",
        "include/grpcpp/impl/codegen/security/auth_context.h",
        "include/grpcpp/impl/codegen/serialization_traits.h",
        "include/grpcpp/impl/codegen/server_callback_handlers.h",
        "include/grpcpp/impl/codegen/server_callback.h",
        "include/grpcpp/impl/codegen/server_context.h",
        "include/grpcpp/impl/codegen/server_interceptor.h",
        "include/grpcpp/impl/codegen/server_interface.h",
        "include/grpcpp/impl/codegen/service_type.h",
        "include/grpcpp/impl/codegen/slice.h",
        "include/grpcpp/impl/codegen/status_code_enum.h",
        "include/grpcpp/impl/codegen/status.h",
        "include/grpcpp/impl/codegen/string_ref.h",
        "include/grpcpp/impl/codegen/stub_options.h",
        "include/grpcpp/impl/codegen/sync_stream.h",
        "include/grpcpp/impl/codegen/time.h",
    ],
    visibility = ["@grpc:public"],
    deps = [
        "grpc++_internal_hdrs_only",
        "grpc_codegen",
    ],
)

grpc_cc_library(
    name = "grpc++_codegen_base_src",
    srcs = [
        "src/cpp/codegen/codegen_init.cc",
    ],
    language = "c++",
    deps = [
        "grpc++_codegen_base",
    ],
)

grpc_cc_library(
    name = "grpc++_codegen_proto",
    external_deps = [
        "protobuf_headers",
    ],
    language = "c++",
    public_hdrs = [
        "include/grpc++/impl/codegen/proto_utils.h",
        "include/grpcpp/impl/codegen/proto_buffer_reader.h",
        "include/grpcpp/impl/codegen/proto_buffer_writer.h",
        "include/grpcpp/impl/codegen/proto_utils.h",
    ],
    visibility = ["@grpc:public"],
    deps = [
        "grpc++_codegen_base",
        "grpc++_config_proto",
    ],
)

grpc_cc_library(
    name = "grpc++_config_proto",
    external_deps = [
        "protobuf_headers",
    ],
    language = "c++",
    public_hdrs = [
        "include/grpc++/impl/codegen/config_protobuf.h",
        "include/grpcpp/impl/codegen/config_protobuf.h",
    ],
    visibility = ["@grpc:public"],
)

grpc_cc_library(
    name = "grpc++_reflection",
    srcs = [
        "src/cpp/ext/proto_server_reflection.cc",
        "src/cpp/ext/proto_server_reflection_plugin.cc",
    ],
    hdrs = [
        "src/cpp/ext/proto_server_reflection.h",
    ],
    language = "c++",
    public_hdrs = [
        "include/grpc++/ext/proto_server_reflection_plugin.h",
        "include/grpcpp/ext/proto_server_reflection_plugin.h",
    ],
    visibility = ["@grpc:public"],
    deps = [
        "grpc++",
        "//src/proto/grpc/reflection/v1alpha:reflection_proto",
    ],
    alwayslink = 1,
)

grpc_cc_library(
    name = "grpcpp_channelz",
    srcs = [
        "src/cpp/server/channelz/channelz_service.cc",
        "src/cpp/server/channelz/channelz_service_plugin.cc",
    ],
    hdrs = [
        "src/cpp/server/channelz/channelz_service.h",
    ],
    language = "c++",
    public_hdrs = [
        "include/grpcpp/ext/channelz_service_plugin.h",
    ],
    visibility = ["@grpc:channelz"],
    deps = [
        "gpr",
        "grpc",
        "grpc++",
        "//src/proto/grpc/channelz:channelz_proto",
    ],
    alwayslink = 1,
)

grpc_cc_library(
    name = "grpcpp_csds",
    srcs = [
        "src/cpp/server/csds/csds.cc",
    ],
    hdrs = [
        "src/cpp/server/csds/csds.h",
    ],
    external_deps = ["absl/status:statusor"],
    language = "c++",
    deps = [
        "gpr",
        "grpc",
        "grpc++_codegen_base",
        "grpc++_internals",
        "//src/proto/grpc/testing/xds/v3:csds_proto",
    ],
    alwayslink = 1,
)

grpc_cc_library(
    name = "grpcpp_admin",
    srcs = [
        "src/cpp/server/admin/admin_services.cc",
    ],
    hdrs = [],
    defines = select({
        "grpc_no_xds": ["GRPC_NO_XDS"],
        "//conditions:default": [],
    }),
    external_deps = [
        "absl/memory",
    ],
    language = "c++",
    public_hdrs = [
        "include/grpcpp/ext/admin_services.h",
    ],
    select_deps = [{
        "grpc_no_xds": [],
        "//conditions:default": ["//:grpcpp_csds"],
    }],
    deps = [
        "gpr",
        "grpc++",
        "grpcpp_channelz",
    ],
    alwayslink = 1,
)

grpc_cc_library(
    name = "grpc++_test",
    testonly = True,
    srcs = [
        "src/cpp/client/channel_test_peer.cc",
    ],
    external_deps = [
        "gtest",
    ],
    public_hdrs = [
        "include/grpc++/test/mock_stream.h",
        "include/grpc++/test/server_context_test_spouse.h",
        "include/grpcpp/test/channel_test_peer.h",
        "include/grpcpp/test/client_context_test_peer.h",
        "include/grpcpp/test/default_reactor_test_peer.h",
        "include/grpcpp/test/mock_stream.h",
        "include/grpcpp/test/server_context_test_spouse.h",
    ],
    visibility = ["@grpc:grpc++_test"],
    deps = [
        "gpr_base",
        "grpc++",
        "grpc_base",
    ],
)

grpc_cc_library(
    name = "grpc++_core_stats",
    srcs = [
        "src/cpp/util/core_stats.cc",
    ],
    hdrs = [
        "src/cpp/util/core_stats.h",
    ],
    language = "c++",
    deps = [
        "gpr",
        "grpc++",
        "//src/proto/grpc/core:stats_proto",
    ],
)

grpc_cc_library(
    name = "grpc_opencensus_plugin",
    srcs = [
        "src/cpp/ext/filters/census/channel_filter.cc",
        "src/cpp/ext/filters/census/client_filter.cc",
        "src/cpp/ext/filters/census/context.cc",
        "src/cpp/ext/filters/census/grpc_plugin.cc",
        "src/cpp/ext/filters/census/measures.cc",
        "src/cpp/ext/filters/census/rpc_encoding.cc",
        "src/cpp/ext/filters/census/server_filter.cc",
        "src/cpp/ext/filters/census/views.cc",
    ],
    hdrs = [
        "include/grpcpp/opencensus.h",
        "src/cpp/ext/filters/census/channel_filter.h",
        "src/cpp/ext/filters/census/client_filter.h",
        "src/cpp/ext/filters/census/context.h",
        "src/cpp/ext/filters/census/grpc_plugin.h",
        "src/cpp/ext/filters/census/measures.h",
        "src/cpp/ext/filters/census/open_census_call_tracer.h",
        "src/cpp/ext/filters/census/rpc_encoding.h",
        "src/cpp/ext/filters/census/server_filter.h",
    ],
    external_deps = [
        "absl-base",
        "absl-time",
        "absl/strings",
        "opencensus-trace",
        "opencensus-trace-context_util",
        "opencensus-trace-propagation",
        "opencensus-tags",
        "opencensus-tags-context_util",
        "opencensus-stats",
        "opencensus-context",
    ],
    language = "c++",
    visibility = ["@grpc:grpc_opencensus_plugin"],
    deps = [
        "census",
        "gpr_base",
        "grpc++",
        "grpc_base",
    ],
)

# Once upb code-gen issue is resolved, use the targets commented below to replace the ones using
# upb-generated files.

# grpc_upb_proto_library(
#     name = "upb_load_report",
#     deps = ["@envoy_api//envoy/api/v2/endpoint:load_report_export"],
# )
#
# grpc_upb_proto_library(
#     name = "upb_lrs",
#     deps = ["@envoy_api//envoy/service/load_stats/v2:lrs_export"],
# )
#
# grpc_upb_proto_library(
#     name = "upb_cds",
#     deps = ["@envoy_api//envoy/api/v2:cds_export"],
# )

# grpc_cc_library(
#    name = "envoy_lrs_upb",
#    external_deps = [
#        "upb_lib",
#    ],
#    language = "c++",
#    tags = ["no_windows"],
#    deps = [
#        "upb_load_report",
#        "upb_lrs",
#    ],
# )

# grpc_cc_library(
#    name = "envoy_ads_upb",
#    external_deps = [
#        "upb_lib",
#    ],
#    language = "c++",
#    tags = ["no_windows"],
#    deps = [
#        "upb_cds",
#    ],
# )

grpc_cc_library(
    name = "envoy_ads_upb",
    srcs = [
        "src/core/ext/upb-generated/envoy/admin/v3/config_dump.upb.c",
        "src/core/ext/upb-generated/envoy/config/accesslog/v3/accesslog.upb.c",
        "src/core/ext/upb-generated/envoy/config/bootstrap/v3/bootstrap.upb.c",
        "src/core/ext/upb-generated/envoy/config/cluster/v3/circuit_breaker.upb.c",
        "src/core/ext/upb-generated/envoy/config/cluster/v3/cluster.upb.c",
        "src/core/ext/upb-generated/envoy/config/cluster/v3/filter.upb.c",
        "src/core/ext/upb-generated/envoy/config/cluster/v3/outlier_detection.upb.c",
        "src/core/ext/upb-generated/envoy/config/core/v3/resolver.upb.c",
        "src/core/ext/upb-generated/envoy/config/core/v3/udp_socket_config.upb.c",
        "src/core/ext/upb-generated/envoy/config/endpoint/v3/endpoint.upb.c",
        "src/core/ext/upb-generated/envoy/config/endpoint/v3/endpoint_components.upb.c",
        "src/core/ext/upb-generated/envoy/config/endpoint/v3/load_report.upb.c",
        "src/core/ext/upb-generated/envoy/config/listener/v3/api_listener.upb.c",
        "src/core/ext/upb-generated/envoy/config/listener/v3/listener.upb.c",
        "src/core/ext/upb-generated/envoy/config/listener/v3/listener_components.upb.c",
        "src/core/ext/upb-generated/envoy/config/listener/v3/quic_config.upb.c",
        "src/core/ext/upb-generated/envoy/config/listener/v3/udp_listener_config.upb.c",
        "src/core/ext/upb-generated/envoy/config/metrics/v3/stats.upb.c",
        "src/core/ext/upb-generated/envoy/config/overload/v3/overload.upb.c",
        "src/core/ext/upb-generated/envoy/config/rbac/v3/rbac.upb.c",
        "src/core/ext/upb-generated/envoy/config/route/v3/route.upb.c",
        "src/core/ext/upb-generated/envoy/config/route/v3/route_components.upb.c",
        "src/core/ext/upb-generated/envoy/config/route/v3/scoped_route.upb.c",
        "src/core/ext/upb-generated/envoy/config/trace/v3/http_tracer.upb.c",
        "src/core/ext/upb-generated/envoy/extensions/clusters/aggregate/v3/cluster.upb.c",
        "src/core/ext/upb-generated/envoy/extensions/filters/common/fault/v3/fault.upb.c",
        "src/core/ext/upb-generated/envoy/extensions/filters/http/fault/v3/fault.upb.c",
        "src/core/ext/upb-generated/envoy/extensions/filters/http/rbac/v3/rbac.upb.c",
        "src/core/ext/upb-generated/envoy/extensions/filters/http/router/v3/router.upb.c",
        "src/core/ext/upb-generated/envoy/extensions/filters/network/http_connection_manager/v3/http_connection_manager.upb.c",
        "src/core/ext/upb-generated/envoy/extensions/transport_sockets/tls/v3/cert.upb.c",
        "src/core/ext/upb-generated/envoy/extensions/transport_sockets/tls/v3/common.upb.c",
        "src/core/ext/upb-generated/envoy/extensions/transport_sockets/tls/v3/secret.upb.c",
        "src/core/ext/upb-generated/envoy/extensions/transport_sockets/tls/v3/tls.upb.c",
        "src/core/ext/upb-generated/envoy/service/cluster/v3/cds.upb.c",
        "src/core/ext/upb-generated/envoy/service/discovery/v3/ads.upb.c",
        "src/core/ext/upb-generated/envoy/service/discovery/v3/discovery.upb.c",
        "src/core/ext/upb-generated/envoy/service/endpoint/v3/eds.upb.c",
        "src/core/ext/upb-generated/envoy/service/listener/v3/lds.upb.c",
        "src/core/ext/upb-generated/envoy/service/load_stats/v3/lrs.upb.c",
        "src/core/ext/upb-generated/envoy/service/route/v3/rds.upb.c",
        "src/core/ext/upb-generated/envoy/service/route/v3/srds.upb.c",
        "src/core/ext/upb-generated/envoy/service/status/v3/csds.upb.c",
        "src/core/ext/upb-generated/envoy/type/http/v3/path_transformation.upb.c",
    ],
    hdrs = [
        "src/core/ext/upb-generated/envoy/admin/v3/config_dump.upb.h",
        "src/core/ext/upb-generated/envoy/config/accesslog/v3/accesslog.upb.h",
        "src/core/ext/upb-generated/envoy/config/bootstrap/v3/bootstrap.upb.h",
        "src/core/ext/upb-generated/envoy/config/cluster/v3/circuit_breaker.upb.h",
        "src/core/ext/upb-generated/envoy/config/cluster/v3/cluster.upb.h",
        "src/core/ext/upb-generated/envoy/config/cluster/v3/filter.upb.h",
        "src/core/ext/upb-generated/envoy/config/cluster/v3/outlier_detection.upb.h",
        "src/core/ext/upb-generated/envoy/config/core/v3/resolver.upb.h",
        "src/core/ext/upb-generated/envoy/config/core/v3/udp_socket_config.upb.h",
        "src/core/ext/upb-generated/envoy/config/endpoint/v3/endpoint.upb.h",
        "src/core/ext/upb-generated/envoy/config/endpoint/v3/endpoint_components.upb.h",
        "src/core/ext/upb-generated/envoy/config/endpoint/v3/load_report.upb.h",
        "src/core/ext/upb-generated/envoy/config/listener/v3/api_listener.upb.h",
        "src/core/ext/upb-generated/envoy/config/listener/v3/listener.upb.h",
        "src/core/ext/upb-generated/envoy/config/listener/v3/listener_components.upb.h",
        "src/core/ext/upb-generated/envoy/config/listener/v3/quic_config.upb.h",
        "src/core/ext/upb-generated/envoy/config/listener/v3/udp_listener_config.upb.h",
        "src/core/ext/upb-generated/envoy/config/metrics/v3/stats.upb.h",
        "src/core/ext/upb-generated/envoy/config/overload/v3/overload.upb.h",
        "src/core/ext/upb-generated/envoy/config/rbac/v3/rbac.upb.h",
        "src/core/ext/upb-generated/envoy/config/route/v3/route.upb.h",
        "src/core/ext/upb-generated/envoy/config/route/v3/route_components.upb.h",
        "src/core/ext/upb-generated/envoy/config/route/v3/scoped_route.upb.h",
        "src/core/ext/upb-generated/envoy/config/trace/v3/http_tracer.upb.h",
        "src/core/ext/upb-generated/envoy/extensions/clusters/aggregate/v3/cluster.upb.h",
        "src/core/ext/upb-generated/envoy/extensions/filters/common/fault/v3/fault.upb.h",
        "src/core/ext/upb-generated/envoy/extensions/filters/http/fault/v3/fault.upb.h",
        "src/core/ext/upb-generated/envoy/extensions/filters/http/rbac/v3/rbac.upb.h",
        "src/core/ext/upb-generated/envoy/extensions/filters/http/router/v3/router.upb.h",
        "src/core/ext/upb-generated/envoy/extensions/filters/network/http_connection_manager/v3/http_connection_manager.upb.h",
        "src/core/ext/upb-generated/envoy/extensions/transport_sockets/tls/v3/cert.upb.h",
        "src/core/ext/upb-generated/envoy/extensions/transport_sockets/tls/v3/common.upb.h",
        "src/core/ext/upb-generated/envoy/extensions/transport_sockets/tls/v3/secret.upb.h",
        "src/core/ext/upb-generated/envoy/extensions/transport_sockets/tls/v3/tls.upb.h",
        "src/core/ext/upb-generated/envoy/service/cluster/v3/cds.upb.h",
        "src/core/ext/upb-generated/envoy/service/discovery/v3/ads.upb.h",
        "src/core/ext/upb-generated/envoy/service/discovery/v3/discovery.upb.h",
        "src/core/ext/upb-generated/envoy/service/endpoint/v3/eds.upb.h",
        "src/core/ext/upb-generated/envoy/service/listener/v3/lds.upb.h",
        "src/core/ext/upb-generated/envoy/service/load_stats/v3/lrs.upb.h",
        "src/core/ext/upb-generated/envoy/service/route/v3/rds.upb.h",
        "src/core/ext/upb-generated/envoy/service/route/v3/srds.upb.h",
        "src/core/ext/upb-generated/envoy/service/status/v3/csds.upb.h",
        "src/core/ext/upb-generated/envoy/type/http/v3/path_transformation.upb.h",
    ],
    external_deps = [
        "upb_lib",
        "upb_lib_descriptor",
        "upb_generated_code_support__only_for_generated_code_do_not_use__i_give_permission_to_break_me",
    ],
    language = "c++",
    deps = [
        "envoy_annotations_upb",
        "envoy_core_upb",
        "envoy_type_upb",
        "google_api_annotations_upb",
        "google_api_expr_upb",
        "google_rpc_status_upb",
        "proto_gen_validate_upb",
        "protobuf_any_upb",
        "protobuf_duration_upb",
        "protobuf_struct_upb",
        "protobuf_timestamp_upb",
        "protobuf_wrappers_upb",
        "udpa_annotations_upb",
        "xds_core_upb",
    ],
)

grpc_cc_library(
    name = "envoy_ads_upbdefs",
    srcs = [
        "src/core/ext/upbdefs-generated/envoy/admin/v3/config_dump.upbdefs.c",
        "src/core/ext/upbdefs-generated/envoy/config/accesslog/v3/accesslog.upbdefs.c",
        "src/core/ext/upbdefs-generated/envoy/config/bootstrap/v3/bootstrap.upbdefs.c",
        "src/core/ext/upbdefs-generated/envoy/config/cluster/v3/circuit_breaker.upbdefs.c",
        "src/core/ext/upbdefs-generated/envoy/config/cluster/v3/cluster.upbdefs.c",
        "src/core/ext/upbdefs-generated/envoy/config/cluster/v3/filter.upbdefs.c",
        "src/core/ext/upbdefs-generated/envoy/config/cluster/v3/outlier_detection.upbdefs.c",
        "src/core/ext/upbdefs-generated/envoy/config/core/v3/resolver.upbdefs.c",
        "src/core/ext/upbdefs-generated/envoy/config/core/v3/udp_socket_config.upbdefs.c",
        "src/core/ext/upbdefs-generated/envoy/config/endpoint/v3/endpoint.upbdefs.c",
        "src/core/ext/upbdefs-generated/envoy/config/endpoint/v3/endpoint_components.upbdefs.c",
        "src/core/ext/upbdefs-generated/envoy/config/endpoint/v3/load_report.upbdefs.c",
        "src/core/ext/upbdefs-generated/envoy/config/listener/v3/api_listener.upbdefs.c",
        "src/core/ext/upbdefs-generated/envoy/config/listener/v3/listener.upbdefs.c",
        "src/core/ext/upbdefs-generated/envoy/config/listener/v3/listener_components.upbdefs.c",
        "src/core/ext/upbdefs-generated/envoy/config/listener/v3/quic_config.upbdefs.c",
        "src/core/ext/upbdefs-generated/envoy/config/listener/v3/udp_listener_config.upbdefs.c",
        "src/core/ext/upbdefs-generated/envoy/config/metrics/v3/stats.upbdefs.c",
        "src/core/ext/upbdefs-generated/envoy/config/overload/v3/overload.upbdefs.c",
        "src/core/ext/upbdefs-generated/envoy/config/rbac/v3/rbac.upbdefs.c",
        "src/core/ext/upbdefs-generated/envoy/config/route/v3/route.upbdefs.c",
        "src/core/ext/upbdefs-generated/envoy/config/route/v3/route_components.upbdefs.c",
        "src/core/ext/upbdefs-generated/envoy/config/route/v3/scoped_route.upbdefs.c",
        "src/core/ext/upbdefs-generated/envoy/config/trace/v3/http_tracer.upbdefs.c",
        "src/core/ext/upbdefs-generated/envoy/extensions/clusters/aggregate/v3/cluster.upbdefs.c",
        "src/core/ext/upbdefs-generated/envoy/extensions/filters/common/fault/v3/fault.upbdefs.c",
        "src/core/ext/upbdefs-generated/envoy/extensions/filters/http/fault/v3/fault.upbdefs.c",
        "src/core/ext/upbdefs-generated/envoy/extensions/filters/http/rbac/v3/rbac.upbdefs.c",
        "src/core/ext/upbdefs-generated/envoy/extensions/filters/http/router/v3/router.upbdefs.c",
        "src/core/ext/upbdefs-generated/envoy/extensions/filters/network/http_connection_manager/v3/http_connection_manager.upbdefs.c",
        "src/core/ext/upbdefs-generated/envoy/extensions/transport_sockets/tls/v3/cert.upbdefs.c",
        "src/core/ext/upbdefs-generated/envoy/extensions/transport_sockets/tls/v3/common.upbdefs.c",
        "src/core/ext/upbdefs-generated/envoy/extensions/transport_sockets/tls/v3/secret.upbdefs.c",
        "src/core/ext/upbdefs-generated/envoy/extensions/transport_sockets/tls/v3/tls.upbdefs.c",
        "src/core/ext/upbdefs-generated/envoy/service/cluster/v3/cds.upbdefs.c",
        "src/core/ext/upbdefs-generated/envoy/service/discovery/v3/ads.upbdefs.c",
        "src/core/ext/upbdefs-generated/envoy/service/discovery/v3/discovery.upbdefs.c",
        "src/core/ext/upbdefs-generated/envoy/service/endpoint/v3/eds.upbdefs.c",
        "src/core/ext/upbdefs-generated/envoy/service/listener/v3/lds.upbdefs.c",
        "src/core/ext/upbdefs-generated/envoy/service/load_stats/v3/lrs.upbdefs.c",
        "src/core/ext/upbdefs-generated/envoy/service/route/v3/rds.upbdefs.c",
        "src/core/ext/upbdefs-generated/envoy/service/route/v3/srds.upbdefs.c",
        "src/core/ext/upbdefs-generated/envoy/service/status/v3/csds.upbdefs.c",
        "src/core/ext/upbdefs-generated/envoy/type/http/v3/path_transformation.upbdefs.c",
    ],
    hdrs = [
        "src/core/ext/upbdefs-generated/envoy/admin/v3/config_dump.upbdefs.h",
        "src/core/ext/upbdefs-generated/envoy/config/accesslog/v3/accesslog.upbdefs.h",
        "src/core/ext/upbdefs-generated/envoy/config/bootstrap/v3/bootstrap.upbdefs.h",
        "src/core/ext/upbdefs-generated/envoy/config/cluster/v3/circuit_breaker.upbdefs.h",
        "src/core/ext/upbdefs-generated/envoy/config/cluster/v3/cluster.upbdefs.h",
        "src/core/ext/upbdefs-generated/envoy/config/cluster/v3/filter.upbdefs.h",
        "src/core/ext/upbdefs-generated/envoy/config/cluster/v3/outlier_detection.upbdefs.h",
        "src/core/ext/upbdefs-generated/envoy/config/core/v3/resolver.upbdefs.h",
        "src/core/ext/upbdefs-generated/envoy/config/core/v3/udp_socket_config.upbdefs.h",
        "src/core/ext/upbdefs-generated/envoy/config/endpoint/v3/endpoint.upbdefs.h",
        "src/core/ext/upbdefs-generated/envoy/config/endpoint/v3/endpoint_components.upbdefs.h",
        "src/core/ext/upbdefs-generated/envoy/config/endpoint/v3/load_report.upbdefs.h",
        "src/core/ext/upbdefs-generated/envoy/config/listener/v3/api_listener.upbdefs.h",
        "src/core/ext/upbdefs-generated/envoy/config/listener/v3/listener.upbdefs.h",
        "src/core/ext/upbdefs-generated/envoy/config/listener/v3/listener_components.upbdefs.h",
        "src/core/ext/upbdefs-generated/envoy/config/listener/v3/quic_config.upbdefs.h",
        "src/core/ext/upbdefs-generated/envoy/config/listener/v3/udp_listener_config.upbdefs.h",
        "src/core/ext/upbdefs-generated/envoy/config/metrics/v3/stats.upbdefs.h",
        "src/core/ext/upbdefs-generated/envoy/config/overload/v3/overload.upbdefs.h",
        "src/core/ext/upbdefs-generated/envoy/config/rbac/v3/rbac.upbdefs.h",
        "src/core/ext/upbdefs-generated/envoy/config/route/v3/route.upbdefs.h",
        "src/core/ext/upbdefs-generated/envoy/config/route/v3/route_components.upbdefs.h",
        "src/core/ext/upbdefs-generated/envoy/config/route/v3/scoped_route.upbdefs.h",
        "src/core/ext/upbdefs-generated/envoy/config/trace/v3/http_tracer.upbdefs.h",
        "src/core/ext/upbdefs-generated/envoy/extensions/clusters/aggregate/v3/cluster.upbdefs.h",
        "src/core/ext/upbdefs-generated/envoy/extensions/filters/common/fault/v3/fault.upbdefs.h",
        "src/core/ext/upbdefs-generated/envoy/extensions/filters/http/fault/v3/fault.upbdefs.h",
        "src/core/ext/upbdefs-generated/envoy/extensions/filters/http/rbac/v3/rbac.upbdefs.h",
        "src/core/ext/upbdefs-generated/envoy/extensions/filters/http/router/v3/router.upbdefs.h",
        "src/core/ext/upbdefs-generated/envoy/extensions/filters/network/http_connection_manager/v3/http_connection_manager.upbdefs.h",
        "src/core/ext/upbdefs-generated/envoy/extensions/transport_sockets/tls/v3/cert.upbdefs.h",
        "src/core/ext/upbdefs-generated/envoy/extensions/transport_sockets/tls/v3/common.upbdefs.h",
        "src/core/ext/upbdefs-generated/envoy/extensions/transport_sockets/tls/v3/secret.upbdefs.h",
        "src/core/ext/upbdefs-generated/envoy/extensions/transport_sockets/tls/v3/tls.upbdefs.h",
        "src/core/ext/upbdefs-generated/envoy/service/cluster/v3/cds.upbdefs.h",
        "src/core/ext/upbdefs-generated/envoy/service/discovery/v3/ads.upbdefs.h",
        "src/core/ext/upbdefs-generated/envoy/service/discovery/v3/discovery.upbdefs.h",
        "src/core/ext/upbdefs-generated/envoy/service/endpoint/v3/eds.upbdefs.h",
        "src/core/ext/upbdefs-generated/envoy/service/listener/v3/lds.upbdefs.h",
        "src/core/ext/upbdefs-generated/envoy/service/load_stats/v3/lrs.upbdefs.h",
        "src/core/ext/upbdefs-generated/envoy/service/route/v3/rds.upbdefs.h",
        "src/core/ext/upbdefs-generated/envoy/service/route/v3/srds.upbdefs.h",
        "src/core/ext/upbdefs-generated/envoy/service/status/v3/csds.upbdefs.h",
        "src/core/ext/upbdefs-generated/envoy/type/http/v3/path_transformation.upbdefs.h",
    ],
    external_deps = [
        "upb_lib",
        "upb_lib_descriptor_reflection",
        "upb_textformat_lib",
        "upb_reflection",
        "upb_generated_code_support__only_for_generated_code_do_not_use__i_give_permission_to_break_me",
    ],
    language = "c++",
    deps = [
        "envoy_ads_upb",
        "envoy_annotations_upbdefs",
        "envoy_core_upbdefs",
        "envoy_type_upbdefs",
        "google_api_annotations_upbdefs",
        "google_api_expr_upbdefs",
        "google_rpc_status_upbdefs",
        "proto_gen_validate_upbdefs",
        "protobuf_any_upbdefs",
        "protobuf_duration_upbdefs",
        "protobuf_empty_upbdefs",
        "protobuf_struct_upbdefs",
        "protobuf_timestamp_upbdefs",
        "protobuf_wrappers_upbdefs",
        "udpa_annotations_upbdefs",
        "xds_core_upbdefs",
    ],
)

grpc_cc_library(
    name = "envoy_annotations_upb",
    srcs = [
        "src/core/ext/upb-generated/envoy/annotations/deprecation.upb.c",
        "src/core/ext/upb-generated/envoy/annotations/resource.upb.c",
    ],
    hdrs = [
        "src/core/ext/upb-generated/envoy/annotations/deprecation.upb.h",
        "src/core/ext/upb-generated/envoy/annotations/resource.upb.h",
    ],
    external_deps = [
        "upb_lib",
        "upb_lib_descriptor",
        "upb_generated_code_support__only_for_generated_code_do_not_use__i_give_permission_to_break_me",
    ],
    language = "c++",
    deps = [
    ],
)

grpc_cc_library(
    name = "envoy_annotations_upbdefs",
    srcs = [
        "src/core/ext/upbdefs-generated/envoy/annotations/deprecation.upbdefs.c",
        "src/core/ext/upbdefs-generated/envoy/annotations/resource.upbdefs.c",
    ],
    hdrs = [
        "src/core/ext/upbdefs-generated/envoy/annotations/deprecation.upbdefs.h",
        "src/core/ext/upbdefs-generated/envoy/annotations/resource.upbdefs.h",
    ],
    external_deps = [
        "upb_lib",
        "upb_lib_descriptor_reflection",
        "upb_reflection",
        "upb_textformat_lib",
        "upb_generated_code_support__only_for_generated_code_do_not_use__i_give_permission_to_break_me",
    ],
    language = "c++",
    deps = [
        "envoy_annotations_upb",
    ],
)

grpc_cc_library(
    name = "envoy_core_upb",
    srcs = [
        "src/core/ext/upb-generated/envoy/config/core/v3/address.upb.c",
        "src/core/ext/upb-generated/envoy/config/core/v3/backoff.upb.c",
        "src/core/ext/upb-generated/envoy/config/core/v3/base.upb.c",
        "src/core/ext/upb-generated/envoy/config/core/v3/config_source.upb.c",
        "src/core/ext/upb-generated/envoy/config/core/v3/event_service_config.upb.c",
        "src/core/ext/upb-generated/envoy/config/core/v3/extension.upb.c",
        "src/core/ext/upb-generated/envoy/config/core/v3/grpc_service.upb.c",
        "src/core/ext/upb-generated/envoy/config/core/v3/health_check.upb.c",
        "src/core/ext/upb-generated/envoy/config/core/v3/http_uri.upb.c",
        "src/core/ext/upb-generated/envoy/config/core/v3/protocol.upb.c",
        "src/core/ext/upb-generated/envoy/config/core/v3/proxy_protocol.upb.c",
        "src/core/ext/upb-generated/envoy/config/core/v3/socket_option.upb.c",
        "src/core/ext/upb-generated/envoy/config/core/v3/substitution_format_string.upb.c",
    ],
    hdrs = [
        "src/core/ext/upb-generated/envoy/config/core/v3/address.upb.h",
        "src/core/ext/upb-generated/envoy/config/core/v3/backoff.upb.h",
        "src/core/ext/upb-generated/envoy/config/core/v3/base.upb.h",
        "src/core/ext/upb-generated/envoy/config/core/v3/config_source.upb.h",
        "src/core/ext/upb-generated/envoy/config/core/v3/event_service_config.upb.h",
        "src/core/ext/upb-generated/envoy/config/core/v3/extension.upb.h",
        "src/core/ext/upb-generated/envoy/config/core/v3/grpc_service.upb.h",
        "src/core/ext/upb-generated/envoy/config/core/v3/health_check.upb.h",
        "src/core/ext/upb-generated/envoy/config/core/v3/http_uri.upb.h",
        "src/core/ext/upb-generated/envoy/config/core/v3/protocol.upb.h",
        "src/core/ext/upb-generated/envoy/config/core/v3/proxy_protocol.upb.h",
        "src/core/ext/upb-generated/envoy/config/core/v3/socket_option.upb.h",
        "src/core/ext/upb-generated/envoy/config/core/v3/substitution_format_string.upb.h",
    ],
    external_deps = [
        "upb_lib",
        "upb_lib_descriptor",
        "upb_generated_code_support__only_for_generated_code_do_not_use__i_give_permission_to_break_me",
    ],
    language = "c++",
    deps = [
        "envoy_annotations_upb",
        "envoy_type_upb",
        "proto_gen_validate_upb",
        "protobuf_any_upb",
        "protobuf_duration_upb",
        "protobuf_empty_upb",
        "protobuf_struct_upb",
        "protobuf_wrappers_upb",
        "udpa_annotations_upb",
        "xds_annotations_upb",
        "xds_core_upb",
    ],
)

grpc_cc_library(
    name = "envoy_core_upbdefs",
    srcs = [
        "src/core/ext/upbdefs-generated/envoy/config/core/v3/address.upbdefs.c",
        "src/core/ext/upbdefs-generated/envoy/config/core/v3/backoff.upbdefs.c",
        "src/core/ext/upbdefs-generated/envoy/config/core/v3/base.upbdefs.c",
        "src/core/ext/upbdefs-generated/envoy/config/core/v3/config_source.upbdefs.c",
        "src/core/ext/upbdefs-generated/envoy/config/core/v3/event_service_config.upbdefs.c",
        "src/core/ext/upbdefs-generated/envoy/config/core/v3/extension.upbdefs.c",
        "src/core/ext/upbdefs-generated/envoy/config/core/v3/grpc_service.upbdefs.c",
        "src/core/ext/upbdefs-generated/envoy/config/core/v3/health_check.upbdefs.c",
        "src/core/ext/upbdefs-generated/envoy/config/core/v3/http_uri.upbdefs.c",
        "src/core/ext/upbdefs-generated/envoy/config/core/v3/protocol.upbdefs.c",
        "src/core/ext/upbdefs-generated/envoy/config/core/v3/proxy_protocol.upbdefs.c",
        "src/core/ext/upbdefs-generated/envoy/config/core/v3/socket_option.upbdefs.c",
        "src/core/ext/upbdefs-generated/envoy/config/core/v3/substitution_format_string.upbdefs.c",
    ],
    hdrs = [
        "src/core/ext/upbdefs-generated/envoy/config/core/v3/address.upbdefs.h",
        "src/core/ext/upbdefs-generated/envoy/config/core/v3/backoff.upbdefs.h",
        "src/core/ext/upbdefs-generated/envoy/config/core/v3/base.upbdefs.h",
        "src/core/ext/upbdefs-generated/envoy/config/core/v3/config_source.upbdefs.h",
        "src/core/ext/upbdefs-generated/envoy/config/core/v3/event_service_config.upbdefs.h",
        "src/core/ext/upbdefs-generated/envoy/config/core/v3/extension.upbdefs.h",
        "src/core/ext/upbdefs-generated/envoy/config/core/v3/grpc_service.upbdefs.h",
        "src/core/ext/upbdefs-generated/envoy/config/core/v3/health_check.upbdefs.h",
        "src/core/ext/upbdefs-generated/envoy/config/core/v3/http_uri.upbdefs.h",
        "src/core/ext/upbdefs-generated/envoy/config/core/v3/protocol.upbdefs.h",
        "src/core/ext/upbdefs-generated/envoy/config/core/v3/proxy_protocol.upbdefs.h",
        "src/core/ext/upbdefs-generated/envoy/config/core/v3/socket_option.upbdefs.h",
        "src/core/ext/upbdefs-generated/envoy/config/core/v3/substitution_format_string.upbdefs.h",
    ],
    external_deps = [
        "upb_lib",
        "upb_lib_descriptor_reflection",
        "upb_textformat_lib",
        "upb_reflection",
        "upb_generated_code_support__only_for_generated_code_do_not_use__i_give_permission_to_break_me",
    ],
    language = "c++",
    deps = [
        "envoy_annotations_upbdefs",
        "envoy_core_upb",
        "envoy_type_upbdefs",
        "proto_gen_validate_upbdefs",
        "protobuf_empty_upbdefs",
        "xds_core_upbdefs",
    ],
)

grpc_cc_library(
    name = "envoy_type_upb",
    srcs = [
        "src/core/ext/upb-generated/envoy/type/matcher/v3/metadata.upb.c",
        "src/core/ext/upb-generated/envoy/type/matcher/v3/node.upb.c",
        "src/core/ext/upb-generated/envoy/type/matcher/v3/number.upb.c",
        "src/core/ext/upb-generated/envoy/type/matcher/v3/path.upb.c",
        "src/core/ext/upb-generated/envoy/type/matcher/v3/regex.upb.c",
        "src/core/ext/upb-generated/envoy/type/matcher/v3/string.upb.c",
        "src/core/ext/upb-generated/envoy/type/matcher/v3/struct.upb.c",
        "src/core/ext/upb-generated/envoy/type/matcher/v3/value.upb.c",
        "src/core/ext/upb-generated/envoy/type/metadata/v3/metadata.upb.c",
        "src/core/ext/upb-generated/envoy/type/tracing/v3/custom_tag.upb.c",
        "src/core/ext/upb-generated/envoy/type/v3/http.upb.c",
        "src/core/ext/upb-generated/envoy/type/v3/percent.upb.c",
        "src/core/ext/upb-generated/envoy/type/v3/range.upb.c",
        "src/core/ext/upb-generated/envoy/type/v3/semantic_version.upb.c",
    ],
    hdrs = [
        "src/core/ext/upb-generated/envoy/type/matcher/v3/metadata.upb.h",
        "src/core/ext/upb-generated/envoy/type/matcher/v3/node.upb.h",
        "src/core/ext/upb-generated/envoy/type/matcher/v3/number.upb.h",
        "src/core/ext/upb-generated/envoy/type/matcher/v3/path.upb.h",
        "src/core/ext/upb-generated/envoy/type/matcher/v3/regex.upb.h",
        "src/core/ext/upb-generated/envoy/type/matcher/v3/string.upb.h",
        "src/core/ext/upb-generated/envoy/type/matcher/v3/struct.upb.h",
        "src/core/ext/upb-generated/envoy/type/matcher/v3/value.upb.h",
        "src/core/ext/upb-generated/envoy/type/metadata/v3/metadata.upb.h",
        "src/core/ext/upb-generated/envoy/type/tracing/v3/custom_tag.upb.h",
        "src/core/ext/upb-generated/envoy/type/v3/http.upb.h",
        "src/core/ext/upb-generated/envoy/type/v3/percent.upb.h",
        "src/core/ext/upb-generated/envoy/type/v3/range.upb.h",
        "src/core/ext/upb-generated/envoy/type/v3/semantic_version.upb.h",
    ],
    external_deps = [
        "upb_lib",
        "upb_lib_descriptor",
        "upb_generated_code_support__only_for_generated_code_do_not_use__i_give_permission_to_break_me",
    ],
    language = "c++",
    deps = [
        "envoy_annotations_upb",
        "proto_gen_validate_upb",
        "protobuf_wrappers_upb",
        "udpa_annotations_upb",
    ],
)

grpc_cc_library(
    name = "envoy_type_upbdefs",
    srcs = [
        "src/core/ext/upbdefs-generated/envoy/type/matcher/v3/metadata.upbdefs.c",
        "src/core/ext/upbdefs-generated/envoy/type/matcher/v3/node.upbdefs.c",
        "src/core/ext/upbdefs-generated/envoy/type/matcher/v3/number.upbdefs.c",
        "src/core/ext/upbdefs-generated/envoy/type/matcher/v3/path.upbdefs.c",
        "src/core/ext/upbdefs-generated/envoy/type/matcher/v3/regex.upbdefs.c",
        "src/core/ext/upbdefs-generated/envoy/type/matcher/v3/string.upbdefs.c",
        "src/core/ext/upbdefs-generated/envoy/type/matcher/v3/struct.upbdefs.c",
        "src/core/ext/upbdefs-generated/envoy/type/matcher/v3/value.upbdefs.c",
        "src/core/ext/upbdefs-generated/envoy/type/metadata/v3/metadata.upbdefs.c",
        "src/core/ext/upbdefs-generated/envoy/type/tracing/v3/custom_tag.upbdefs.c",
        "src/core/ext/upbdefs-generated/envoy/type/v3/http.upbdefs.c",
        "src/core/ext/upbdefs-generated/envoy/type/v3/percent.upbdefs.c",
        "src/core/ext/upbdefs-generated/envoy/type/v3/range.upbdefs.c",
        "src/core/ext/upbdefs-generated/envoy/type/v3/semantic_version.upbdefs.c",
    ],
    hdrs = [
        "src/core/ext/upbdefs-generated/envoy/type/matcher/v3/metadata.upbdefs.h",
        "src/core/ext/upbdefs-generated/envoy/type/matcher/v3/node.upbdefs.h",
        "src/core/ext/upbdefs-generated/envoy/type/matcher/v3/number.upbdefs.h",
        "src/core/ext/upbdefs-generated/envoy/type/matcher/v3/path.upbdefs.h",
        "src/core/ext/upbdefs-generated/envoy/type/matcher/v3/regex.upbdefs.h",
        "src/core/ext/upbdefs-generated/envoy/type/matcher/v3/string.upbdefs.h",
        "src/core/ext/upbdefs-generated/envoy/type/matcher/v3/struct.upbdefs.h",
        "src/core/ext/upbdefs-generated/envoy/type/matcher/v3/value.upbdefs.h",
        "src/core/ext/upbdefs-generated/envoy/type/metadata/v3/metadata.upbdefs.h",
        "src/core/ext/upbdefs-generated/envoy/type/tracing/v3/custom_tag.upbdefs.h",
        "src/core/ext/upbdefs-generated/envoy/type/v3/http.upbdefs.h",
        "src/core/ext/upbdefs-generated/envoy/type/v3/percent.upbdefs.h",
        "src/core/ext/upbdefs-generated/envoy/type/v3/range.upbdefs.h",
        "src/core/ext/upbdefs-generated/envoy/type/v3/semantic_version.upbdefs.h",
    ],
    external_deps = [
        "upb_lib",
        "upb_lib_descriptor_reflection",
        "upb_reflection",
        "upb_textformat_lib",
        "upb_generated_code_support__only_for_generated_code_do_not_use__i_give_permission_to_break_me",
    ],
    language = "c++",
    deps = [
        "envoy_type_upb",
        "proto_gen_validate_upbdefs",
    ],
)

grpc_cc_library(
    name = "proto_gen_validate_upb",
    srcs = [
        "src/core/ext/upb-generated/validate/validate.upb.c",
    ],
    hdrs = [
        "src/core/ext/upb-generated/validate/validate.upb.h",
    ],
    external_deps = [
        "upb_lib",
        "upb_lib_descriptor",
        "upb_generated_code_support__only_for_generated_code_do_not_use__i_give_permission_to_break_me",
    ],
    language = "c++",
    deps = [
        "protobuf_duration_upb",
        "protobuf_timestamp_upb",
    ],
)

grpc_cc_library(
    name = "proto_gen_validate_upbdefs",
    srcs = [
        "src/core/ext/upbdefs-generated/validate/validate.upbdefs.c",
    ],
    hdrs = [
        "src/core/ext/upbdefs-generated/validate/validate.upbdefs.h",
    ],
    external_deps = [
        "upb_lib",
        "upb_lib_descriptor_reflection",
        "upb_textformat_lib",
        "upb_reflection",
        "upb_generated_code_support__only_for_generated_code_do_not_use__i_give_permission_to_break_me",
    ],
    language = "c++",
    deps = [
        "proto_gen_validate_upb",
        "protobuf_timestamp_upbdefs",
    ],
)

# Once upb code-gen issue is resolved, replace xds_orca_upb with this.
# grpc_upb_proto_library(
#     name = "xds_orca_upb",
#     deps = ["@envoy_api//xds/data/orca/v3:orca_load_report"]
# )

grpc_cc_library(
    name = "xds_orca_upb",
    srcs = [
        "src/core/ext/upb-generated/xds/data/orca/v3/orca_load_report.upb.c",
    ],
    hdrs = [
        "src/core/ext/upb-generated/xds/data/orca/v3/orca_load_report.upb.h",
    ],
    external_deps = [
        "upb_lib",
        "upb_lib_descriptor",
        "upb_generated_code_support__only_for_generated_code_do_not_use__i_give_permission_to_break_me",
    ],
    language = "c++",
    deps = [
        "proto_gen_validate_upb",
    ],
)

grpc_cc_library(
    name = "udpa_annotations_upb",
    srcs = [
        "src/core/ext/upb-generated/udpa/annotations/migrate.upb.c",
        "src/core/ext/upb-generated/udpa/annotations/security.upb.c",
        "src/core/ext/upb-generated/udpa/annotations/sensitive.upb.c",
        "src/core/ext/upb-generated/udpa/annotations/status.upb.c",
        "src/core/ext/upb-generated/udpa/annotations/versioning.upb.c",
    ],
    hdrs = [
        "src/core/ext/upb-generated/udpa/annotations/migrate.upb.h",
        "src/core/ext/upb-generated/udpa/annotations/security.upb.h",
        "src/core/ext/upb-generated/udpa/annotations/sensitive.upb.h",
        "src/core/ext/upb-generated/udpa/annotations/status.upb.h",
        "src/core/ext/upb-generated/udpa/annotations/versioning.upb.h",
    ],
    external_deps = [
        "upb_lib",
        "upb_lib_descriptor",
        "upb_generated_code_support__only_for_generated_code_do_not_use__i_give_permission_to_break_me",
    ],
    language = "c++",
    deps = [
        "proto_gen_validate_upb",
    ],
)

grpc_cc_library(
    name = "udpa_annotations_upbdefs",
    srcs = [
        "src/core/ext/upbdefs-generated/udpa/annotations/migrate.upbdefs.c",
        "src/core/ext/upbdefs-generated/udpa/annotations/security.upbdefs.c",
        "src/core/ext/upbdefs-generated/udpa/annotations/sensitive.upbdefs.c",
        "src/core/ext/upbdefs-generated/udpa/annotations/status.upbdefs.c",
        "src/core/ext/upbdefs-generated/udpa/annotations/versioning.upbdefs.c",
    ],
    hdrs = [
        "src/core/ext/upbdefs-generated/udpa/annotations/migrate.upbdefs.h",
        "src/core/ext/upbdefs-generated/udpa/annotations/security.upbdefs.h",
        "src/core/ext/upbdefs-generated/udpa/annotations/sensitive.upbdefs.h",
        "src/core/ext/upbdefs-generated/udpa/annotations/status.upbdefs.h",
        "src/core/ext/upbdefs-generated/udpa/annotations/versioning.upbdefs.h",
    ],
    external_deps = [
        "upb_lib",
        "upb_lib_descriptor_reflection",
        "upb_textformat_lib",
        "upb_reflection",
        "upb_generated_code_support__only_for_generated_code_do_not_use__i_give_permission_to_break_me",
    ],
    language = "c++",
    deps = [
        "udpa_annotations_upb",
    ],
)

grpc_cc_library(
    name = "xds_annotations_upb",
    srcs = [
        "src/core/ext/upb-generated/xds/annotations/v3/status.upb.c",
    ],
    hdrs = [
        "src/core/ext/upb-generated/xds/annotations/v3/status.upb.h",
    ],
    external_deps = [
        "upb_lib",
        "upb_lib_descriptor",
        "upb_generated_code_support__only_for_generated_code_do_not_use__i_give_permission_to_break_me",
    ],
    language = "c++",
)

grpc_cc_library(
    name = "xds_annotations_upbdefs",
    srcs = [
        "src/core/ext/upbdefs-generated/xds/annotations/v3/status.upbdefs.c",
    ],
    hdrs = [
        "src/core/ext/upbdefs-generated/xds/annotations/v3/status.upbdefs.h",
    ],
    external_deps = [
        "upb_lib",
        "upb_lib_descriptor_reflection",
        "upb_textformat_lib",
        "upb_reflection",
        "upb_generated_code_support__only_for_generated_code_do_not_use__i_give_permission_to_break_me",
    ],
    language = "c++",
    deps = [
        "xds_annotations_upb",
    ],
)

grpc_cc_library(
    name = "xds_core_upb",
    srcs = [
        "src/core/ext/upb-generated/xds/core/v3/authority.upb.c",
        "src/core/ext/upb-generated/xds/core/v3/collection_entry.upb.c",
        "src/core/ext/upb-generated/xds/core/v3/context_params.upb.c",
        "src/core/ext/upb-generated/xds/core/v3/resource.upb.c",
        "src/core/ext/upb-generated/xds/core/v3/resource_locator.upb.c",
        "src/core/ext/upb-generated/xds/core/v3/resource_name.upb.c",
    ],
    hdrs = [
        "src/core/ext/upb-generated/xds/core/v3/authority.upb.h",
        "src/core/ext/upb-generated/xds/core/v3/collection_entry.upb.h",
        "src/core/ext/upb-generated/xds/core/v3/context_params.upb.h",
        "src/core/ext/upb-generated/xds/core/v3/resource.upb.h",
        "src/core/ext/upb-generated/xds/core/v3/resource_locator.upb.h",
        "src/core/ext/upb-generated/xds/core/v3/resource_name.upb.h",
    ],
    external_deps = [
        "upb_lib",
        "upb_lib_descriptor",
        "upb_generated_code_support__only_for_generated_code_do_not_use__i_give_permission_to_break_me",
    ],
    language = "c++",
    deps = [
        "proto_gen_validate_upb",
        "protobuf_any_upb",
        "udpa_annotations_upb",
        "xds_annotations_upb",
    ],
)

grpc_cc_library(
    name = "xds_core_upbdefs",
    srcs = [
        "src/core/ext/upbdefs-generated/xds/core/v3/authority.upbdefs.c",
        "src/core/ext/upbdefs-generated/xds/core/v3/collection_entry.upbdefs.c",
        "src/core/ext/upbdefs-generated/xds/core/v3/context_params.upbdefs.c",
        "src/core/ext/upbdefs-generated/xds/core/v3/resource.upbdefs.c",
        "src/core/ext/upbdefs-generated/xds/core/v3/resource_locator.upbdefs.c",
        "src/core/ext/upbdefs-generated/xds/core/v3/resource_name.upbdefs.c",
    ],
    hdrs = [
        "src/core/ext/upbdefs-generated/xds/core/v3/authority.upbdefs.h",
        "src/core/ext/upbdefs-generated/xds/core/v3/collection_entry.upbdefs.h",
        "src/core/ext/upbdefs-generated/xds/core/v3/context_params.upbdefs.h",
        "src/core/ext/upbdefs-generated/xds/core/v3/resource.upbdefs.h",
        "src/core/ext/upbdefs-generated/xds/core/v3/resource_locator.upbdefs.h",
        "src/core/ext/upbdefs-generated/xds/core/v3/resource_name.upbdefs.h",
    ],
    external_deps = [
        "upb_lib",
        "upb_lib_descriptor_reflection",
        "upb_textformat_lib",
        "upb_reflection",
        "upb_generated_code_support__only_for_generated_code_do_not_use__i_give_permission_to_break_me",
    ],
    language = "c++",
    deps = [
        "proto_gen_validate_upbdefs",
        "udpa_annotations_upbdefs",
        "xds_annotations_upbdefs",
        "xds_core_upb",
    ],
)

grpc_cc_library(
    name = "xds_type_upb",
    srcs = [
        "src/core/ext/upb-generated/xds/type/v3/typed_struct.upb.c",
    ],
    hdrs = [
        "src/core/ext/upb-generated/xds/type/v3/typed_struct.upb.h",
    ],
    external_deps = [
        "upb_lib",
        "upb_lib_descriptor",
        "upb_generated_code_support__only_for_generated_code_do_not_use__i_give_permission_to_break_me",
    ],
    language = "c++",
    deps = [
        "proto_gen_validate_upb",
        "protobuf_struct_upb",
    ],
)

grpc_cc_library(
    name = "xds_type_upbdefs",
    srcs = [
        "src/core/ext/upbdefs-generated/xds/type/v3/typed_struct.upbdefs.c",
    ],
    hdrs = [
        "src/core/ext/upbdefs-generated/xds/type/v3/typed_struct.upbdefs.h",
    ],
    external_deps = [
        "upb_lib",
        "upb_lib_descriptor_reflection",
        "upb_textformat_lib",
        "upb_reflection",
        "upb_generated_code_support__only_for_generated_code_do_not_use__i_give_permission_to_break_me",
    ],
    language = "c++",
    deps = [
        "proto_gen_validate_upbdefs",
        "xds_type_upb",
    ],
)

grpc_upb_proto_library(
    name = "grpc_health_upb",
    deps = ["//src/proto/grpc/health/v1:health_proto_descriptor"],
)

WELL_KNOWN_PROTO_TARGETS = [
    "any",
    "duration",
    "empty",
    "struct",
    "timestamp",
    "wrappers",
]

[grpc_upb_proto_library(
    name = "protobuf_" + target + "_upb",
    deps = ["@com_google_protobuf//:" + target + "_proto"],
) for target in WELL_KNOWN_PROTO_TARGETS]

[grpc_upb_proto_reflection_library(
    name = "protobuf_" + target + "_upbdefs",
    deps = ["@com_google_protobuf//:" + target + "_proto"],
) for target in WELL_KNOWN_PROTO_TARGETS]

grpc_upb_proto_library(
    name = "google_api_annotations_upb",
    deps = ["@com_google_googleapis//google/api:annotations_proto"],
)

grpc_upb_proto_reflection_library(
    name = "google_api_annotations_upbdefs",
    deps = ["@com_google_googleapis//google/api:annotations_proto"],
)

grpc_upb_proto_library(
    name = "google_api_expr_upb",
    deps = ["@com_google_googleapis//google/api/expr/v1alpha1:expr_proto"],
)

grpc_upb_proto_reflection_library(
    name = "google_api_expr_upbdefs",
    deps = ["@com_google_googleapis//google/api/expr/v1alpha1:expr_proto"],
)

grpc_upb_proto_library(
    name = "google_rpc_status_upb",
    deps = ["@com_google_googleapis//google/rpc:status_proto"],
)

grpc_upb_proto_reflection_library(
    name = "google_rpc_status_upbdefs",
    deps = ["@com_google_googleapis//google/rpc:status_proto"],
)

grpc_upb_proto_library(
    name = "grpc_lb_upb",
    deps = ["//src/proto/grpc/lb/v1:load_balancer_proto_descriptor"],
)

# Once upb code-gen issue is resolved, replace meshca_upb with this.
# meshca_upb_proto_library(
#     name = "meshca_upb",
#     deps = ["//third_party/istio/security/proto/providers/google:meshca_proto"],
# )

grpc_cc_library(
    name = "meshca_upb",
    srcs = [
        "src/core/ext/upb-generated/third_party/istio/security/proto/providers/google/meshca.upb.c",
    ],
    hdrs = [
        "src/core/ext/upb-generated/third_party/istio/security/proto/providers/google/meshca.upb.h",
    ],
    external_deps = [
        "upb_generated_code_support__only_for_generated_code_do_not_use__i_give_permission_to_break_me",
    ],
    language = "c++",
    deps = [
        "protobuf_duration_upb",
    ],
)

grpc_upb_proto_library(
    name = "alts_upb",
    deps = ["//src/proto/grpc/gcp:alts_handshaker_proto"],
)

grpc_cc_library(
    name = "json",
    srcs = [
        "src/core/lib/json/json_reader.cc",
        "src/core/lib/json/json_writer.cc",
    ],
    hdrs = [
        "src/core/lib/json/json.h",
    ],
    external_deps = [
        "absl/strings",
        "absl/strings:str_format",
    ],
    deps = [
        "error",
        "exec_ctx",
        "gpr_base",
    ],
)

grpc_cc_library(
    name = "json_util",
    srcs = ["src/core/lib/json/json_util.cc"],
    hdrs = ["src/core/lib/json/json_util.h"],
    external_deps = [
        "absl/strings",
    ],
    deps = [
        "gpr_base",
        "json",
    ],
)

grpc_generate_one_off_targets()

filegroup(
    name = "root_certificates",
    srcs = [
        "etc/roots.pem",
    ],
    visibility = ["//visibility:public"],
)<|MERGE_RESOLUTION|>--- conflicted
+++ resolved
@@ -2703,11 +2703,8 @@
         "grpc_lb_upb",
         "grpc_resolver_fake",
         "grpc_secure",
-<<<<<<< HEAD
         "grpc_security_base",
-=======
         "grpc_sockaddr",
->>>>>>> 75ede8df
         "grpc_transport_chttp2_client_secure",
         "orphanable",
         "protobuf_duration_upb",
@@ -2837,12 +2834,9 @@
         "grpc_matchers",
         "grpc_rbac_filter",
         "grpc_secure",
-<<<<<<< HEAD
         "grpc_security_base",
+        "grpc_sockaddr",
         "grpc_tls_credentials",
-=======
-        "grpc_sockaddr",
->>>>>>> 75ede8df
         "grpc_transport_chttp2_client_secure",
         "json",
         "json_util",
@@ -3188,11 +3182,8 @@
         "grpc++_base",
         "grpc_base",
         "grpc_secure",
-<<<<<<< HEAD
         "grpc_security_base",
-=======
         "grpc_sockaddr",
->>>>>>> 75ede8df
         "slice",
         "uri_parser",
     ],
@@ -3579,13 +3570,10 @@
         "grpc_httpcli_security_connector",
         "grpc_jwt_credentials",
         "grpc_lb_xds_channel_args",
-<<<<<<< HEAD
         "grpc_security_base",
+        "grpc_sockaddr",
         "grpc_ssl_credentials",
         "grpc_tls_credentials",
-=======
-        "grpc_sockaddr",
->>>>>>> 75ede8df
         "grpc_trace",
         "grpc_transport_chttp2_alpn",
         "json",
@@ -3595,8 +3583,8 @@
         "slice_refcount",
         "sockaddr_utils",
         "tsi",
-<<<<<<< HEAD
         "tsi_base",
+        "uri_parser",
         "useful",
     ],
 )
@@ -3761,10 +3749,6 @@
         "gpr_base",
         "grpc_base",
         "tsi_base",
-=======
-        "tsi_interface",
-        "uri_parser",
->>>>>>> 75ede8df
         "useful",
     ],
 )
