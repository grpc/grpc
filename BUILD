# gRPC Bazel BUILD file.
#
# Copyright 2016 gRPC authors.
#
# Licensed under the Apache License, Version 2.0 (the "License");
# you may not use this file except in compliance with the License.
# You may obtain a copy of the License at
#
#     http://www.apache.org/licenses/LICENSE-2.0
#
# Unless required by applicable law or agreed to in writing, software
# distributed under the License is distributed on an "AS IS" BASIS,
# WITHOUT WARRANTIES OR CONDITIONS OF ANY KIND, either express or implied.
# See the License for the specific language governing permissions and
# limitations under the License.

load("@bazel_skylib//lib:selects.bzl", "selects")
load("@bazel_skylib//rules:common_settings.bzl", "bool_flag")
load(
    "//bazel:grpc_build_system.bzl",
    "grpc_cc_library",
    "grpc_generate_one_off_targets",
    "grpc_upb_proto_library",
    "grpc_upb_proto_reflection_library",
    "python_config_settings",
)

licenses(["reciprocal"])

package(
    default_visibility = ["//visibility:public"],
    features = [
        "-parse_headers",
        "layering_check",
    ],
)

exports_files([
    "LICENSE",
    "etc/roots.pem",
])

exports_files(
    glob(["include/**"]),
    visibility = ["//:__subpackages__"],
)

config_setting(
    name = "grpc_no_ares",
    values = {"define": "grpc_no_ares=true"},
)

config_setting(
    name = "grpc_no_xds_define",
    values = {"define": "grpc_no_xds=true"},
)

config_setting(
    name = "grpc_experiments_are_final_define",
    values = {"define": "grpc_experiments_are_final=true"},
)

bool_flag(
    name = "disable_grpc_rls",
    build_setting_default = False,
)

platform(
    name = "android_x86_64",
    constraint_values = [
        "@platforms//os:android",
        "@platforms//cpu:x86_64",
    ],
)

platform(
    name = "android_arm64",
    constraint_values = [
        "@platforms//os:android",
        "@platforms//cpu:arm64",
    ],
)

platform(
    name = "android_armv7",
    constraint_values = [
        "@platforms//os:android",
        "@platforms//cpu:armv7",
    ],
)

config_setting(
    name = "grpc_no_rls_flag",
    flag_values = {":disable_grpc_rls": "true"},
)

# When gRPC is build as shared library, binder transport code might still
# get included even when user's code does not depend on it. In that case
# --define=grpc_no_binder=true can be used to disable binder transport
# related code to reduce binary size.
# For users using build system other than bazel, they can define
# GRPC_NO_BINDER to achieve the same effect.
config_setting(
    name = "grpc_no_binder_define",
    values = {"define": "grpc_no_binder=true"},
)

config_setting(
    name = "android",
    values = {"crosstool_top": "//external:android/crosstool"},
    # TODO: Use constraint_values to detect android after Bazel 7.0 platforms migration is finished
    # constraint_values = [ "@platforms//os:android" ],
)

config_setting(
    name = "macos",
    values = {"apple_platform_type": "macos"},
)

config_setting(
    name = "ios",
    values = {"apple_platform_type": "ios"},
)

config_setting(
    name = "tvos",
    values = {"apple_platform_type": "tvos"},
)

config_setting(
    name = "watchos",
    values = {"apple_platform_type": "watchos"},
)

config_setting(
    name = "systemd",
    values = {"define": "use_systemd=true"},
)

selects.config_setting_group(
    name = "grpc_no_xds",
    match_any = [
        ":grpc_no_xds_define",
        # In addition to disabling XDS support when --define=grpc_no_xds=true is
        # specified, we also disable it on mobile platforms where it is not
        # likely to be needed and where reducing the binary size is more
        # important.
        ":android",
        ":ios",
    ],
)

selects.config_setting_group(
    name = "grpc_no_binder",
    match_any = [
        ":grpc_no_binder_define",
        # We do not need binder on ios.
        ":ios",
    ],
)

selects.config_setting_group(
    name = "grpc_no_rls",
    match_any = [
        ":grpc_no_rls_flag",
        # Disable RLS support on mobile platforms where it is not likely to be
        # needed and where reducing the binary size is more important.
        ":android",
        ":ios",
    ],
)

selects.config_setting_group(
    name = "grpc_experiments_are_final",
    match_any = [
        ":grpc_experiments_are_final_define",
        # In addition to disabling experiments when
        # --define=grpc_experiments_are_final=true is specified, we also disable
        # them on mobile platforms where runtime configuration of experiments is unlikely to be needed and where
        # reducing the binary size is more important.
        ":android",
        ":ios",
    ],
)

# Fuzzers can be built as fuzzers or as tests
config_setting(
    name = "grpc_build_fuzzers",
    values = {"define": "grpc_build_fuzzers=true"},
)

config_setting(
    name = "grpc_allow_exceptions",
    values = {"define": "GRPC_ALLOW_EXCEPTIONS=1"},
)

config_setting(
    name = "grpc_disallow_exceptions",
    values = {"define": "GRPC_ALLOW_EXCEPTIONS=0"},
)

config_setting(
    name = "remote_execution",
    values = {"define": "GRPC_PORT_ISOLATED_RUNTIME=1"},
)

config_setting(
    name = "windows",
    values = {"cpu": "x64_windows"},
)

config_setting(
    name = "windows_msvc",
    values = {"cpu": "x64_windows_msvc"},
)

config_setting(
    name = "mac",
    values = {"cpu": "darwin"},
)

config_setting(
    name = "mac_x86_64",
    values = {"cpu": "darwin_x86_64"},
)

config_setting(
    name = "mac_arm64",
    values = {"cpu": "darwin_arm64"},
)

config_setting(
    name = "use_strict_warning",
    values = {"define": "use_strict_warning=true"},
)

python_config_settings()

# This should be updated along with build_handwritten.yaml
g_stands_for = "grateful"  # @unused

core_version = "40.0.0"  # @unused

version = "1.64.0-dev"  # @unused

GPR_PUBLIC_HDRS = [
    "include/grpc/support/alloc.h",
    "include/grpc/support/atm.h",
    "include/grpc/support/atm_gcc_atomic.h",
    "include/grpc/support/atm_gcc_sync.h",
    "include/grpc/support/atm_windows.h",
    "include/grpc/support/cpu.h",
    "include/grpc/support/json.h",
    "include/grpc/support/log.h",
    "include/grpc/support/log_windows.h",
    "include/grpc/support/metrics.h",
    "include/grpc/support/port_platform.h",
    "include/grpc/support/string_util.h",
    "include/grpc/support/sync.h",
    "include/grpc/support/sync_abseil.h",
    "include/grpc/support/sync_custom.h",
    "include/grpc/support/sync_generic.h",
    "include/grpc/support/sync_posix.h",
    "include/grpc/support/sync_windows.h",
    "include/grpc/support/thd_id.h",
    "include/grpc/support/time.h",
    "include/grpc/impl/call.h",
    "include/grpc/impl/codegen/atm.h",
    "include/grpc/impl/codegen/atm_gcc_atomic.h",
    "include/grpc/impl/codegen/atm_gcc_sync.h",
    "include/grpc/impl/codegen/atm_windows.h",
    "include/grpc/impl/codegen/fork.h",
    "include/grpc/impl/codegen/gpr_types.h",
    "include/grpc/impl/codegen/log.h",
    "include/grpc/impl/codegen/port_platform.h",
    "include/grpc/impl/codegen/sync.h",
    "include/grpc/impl/codegen/sync_abseil.h",
    "include/grpc/impl/codegen/sync_custom.h",
    "include/grpc/impl/codegen/sync_generic.h",
    "include/grpc/impl/codegen/sync_posix.h",
    "include/grpc/impl/codegen/sync_windows.h",
]

GRPC_PUBLIC_HDRS = [
    "include/grpc/grpc_audit_logging.h",
    "include/grpc/grpc_crl_provider.h",
    "include/grpc/byte_buffer.h",
    "include/grpc/byte_buffer_reader.h",
    "include/grpc/compression.h",
    "include/grpc/fork.h",
    "include/grpc/grpc.h",
    "include/grpc/grpc_posix.h",
    "include/grpc/grpc_security.h",
    "include/grpc/grpc_security_constants.h",
    "include/grpc/slice.h",
    "include/grpc/slice_buffer.h",
    "include/grpc/status.h",
    "include/grpc/load_reporting.h",
    "include/grpc/support/workaround_list.h",
    "include/grpc/impl/codegen/byte_buffer.h",
    "include/grpc/impl/codegen/byte_buffer_reader.h",
    "include/grpc/impl/codegen/compression_types.h",
    "include/grpc/impl/codegen/connectivity_state.h",
    "include/grpc/impl/codegen/grpc_types.h",
    "include/grpc/impl/codegen/propagation_bits.h",
    "include/grpc/impl/codegen/status.h",
    "include/grpc/impl/codegen/slice.h",
    "include/grpc/impl/compression_types.h",
    "include/grpc/impl/connectivity_state.h",
    "include/grpc/impl/grpc_types.h",
    "include/grpc/impl/propagation_bits.h",
    "include/grpc/impl/slice_type.h",
]

GRPC_PUBLIC_EVENT_ENGINE_HDRS = [
    "include/grpc/event_engine/endpoint_config.h",
    "include/grpc/event_engine/event_engine.h",
    "include/grpc/event_engine/extensible.h",
    "include/grpc/event_engine/port.h",
    "include/grpc/event_engine/memory_allocator.h",
    "include/grpc/event_engine/memory_request.h",
    "include/grpc/event_engine/internal/memory_allocator_impl.h",
    "include/grpc/event_engine/slice.h",
    "include/grpc/event_engine/slice_buffer.h",
    "include/grpc/event_engine/internal/slice_cast.h",
]

GRPCXX_SRCS = [
    "src/cpp/client/call_credentials.cc",
    "src/cpp/client/channel_cc.cc",
    "src/cpp/client/channel_credentials.cc",
    "src/cpp/client/client_callback.cc",
    "src/cpp/client/client_context.cc",
    "src/cpp/client/client_interceptor.cc",
    "src/cpp/client/client_stats_interceptor.cc",
    "src/cpp/client/create_channel.cc",
    "src/cpp/client/create_channel_internal.cc",
    "src/cpp/client/create_channel_posix.cc",
    "src/cpp/common/alarm.cc",
    "src/cpp/common/channel_arguments.cc",
    "src/cpp/common/completion_queue_cc.cc",
    "src/cpp/common/resource_quota_cc.cc",
    "src/cpp/common/rpc_method.cc",
    "src/cpp/common/version_cc.cc",
    "src/cpp/common/validate_service_config.cc",
    "src/cpp/server/async_generic_service.cc",
    "src/cpp/server/channel_argument_option.cc",
    "src/cpp/server/create_default_thread_pool.cc",
    "src/cpp/server/external_connection_acceptor_impl.cc",
    "src/cpp/server/health/default_health_check_service.cc",
    "src/cpp/server/health/health_check_service.cc",
    "src/cpp/server/health/health_check_service_server_builder_option.cc",
    "src/cpp/server/server_builder.cc",
    "src/cpp/server/server_callback.cc",
    "src/cpp/server/server_cc.cc",
    "src/cpp/server/server_context.cc",
    "src/cpp/server/server_credentials.cc",
    "src/cpp/server/server_posix.cc",
    "src/cpp/thread_manager/thread_manager.cc",
    "src/cpp/util/byte_buffer_cc.cc",
    "src/cpp/util/string_ref.cc",
    "src/cpp/util/time_cc.cc",
]

GRPCXX_HDRS = [
    "src/cpp/client/create_channel_internal.h",
    "src/cpp/client/client_stats_interceptor.h",
    "src/cpp/server/dynamic_thread_pool.h",
    "src/cpp/server/external_connection_acceptor_impl.h",
    "src/cpp/server/health/default_health_check_service.h",
    "src/cpp/server/thread_pool_interface.h",
    "src/cpp/thread_manager/thread_manager.h",
]

GRPCXX_PUBLIC_HDRS = [
    "include/grpc++/alarm.h",
    "include/grpc++/channel.h",
    "include/grpc++/client_context.h",
    "include/grpc++/completion_queue.h",
    "include/grpc++/create_channel.h",
    "include/grpc++/create_channel_posix.h",
    "include/grpc++/ext/health_check_service_server_builder_option.h",
    "include/grpc++/generic/async_generic_service.h",
    "include/grpc++/generic/generic_stub.h",
    "include/grpc++/grpc++.h",
    "include/grpc++/health_check_service_interface.h",
    "include/grpc++/impl/call.h",
    "include/grpc++/impl/channel_argument_option.h",
    "include/grpc++/impl/client_unary_call.h",
    "include/grpc++/impl/grpc_library.h",
    "include/grpc++/impl/method_handler_impl.h",
    "include/grpc++/impl/rpc_method.h",
    "include/grpc++/impl/rpc_service_method.h",
    "include/grpc++/impl/serialization_traits.h",
    "include/grpc++/impl/server_builder_option.h",
    "include/grpc++/impl/server_builder_plugin.h",
    "include/grpc++/impl/server_initializer.h",
    "include/grpc++/impl/service_type.h",
    "include/grpc++/security/auth_context.h",
    "include/grpc++/resource_quota.h",
    "include/grpc++/security/auth_metadata_processor.h",
    "include/grpc++/security/credentials.h",
    "include/grpc++/security/server_credentials.h",
    "include/grpc++/server.h",
    "include/grpc++/server_builder.h",
    "include/grpc++/server_context.h",
    "include/grpc++/server_posix.h",
    "include/grpc++/support/async_stream.h",
    "include/grpc++/support/async_unary_call.h",
    "include/grpc++/support/byte_buffer.h",
    "include/grpc++/support/channel_arguments.h",
    "include/grpc++/support/config.h",
    "include/grpc++/support/slice.h",
    "include/grpc++/support/status.h",
    "include/grpc++/support/status_code_enum.h",
    "include/grpc++/support/string_ref.h",
    "include/grpc++/support/stub_options.h",
    "include/grpc++/support/sync_stream.h",
    "include/grpc++/support/time.h",
    "include/grpcpp/alarm.h",
    "include/grpcpp/channel.h",
    "include/grpcpp/client_context.h",
    "include/grpcpp/completion_queue.h",
    "include/grpcpp/create_channel.h",
    "include/grpcpp/create_channel_posix.h",
    "include/grpcpp/ext/health_check_service_server_builder_option.h",
    "include/grpcpp/generic/async_generic_service.h",
    "include/grpcpp/generic/generic_stub.h",
    "include/grpcpp/grpcpp.h",
    "include/grpcpp/health_check_service_interface.h",
    "include/grpcpp/impl/call_hook.h",
    "include/grpcpp/impl/call_op_set_interface.h",
    "include/grpcpp/impl/call_op_set.h",
    "include/grpcpp/impl/call.h",
    "include/grpcpp/impl/channel_argument_option.h",
    "include/grpcpp/impl/channel_interface.h",
    "include/grpcpp/impl/client_unary_call.h",
    "include/grpcpp/impl/completion_queue_tag.h",
    "include/grpcpp/impl/create_auth_context.h",
    "include/grpcpp/impl/delegating_channel.h",
    "include/grpcpp/impl/grpc_library.h",
    "include/grpcpp/impl/intercepted_channel.h",
    "include/grpcpp/impl/interceptor_common.h",
    "include/grpcpp/impl/metadata_map.h",
    "include/grpcpp/impl/method_handler_impl.h",
    "include/grpcpp/impl/rpc_method.h",
    "include/grpcpp/impl/rpc_service_method.h",
    "include/grpcpp/impl/serialization_traits.h",
    "include/grpcpp/impl/server_builder_option.h",
    "include/grpcpp/impl/server_builder_plugin.h",
    "include/grpcpp/impl/server_callback_handlers.h",
    "include/grpcpp/impl/server_initializer.h",
    "include/grpcpp/impl/service_type.h",
    "include/grpcpp/impl/status.h",
    "include/grpcpp/impl/sync.h",
    "include/grpcpp/resource_quota.h",
    "include/grpcpp/security/audit_logging.h",
    "include/grpcpp/security/tls_crl_provider.h",
    "include/grpcpp/security/auth_context.h",
    "include/grpcpp/security/auth_metadata_processor.h",
    "include/grpcpp/security/credentials.h",
    "include/grpcpp/security/server_credentials.h",
    "include/grpcpp/security/tls_certificate_provider.h",
    "include/grpcpp/security/authorization_policy_provider.h",
    "include/grpcpp/security/tls_certificate_verifier.h",
    "include/grpcpp/security/tls_credentials_options.h",
    "include/grpcpp/server.h",
    "include/grpcpp/server_builder.h",
    "include/grpcpp/server_context.h",
    "include/grpcpp/server_interface.h",
    "include/grpcpp/server_posix.h",
    "include/grpcpp/version_info.h",
    "include/grpcpp/support/async_stream.h",
    "include/grpcpp/support/async_unary_call.h",
    "include/grpcpp/support/byte_buffer.h",
    "include/grpcpp/support/callback_common.h",
    "include/grpcpp/support/channel_arguments.h",
    "include/grpcpp/support/client_callback.h",
    "include/grpcpp/support/client_interceptor.h",
    "include/grpcpp/support/config.h",
    "include/grpcpp/support/interceptor.h",
    "include/grpcpp/support/message_allocator.h",
    "include/grpcpp/support/method_handler.h",
    "include/grpcpp/support/proto_buffer_reader.h",
    "include/grpcpp/support/proto_buffer_writer.h",
    "include/grpcpp/support/server_callback.h",
    "include/grpcpp/support/server_interceptor.h",
    "include/grpcpp/support/slice.h",
    "include/grpcpp/support/status.h",
    "include/grpcpp/support/status_code_enum.h",
    "include/grpcpp/support/string_ref.h",
    "include/grpcpp/support/stub_options.h",
    "include/grpcpp/support/sync_stream.h",
    "include/grpcpp/support/time.h",
    "include/grpcpp/support/validate_service_config.h",
    "include/grpc++/impl/codegen/async_stream.h",
    "include/grpc++/impl/codegen/async_unary_call.h",
    "include/grpc++/impl/codegen/byte_buffer.h",
    "include/grpc++/impl/codegen/call_hook.h",
    "include/grpc++/impl/codegen/call.h",
    "include/grpc++/impl/codegen/channel_interface.h",
    "include/grpc++/impl/codegen/client_context.h",
    "include/grpc++/impl/codegen/client_unary_call.h",
    "include/grpc++/impl/codegen/completion_queue_tag.h",
    "include/grpc++/impl/codegen/completion_queue.h",
    "include/grpc++/impl/codegen/config.h",
    "include/grpc++/impl/codegen/create_auth_context.h",
    "include/grpc++/impl/codegen/metadata_map.h",
    "include/grpc++/impl/codegen/method_handler_impl.h",
    "include/grpc++/impl/codegen/rpc_method.h",
    "include/grpc++/impl/codegen/rpc_service_method.h",
    "include/grpc++/impl/codegen/security/auth_context.h",
    "include/grpc++/impl/codegen/serialization_traits.h",
    "include/grpc++/impl/codegen/server_context.h",
    "include/grpc++/impl/codegen/server_interface.h",
    "include/grpc++/impl/codegen/service_type.h",
    "include/grpc++/impl/codegen/slice.h",
    "include/grpc++/impl/codegen/status_code_enum.h",
    "include/grpc++/impl/codegen/status.h",
    "include/grpc++/impl/codegen/string_ref.h",
    "include/grpc++/impl/codegen/stub_options.h",
    "include/grpc++/impl/codegen/sync_stream.h",
    "include/grpc++/impl/codegen/time.h",
    "include/grpcpp/impl/codegen/async_generic_service.h",
    "include/grpcpp/impl/codegen/async_stream.h",
    "include/grpcpp/impl/codegen/async_unary_call.h",
    "include/grpcpp/impl/codegen/byte_buffer.h",
    "include/grpcpp/impl/codegen/call_hook.h",
    "include/grpcpp/impl/codegen/call_op_set_interface.h",
    "include/grpcpp/impl/codegen/call_op_set.h",
    "include/grpcpp/impl/codegen/call.h",
    "include/grpcpp/impl/codegen/callback_common.h",
    "include/grpcpp/impl/codegen/channel_interface.h",
    "include/grpcpp/impl/codegen/client_callback.h",
    "include/grpcpp/impl/codegen/client_context.h",
    "include/grpcpp/impl/codegen/client_interceptor.h",
    "include/grpcpp/impl/codegen/client_unary_call.h",
    "include/grpcpp/impl/codegen/completion_queue_tag.h",
    "include/grpcpp/impl/codegen/completion_queue.h",
    "include/grpcpp/impl/codegen/config.h",
    "include/grpcpp/impl/codegen/create_auth_context.h",
    "include/grpcpp/impl/codegen/delegating_channel.h",
    "include/grpcpp/impl/codegen/intercepted_channel.h",
    "include/grpcpp/impl/codegen/interceptor_common.h",
    "include/grpcpp/impl/codegen/interceptor.h",
    "include/grpcpp/impl/codegen/message_allocator.h",
    "include/grpcpp/impl/codegen/metadata_map.h",
    "include/grpcpp/impl/codegen/method_handler_impl.h",
    "include/grpcpp/impl/codegen/method_handler.h",
    "include/grpcpp/impl/codegen/rpc_method.h",
    "include/grpcpp/impl/codegen/rpc_service_method.h",
    "include/grpcpp/impl/codegen/security/auth_context.h",
    "include/grpcpp/impl/codegen/serialization_traits.h",
    "include/grpcpp/impl/codegen/server_callback_handlers.h",
    "include/grpcpp/impl/codegen/server_callback.h",
    "include/grpcpp/impl/codegen/server_context.h",
    "include/grpcpp/impl/codegen/server_interceptor.h",
    "include/grpcpp/impl/codegen/server_interface.h",
    "include/grpcpp/impl/codegen/service_type.h",
    "include/grpcpp/impl/codegen/slice.h",
    "include/grpcpp/impl/codegen/status_code_enum.h",
    "include/grpcpp/impl/codegen/status.h",
    "include/grpcpp/impl/codegen/string_ref.h",
    "include/grpcpp/impl/codegen/stub_options.h",
    "include/grpcpp/impl/codegen/sync_stream.h",
    "include/grpcpp/impl/codegen/time.h",
    "include/grpcpp/impl/codegen/sync.h",
]

grpc_cc_library(
    name = "grpc_unsecure",
    srcs = [
        "//src/core:lib/surface/init.cc",
        "//src/core:plugin_registry/grpc_plugin_registry.cc",
        "//src/core:plugin_registry/grpc_plugin_registry_noextra.cc",
    ],
    defines = ["GRPC_NO_XDS"],
    external_deps = [
        "absl/base:core_headers",
    ],
    language = "c++",
    public_hdrs = GRPC_PUBLIC_HDRS,
    tags = [
        "nofixdeps",
    ],
    visibility = ["@grpc:public"],
    deps = [
        "api_trace",
        "channel_arg_names",
        "channel_stack_builder",
        "config",
        "exec_ctx",
        "gpr",
        "grpc_base",
        "grpc_client_channel",
        "grpc_common",
        "grpc_http_filters",
        "grpc_security_base",
        "grpc_trace",
        "http_connect_handshaker",
        "iomgr_timer",
        "server",
        "//src/core:channel_args",
        "//src/core:channel_init",
        "//src/core:channel_stack_type",
        "//src/core:client_channel_backup_poller",
        "//src/core:default_event_engine",
        "//src/core:endpoint_info_handshaker",
        "//src/core:experiments",
        "//src/core:forkable",
        "//src/core:grpc_authorization_base",
        "//src/core:http_proxy_mapper",
        "//src/core:init_internally",
        "//src/core:posix_event_engine_timer_manager",
        "//src/core:server_call_tracer_filter",
        "//src/core:service_config_channel_arg_filter",
        "//src/core:slice",
        "//src/core:tcp_connect_handshaker",
    ],
)

GRPC_XDS_TARGETS = [
    "//src/core:grpc_lb_policy_cds",
    "//src/core:grpc_lb_policy_xds_cluster_impl",
    "//src/core:grpc_lb_policy_xds_cluster_manager",
    "//src/core:grpc_lb_policy_xds_override_host",
    "//src/core:grpc_lb_policy_xds_wrr_locality",
    "//src/core:grpc_lb_policy_ring_hash",
    "//src/core:grpc_resolver_xds",
    "//src/core:grpc_resolver_c2p",
    "//src/core:grpc_xds_server_config_fetcher",
    "//src/core:grpc_stateful_session_filter",

    # Not xDS-specific but currently only used by xDS.
    "//src/core:channel_creds_registry_init",
]

grpc_cc_library(
    name = "grpc",
    srcs = [
        "//src/core:lib/surface/init.cc",
        "//src/core:plugin_registry/grpc_plugin_registry.cc",
        "//src/core:plugin_registry/grpc_plugin_registry_extra.cc",
    ],
    defines = select({
        ":grpc_no_xds": ["GRPC_NO_XDS"],
        "//conditions:default": [],
    }),
    external_deps = [
        "absl/base:core_headers",
    ],
    language = "c++",
    public_hdrs = GRPC_PUBLIC_HDRS,
    select_deps = [
        {
            ":grpc_no_xds": [],
            "//conditions:default": GRPC_XDS_TARGETS,
        },
    ],
    tags = [
        "nofixdeps",
    ],
    visibility = [
        "@grpc:public",
    ],
    deps = [
        "api_trace",
        "channel_arg_names",
        "channel_stack_builder",
        "config",
        "exec_ctx",
        "gpr",
        "grpc_alts_credentials",
        "grpc_base",
        "grpc_client_channel",
        "grpc_common",
        "grpc_credentials_util",
        "grpc_http_filters",
        "grpc_jwt_credentials",
        "grpc_public_hdrs",
        "grpc_security_base",
        "grpc_trace",
        "http_connect_handshaker",
        "httpcli",
        "iomgr_timer",
        "promise",
        "ref_counted_ptr",
        "server",
        "sockaddr_utils",
        "tsi_base",
        "uri_parser",
        "//src/core:channel_args",
        "//src/core:channel_init",
        "//src/core:channel_stack_type",
        "//src/core:client_channel_backup_poller",
        "//src/core:default_event_engine",
        "//src/core:endpoint_info_handshaker",
        "//src/core:experiments",
        "//src/core:forkable",
        "//src/core:grpc_authorization_base",
        "//src/core:grpc_external_account_credentials",
        "//src/core:grpc_fake_credentials",
        "//src/core:grpc_google_default_credentials",
        "//src/core:grpc_iam_credentials",
        "//src/core:grpc_insecure_credentials",
        "//src/core:grpc_local_credentials",
        "//src/core:grpc_oauth2_credentials",
        "//src/core:grpc_ssl_credentials",
        "//src/core:grpc_tls_credentials",
        "//src/core:grpc_transport_chttp2_alpn",
        "//src/core:http_proxy_mapper",
        "//src/core:httpcli_ssl_credentials",
        "//src/core:init_internally",
        "//src/core:json",
        "//src/core:posix_event_engine_timer_manager",
        "//src/core:ref_counted",
        "//src/core:server_call_tracer_filter",
        "//src/core:service_config_channel_arg_filter",
        "//src/core:slice",
        "//src/core:slice_refcount",
        "//src/core:tcp_connect_handshaker",
        "//src/core:useful",
    ],
)

grpc_cc_library(
    name = "gpr",
    srcs = [
        "//src/core:lib/gpr/alloc.cc",
        "//src/core:lib/gpr/android/log.cc",
        "//src/core:lib/gpr/iphone/cpu.cc",
        "//src/core:lib/gpr/linux/cpu.cc",
        "//src/core:lib/gpr/linux/log.cc",
        "//src/core:lib/gpr/log.cc",
        "//src/core:lib/gpr/msys/tmpfile.cc",
        "//src/core:lib/gpr/posix/cpu.cc",
        "//src/core:lib/gpr/posix/log.cc",
        "//src/core:lib/gpr/posix/string.cc",
        "//src/core:lib/gpr/posix/sync.cc",
        "//src/core:lib/gpr/posix/time.cc",
        "//src/core:lib/gpr/posix/tmpfile.cc",
        "//src/core:lib/gpr/string.cc",
        "//src/core:lib/gpr/sync.cc",
        "//src/core:lib/gpr/sync_abseil.cc",
        "//src/core:lib/gpr/time.cc",
        "//src/core:lib/gpr/time_precise.cc",
        "//src/core:lib/gpr/windows/cpu.cc",
        "//src/core:lib/gpr/windows/log.cc",
        "//src/core:lib/gpr/windows/string.cc",
        "//src/core:lib/gpr/windows/string_util.cc",
        "//src/core:lib/gpr/windows/sync.cc",
        "//src/core:lib/gpr/windows/time.cc",
        "//src/core:lib/gpr/windows/tmpfile.cc",
        "//src/core:lib/gprpp/crash.cc",
        "//src/core:lib/gprpp/fork.cc",
        "//src/core:lib/gprpp/host_port.cc",
        "//src/core:lib/gprpp/mpscq.cc",
        "//src/core:lib/gprpp/posix/stat.cc",
        "//src/core:lib/gprpp/posix/thd.cc",
        "//src/core:lib/gprpp/time_util.cc",
        "//src/core:lib/gprpp/windows/stat.cc",
        "//src/core:lib/gprpp/windows/thd.cc",
    ],
    hdrs = [
        "//src/core:lib/gpr/alloc.h",
        "//src/core:lib/gpr/string.h",
        "//src/core:lib/gpr/time_precise.h",
        "//src/core:lib/gpr/tmpfile.h",
        "//src/core:lib/gprpp/crash.h",
        "//src/core:lib/gprpp/fork.h",
        "//src/core:lib/gprpp/host_port.h",
        "//src/core:lib/gprpp/memory.h",
        "//src/core:lib/gprpp/mpscq.h",
        "//src/core:lib/gprpp/stat.h",
        "//src/core:lib/gprpp/sync.h",
        "//src/core:lib/gprpp/thd.h",
        "//src/core:lib/gprpp/time_util.h",
    ],
    external_deps = [
        "absl/base",
        "absl/base:core_headers",
        "absl/base:log_severity",
        "absl/functional:any_invocable",
        "absl/log",
        "absl/memory",
        "absl/random",
        "absl/status",
        "absl/strings",
        "absl/strings:cord",
        "absl/strings:str_format",
        "absl/synchronization",
        "absl/time:time",
        "absl/types:optional",
    ],
    language = "c++",
    public_hdrs = GPR_PUBLIC_HDRS,
    tags = [
        "nofixdeps",
    ],
    visibility = ["@grpc:public"],
    deps = [
        "config_vars",
        "debug_location",
        "//src/core:construct_destruct",
        "//src/core:env",
        "//src/core:event_engine_thread_local",
        "//src/core:examine_stack",
        "//src/core:gpr_atm",
        "//src/core:no_destruct",
        "//src/core:strerror",
        "//src/core:tchar",
        "//src/core:useful",
    ],
)

grpc_cc_library(
    name = "gpr_public_hdrs",
    hdrs = GPR_PUBLIC_HDRS,
    external_deps = [
        "absl/strings",
        "absl/types:variant",
    ],
    tags = [
        "avoid_dep",
        "nofixdeps",
    ],
    visibility = ["@grpc:gpr_public_hdrs"],
)

grpc_cc_library(
    name = "cpp_impl_of",
    hdrs = ["//src/core:lib/gprpp/cpp_impl_of.h"],
    language = "c++",
)

grpc_cc_library(
    name = "grpc_common",
    defines = select({
        "grpc_no_rls": ["GRPC_NO_RLS"],
        "//conditions:default": [],
    }),
    language = "c++",
    select_deps = [
        {
            "grpc_no_rls": [],
            "//conditions:default": ["//src/core:grpc_lb_policy_rls"],
        },
    ],
    tags = ["nofixdeps"],
    deps = [
        "grpc_base",
        # standard plugins
        "census",
        "//src/core:grpc_backend_metric_filter",
        "//src/core:grpc_deadline_filter",
        "//src/core:grpc_client_authority_filter",
        "//src/core:grpc_lb_policy_grpclb",
        "//src/core:grpc_lb_policy_outlier_detection",
        "//src/core:grpc_lb_policy_pick_first",
        "//src/core:grpc_lb_policy_priority",
        "//src/core:grpc_lb_policy_round_robin",
        "//src/core:grpc_lb_policy_weighted_round_robin",
        "//src/core:grpc_lb_policy_weighted_target",
        "//src/core:legacy_channel_idle_filter",
        "//src/core:grpc_message_size_filter",
        "//src/core:grpc_resolver_binder",
        "grpc_resolver_dns_ares",
        "grpc_resolver_fake",
        "//src/core:grpc_resolver_dns_native",
        "//src/core:grpc_resolver_sockaddr",
        "//src/core:grpc_transport_chttp2_client_connector",
        "//src/core:grpc_transport_chttp2_server",
        "//src/core:grpc_transport_inproc",
        "//src/core:grpc_fault_injection_filter",
        "//src/core:grpc_resolver_dns_plugin",
    ],
)

grpc_cc_library(
    name = "grpc_public_hdrs",
    hdrs = GRPC_PUBLIC_HDRS,
    external_deps = [
        "absl/status:statusor",
        "absl/strings",
    ],
    tags = [
        "avoid_dep",
        "nofixdeps",
    ],
    visibility = ["@grpc:grpc_public_hdrs"],
    deps = [
        "channel_arg_names",
        "gpr_public_hdrs",
    ],
)

grpc_cc_library(
    name = "grpc++_public_hdrs",
    hdrs = GRPCXX_PUBLIC_HDRS,
    external_deps = [
        "absl/strings:cord",
        "absl/synchronization",
        "protobuf_headers",
        "protobuf",
    ],
    tags = [
        "avoid_dep",
        "nofixdeps",
    ],
    visibility = ["@grpc:grpc++_public_hdrs"],
    deps = [
        "grpc_public_hdrs",
        "//src/core:gpr_atm",
    ],
)

grpc_cc_library(
    name = "channel_arg_names",
    hdrs = ["include/grpc/impl/channel_arg_names.h"],
)

grpc_cc_library(
    name = "grpc++",
    hdrs = [
        "src/cpp/client/secure_credentials.h",
        "src/cpp/common/secure_auth_context.h",
        "src/cpp/server/secure_server_credentials.h",
    ],
    external_deps = [
        "absl/strings:cord",
    ],
    language = "c++",
    public_hdrs = GRPCXX_PUBLIC_HDRS,
    select_deps = [
        {
            ":grpc_no_xds": [],
            "//conditions:default": [
                "grpc++_xds_client",
                "grpc++_xds_server",
            ],
        },
        {
            "grpc_no_binder": [],
            "//conditions:default": [
                "grpc++_binder",
            ],
        },
    ],
    tags = ["nofixdeps"],
    visibility = ["@grpc:public"],
    deps = [
        "grpc++_base",
        "//src/core:gpr_atm",
        "//src/core:slice",
    ],
)

grpc_cc_library(
    name = "grpc_cronet_hdrs",
    hdrs = [
        "include/grpc/grpc_cronet.h",
    ],
    deps = [
        "gpr_public_hdrs",
        "grpc_base",
    ],
)

grpc_cc_library(
    name = "grpc++_cronet_credentials",
    srcs = [
        "src/cpp/client/cronet_credentials.cc",
    ],
    hdrs = [
        "include/grpcpp/security/cronet_credentials.h",
    ],
    language = "c++",
    deps = [
        "grpc++_base",
        "grpc_cronet_hdrs",
        "grpc_public_hdrs",
    ],
)

# This target pulls in a dependency on RE2 and should not be linked into grpc by default for binary-size reasons.
grpc_cc_library(
    name = "grpc_authorization_provider",
    srcs = [
        "//src/core:lib/security/authorization/grpc_authorization_policy_provider.cc",
        "//src/core:lib/security/authorization/rbac_translator.cc",
    ],
    hdrs = [
        "//src/core:lib/security/authorization/grpc_authorization_policy_provider.h",
        "//src/core:lib/security/authorization/rbac_translator.h",
    ],
    external_deps = [
        "absl/base:core_headers",
        "absl/status",
        "absl/status:statusor",
        "absl/strings",
        "absl/strings:str_format",
        "absl/types:optional",
    ],
    language = "c++",
    deps = [
        "gpr",
        "grpc_base",
        "grpc_public_hdrs",
        "grpc_trace",
        "ref_counted_ptr",
        "//src/core:error",
        "//src/core:grpc_audit_logging",
        "//src/core:grpc_authorization_base",
        "//src/core:grpc_matchers",
        "//src/core:grpc_rbac_engine",
        "//src/core:json",
        "//src/core:json_reader",
        "//src/core:load_file",
        "//src/core:slice",
        "//src/core:slice_refcount",
        "//src/core:status_helper",
        "//src/core:useful",
    ],
)

# This target pulls in a dependency on RE2 and should not be linked into grpc by default for binary-size reasons.
grpc_cc_library(
    name = "grpc++_authorization_provider",
    srcs = [
        "src/cpp/server/authorization_policy_provider.cc",
    ],
    hdrs = [
        "include/grpcpp/security/authorization_policy_provider.h",
    ],
    language = "c++",
    tags = ["nofixdeps"],
    deps = [
        "gpr",
        "grpc++",
        "grpc++_public_hdrs",
        "grpc_authorization_provider",
        "grpc_public_hdrs",
    ],
)

# This target pulls in a dependency on RE2 and should not be linked into grpc by default for binary-size reasons.
grpc_cc_library(
    name = "grpc_cel_engine",
    srcs = [
        "//src/core:lib/security/authorization/cel_authorization_engine.cc",
    ],
    hdrs = [
        "//src/core:lib/security/authorization/cel_authorization_engine.h",
    ],
    external_deps = [
        "absl/container:flat_hash_set",
        "absl/strings",
        "absl/types:optional",
        "absl/types:span",
        "@com_google_protobuf//upb:base",
        "@com_google_protobuf//upb:mem",
        "@com_google_protobuf//upb:message",
    ],
    language = "c++",
    deps = [
        "envoy_config_rbac_upb",
        "google_api_expr_v1alpha1_syntax_upb",
        "gpr",
        "grpc_mock_cel",
        "//src/core:grpc_authorization_base",
    ],
)

grpc_cc_library(
    name = "grpc++_binder",
    srcs = [
        "//src/core:ext/transport/binder/client/binder_connector.cc",
        "//src/core:ext/transport/binder/client/channel_create.cc",
        "//src/core:ext/transport/binder/client/channel_create_impl.cc",
        "//src/core:ext/transport/binder/client/connection_id_generator.cc",
        "//src/core:ext/transport/binder/client/endpoint_binder_pool.cc",
        "//src/core:ext/transport/binder/client/jni_utils.cc",
        "//src/core:ext/transport/binder/client/security_policy_setting.cc",
        "//src/core:ext/transport/binder/security_policy/binder_security_policy.cc",
        "//src/core:ext/transport/binder/server/binder_server.cc",
        "//src/core:ext/transport/binder/server/binder_server_credentials.cc",
        "//src/core:ext/transport/binder/transport/binder_transport.cc",
        "//src/core:ext/transport/binder/utils/ndk_binder.cc",
        "//src/core:ext/transport/binder/utils/transport_stream_receiver_impl.cc",
        "//src/core:ext/transport/binder/wire_format/binder_android.cc",
        "//src/core:ext/transport/binder/wire_format/binder_constants.cc",
        "//src/core:ext/transport/binder/wire_format/transaction.cc",
        "//src/core:ext/transport/binder/wire_format/wire_reader_impl.cc",
        "//src/core:ext/transport/binder/wire_format/wire_writer.cc",
    ],
    hdrs = [
        "//src/core:ext/transport/binder/client/binder_connector.h",
        "//src/core:ext/transport/binder/client/channel_create_impl.h",
        "//src/core:ext/transport/binder/client/connection_id_generator.h",
        "//src/core:ext/transport/binder/client/endpoint_binder_pool.h",
        "//src/core:ext/transport/binder/client/jni_utils.h",
        "//src/core:ext/transport/binder/client/security_policy_setting.h",
        "//src/core:ext/transport/binder/server/binder_server.h",
        "//src/core:ext/transport/binder/transport/binder_stream.h",
        "//src/core:ext/transport/binder/transport/binder_transport.h",
        "//src/core:ext/transport/binder/utils/binder_auto_utils.h",
        "//src/core:ext/transport/binder/utils/ndk_binder.h",
        "//src/core:ext/transport/binder/utils/transport_stream_receiver.h",
        "//src/core:ext/transport/binder/utils/transport_stream_receiver_impl.h",
        "//src/core:ext/transport/binder/wire_format/binder.h",
        "//src/core:ext/transport/binder/wire_format/binder_android.h",
        "//src/core:ext/transport/binder/wire_format/binder_constants.h",
        "//src/core:ext/transport/binder/wire_format/transaction.h",
        "//src/core:ext/transport/binder/wire_format/wire_reader.h",
        "//src/core:ext/transport/binder/wire_format/wire_reader_impl.h",
        "//src/core:ext/transport/binder/wire_format/wire_writer.h",
    ],
    defines = select({
        "grpc_no_binder": ["GRPC_NO_BINDER"],
        "//conditions:default": [],
    }),
    external_deps = [
        "absl/base:core_headers",
        "absl/cleanup",
        "absl/container:flat_hash_map",
        "absl/functional:any_invocable",
        "absl/hash",
        "absl/memory",
        "absl/meta:type_traits",
        "absl/status",
        "absl/status:statusor",
        "absl/strings",
        "absl/synchronization",
        "absl/time",
        "absl/types:variant",
    ],
    language = "c++",
    public_hdrs = [
        "include/grpcpp/security/binder_security_policy.h",
        "include/grpcpp/create_channel_binder.h",
        "include/grpcpp/security/binder_credentials.h",
    ],
    tags = ["nofixdeps"],
    deps = [
        "api_trace",
        "channel",
        "channel_create",
        "config",
        "debug_location",
        "exec_ctx",
        "gpr",
        "gpr_platform",
        "grpc",
        "grpc++_base",
        "grpc_base",
        "grpc_client_channel",
        "grpc_public_hdrs",
        "orphanable",
        "ref_counted_ptr",
        "server",
        "//src/core:arena",
        "//src/core:channel_args",
        "//src/core:channel_args_preconditioning",
        "//src/core:channel_stack_type",
        "//src/core:default_event_engine",
        "//src/core:error_utils",
        "//src/core:iomgr_fwd",
        "//src/core:iomgr_port",
        "//src/core:metadata_batch",
        "//src/core:notification",
        "//src/core:slice",
        "//src/core:slice_refcount",
        "//src/core:status_helper",
        "//src/core:subchannel_connector",
        "//src/core:transport_fwd",
    ],
)

grpc_cc_library(
    name = "grpc++_xds_client",
    srcs = [
        "src/cpp/client/xds_credentials.cc",
    ],
    hdrs = [
        "src/cpp/client/secure_credentials.h",
    ],
    external_deps = ["absl/strings"],
    language = "c++",
    deps = [
        "exec_ctx",
        "gpr",
        "grpc",
        "grpc++_base",
        "grpc_base",
        "grpc_public_hdrs",
        "grpc_security_base",
    ],
)

grpc_cc_library(
    name = "grpc++_xds_server",
    srcs = [
        "src/cpp/server/xds_server_builder.cc",
        "src/cpp/server/xds_server_credentials.cc",
    ],
    hdrs = [
        "src/cpp/server/secure_server_credentials.h",
    ],
    language = "c++",
    public_hdrs = [
        "include/grpcpp/xds_server_builder.h",
    ],
    visibility = ["@grpc:xds"],
    deps = [
        "channel_arg_names",
        "gpr",
        "grpc",
        "grpc++_base",
        "//src/core:xds_enabled_server",
    ],
)

# TODO(hork): restructure the grpc++_unsecure and grpc++ build targets in a
# similar way to how the grpc_unsecure and grpc targets were restructured in
# #25586
grpc_cc_library(
    name = "grpc++_unsecure",
    srcs = [
        "src/cpp/client/insecure_credentials.cc",
        "src/cpp/common/insecure_create_auth_context.cc",
        "src/cpp/server/insecure_server_credentials.cc",
    ],
    external_deps = [
        "absl/strings",
        "absl/synchronization",
    ],
    language = "c++",
    public_hdrs = GRPCXX_PUBLIC_HDRS,
    tags = [
        "avoid_dep",
        "nofixdeps",
    ],
    visibility = ["@grpc:public"],
    deps = [
        "channel_arg_names",
        "gpr",
        "grpc++_base_unsecure",
        "grpc++_codegen_proto",
        "grpc_core_credentials_header",
        "grpc_public_hdrs",
        "grpc_security_base",
        "grpc_unsecure",
        "//src/core:gpr_atm",
        "//src/core:grpc_insecure_credentials",
    ],
)

grpc_cc_library(
    name = "grpc++_error_details",
    srcs = [
        "src/cpp/util/error_details.cc",
    ],
    hdrs = [
        "include/grpc++/support/error_details.h",
        "include/grpcpp/support/error_details.h",
    ],
    language = "c++",
    standalone = True,
    visibility = ["@grpc:public"],
    deps = ["grpc++"],
)

grpc_cc_library(
    name = "grpc++_alts",
    srcs = [
        "src/cpp/common/alts_context.cc",
        "src/cpp/common/alts_util.cc",
    ],
    hdrs = [
        "include/grpcpp/security/alts_context.h",
        "include/grpcpp/security/alts_util.h",
    ],
    external_deps = [
        "@com_google_protobuf//upb:base",
        "@com_google_protobuf//upb:mem",
        "@com_google_protobuf//upb:message",
    ],
    language = "c++",
    standalone = True,
    visibility = ["@grpc:public"],
    deps = [
        "alts_upb",
        "gpr",
        "grpc++",
        "grpc_base",
        "tsi_alts_credentials",
    ],
)

grpc_cc_library(
    name = "census",
    srcs = [
        "//src/core:ext/filters/census/grpc_context.cc",
    ],
    language = "c++",
    public_hdrs = [
        "include/grpc/census.h",
    ],
    visibility = ["@grpc:public"],
    deps = [
        "api_trace",
        "gpr",
        "grpc_public_hdrs",
        "grpc_trace",
        "legacy_context",
        "//src/core:call",
    ],
)

# A library that vends only port_platform, so that libraries that don't need
# anything else from gpr can still be portable!
grpc_cc_library(
    name = "gpr_platform",
    language = "c++",
    public_hdrs = [
        "include/grpc/impl/codegen/port_platform.h",
        "include/grpc/support/port_platform.h",
    ],
)

grpc_cc_library(
    name = "event_engine_base_hdrs",
    hdrs = GRPC_PUBLIC_EVENT_ENGINE_HDRS + GRPC_PUBLIC_HDRS,
    external_deps = [
        "absl/status",
        "absl/status:statusor",
        "absl/time",
        "absl/types:optional",
        "absl/functional:any_invocable",
    ],
    tags = [
        "nofixdeps",
    ],
    visibility = ["@grpc:event_engine_base_hdrs"],
    deps = [
        "channel_arg_names",
        "gpr",
    ],
)

grpc_cc_library(
    name = "channelz",
    srcs = [
        "//src/core:channelz/channel_trace.cc",
        "//src/core:channelz/channelz.cc",
        "//src/core:channelz/channelz_registry.cc",
    ],
    hdrs = [
        "//src/core:channelz/channel_trace.h",
        "//src/core:channelz/channelz.h",
        "//src/core:channelz/channelz_registry.h",
    ],
    external_deps = [
        "absl/base:core_headers",
        "absl/status:statusor",
        "absl/strings",
        "absl/types:optional",
    ],
    language = "c++",
    deps = [
        "exec_ctx",
        "gpr",
        "grpc_public_hdrs",
        "parse_address",
        "ref_counted_ptr",
        "sockaddr_utils",
        "uri_parser",
        "//src/core:channel_args",
        "//src/core:connectivity_state",
        "//src/core:json",
        "//src/core:json_writer",
        "//src/core:per_cpu",
        "//src/core:ref_counted",
        "//src/core:resolved_address",
        "//src/core:slice",
        "//src/core:time",
        "//src/core:useful",
    ],
)

grpc_cc_library(
    name = "call_trace",
    hdrs = [
        "//src/core:lib/surface/call_trace.h",
    ],
    language = "c++",
    deps = [
        "grpc_trace",
    ],
)

grpc_cc_library(
    name = "dynamic_annotations",
    hdrs = [
        "//src/core:lib/iomgr/dynamic_annotations.h",
    ],
    language = "c++",
    deps = [
        "gpr_public_hdrs",
    ],
)

grpc_cc_library(
    name = "call_combiner",
    srcs = [
        "//src/core:lib/iomgr/call_combiner.cc",
    ],
    hdrs = [
        "//src/core:lib/iomgr/call_combiner.h",
    ],
    external_deps = [
        "absl/container:inlined_vector",
    ],
    language = "c++",
    deps = [
        "dynamic_annotations",
        "exec_ctx",
        "gpr",
        "ref_counted_ptr",
        "stats",
        "//src/core:closure",
        "//src/core:gpr_atm",
        "//src/core:ref_counted",
        "//src/core:stats_data",
    ],
)

grpc_cc_library(
    name = "resource_quota_api",
    srcs = [
        "//src/core:lib/resource_quota/api.cc",
    ],
    hdrs = [
        "//src/core:lib/resource_quota/api.h",
    ],
    external_deps = [
        "absl/strings",
    ],
    language = "c++",
    visibility = ["@grpc:alt_grpc_base_legacy"],
    deps = [
        "channel_arg_names",
        "config",
        "event_engine_base_hdrs",
        "exec_ctx",
        "gpr_public_hdrs",
        "grpc_public_hdrs",
        "ref_counted_ptr",
        "//src/core:channel_args",
        "//src/core:memory_quota",
        "//src/core:resource_quota",
        "//src/core:thread_quota",
    ],
)

grpc_cc_library(
    name = "api_trace",
    srcs = [
        "//src/core:lib/surface/api_trace.cc",
    ],
    hdrs = [
        "//src/core:lib/surface/api_trace.h",
    ],
    language = "c++",
    deps = [
        "gpr",
        "grpc_trace",
    ],
)

grpc_cc_library(
    name = "byte_buffer",
    srcs = [
        "//src/core:lib/surface/byte_buffer.cc",
        "//src/core:lib/surface/byte_buffer_reader.cc",
    ],
    language = "c++",
    deps = [
        "exec_ctx",
        "gpr_public_hdrs",
        "grpc_public_hdrs",
        "//src/core:compression",
        "//src/core:slice",
    ],
)

grpc_cc_library(
    name = "iomgr",
    srcs = [
        "//src/core:lib/iomgr/cfstream_handle.cc",
        "//src/core:lib/iomgr/dualstack_socket_posix.cc",
        "//src/core:lib/iomgr/endpoint.cc",
        "//src/core:lib/iomgr/endpoint_cfstream.cc",
        "//src/core:lib/iomgr/endpoint_pair_posix.cc",
        "//src/core:lib/iomgr/endpoint_pair_windows.cc",
        "//src/core:lib/iomgr/error_cfstream.cc",
        "//src/core:lib/iomgr/ev_apple.cc",
        "//src/core:lib/iomgr/ev_epoll1_linux.cc",
        "//src/core:lib/iomgr/ev_poll_posix.cc",
        "//src/core:lib/iomgr/ev_posix.cc",
        "//src/core:lib/iomgr/ev_windows.cc",
        "//src/core:lib/iomgr/fork_posix.cc",
        "//src/core:lib/iomgr/fork_windows.cc",
        "//src/core:lib/iomgr/gethostname_fallback.cc",
        "//src/core:lib/iomgr/gethostname_host_name_max.cc",
        "//src/core:lib/iomgr/gethostname_sysconf.cc",
        "//src/core:lib/iomgr/iocp_windows.cc",
        "//src/core:lib/iomgr/iomgr.cc",
        "//src/core:lib/iomgr/iomgr_posix.cc",
        "//src/core:lib/iomgr/iomgr_posix_cfstream.cc",
        "//src/core:lib/iomgr/iomgr_windows.cc",
        "//src/core:lib/iomgr/lockfree_event.cc",
        "//src/core:lib/iomgr/polling_entity.cc",
        "//src/core:lib/iomgr/pollset.cc",
        "//src/core:lib/iomgr/pollset_set_windows.cc",
        "//src/core:lib/iomgr/pollset_windows.cc",
        "//src/core:lib/iomgr/resolve_address.cc",
        "//src/core:lib/iomgr/resolve_address_posix.cc",
        "//src/core:lib/iomgr/resolve_address_windows.cc",
        "//src/core:lib/iomgr/socket_factory_posix.cc",
        "//src/core:lib/iomgr/socket_utils_common_posix.cc",
        "//src/core:lib/iomgr/socket_utils_linux.cc",
        "//src/core:lib/iomgr/socket_utils_posix.cc",
        "//src/core:lib/iomgr/socket_windows.cc",
        "//src/core:lib/iomgr/systemd_utils.cc",
        "//src/core:lib/iomgr/tcp_client.cc",
        "//src/core:lib/iomgr/tcp_client_cfstream.cc",
        "//src/core:lib/iomgr/tcp_client_posix.cc",
        "//src/core:lib/iomgr/tcp_client_windows.cc",
        "//src/core:lib/iomgr/tcp_posix.cc",
        "//src/core:lib/iomgr/tcp_server.cc",
        "//src/core:lib/iomgr/tcp_server_posix.cc",
        "//src/core:lib/iomgr/tcp_server_utils_posix_common.cc",
        "//src/core:lib/iomgr/tcp_server_utils_posix_ifaddrs.cc",
        "//src/core:lib/iomgr/tcp_server_utils_posix_noifaddrs.cc",
        "//src/core:lib/iomgr/tcp_server_windows.cc",
        "//src/core:lib/iomgr/tcp_windows.cc",
        "//src/core:lib/iomgr/unix_sockets_posix.cc",
        "//src/core:lib/iomgr/unix_sockets_posix_noop.cc",
        "//src/core:lib/iomgr/vsock.cc",
        "//src/core:lib/iomgr/wakeup_fd_eventfd.cc",
        "//src/core:lib/iomgr/wakeup_fd_nospecial.cc",
        "//src/core:lib/iomgr/wakeup_fd_pipe.cc",
        "//src/core:lib/iomgr/wakeup_fd_posix.cc",
    ] +
    # TODO(vigneshbabu): remove these
    # These headers used to be vended by this target, but they have to be
    # removed after landing EventEngine.
    [
        "//src/core:lib/iomgr/event_engine_shims/closure.cc",
        "//src/core:lib/iomgr/event_engine_shims/endpoint.cc",
        "//src/core:lib/iomgr/event_engine_shims/tcp_client.cc",
    ],
    hdrs = [
        "//src/core:lib/iomgr/block_annotate.h",
        "//src/core:lib/iomgr/cfstream_handle.h",
        "//src/core:lib/iomgr/endpoint.h",
        "//src/core:lib/iomgr/endpoint_cfstream.h",
        "//src/core:lib/iomgr/endpoint_pair.h",
        "//src/core:lib/iomgr/error_cfstream.h",
        "//src/core:lib/iomgr/ev_apple.h",
        "//src/core:lib/iomgr/ev_epoll1_linux.h",
        "//src/core:lib/iomgr/ev_poll_posix.h",
        "//src/core:lib/iomgr/ev_posix.h",
        "//src/core:lib/iomgr/gethostname.h",
        "//src/core:lib/iomgr/iocp_windows.h",
        "//src/core:lib/iomgr/iomgr.h",
        "//src/core:lib/iomgr/lockfree_event.h",
        "//src/core:lib/iomgr/nameser.h",
        "//src/core:lib/iomgr/polling_entity.h",
        "//src/core:lib/iomgr/pollset.h",
        "//src/core:lib/iomgr/pollset_set_windows.h",
        "//src/core:lib/iomgr/pollset_windows.h",
        "//src/core:lib/iomgr/python_util.h",
        "//src/core:lib/iomgr/resolve_address.h",
        "//src/core:lib/iomgr/resolve_address_impl.h",
        "//src/core:lib/iomgr/resolve_address_posix.h",
        "//src/core:lib/iomgr/resolve_address_windows.h",
        "//src/core:lib/iomgr/sockaddr.h",
        "//src/core:lib/iomgr/sockaddr_posix.h",
        "//src/core:lib/iomgr/sockaddr_windows.h",
        "//src/core:lib/iomgr/socket_factory_posix.h",
        "//src/core:lib/iomgr/socket_utils_posix.h",
        "//src/core:lib/iomgr/socket_windows.h",
        "//src/core:lib/iomgr/systemd_utils.h",
        "//src/core:lib/iomgr/tcp_client.h",
        "//src/core:lib/iomgr/tcp_client_posix.h",
        "//src/core:lib/iomgr/tcp_posix.h",
        "//src/core:lib/iomgr/tcp_server.h",
        "//src/core:lib/iomgr/tcp_server_utils_posix.h",
        "//src/core:lib/iomgr/tcp_windows.h",
        "//src/core:lib/iomgr/unix_sockets_posix.h",
        "//src/core:lib/iomgr/vsock.h",
        "//src/core:lib/iomgr/wakeup_fd_pipe.h",
        "//src/core:lib/iomgr/wakeup_fd_posix.h",
    ] +
    # TODO(vigneshbabu): remove these
    # These headers used to be vended by this target, but they have to be
    # removed after landing EventEngine.
    [
        "//src/core:lib/iomgr/event_engine_shims/closure.h",
        "//src/core:lib/iomgr/event_engine_shims/endpoint.h",
        "//src/core:lib/iomgr/event_engine_shims/tcp_client.h",
    ],
    defines = select({
        "systemd": ["HAVE_LIBSYSTEMD"],
        "//conditions:default": [],
    }),
    external_deps = [
        "absl/base:core_headers",
        "absl/container:flat_hash_map",
        "absl/container:flat_hash_set",
        "absl/functional:any_invocable",
        "absl/status",
        "absl/status:statusor",
        "absl/strings",
        "absl/strings:str_format",
        "absl/time",
        "absl/types:optional",
        "absl/utility",
    ],
    language = "c++",
    linkopts = select({
        "systemd": ["-lsystemd"],
        "//conditions:default": [],
    }),
    public_hdrs = GRPC_PUBLIC_HDRS + GRPC_PUBLIC_EVENT_ENGINE_HDRS,
    visibility = ["@grpc:alt_grpc_base_legacy"],
    deps = [
        "byte_buffer",
        "channel_arg_names",
        "config_vars",
        "debug_location",
        "exec_ctx",
        "gpr",
        "grpc_public_hdrs",
        "grpc_trace",
        "iomgr_buffer_list",
        "iomgr_internal_errqueue",
        "iomgr_timer",
        "orphanable",
        "parse_address",
        "resource_quota_api",
        "sockaddr_utils",
        "stats",
        "//src/core:channel_args",
        "//src/core:channel_args_endpoint_config",
        "//src/core:closure",
        "//src/core:construct_destruct",
        "//src/core:context",
        "//src/core:default_event_engine",
        "//src/core:error",
        "//src/core:error_utils",
        "//src/core:event_engine_common",
        "//src/core:event_engine_extensions",
        "//src/core:event_engine_memory_allocator_factory",
        "//src/core:event_engine_query_extensions",
        "//src/core:event_engine_shim",
        "//src/core:event_engine_tcp_socket_utils",
        "//src/core:event_engine_trace",
        "//src/core:event_log",
        "//src/core:examine_stack",
        "//src/core:experiments",
        "//src/core:gpr_atm",
        "//src/core:gpr_manual_constructor",
        "//src/core:grpc_sockaddr",
        "//src/core:init_internally",
        "//src/core:iomgr_fwd",
        "//src/core:iomgr_port",
        "//src/core:memory_quota",
        "//src/core:no_destruct",
        "//src/core:pollset_set",
        "//src/core:posix_event_engine_base_hdrs",
        "//src/core:posix_event_engine_endpoint",
        "//src/core:resolved_address",
        "//src/core:resource_quota",
        "//src/core:resource_quota_trace",
        "//src/core:slice",
        "//src/core:slice_buffer",
        "//src/core:slice_cast",
        "//src/core:slice_refcount",
        "//src/core:socket_mutator",
        "//src/core:stats_data",
        "//src/core:strerror",
        "//src/core:time",
        "//src/core:useful",
        "//src/core:windows_event_engine",
        "//src/core:windows_event_engine_listener",
    ],
)

grpc_cc_library(
    name = "call_tracer",
    srcs = [
        "//src/core:lib/channel/call_tracer.cc",
    ],
    hdrs = [
        "//src/core:lib/channel/call_tracer.h",
    ],
    external_deps = [
        "absl/status",
        "absl/strings",
        "absl/types:optional",
    ],
    language = "c++",
    visibility = ["@grpc:alt_grpc_base_legacy"],
    deps = [
        "gpr",
        "legacy_context",
        "tcp_tracer",
        "//src/core:arena",
        "//src/core:call_final_info",
        "//src/core:channel_args",
        "//src/core:context",
        "//src/core:error",
        "//src/core:metadata_batch",
        "//src/core:ref_counted_string",
        "//src/core:slice_buffer",
    ],
)

grpc_cc_library(
    name = "channel",
    srcs = [
        "//src/core:lib/surface/channel.cc",
    ],
    hdrs = [
        "//src/core:lib/surface/channel.h",
    ],
    external_deps = [
        "absl/base:core_headers",
        "absl/status:statusor",
        "absl/strings",
        "absl/types:optional",
    ],
    language = "c++",
    visibility = ["@grpc:alt_grpc_base_legacy"],
    deps = [
        "api_trace",
        "channel_arg_names",
        "channelz",
        "cpp_impl_of",
        "event_engine_base_hdrs",
        "exec_ctx",
        "gpr",
        "grpc_public_hdrs",
        "grpc_trace",
        "orphanable",
        "ref_counted_ptr",
        "stats",
        "//src/core:arena",
        "//src/core:call_size_estimator",
        "//src/core:channel_args",
        "//src/core:channel_stack_type",
        "//src/core:compression",
        "//src/core:connectivity_state",
        "//src/core:iomgr_fwd",
        "//src/core:ref_counted",
        "//src/core:resource_quota",
        "//src/core:slice",
        "//src/core:stats_data",
        "//src/core:time",
    ],
)

grpc_cc_library(
    name = "legacy_channel",
    srcs = [
        "//src/core:lib/surface/legacy_channel.cc",
    ],
    hdrs = [
        "//src/core:lib/surface/legacy_channel.h",
    ],
    external_deps = [
        "absl/base:core_headers",
        "absl/status",
        "absl/status:statusor",
        "absl/types:optional",
    ],
    language = "c++",
    visibility = ["@grpc:alt_grpc_base_legacy"],
    deps = [
        "channel",
        "channelz",
        "config",
        "exec_ctx",
        "gpr",
        "grpc_base",
        "grpc_client_channel",
        "ref_counted_ptr",
        "stats",
        "//src/core:arena",
<<<<<<< HEAD
        "//src/core:call",
        "//src/core:call_size_estimator",
=======
        "//src/core:call_arena_allocator",
>>>>>>> 60f8235a
        "//src/core:channel_args",
        "//src/core:channel_fwd",
        "//src/core:channel_init",
        "//src/core:channel_stack_builder_impl",
        "//src/core:channel_stack_type",
        "//src/core:closure",
        "//src/core:completion_queue",
        "//src/core:dual_ref_counted",
        "//src/core:error",
        "//src/core:init_internally",
        "//src/core:iomgr_fwd",
        "//src/core:legacy_channel_stack",
        "//src/core:metrics",
        "//src/core:resource_quota",
        "//src/core:slice",
        "//src/core:stats_data",
        "//src/core:time",
        "//src/core:transport",
    ],
)

grpc_cc_library(
    name = "channel_create",
    srcs = [
        "//src/core:lib/surface/channel_create.cc",
    ],
    hdrs = [
        "//src/core:lib/surface/channel_create.h",
    ],
    external_deps = ["absl/status:statusor"],
    language = "c++",
    visibility = ["@grpc:alt_grpc_base_legacy"],
    deps = [
        "api_trace",
        "channel",
        "channel_arg_names",
        "channelz",
        "config",
        "gpr",
        "grpc_base",
        "grpc_client_channel",
        "grpc_public_hdrs",
        "legacy_channel",
        "orphanable",
        "stats",
        "//src/core:channel_args",
        "//src/core:channel_stack_type",
        "//src/core:experiments",
        "//src/core:stats_data",
    ],
)

grpc_cc_library(
    name = "server",
    srcs = [
        "//src/core:lib/surface/server.cc",
    ],
    hdrs = [
        "//src/core:lib/surface/server.h",
    ],
    external_deps = [
        "absl/base:core_headers",
        "absl/cleanup",
        "absl/container:flat_hash_map",
        "absl/container:flat_hash_set",
        "absl/hash",
        "absl/random",
        "absl/status",
        "absl/status:statusor",
        "absl/strings",
        "absl/types:optional",
    ],
    language = "c++",
    visibility = ["@grpc:alt_grpc_base_legacy"],
    deps = [
        "api_trace",
        "call_combiner",
        "call_tracer",
        "channel",
        "channel_arg_names",
        "channel_create",
        "channelz",
        "config",
        "cpp_impl_of",
        "debug_location",
        "exec_ctx",
        "gpr",
        "grpc_base",
        "grpc_public_hdrs",
        "grpc_trace",
        "iomgr",
        "orphanable",
        "promise",
        "ref_counted_ptr",
        "stats",
        "//src/core:activity",
        "//src/core:arena_promise",
        "//src/core:call",
        "//src/core:cancel_callback",
        "//src/core:channel_args",
        "//src/core:channel_args_preconditioning",
        "//src/core:channel_fwd",
        "//src/core:channel_stack_type",
        "//src/core:closure",
        "//src/core:completion_queue",
        "//src/core:connectivity_state",
        "//src/core:context",
        "//src/core:dual_ref_counted",
        "//src/core:error",
        "//src/core:error_utils",
        "//src/core:experiments",
        "//src/core:interception_chain",
        "//src/core:iomgr_fwd",
        "//src/core:legacy_channel_stack",
        "//src/core:map",
        "//src/core:metadata_batch",
        "//src/core:pipe",
        "//src/core:poll",
        "//src/core:pollset_set",
        "//src/core:random_early_detection",
        "//src/core:seq",
        "//src/core:server_interface",
        "//src/core:slice",
        "//src/core:slice_buffer",
        "//src/core:status_helper",
        "//src/core:time",
        "//src/core:transport",
        "//src/core:try_join",
        "//src/core:try_seq",
        "//src/core:useful",
        "//src/core:wait_for_cq_end_op",
    ],
)

grpc_cc_library(
    name = "grpc_base",
    srcs = [
        "//src/core:lib/compression/message_compress.cc",
        "//src/core:lib/surface/lame_client.cc",
        "//src/core:lib/surface/metadata_array.cc",
    ],
    hdrs = [
        "//src/core:lib/compression/message_compress.h",
        "//src/core:lib/surface/init.h",
        "//src/core:lib/surface/lame_client.h",
    ],
    defines = select({
        "systemd": ["HAVE_LIBSYSTEMD"],
        "//conditions:default": [],
    }),
    external_deps = [
        "absl/base:core_headers",
        "absl/functional:any_invocable",
        "absl/status",
        "absl/status:statusor",
        "absl/strings",
        "absl/types:optional",
        "absl/utility",
        "madler_zlib",
    ],
    language = "c++",
    linkopts = select({
        "systemd": ["-lsystemd"],
        "//conditions:default": [],
    }),
    public_hdrs = GRPC_PUBLIC_HDRS + GRPC_PUBLIC_EVENT_ENGINE_HDRS,
    visibility = ["@grpc:alt_grpc_base_legacy"],
    deps = [
        "api_trace",
        "channel",
        "channel_arg_names",
        "config",
        "debug_location",
        "exec_ctx",
        "gpr",
        "grpc_public_hdrs",
        "grpc_trace",
        "iomgr",
        "promise",
        "ref_counted_ptr",
        "//src/core:arena_promise",
        "//src/core:channel_args",
        "//src/core:channel_args_preconditioning",
        "//src/core:channel_fwd",
        "//src/core:channel_stack_type",
        "//src/core:connectivity_state",
        "//src/core:error",
        "//src/core:event_engine_common",
        "//src/core:legacy_channel_stack",
        "//src/core:metadata_batch",
        "//src/core:pipe",
        "//src/core:promise_based_filter",
        "//src/core:slice",
        "//src/core:slice_buffer",
        "//src/core:slice_cast",
        "//src/core:slice_refcount",
        "//src/core:transport",
        "//src/core:useful",
    ],
)

grpc_cc_library(
    name = "legacy_context",
    hdrs = [
        "//src/core:lib/channel/context.h",
    ],
    language = "c++",
    visibility = ["@grpc:alt_grpc_base_legacy"],
    deps = [
        "gpr_platform",
        "//src/core:context",
    ],
)

grpc_cc_library(
    name = "lb_load_data_store",
    srcs = [
        "src/cpp/server/load_reporter/load_data_store.cc",
    ],
    hdrs = [
        "src/cpp/server/load_reporter/constants.h",
        "src/cpp/server/load_reporter/load_data_store.h",
    ],
    language = "c++",
    deps = [
        "gpr",
        "gpr_platform",
        "grpc++",
        "//src/core:grpc_sockaddr",
    ],
)

grpc_cc_library(
    name = "lb_server_load_reporting_service_server_builder_plugin",
    srcs = [
        "src/cpp/server/load_reporter/load_reporting_service_server_builder_plugin.cc",
    ],
    hdrs = [
        "src/cpp/server/load_reporter/load_reporting_service_server_builder_plugin.h",
    ],
    language = "c++",
    deps = [
        "gpr_platform",
        "grpc++",
        "lb_load_reporter_service",
    ],
)

grpc_cc_library(
    name = "grpcpp_server_load_reporting",
    srcs = [
        "src/cpp/server/load_reporter/load_reporting_service_server_builder_option.cc",
        "src/cpp/server/load_reporter/util.cc",
    ],
    language = "c++",
    public_hdrs = [
        "include/grpcpp/ext/server_load_reporting.h",
    ],
    tags = ["nofixdeps"],
    deps = [
        "channel_arg_names",
        "gpr",
        "gpr_platform",
        "grpc",
        "grpc++",
        "grpc++_public_hdrs",
        "grpc_public_hdrs",
        "lb_server_load_reporting_service_server_builder_plugin",
        "//src/core:lb_server_load_reporting_filter",
    ],
)

grpc_cc_library(
    name = "lb_load_reporter_service",
    srcs = [
        "src/cpp/server/load_reporter/load_reporter_async_service_impl.cc",
    ],
    hdrs = [
        "src/cpp/server/load_reporter/load_reporter_async_service_impl.h",
    ],
    external_deps = [
        "absl/memory",
        "protobuf_headers",
    ],
    language = "c++",
    tags = ["nofixdeps"],
    deps = [
        ":gpr",
        ":grpc++",
        ":lb_load_reporter",
        "//src/proto/grpc/lb/v1:load_reporter_proto",
    ],
)

grpc_cc_library(
    name = "lb_get_cpu_stats",
    srcs = [
        "src/cpp/server/load_reporter/get_cpu_stats_linux.cc",
        "src/cpp/server/load_reporter/get_cpu_stats_macos.cc",
        "src/cpp/server/load_reporter/get_cpu_stats_unsupported.cc",
        "src/cpp/server/load_reporter/get_cpu_stats_windows.cc",
    ],
    hdrs = [
        "src/cpp/server/load_reporter/get_cpu_stats.h",
    ],
    language = "c++",
    deps = [
        "gpr",
        "gpr_platform",
    ],
)

grpc_cc_library(
    name = "lb_load_reporter",
    srcs = [
        "src/cpp/server/load_reporter/load_reporter.cc",
    ],
    hdrs = [
        "src/cpp/server/load_reporter/constants.h",
        "src/cpp/server/load_reporter/load_reporter.h",
    ],
    external_deps = [
        "opencensus-stats",
        "opencensus-tags",
        "protobuf_headers",
    ],
    language = "c++",
    tags = ["nofixdeps"],
    deps = [
        "gpr",
        "lb_get_cpu_stats",
        "lb_load_data_store",
        "//src/proto/grpc/lb/v1:load_reporter_proto",
    ],
)

grpc_cc_library(
    name = "grpc_security_base",
    srcs = [
        "//src/core:lib/security/context/security_context.cc",
        "//src/core:lib/security/credentials/call_creds_util.cc",
        "//src/core:lib/security/credentials/composite/composite_credentials.cc",
        "//src/core:lib/security/credentials/credentials.cc",
        "//src/core:lib/security/credentials/plugin/plugin_credentials.cc",
        "//src/core:lib/security/security_connector/security_connector.cc",
        "//src/core:lib/security/transport/client_auth_filter.cc",
        "//src/core:lib/security/transport/secure_endpoint.cc",
        "//src/core:lib/security/transport/security_handshaker.cc",
        "//src/core:lib/security/transport/server_auth_filter.cc",
        "//src/core:lib/security/transport/tsi_error.cc",
    ],
    hdrs = [
        "//src/core:lib/security/context/security_context.h",
        "//src/core:lib/security/credentials/call_creds_util.h",
        "//src/core:lib/security/credentials/composite/composite_credentials.h",
        "//src/core:lib/security/credentials/credentials.h",
        "//src/core:lib/security/credentials/plugin/plugin_credentials.h",
        "//src/core:lib/security/security_connector/security_connector.h",
        "//src/core:lib/security/transport/auth_filters.h",
        "//src/core:lib/security/transport/secure_endpoint.h",
        "//src/core:lib/security/transport/security_handshaker.h",
        "//src/core:lib/security/transport/tsi_error.h",
    ],
    external_deps = [
        "absl/base:core_headers",
        "absl/container:inlined_vector",
        "absl/status",
        "absl/status:statusor",
        "absl/strings",
        "absl/types:optional",
    ],
    language = "c++",
    public_hdrs = GRPC_PUBLIC_HDRS,
    visibility = ["@grpc:public"],
    deps = [
        "api_trace",
        "call_trace",
        "channel_arg_names",
        "channelz",
        "config",
        "debug_location",
        "exec_ctx",
        "gpr",
        "grpc_base",
        "grpc_core_credentials_header",
        "grpc_public_hdrs",
        "grpc_trace",
        "handshaker",
        "iomgr",
        "legacy_context",
        "promise",
        "ref_counted_ptr",
        "resource_quota_api",
        "stats",
        "tsi_base",
        "//src/core:activity",
        "//src/core:arena",
        "//src/core:arena_promise",
        "//src/core:call",
        "//src/core:channel_args",
        "//src/core:channel_fwd",
        "//src/core:closure",
        "//src/core:context",
        "//src/core:error",
        "//src/core:event_engine_memory_allocator",
        "//src/core:gpr_atm",
        "//src/core:handshaker_factory",
        "//src/core:handshaker_registry",
        "//src/core:iomgr_fwd",
        "//src/core:legacy_channel_stack",
        "//src/core:memory_quota",
        "//src/core:metadata_batch",
        "//src/core:poll",
        "//src/core:promise_based_filter",
        "//src/core:ref_counted",
        "//src/core:resource_quota",
        "//src/core:resource_quota_trace",
        "//src/core:seq",
        "//src/core:slice",
        "//src/core:slice_refcount",
        "//src/core:stats_data",
        "//src/core:status_helper",
        "//src/core:status_util",
        "//src/core:transport",
        "//src/core:try_seq",
        "//src/core:unique_type_name",
        "//src/core:useful",
        "//src/core:validate_metadata",
    ],
)

grpc_cc_library(
    name = "tsi_base",
    srcs = [
        "//src/core:tsi/transport_security.cc",
        "//src/core:tsi/transport_security_grpc.cc",
    ],
    hdrs = [
        "//src/core:tsi/transport_security.h",
        "//src/core:tsi/transport_security_grpc.h",
        "//src/core:tsi/transport_security_interface.h",
    ],
    language = "c++",
    tags = ["nofixdeps"],
    visibility = ["@grpc:tsi_interface"],
    deps = [
        "gpr",
        "grpc_public_hdrs",
        "grpc_trace",
    ],
)

# TODO(hork): split credentials types into their own source files and targets.
grpc_cc_library(
    name = "grpc_core_credentials_header",
    hdrs = ["include/grpc/credentials.h"],
    language = "c++",
    visibility = ["@grpc:core_credentials"],
)

grpc_cc_library(
    name = "alts_util",
    srcs = [
        "//src/core:lib/security/credentials/alts/check_gcp_environment.cc",
        "//src/core:lib/security/credentials/alts/check_gcp_environment_linux.cc",
        "//src/core:lib/security/credentials/alts/check_gcp_environment_no_op.cc",
        "//src/core:lib/security/credentials/alts/check_gcp_environment_windows.cc",
        "//src/core:lib/security/credentials/alts/grpc_alts_credentials_client_options.cc",
        "//src/core:lib/security/credentials/alts/grpc_alts_credentials_options.cc",
        "//src/core:lib/security/credentials/alts/grpc_alts_credentials_server_options.cc",
        "//src/core:tsi/alts/handshaker/transport_security_common_api.cc",
    ],
    hdrs = [
        "include/grpc/grpc_security.h",
        "//src/core:lib/security/credentials/alts/check_gcp_environment.h",
        "//src/core:lib/security/credentials/alts/grpc_alts_credentials_options.h",
        "//src/core:tsi/alts/handshaker/transport_security_common_api.h",
    ],
    external_deps = [
        "@com_google_protobuf//upb:base",
        "@com_google_protobuf//upb:mem",
    ],
    language = "c++",
    visibility = ["@grpc:tsi"],
    deps = [
        "alts_upb",
        "gpr",
        "grpc_core_credentials_header",
        "grpc_public_hdrs",
    ],
)

grpc_cc_library(
    name = "tsi",
    external_deps = [
        "libssl",
        "libcrypto",
        "absl/strings",
        "@com_google_protobuf//upb:base",
        "@com_google_protobuf//upb:mem",
    ],
    language = "c++",
    tags = ["nofixdeps"],
    visibility = ["@grpc:tsi"],
    deps = [
        "gpr",
        "tsi_alts_frame_protector",
        "tsi_base",
        "tsi_fake_credentials",
        "//src/core:tsi_local_credentials",
        "//src/core:useful",
    ],
)

grpc_cc_library(
    name = "grpc++_base",
    srcs = GRPCXX_SRCS + [
        "src/cpp/client/insecure_credentials.cc",
        "src/cpp/client/secure_credentials.cc",
        "src/cpp/common/auth_property_iterator.cc",
        "src/cpp/common/secure_auth_context.cc",
        "src/cpp/common/secure_create_auth_context.cc",
        "src/cpp/common/tls_certificate_provider.cc",
        "src/cpp/common/tls_certificate_verifier.cc",
        "src/cpp/common/tls_credentials_options.cc",
        "src/cpp/server/insecure_server_credentials.cc",
        "src/cpp/server/secure_server_credentials.cc",
    ],
    hdrs = GRPCXX_HDRS + [
        "src/cpp/client/secure_credentials.h",
        "src/cpp/common/secure_auth_context.h",
        "src/cpp/server/secure_server_credentials.h",
    ],
    external_deps = [
        "absl/base:core_headers",
        "absl/functional:any_invocable",
        "absl/status",
        "absl/status:statusor",
        "absl/strings",
        "absl/strings:str_format",
        "absl/synchronization",
        "absl/memory",
        "absl/types:optional",
        "@com_google_protobuf//upb:base",
        "@com_google_protobuf//upb:mem",
        "protobuf_headers",
        "absl/container:inlined_vector",
    ],
    language = "c++",
    public_hdrs = GRPCXX_PUBLIC_HDRS,
    tags = ["nofixdeps"],
    visibility = ["@grpc:alt_grpc++_base_legacy"],
    deps = [
        "channel_arg_names",
        "channel_stack_builder",
        "config",
        "exec_ctx",
        "gpr",
        "grpc",
        "grpc++_codegen_proto",
        "grpc_base",
        "grpc_core_credentials_header",
        "grpc_credentials_util",
        "grpc_health_upb",
        "grpc_public_hdrs",
        "grpc_security_base",
        "grpc_service_config_impl",
        "grpc_trace",
        "grpcpp_backend_metric_recorder",
        "grpcpp_call_metric_recorder",
        "grpcpp_status",
        "iomgr",
        "iomgr_timer",
        "legacy_context",
        "ref_counted_ptr",
        "resource_quota_api",
        "server",
        "//src/core:arena",
        "//src/core:channel_args",
        "//src/core:channel_fwd",
        "//src/core:channel_init",
        "//src/core:channel_stack_type",
        "//src/core:closure",
        "//src/core:default_event_engine",
        "//src/core:env",
        "//src/core:error",
        "//src/core:gpr_atm",
        "//src/core:gpr_manual_constructor",
        "//src/core:grpc_audit_logging",
        "//src/core:grpc_backend_metric_provider",
        "//src/core:grpc_crl_provider",
        "//src/core:grpc_service_config",
        "//src/core:grpc_transport_inproc",
        "//src/core:json",
        "//src/core:json_reader",
        "//src/core:load_file",
        "//src/core:ref_counted",
        "//src/core:resource_quota",
        "//src/core:slice",
        "//src/core:slice_buffer",
        "//src/core:slice_refcount",
        "//src/core:socket_mutator",
        "//src/core:status_helper",
        "//src/core:thread_quota",
        "//src/core:time",
        "//src/core:useful",
    ],
)

# TODO(chengyuc): Give it another try to merge this to `grpc++_base` after
# codegen files are removed.
grpc_cc_library(
    name = "grpc++_base_unsecure",
    srcs = GRPCXX_SRCS,
    hdrs = GRPCXX_HDRS,
    external_deps = [
        "absl/base:core_headers",
        "absl/functional:any_invocable",
        "absl/status",
        "absl/status:statusor",
        "absl/strings",
        "absl/synchronization",
        "absl/types:optional",
        "absl/memory",
        "@com_google_protobuf//upb:base",
        "@com_google_protobuf//upb:mem",
        "absl/strings:str_format",
        "protobuf_headers",
    ],
    language = "c++",
    public_hdrs = GRPCXX_PUBLIC_HDRS,
    tags = [
        "avoid_dep",
        "nofixdeps",
    ],
    visibility = ["@grpc:alt_grpc++_base_unsecure_legacy"],
    deps = [
        "channel_arg_names",
        "channel_stack_builder",
        "config",
        "exec_ctx",
        "gpr",
        "grpc_base",
        "grpc_core_credentials_header",
        "grpc_health_upb",
        "grpc_public_hdrs",
        "grpc_security_base",
        "grpc_service_config_impl",
        "grpc_trace",
        "grpc_unsecure",
        "grpcpp_backend_metric_recorder",
        "grpcpp_call_metric_recorder",
        "grpcpp_status",
        "iomgr",
        "iomgr_timer",
        "legacy_context",
        "ref_counted_ptr",
        "resource_quota_api",
        "server",
        "//src/core:arena",
        "//src/core:channel_args",
        "//src/core:channel_init",
        "//src/core:closure",
        "//src/core:default_event_engine",
        "//src/core:error",
        "//src/core:gpr_atm",
        "//src/core:gpr_manual_constructor",
        "//src/core:grpc_backend_metric_provider",
        "//src/core:grpc_insecure_credentials",
        "//src/core:grpc_service_config",
        "//src/core:grpc_transport_inproc",
        "//src/core:ref_counted",
        "//src/core:resource_quota",
        "//src/core:slice",
        "//src/core:socket_mutator",
        "//src/core:thread_quota",
        "//src/core:time",
        "//src/core:useful",
    ],
)

grpc_cc_library(
    name = "grpc++_codegen_proto",
    external_deps = [
        "absl/strings:cord",
        "protobuf_headers",
        "protobuf",
    ],
    language = "c++",
    public_hdrs = [
        "include/grpc++/impl/codegen/proto_utils.h",
        "include/grpcpp/impl/codegen/proto_buffer_reader.h",
        "include/grpcpp/impl/codegen/proto_buffer_writer.h",
        "include/grpcpp/impl/codegen/proto_utils.h",
        "include/grpcpp/impl/proto_utils.h",
    ],
    tags = ["nofixdeps"],
    visibility = ["@grpc:public"],
    deps = [
        "grpc++_config_proto",
        "grpc++_public_hdrs",
        "grpcpp_status",
    ],
)

grpc_cc_library(
    name = "grpc++_config_proto",
    external_deps = [
        "protobuf_headers",
        "protobuf",
    ],
    language = "c++",
    public_hdrs = [
        "include/grpc++/impl/codegen/config_protobuf.h",
        "include/grpcpp/impl/codegen/config_protobuf.h",
    ],
    tags = ["nofixdeps"],
    visibility = ["@grpc:public"],
)

grpc_cc_library(
    name = "grpc++_reflection",
    srcs = [
        "src/cpp/ext/proto_server_reflection.cc",
        "src/cpp/ext/proto_server_reflection_plugin.cc",
    ],
    hdrs = [
        "src/cpp/ext/proto_server_reflection.h",
    ],
    external_deps = [
        "protobuf_headers",
    ],
    language = "c++",
    public_hdrs = [
        "include/grpc++/ext/proto_server_reflection_plugin.h",
        "include/grpcpp/ext/proto_server_reflection_plugin.h",
    ],
    tags = ["nofixdeps"],
    visibility = ["@grpc:public"],
    deps = [
        "grpc++",
        "grpc++_config_proto",
        "//src/proto/grpc/reflection/v1:reflection_proto",
        "//src/proto/grpc/reflection/v1alpha:reflection_proto",
    ],
    alwayslink = 1,
)

grpc_cc_library(
    name = "grpcpp_call_metric_recorder",
    external_deps = [
        "absl/strings",
        "absl/types:optional",
    ],
    language = "c++",
    public_hdrs = [
        "include/grpcpp/ext/call_metric_recorder.h",
    ],
    visibility = ["@grpc:public"],
    deps = ["grpc++_public_hdrs"],
)

grpc_cc_library(
    name = "grpcpp_backend_metric_recorder",
    srcs = [
        "src/cpp/server/backend_metric_recorder.cc",
    ],
    hdrs = [
        "src/cpp/server/backend_metric_recorder.h",
    ],
    external_deps = [
        "absl/base:core_headers",
        "absl/strings",
    ],
    language = "c++",
    public_hdrs = [
        "include/grpcpp/ext/server_metric_recorder.h",
    ],
    visibility = ["@grpc:public"],
    deps = [
        "gpr",
        "grpc++_public_hdrs",
        "grpc_trace",
        "grpcpp_call_metric_recorder",
        "//src/core:grpc_backend_metric_data",
        "//src/core:grpc_backend_metric_provider",
    ],
)

grpc_cc_library(
    name = "grpcpp_orca_service",
    srcs = [
        "src/cpp/server/orca/orca_service.cc",
    ],
    external_deps = [
        "absl/base:core_headers",
        "absl/strings",
        "absl/time",
        "absl/types:optional",
        "@com_google_protobuf//upb:base",
        "@com_google_protobuf//upb:mem",
    ],
    language = "c++",
    public_hdrs = [
        "include/grpcpp/ext/orca_service.h",
    ],
    visibility = ["@grpc:public"],
    deps = [
        "debug_location",
        "exec_ctx",
        "gpr",
        "grpc++",
        "grpc_base",
        "grpcpp_backend_metric_recorder",
        "protobuf_duration_upb",
        "ref_counted_ptr",
        "xds_orca_service_upb",
        "xds_orca_upb",
        "//src/core:default_event_engine",
        "//src/core:grpc_backend_metric_data",
        "//src/core:ref_counted",
        "//src/core:time",
    ],
    alwayslink = 1,
)

grpc_cc_library(
    name = "grpcpp_channelz",
    srcs = [
        "src/cpp/server/channelz/channelz_service.cc",
        "src/cpp/server/channelz/channelz_service_plugin.cc",
    ],
    hdrs = [
        "src/cpp/server/channelz/channelz_service.h",
    ],
    external_deps = [
        "protobuf_headers",
    ],
    language = "c++",
    public_hdrs = [
        "include/grpcpp/ext/channelz_service_plugin.h",
    ],
    tags = ["nofixdeps"],
    visibility = ["@grpc:channelz"],
    deps = [
        "gpr",
        "grpc",
        "grpc++",
        "grpc++_config_proto",
        "//src/proto/grpc/channelz:channelz_proto",
    ],
    alwayslink = 1,
)

grpc_cc_library(
    name = "grpcpp_csds",
    srcs = [
        "src/cpp/server/csds/csds.cc",
    ],
    hdrs = [
        "src/cpp/server/csds/csds.h",
    ],
    external_deps = [
        "absl/status",
        "absl/status:statusor",
    ],
    language = "c++",
    tags = ["nofixdeps"],
    deps = [
        "gpr",
        "grpc",
        "grpc++_base",
        "//src/proto/grpc/testing/xds/v3:csds_proto",
    ],
    alwayslink = 1,
)

grpc_cc_library(
    name = "grpcpp_admin",
    srcs = [
        "src/cpp/server/admin/admin_services.cc",
    ],
    hdrs = [],
    defines = select({
        ":grpc_no_xds": ["GRPC_NO_XDS"],
        "//conditions:default": [],
    }),
    external_deps = [
        "absl/memory",
    ],
    language = "c++",
    public_hdrs = [
        "include/grpcpp/ext/admin_services.h",
    ],
    select_deps = [{
        ":grpc_no_xds": [],
        "//conditions:default": ["//:grpcpp_csds"],
    }],
    deps = [
        "gpr",
        "grpc++",
        "grpcpp_channelz",
    ],
    alwayslink = 1,
)

grpc_cc_library(
    name = "grpc++_test",
    testonly = True,
    srcs = [
        "src/cpp/client/channel_test_peer.cc",
    ],
    external_deps = ["gtest"],
    public_hdrs = [
        "include/grpc++/test/mock_stream.h",
        "include/grpc++/test/server_context_test_spouse.h",
        "include/grpcpp/test/channel_test_peer.h",
        "include/grpcpp/test/client_context_test_peer.h",
        "include/grpcpp/test/default_reactor_test_peer.h",
        "include/grpcpp/test/mock_stream.h",
        "include/grpcpp/test/server_context_test_spouse.h",
    ],
    visibility = ["@grpc:grpc++_test"],
    deps = [
        "channel",
        "grpc++",
        "grpc_base",
    ],
)

grpc_cc_library(
    name = "grpc_opencensus_plugin",
    srcs = [
        "src/cpp/ext/filters/census/client_filter.cc",
        "src/cpp/ext/filters/census/context.cc",
        "src/cpp/ext/filters/census/grpc_plugin.cc",
        "src/cpp/ext/filters/census/measures.cc",
        "src/cpp/ext/filters/census/rpc_encoding.cc",
        "src/cpp/ext/filters/census/server_call_tracer.cc",
        "src/cpp/ext/filters/census/views.cc",
    ],
    hdrs = [
        "include/grpcpp/opencensus.h",
        "src/cpp/ext/filters/census/client_filter.h",
        "src/cpp/ext/filters/census/context.h",
        "src/cpp/ext/filters/census/grpc_plugin.h",
        "src/cpp/ext/filters/census/measures.h",
        "src/cpp/ext/filters/census/open_census_call_tracer.h",
        "src/cpp/ext/filters/census/rpc_encoding.h",
        "src/cpp/ext/filters/census/server_call_tracer.h",
    ],
    external_deps = [
        "absl/base:core_headers",
        "absl/base:endian",
        "absl/status",
        "absl/status:statusor",
        "absl/strings",
        "absl/strings:str_format",
        "absl/time",
        "absl/types:optional",
        "opencensus-stats",
        "opencensus-tags",
        "opencensus-tags-context_util",
        "opencensus-trace",
        "opencensus-trace-context_util",
        "opencensus-trace-propagation",
        "opencensus-trace-span_context",
    ],
    language = "c++",
    visibility = ["@grpc:grpc_opencensus_plugin"],
    deps = [
        "call_tracer",
        "config",
        "gpr",
        "grpc++_base",
        "grpc_base",
        "grpc_public_hdrs",
        "legacy_context",
        "tcp_tracer",
        "//src/core:arena",
        "//src/core:arena_promise",
        "//src/core:channel_args",
        "//src/core:channel_fwd",
        "//src/core:channel_stack_type",
        "//src/core:context",
        "//src/core:error",
        "//src/core:logging_filter",
        "//src/core:metadata_batch",
        "//src/core:slice",
        "//src/core:slice_buffer",
        "//src/core:slice_refcount",
    ],
)

# This is an EXPERIMENTAL target subject to change.
grpc_cc_library(
    name = "grpcpp_gcp_observability",
    hdrs = [
        "include/grpcpp/ext/gcp_observability.h",
    ],
    language = "c++",
    tags = ["nofixdeps"],
    visibility = ["@grpc:grpcpp_gcp_observability"],
    deps = [
        "//src/cpp/ext/gcp:observability",
    ],
)

# This is an EXPERIMENTAL target subject to change.
grpc_cc_library(
    name = "grpcpp_csm_observability",
    hdrs = [
        "include/grpcpp/ext/csm_observability.h",
    ],
    language = "c++",
    tags = ["nofixdeps"],
    deps = [
        ":grpcpp_otel_plugin",
        "//src/cpp/ext/csm:csm_observability",
    ],
)

# This is an EXPERIMENTAL target subject to change.
grpc_cc_library(
    name = "grpcpp_otel_plugin",
    hdrs = [
        "include/grpcpp/ext/otel_plugin.h",
    ],
    language = "c++",
    deps = [
        "//src/cpp/ext/otel:otel_plugin",
    ],
)

grpc_cc_library(
    name = "work_serializer",
    srcs = [
        "//src/core:lib/gprpp/work_serializer.cc",
    ],
    hdrs = [
        "//src/core:lib/gprpp/work_serializer.h",
    ],
    external_deps = [
        "absl/base:core_headers",
        "absl/container:inlined_vector",
    ],
    language = "c++",
    visibility = ["@grpc:client_channel"],
    deps = [
        "debug_location",
        "event_engine_base_hdrs",
        "exec_ctx",
        "gpr",
        "grpc_trace",
        "orphanable",
        "stats",
        "//src/core:experiments",
        "//src/core:stats_data",
    ],
)

grpc_cc_library(
    name = "grpc_trace",
    srcs = ["//src/core:lib/debug/trace.cc"],
    hdrs = ["//src/core:lib/debug/trace.h"],
    external_deps = ["absl/strings"],
    language = "c++",
    visibility = ["@grpc:trace"],
    deps = [
        "config_vars",
        "gpr",
        "grpc_public_hdrs",
    ],
)

grpc_cc_library(
    name = "load_config",
    srcs = [
        "//src/core:lib/config/load_config.cc",
    ],
    hdrs = [
        "//src/core:lib/config/load_config.h",
    ],
    external_deps = [
        "absl/flags:flag",
        "absl/flags:marshalling",
        "absl/strings",
        "absl/types:optional",
    ],
    deps = [
        "gpr_platform",
        "//src/core:env",
        "//src/core:gpr_log_internal",
    ],
)

grpc_cc_library(
    name = "config_vars",
    srcs = [
        "//src/core:lib/config/config_vars.cc",
        "//src/core:lib/config/config_vars_non_generated.cc",
    ],
    hdrs = [
        "//src/core:lib/config/config_vars.h",
    ],
    external_deps = [
        "absl/flags:flag",
        "absl/strings",
        "absl/types:optional",
    ],
    deps = [
        "gpr_platform",
        "load_config",
    ],
)

grpc_cc_library(
    name = "config",
    srcs = [
        "//src/core:lib/config/core_configuration.cc",
    ],
    external_deps = ["absl/functional:any_invocable"],
    language = "c++",
    public_hdrs = [
        "//src/core:lib/config/core_configuration.h",
    ],
    visibility = ["@grpc:client_channel"],
    deps = [
        "gpr",
        "grpc_resolver",
        "//src/core:certificate_provider_registry",
        "//src/core:channel_args_preconditioning",
        "//src/core:channel_creds_registry",
        "//src/core:channel_init",
        "//src/core:handshaker_registry",
        "//src/core:lb_policy_registry",
        "//src/core:proxy_mapper_registry",
        "//src/core:service_config_parser",
    ],
)

grpc_cc_library(
    name = "debug_location",
    language = "c++",
    public_hdrs = ["//src/core:lib/gprpp/debug_location.h"],
    visibility = ["@grpc:debug_location"],
    deps = ["gpr_platform"],
)

grpc_cc_library(
    name = "orphanable",
    language = "c++",
    public_hdrs = ["//src/core:lib/gprpp/orphanable.h"],
    visibility = [
        "@grpc:client_channel",
        "@grpc:xds_client_core",
    ],
    deps = [
        "debug_location",
        "gpr_platform",
        "ref_counted_ptr",
        "//src/core:down_cast",
        "//src/core:ref_counted",
    ],
)

grpc_cc_library(
    name = "promise",
    external_deps = [
        "absl/functional:any_invocable",
        "absl/status",
        "absl/types:optional",
    ],
    language = "c++",
    public_hdrs = [
        "//src/core:lib/promise/promise.h",
    ],
    visibility = ["@grpc:alt_grpc_base_legacy"],
    deps = [
        "gpr_platform",
        "//src/core:poll",
        "//src/core:promise_like",
    ],
)

grpc_cc_library(
    name = "ref_counted_ptr",
    external_deps = ["absl/hash"],
    language = "c++",
    public_hdrs = ["//src/core:lib/gprpp/ref_counted_ptr.h"],
    visibility = ["@grpc:ref_counted_ptr"],
    deps = [
        "debug_location",
        "gpr_platform",
        "//src/core:down_cast",
    ],
)

grpc_cc_library(
    name = "handshaker",
    srcs = [
        "//src/core:lib/transport/handshaker.cc",
    ],
    external_deps = [
        "absl/base:core_headers",
        "absl/container:inlined_vector",
        "absl/status",
        "absl/strings:str_format",
    ],
    language = "c++",
    public_hdrs = [
        "//src/core:lib/transport/handshaker.h",
    ],
    visibility = ["@grpc:alt_grpc_base_legacy"],
    deps = [
        "debug_location",
        "event_engine_base_hdrs",
        "exec_ctx",
        "gpr",
        "grpc_base",
        "grpc_public_hdrs",
        "grpc_trace",
        "iomgr",
        "ref_counted_ptr",
        "//src/core:channel_args",
        "//src/core:closure",
        "//src/core:error",
        "//src/core:ref_counted",
        "//src/core:slice",
        "//src/core:slice_buffer",
        "//src/core:status_helper",
        "//src/core:time",
    ],
)

grpc_cc_library(
    name = "http_connect_handshaker",
    srcs = [
        "//src/core:lib/transport/http_connect_handshaker.cc",
    ],
    external_deps = [
        "absl/base:core_headers",
        "absl/status",
        "absl/strings",
        "absl/types:optional",
    ],
    language = "c++",
    public_hdrs = [
        "//src/core:lib/transport/http_connect_handshaker.h",
    ],
    visibility = ["@grpc:alt_grpc_base_legacy"],
    deps = [
        "config",
        "debug_location",
        "exec_ctx",
        "gpr",
        "grpc_base",
        "handshaker",
        "httpcli",
        "iomgr",
        "ref_counted_ptr",
        "//src/core:channel_args",
        "//src/core:closure",
        "//src/core:error",
        "//src/core:handshaker_factory",
        "//src/core:handshaker_registry",
        "//src/core:iomgr_fwd",
        "//src/core:slice",
        "//src/core:slice_buffer",
    ],
)

grpc_cc_library(
    name = "exec_ctx",
    srcs = [
        "//src/core:lib/iomgr/combiner.cc",
        "//src/core:lib/iomgr/exec_ctx.cc",
        "//src/core:lib/iomgr/executor.cc",
        "//src/core:lib/iomgr/iomgr_internal.cc",
    ],
    hdrs = [
        "//src/core:lib/iomgr/combiner.h",
        "//src/core:lib/iomgr/exec_ctx.h",
        "//src/core:lib/iomgr/executor.h",
        "//src/core:lib/iomgr/iomgr_internal.h",
    ],
    external_deps = ["absl/strings:str_format"],
    visibility = [
        "@grpc:alt_grpc_base_legacy",
        "@grpc:exec_ctx",
    ],
    deps = [
        "debug_location",
        "gpr",
        "grpc_public_hdrs",
        "grpc_trace",
        "//src/core:closure",
        "//src/core:error",
        "//src/core:experiments",
        "//src/core:gpr_atm",
        "//src/core:gpr_spinlock",
        "//src/core:time",
        "//src/core:useful",
    ],
)

grpc_cc_library(
    name = "sockaddr_utils",
    srcs = [
        "//src/core:lib/address_utils/sockaddr_utils.cc",
    ],
    hdrs = [
        "//src/core:lib/address_utils/sockaddr_utils.h",
    ],
    external_deps = [
        "absl/status",
        "absl/status:statusor",
        "absl/strings",
        "absl/strings:str_format",
    ],
    visibility = ["@grpc:alt_grpc_base_legacy"],
    deps = [
        "gpr",
        "uri_parser",
        "//src/core:grpc_sockaddr",
        "//src/core:iomgr_port",
        "//src/core:resolved_address",
    ],
)

grpc_cc_library(
    name = "iomgr_timer",
    srcs = [
        "//src/core:lib/iomgr/timer.cc",
        "//src/core:lib/iomgr/timer_generic.cc",
        "//src/core:lib/iomgr/timer_heap.cc",
        "//src/core:lib/iomgr/timer_manager.cc",
    ],
    hdrs = [
        "//src/core:lib/iomgr/timer.h",
        "//src/core:lib/iomgr/timer_generic.h",
        "//src/core:lib/iomgr/timer_heap.h",
        "//src/core:lib/iomgr/timer_manager.h",
    ] + [
        # TODO(hork): deduplicate
        "//src/core:lib/iomgr/iomgr.h",
    ],
    external_deps = [
        "absl/strings",
        "absl/strings:str_format",
    ],
    tags = ["nofixdeps"],
    deps = [
        "event_engine_base_hdrs",
        "exec_ctx",
        "gpr",
        "gpr_platform",
        "grpc_trace",
        "//src/core:closure",
        "//src/core:gpr_manual_constructor",
        "//src/core:gpr_spinlock",
        "//src/core:iomgr_port",
        "//src/core:time",
        "//src/core:time_averaged_stats",
        "//src/core:useful",
    ],
)

grpc_cc_library(
    name = "iomgr_internal_errqueue",
    srcs = [
        "//src/core:lib/iomgr/internal_errqueue.cc",
    ],
    hdrs = [
        "//src/core:lib/iomgr/internal_errqueue.h",
    ],
    tags = ["nofixdeps"],
    visibility = ["@grpc:iomgr_internal_errqueue"],
    deps = [
        "gpr",
        "//src/core:iomgr_port",
        "//src/core:strerror",
    ],
)

grpc_cc_library(
    name = "iomgr_buffer_list",
    srcs = [
        "//src/core:lib/iomgr/buffer_list.cc",
    ],
    hdrs = [
        "//src/core:lib/iomgr/buffer_list.h",
    ],
    external_deps = [
        "absl/strings",
        "absl/strings:str_format",
        "absl/types:optional",
    ],
    tags = ["nofixdeps"],
    visibility = ["@grpc:iomgr_buffer_list"],
    deps = [
        "gpr",
        "iomgr_internal_errqueue",
        "//src/core:error",
        "//src/core:iomgr_port",
    ],
)

grpc_cc_library(
    name = "uri_parser",
    srcs = [
        "//src/core:lib/uri/uri_parser.cc",
    ],
    hdrs = [
        "//src/core:lib/uri/uri_parser.h",
    ],
    external_deps = [
        "absl/status",
        "absl/status:statusor",
        "absl/strings",
        "absl/strings:str_format",
    ],
    visibility = ["@grpc:alt_grpc_base_legacy"],
    deps = ["gpr"],
)

grpc_cc_library(
    name = "parse_address",
    srcs = [
        "//src/core:lib/address_utils/parse_address.cc",
        "//src/core:lib/iomgr/grpc_if_nametoindex_posix.cc",
        "//src/core:lib/iomgr/grpc_if_nametoindex_unsupported.cc",
    ],
    hdrs = [
        "//src/core:lib/address_utils/parse_address.h",
        "//src/core:lib/iomgr/grpc_if_nametoindex.h",
    ],
    external_deps = [
        "absl/status",
        "absl/status:statusor",
        "absl/strings",
    ],
    visibility = ["@grpc:alt_grpc_base_legacy"],
    deps = [
        "gpr",
        "uri_parser",
        "//src/core:error",
        "//src/core:grpc_sockaddr",
        "//src/core:iomgr_port",
        "//src/core:resolved_address",
        "//src/core:status_helper",
    ],
)

grpc_cc_library(
    name = "backoff",
    srcs = [
        "//src/core:lib/backoff/backoff.cc",
    ],
    hdrs = [
        "//src/core:lib/backoff/backoff.h",
    ],
    external_deps = ["absl/random"],
    language = "c++",
    visibility = ["@grpc:alt_grpc_base_legacy"],
    deps = [
        "gpr_platform",
        "//src/core:time",
    ],
)

grpc_cc_library(
    name = "stats",
    srcs = [
        "//src/core:lib/debug/stats.cc",
    ],
    hdrs = [
        "//src/core:lib/debug/stats.h",
    ],
    external_deps = [
        "absl/strings",
        "absl/types:span",
    ],
    visibility = [
        "@grpc:alt_grpc_base_legacy",
    ],
    deps = [
        "gpr",
        "//src/core:histogram_view",
        "//src/core:no_destruct",
        "//src/core:stats_data",
    ],
)

grpc_cc_library(
    name = "channel_stack_builder",
    srcs = [
        "//src/core:lib/channel/channel_stack_builder.cc",
    ],
    hdrs = [
        "//src/core:lib/channel/channel_stack_builder.h",
    ],
    external_deps = [
        "absl/status:statusor",
        "absl/strings",
    ],
    language = "c++",
    visibility = ["@grpc:alt_grpc_base_legacy"],
    deps = [
        "gpr",
        "ref_counted_ptr",
        "//src/core:channel_args",
        "//src/core:channel_fwd",
        "//src/core:channel_stack_type",
    ],
)

grpc_cc_library(
    name = "grpc_service_config_impl",
    srcs = [
        "//src/core:service_config/service_config_impl.cc",
    ],
    hdrs = [
        "//src/core:service_config/service_config_impl.h",
    ],
    external_deps = [
        "absl/status",
        "absl/status:statusor",
        "absl/strings",
        "absl/types:optional",
    ],
    language = "c++",
    visibility = ["@grpc:client_channel"],
    deps = [
        "config",
        "gpr",
        "ref_counted_ptr",
        "//src/core:channel_args",
        "//src/core:grpc_service_config",
        "//src/core:json",
        "//src/core:json_args",
        "//src/core:json_object_loader",
        "//src/core:json_reader",
        "//src/core:json_writer",
        "//src/core:service_config_parser",
        "//src/core:slice",
        "//src/core:slice_refcount",
        "//src/core:validation_errors",
    ],
)

grpc_cc_library(
    name = "endpoint_addresses",
    srcs = [
        "//src/core:resolver/endpoint_addresses.cc",
    ],
    hdrs = [
        "//src/core:resolver/endpoint_addresses.h",
    ],
    external_deps = [
        "absl/functional:function_ref",
        "absl/status",
        "absl/status:statusor",
        "absl/strings",
    ],
    language = "c++",
    visibility = ["@grpc:client_channel"],
    deps = [
        "gpr",
        "gpr_platform",
        "sockaddr_utils",
        "//src/core:channel_args",
        "//src/core:resolved_address",
        "//src/core:useful",
    ],
)

grpc_cc_library(
    name = "server_address",
    hdrs = [
        "//src/core:resolver/server_address.h",
    ],
    language = "c++",
    visibility = ["@grpc:client_channel"],
    deps = [
        "endpoint_addresses",
        "gpr_public_hdrs",
    ],
)

grpc_cc_library(
    name = "grpc_resolver",
    srcs = [
        "//src/core:resolver/resolver.cc",
        "//src/core:resolver/resolver_registry.cc",
    ],
    hdrs = [
        "//src/core:resolver/resolver.h",
        "//src/core:resolver/resolver_factory.h",
        "//src/core:resolver/resolver_registry.h",
    ],
    external_deps = [
        "absl/status",
        "absl/status:statusor",
        "absl/strings",
        "absl/strings:str_format",
    ],
    language = "c++",
    visibility = ["@grpc:client_channel"],
    deps = [
        "endpoint_addresses",
        "gpr",
        "grpc_trace",
        "orphanable",
        "ref_counted_ptr",
        "server_address",
        "uri_parser",
        "//src/core:channel_args",
        "//src/core:grpc_service_config",
        "//src/core:iomgr_fwd",
    ],
)

grpc_cc_library(
    name = "oob_backend_metric",
    srcs = [
        "//src/core:load_balancing/oob_backend_metric.cc",
    ],
    hdrs = [
        "//src/core:load_balancing/oob_backend_metric.h",
        "//src/core:load_balancing/oob_backend_metric_internal.h",
    ],
    external_deps = [
        "absl/base:core_headers",
        "absl/status",
        "absl/strings",
        "@com_google_protobuf//upb:base",
        "@com_google_protobuf//upb:mem",
    ],
    language = "c++",
    deps = [
        "channelz",
        "debug_location",
        "exec_ctx",
        "gpr",
        "grpc_client_channel",
        "grpc_public_hdrs",
        "grpc_trace",
        "orphanable",
        "protobuf_duration_upb",
        "ref_counted_ptr",
        "xds_orca_service_upb",
        "xds_orca_upb",
        "//src/core:backend_metric_parser",
        "//src/core:closure",
        "//src/core:error",
        "//src/core:grpc_backend_metric_data",
        "//src/core:iomgr_fwd",
        "//src/core:pollset_set",
        "//src/core:slice",
        "//src/core:subchannel_interface",
        "//src/core:time",
        "//src/core:unique_type_name",
    ],
)

grpc_cc_library(
    name = "lb_child_policy_handler",
    srcs = [
        "//src/core:load_balancing/child_policy_handler.cc",
    ],
    hdrs = [
        "//src/core:load_balancing/child_policy_handler.h",
    ],
    external_deps = [
        "absl/status",
        "absl/strings",
    ],
    language = "c++",
    deps = [
        "config",
        "debug_location",
        "gpr_public_hdrs",
        "grpc_public_hdrs",
        "grpc_trace",
        "orphanable",
        "ref_counted_ptr",
        "//src/core:channel_args",
        "//src/core:connectivity_state",
        "//src/core:delegating_helper",
        "//src/core:lb_policy",
        "//src/core:lb_policy_registry",
        "//src/core:pollset_set",
        "//src/core:resolved_address",
        "//src/core:subchannel_interface",
    ],
)

grpc_cc_library(
    name = "grpc_client_channel",
    srcs = [
        "//src/core:client_channel/client_channel.cc",
        "//src/core:client_channel/client_channel_factory.cc",
        "//src/core:client_channel/client_channel_filter.cc",
        "//src/core:client_channel/client_channel_plugin.cc",
        "//src/core:client_channel/dynamic_filters.cc",
        "//src/core:client_channel/global_subchannel_pool.cc",
        "//src/core:client_channel/local_subchannel_pool.cc",
        "//src/core:client_channel/retry_filter.cc",
        "//src/core:client_channel/retry_filter_legacy_call_data.cc",
        "//src/core:client_channel/subchannel.cc",
        "//src/core:client_channel/subchannel_stream_client.cc",
    ],
    hdrs = [
        "//src/core:client_channel/client_channel.h",
        "//src/core:client_channel/client_channel_factory.h",
        "//src/core:client_channel/client_channel_filter.h",
        "//src/core:client_channel/dynamic_filters.h",
        "//src/core:client_channel/global_subchannel_pool.h",
        "//src/core:client_channel/local_subchannel_pool.h",
        "//src/core:client_channel/retry_filter.h",
        "//src/core:client_channel/retry_filter_legacy_call_data.h",
        "//src/core:client_channel/subchannel.h",
        "//src/core:client_channel/subchannel_interface_internal.h",
        "//src/core:client_channel/subchannel_stream_client.h",
    ],
    external_deps = [
        "absl/base:core_headers",
        "absl/cleanup",
        "absl/container:flat_hash_set",
        "absl/container:inlined_vector",
        "absl/functional:any_invocable",
        "absl/status",
        "absl/status:statusor",
        "absl/strings",
        "absl/strings:cord",
        "absl/types:optional",
        "absl/types:variant",
        "@com_google_protobuf//upb:base",
        "@com_google_protobuf//upb:mem",
        "@com_google_protobuf//upb:message",
    ],
    language = "c++",
    visibility = ["@grpc:client_channel"],
    deps = [
        "backoff",
        "call_combiner",
        "call_tracer",
        "channel",
        "channel_arg_names",
        "channelz",
        "config",
        "debug_location",
        "endpoint_addresses",
        "exec_ctx",
        "gpr",
        "grpc_base",
        "grpc_public_hdrs",
        "grpc_resolver",
        "grpc_security_base",
        "grpc_service_config_impl",
        "grpc_trace",
        "iomgr",
        "lb_child_policy_handler",
        "legacy_context",
        "orphanable",
        "promise",
        "ref_counted_ptr",
        "sockaddr_utils",
        "stats",
        "uri_parser",
        "work_serializer",
        "//src/core:activity",
        "//src/core:arena",
        "//src/core:arena_promise",
        "//src/core:backend_metric_parser",
        "//src/core:call",
        "//src/core:call_destination",
        "//src/core:call_spine",
        "//src/core:cancel_callback",
        "//src/core:channel_args",
        "//src/core:channel_fwd",
        "//src/core:channel_init",
        "//src/core:channel_stack_builder_impl",
        "//src/core:channel_stack_type",
        "//src/core:client_channel_backup_poller",
        "//src/core:client_channel_internal_header",
        "//src/core:client_channel_service_config",
        "//src/core:closure",
        "//src/core:completion_queue",
        "//src/core:config_selector",
        "//src/core:connectivity_state",
        "//src/core:construct_destruct",
        "//src/core:context",
        "//src/core:dual_ref_counted",
        "//src/core:error",
        "//src/core:error_utils",
        "//src/core:exec_ctx_wakeup_scheduler",
        "//src/core:experiments",
        "//src/core:gpr_manual_constructor",
        "//src/core:grpc_backend_metric_data",
        "//src/core:grpc_deadline_filter",
        "//src/core:grpc_service_config",
        "//src/core:idle_filter_state",
        "//src/core:init_internally",
        "//src/core:interception_chain",
        "//src/core:iomgr_fwd",
        "//src/core:json",
        "//src/core:latch",
        "//src/core:lb_policy",
        "//src/core:lb_policy_registry",
        "//src/core:legacy_channel_idle_filter",
        "//src/core:legacy_channel_stack",
        "//src/core:loop",
        "//src/core:map",
        "//src/core:memory_quota",
        "//src/core:metadata",
        "//src/core:metadata_batch",
        "//src/core:metrics",
        "//src/core:observable",
        "//src/core:pipe",
        "//src/core:poll",
        "//src/core:pollset_set",
        "//src/core:promise_based_filter",
        "//src/core:proxy_mapper_registry",
        "//src/core:ref_counted",
        "//src/core:resolved_address",
        "//src/core:resource_quota",
        "//src/core:retry_service_config",
        "//src/core:retry_throttle",
        "//src/core:seq",
        "//src/core:single_set_ptr",
        "//src/core:sleep",
        "//src/core:slice",
        "//src/core:slice_buffer",
        "//src/core:slice_refcount",
        "//src/core:stats_data",
        "//src/core:status_flag",
        "//src/core:status_helper",
        "//src/core:status_util",
        "//src/core:subchannel_connector",
        "//src/core:subchannel_interface",
        "//src/core:subchannel_pool_interface",
        "//src/core:time",
        "//src/core:transport",
        "//src/core:try_seq",
        "//src/core:unique_type_name",
        "//src/core:useful",
    ],
)

grpc_cc_library(
    name = "grpc_resolver_dns_ares",
    srcs = [
        "//src/core:resolver/dns/c_ares/dns_resolver_ares.cc",
        "//src/core:resolver/dns/c_ares/grpc_ares_ev_driver_posix.cc",
        "//src/core:resolver/dns/c_ares/grpc_ares_ev_driver_windows.cc",
        "//src/core:resolver/dns/c_ares/grpc_ares_wrapper.cc",
        "//src/core:resolver/dns/c_ares/grpc_ares_wrapper_posix.cc",
        "//src/core:resolver/dns/c_ares/grpc_ares_wrapper_windows.cc",
    ],
    hdrs = [
        "//src/core:resolver/dns/c_ares/dns_resolver_ares.h",
        "//src/core:resolver/dns/c_ares/grpc_ares_ev_driver.h",
        "//src/core:resolver/dns/c_ares/grpc_ares_wrapper.h",
    ],
    external_deps = [
        "absl/base:core_headers",
        "absl/functional:any_invocable",
        "absl/status",
        "absl/status:statusor",
        "absl/strings",
        "absl/strings:str_format",
        "absl/types:optional",
        "address_sorting",
        "cares",
    ],
    language = "c++",
    deps = [
        "backoff",
        "channel_arg_names",
        "config",
        "config_vars",
        "debug_location",
        "endpoint_addresses",
        "exec_ctx",
        "gpr",
        "grpc_base",
        "grpc_grpclb_balancer_addresses",
        "grpc_resolver",
        "grpc_service_config_impl",
        "grpc_trace",
        "iomgr",
        "iomgr_timer",
        "orphanable",
        "parse_address",
        "ref_counted_ptr",
        "sockaddr_utils",
        "uri_parser",
        "//src/core:channel_args",
        "//src/core:closure",
        "//src/core:error",
        "//src/core:error_utils",
        "//src/core:grpc_service_config",
        "//src/core:grpc_sockaddr",
        "//src/core:iomgr_fwd",
        "//src/core:iomgr_port",
        "//src/core:polling_resolver",
        "//src/core:pollset_set",
        "//src/core:resolved_address",
        "//src/core:service_config_helper",
        "//src/core:slice",
        "//src/core:status_helper",
        "//src/core:time",
    ],
)

grpc_cc_library(
    name = "httpcli",
    srcs = [
        "//src/core:lib/http/format_request.cc",
        "//src/core:lib/http/httpcli.cc",
        "//src/core:lib/http/parser.cc",
    ],
    hdrs = [
        "//src/core:lib/http/format_request.h",
        "//src/core:lib/http/httpcli.h",
        "//src/core:lib/http/parser.h",
    ],
    external_deps = [
        "absl/base:core_headers",
        "absl/functional:bind_front",
        "absl/status",
        "absl/status:statusor",
        "absl/strings",
        "absl/strings:str_format",
        "absl/types:optional",
    ],
    language = "c++",
    visibility = ["@grpc:httpcli"],
    deps = [
        "config",
        "debug_location",
        "exec_ctx",
        "gpr",
        "grpc_base",
        "grpc_public_hdrs",
        "grpc_security_base",
        "grpc_trace",
        "handshaker",
        "iomgr",
        "orphanable",
        "ref_counted_ptr",
        "resource_quota_api",
        "sockaddr_utils",
        "uri_parser",
        "//src/core:channel_args",
        "//src/core:channel_args_preconditioning",
        "//src/core:closure",
        "//src/core:error",
        "//src/core:error_utils",
        "//src/core:handshaker_registry",
        "//src/core:iomgr_fwd",
        "//src/core:pollset_set",
        "//src/core:resolved_address",
        "//src/core:resource_quota",
        "//src/core:slice",
        "//src/core:slice_refcount",
        "//src/core:status_helper",
        "//src/core:tcp_connect_handshaker",
        "//src/core:time",
    ],
)

grpc_cc_library(
    name = "grpc_alts_credentials",
    srcs = [
        "//src/core:lib/security/credentials/alts/alts_credentials.cc",
        "//src/core:lib/security/security_connector/alts/alts_security_connector.cc",
    ],
    hdrs = [
        "//src/core:lib/security/credentials/alts/alts_credentials.h",
        "//src/core:lib/security/security_connector/alts/alts_security_connector.h",
    ],
    external_deps = [
        "absl/status",
        "absl/strings",
        "absl/types:optional",
    ],
    language = "c++",
    visibility = ["@grpc:public"],
    deps = [
        "alts_util",
        "channel_arg_names",
        "debug_location",
        "exec_ctx",
        "gpr",
        "grpc_base",
        "grpc_core_credentials_header",
        "grpc_public_hdrs",
        "grpc_security_base",
        "handshaker",
        "iomgr",
        "promise",
        "ref_counted_ptr",
        "tsi_alts_credentials",
        "tsi_base",
        "//src/core:arena_promise",
        "//src/core:channel_args",
        "//src/core:closure",
        "//src/core:error",
        "//src/core:iomgr_fwd",
        "//src/core:slice",
        "//src/core:slice_refcount",
        "//src/core:transport",
        "//src/core:unique_type_name",
        "//src/core:useful",
    ],
)

grpc_cc_library(
    name = "tsi_fake_credentials",
    srcs = [
        "//src/core:tsi/fake_transport_security.cc",
    ],
    hdrs = [
        "//src/core:tsi/fake_transport_security.h",
    ],
    language = "c++",
    visibility = [
        "@grpc:public",
    ],
    deps = [
        "gpr",
        "tsi_base",
        "//src/core:slice",
        "//src/core:useful",
    ],
)

grpc_cc_library(
    name = "grpc_jwt_credentials",
    srcs = [
        "//src/core:lib/security/credentials/jwt/json_token.cc",
        "//src/core:lib/security/credentials/jwt/jwt_credentials.cc",
        "//src/core:lib/security/credentials/jwt/jwt_verifier.cc",
    ],
    hdrs = [
        "//src/core:lib/security/credentials/jwt/json_token.h",
        "//src/core:lib/security/credentials/jwt/jwt_credentials.h",
        "//src/core:lib/security/credentials/jwt/jwt_verifier.h",
    ],
    external_deps = [
        "absl/status",
        "absl/status:statusor",
        "absl/strings",
        "absl/strings:str_format",
        "absl/time",
        "absl/types:optional",
        "libcrypto",
        "libssl",
    ],
    language = "c++",
    visibility = ["@grpc:public"],
    deps = [
        "api_trace",
        "exec_ctx",
        "gpr",
        "grpc_base",
        "grpc_core_credentials_header",
        "grpc_credentials_util",
        "grpc_security_base",
        "grpc_trace",
        "httpcli",
        "iomgr",
        "orphanable",
        "promise",
        "ref_counted_ptr",
        "uri_parser",
        "//src/core:arena_promise",
        "//src/core:closure",
        "//src/core:error",
        "//src/core:gpr_manual_constructor",
        "//src/core:httpcli_ssl_credentials",
        "//src/core:iomgr_fwd",
        "//src/core:json",
        "//src/core:json_reader",
        "//src/core:json_writer",
        "//src/core:metadata_batch",
        "//src/core:slice",
        "//src/core:slice_refcount",
        "//src/core:time",
        "//src/core:transport",
        "//src/core:tsi_ssl_types",
        "//src/core:unique_type_name",
        "//src/core:useful",
    ],
)

grpc_cc_library(
    name = "grpc_credentials_util",
    srcs = [
        "//src/core:lib/security/credentials/tls/tls_utils.cc",
        "//src/core:lib/security/security_connector/load_system_roots_fallback.cc",
        "//src/core:lib/security/security_connector/load_system_roots_supported.cc",
        "//src/core:lib/security/security_connector/load_system_roots_windows.cc",
        "//src/core:lib/security/util/json_util.cc",
    ],
    hdrs = [
        "//src/core:lib/security/credentials/tls/tls_utils.h",
        "//src/core:lib/security/security_connector/load_system_roots.h",
        "//src/core:lib/security/security_connector/load_system_roots_supported.h",
        "//src/core:lib/security/util/json_util.h",
    ],
    external_deps = ["absl/strings"],
    language = "c++",
    visibility = ["@grpc:public"],
    deps = [
        "config_vars",
        "gpr",
        "grpc_base",
        "grpc_security_base",
        "//src/core:error",
        "//src/core:json",
        "//src/core:load_file",
        "//src/core:useful",
    ],
)

grpc_cc_library(
    name = "tsi_alts_credentials",
    srcs = [
        "//src/core:tsi/alts/handshaker/alts_handshaker_client.cc",
        "//src/core:tsi/alts/handshaker/alts_shared_resource.cc",
        "//src/core:tsi/alts/handshaker/alts_tsi_handshaker.cc",
        "//src/core:tsi/alts/handshaker/alts_tsi_utils.cc",
    ],
    hdrs = [
        "//src/core:tsi/alts/handshaker/alts_handshaker_client.h",
        "//src/core:tsi/alts/handshaker/alts_shared_resource.h",
        "//src/core:tsi/alts/handshaker/alts_tsi_handshaker.h",
        "//src/core:tsi/alts/handshaker/alts_tsi_handshaker_private.h",
        "//src/core:tsi/alts/handshaker/alts_tsi_utils.h",
    ],
    external_deps = [
        "absl/strings",
        "@com_google_protobuf//upb:base",
        "@com_google_protobuf//upb:mem",
    ],
    language = "c++",
    visibility = ["@grpc:public"],
    deps = [
        "alts_upb",
        "alts_util",
        "channel",
        "exec_ctx",
        "gpr",
        "grpc_base",
        "grpc_core_credentials_header",
        "grpc_security_base",
        "tsi_alts_frame_protector",
        "tsi_base",
        "//src/core:call",
        "//src/core:channel_args",
        "//src/core:closure",
        "//src/core:completion_queue",
        "//src/core:env",
        "//src/core:pollset_set",
        "//src/core:slice",
    ],
)

grpc_cc_library(
    name = "tsi_alts_frame_protector",
    srcs = [
        "//src/core:tsi/alts/crypt/aes_gcm.cc",
        "//src/core:tsi/alts/crypt/gsec.cc",
        "//src/core:tsi/alts/frame_protector/alts_counter.cc",
        "//src/core:tsi/alts/frame_protector/alts_crypter.cc",
        "//src/core:tsi/alts/frame_protector/alts_frame_protector.cc",
        "//src/core:tsi/alts/frame_protector/alts_record_protocol_crypter_common.cc",
        "//src/core:tsi/alts/frame_protector/alts_seal_privacy_integrity_crypter.cc",
        "//src/core:tsi/alts/frame_protector/alts_unseal_privacy_integrity_crypter.cc",
        "//src/core:tsi/alts/frame_protector/frame_handler.cc",
        "//src/core:tsi/alts/zero_copy_frame_protector/alts_grpc_integrity_only_record_protocol.cc",
        "//src/core:tsi/alts/zero_copy_frame_protector/alts_grpc_privacy_integrity_record_protocol.cc",
        "//src/core:tsi/alts/zero_copy_frame_protector/alts_grpc_record_protocol_common.cc",
        "//src/core:tsi/alts/zero_copy_frame_protector/alts_iovec_record_protocol.cc",
        "//src/core:tsi/alts/zero_copy_frame_protector/alts_zero_copy_grpc_protector.cc",
    ],
    hdrs = [
        "//src/core:tsi/alts/crypt/gsec.h",
        "//src/core:tsi/alts/frame_protector/alts_counter.h",
        "//src/core:tsi/alts/frame_protector/alts_crypter.h",
        "//src/core:tsi/alts/frame_protector/alts_frame_protector.h",
        "//src/core:tsi/alts/frame_protector/alts_record_protocol_crypter_common.h",
        "//src/core:tsi/alts/frame_protector/frame_handler.h",
        "//src/core:tsi/alts/zero_copy_frame_protector/alts_grpc_integrity_only_record_protocol.h",
        "//src/core:tsi/alts/zero_copy_frame_protector/alts_grpc_privacy_integrity_record_protocol.h",
        "//src/core:tsi/alts/zero_copy_frame_protector/alts_grpc_record_protocol.h",
        "//src/core:tsi/alts/zero_copy_frame_protector/alts_grpc_record_protocol_common.h",
        "//src/core:tsi/alts/zero_copy_frame_protector/alts_iovec_record_protocol.h",
        "//src/core:tsi/alts/zero_copy_frame_protector/alts_zero_copy_grpc_protector.h",
    ],
    external_deps = [
        "absl/types:span",
        "libcrypto",
        "libssl",
    ],
    language = "c++",
    visibility = ["@grpc:public"],
    deps = [
        "event_engine_base_hdrs",
        "exec_ctx",
        "gpr",
        "gpr_platform",
        "tsi_base",
        "//src/core:slice",
        "//src/core:slice_buffer",
        "//src/core:useful",
    ],
)

grpc_cc_library(
    name = "tsi_ssl_session_cache",
    srcs = [
        "//src/core:tsi/ssl/session_cache/ssl_session_boringssl.cc",
        "//src/core:tsi/ssl/session_cache/ssl_session_cache.cc",
        "//src/core:tsi/ssl/session_cache/ssl_session_openssl.cc",
    ],
    hdrs = [
        "//src/core:tsi/ssl/session_cache/ssl_session.h",
        "//src/core:tsi/ssl/session_cache/ssl_session_cache.h",
    ],
    external_deps = [
        "absl/memory",
        "libssl",
    ],
    language = "c++",
    visibility = ["@grpc:public"],
    deps = [
        "cpp_impl_of",
        "gpr",
        "grpc_public_hdrs",
        "//src/core:ref_counted",
        "//src/core:slice",
    ],
)

grpc_cc_library(
    name = "tsi_ssl_credentials",
    srcs = [
        "//src/core:lib/security/security_connector/ssl_utils.cc",
        "//src/core:tsi/ssl/key_logging/ssl_key_logging.cc",
        "//src/core:tsi/ssl_transport_security.cc",
        "//src/core:tsi/ssl_transport_security_utils.cc",
    ],
    hdrs = [
        "//src/core:lib/security/security_connector/ssl_utils.h",
        "//src/core:tsi/ssl/key_logging/ssl_key_logging.h",
        "//src/core:tsi/ssl_transport_security.h",
        "//src/core:tsi/ssl_transport_security_utils.h",
    ],
    external_deps = [
        "absl/base:core_headers",
        "absl/status",
        "absl/status:statusor",
        "absl/strings",
        "libcrypto",
        "libssl",
    ],
    language = "c++",
    visibility = ["@grpc:public"],
    deps = [
        "channel_arg_names",
        "config_vars",
        "gpr",
        "grpc_base",
        "grpc_core_credentials_header",
        "grpc_credentials_util",
        "grpc_public_hdrs",
        "grpc_security_base",
        "ref_counted_ptr",
        "tsi_base",
        "tsi_ssl_session_cache",
        "//src/core:channel_args",
        "//src/core:error",
        "//src/core:grpc_crl_provider",
        "//src/core:grpc_transport_chttp2_alpn",
        "//src/core:load_file",
        "//src/core:ref_counted",
        "//src/core:slice",
        "//src/core:tsi_ssl_types",
        "//src/core:useful",
    ],
)

grpc_cc_library(
    name = "grpc_http_filters",
    srcs = [
        "//src/core:ext/filters/http/client/http_client_filter.cc",
        "//src/core:ext/filters/http/http_filters_plugin.cc",
        "//src/core:ext/filters/http/message_compress/compression_filter.cc",
        "//src/core:ext/filters/http/server/http_server_filter.cc",
    ],
    hdrs = [
        "//src/core:ext/filters/http/client/http_client_filter.h",
        "//src/core:ext/filters/http/message_compress/compression_filter.h",
        "//src/core:ext/filters/http/server/http_server_filter.h",
    ],
    external_deps = [
        "absl/base:core_headers",
        "absl/status",
        "absl/status:statusor",
        "absl/strings",
        "absl/strings:str_format",
        "absl/types:optional",
    ],
    language = "c++",
    visibility = ["@grpc:http"],
    deps = [
        "call_trace",
        "call_tracer",
        "channel_arg_names",
        "config",
        "gpr",
        "grpc_base",
        "grpc_public_hdrs",
        "grpc_trace",
        "legacy_context",
        "promise",
        "//src/core:activity",
        "//src/core:arena",
        "//src/core:arena_promise",
        "//src/core:call",
        "//src/core:channel_args",
        "//src/core:channel_fwd",
        "//src/core:channel_stack_type",
        "//src/core:compression",
        "//src/core:context",
        "//src/core:experiments",
        "//src/core:grpc_message_size_filter",
        "//src/core:latch",
        "//src/core:legacy_channel_stack",
        "//src/core:map",
        "//src/core:metadata_batch",
        "//src/core:percent_encoding",
        "//src/core:pipe",
        "//src/core:poll",
        "//src/core:prioritized_race",
        "//src/core:promise_based_filter",
        "//src/core:race",
        "//src/core:slice",
        "//src/core:slice_buffer",
        "//src/core:status_conversion",
        "//src/core:transport",
    ],
)

grpc_cc_library(
    name = "grpc_grpclb_balancer_addresses",
    srcs = [
        "//src/core:load_balancing/grpclb/grpclb_balancer_addresses.cc",
    ],
    hdrs = [
        "//src/core:load_balancing/grpclb/grpclb_balancer_addresses.h",
    ],
    language = "c++",
    visibility = ["@grpc:grpclb"],
    deps = [
        "endpoint_addresses",
        "gpr_platform",
        "grpc_public_hdrs",
        "//src/core:channel_args",
        "//src/core:useful",
    ],
)

grpc_cc_library(
    name = "xds_client",
    srcs = [
        "//src/core:ext/xds/xds_api.cc",
        "//src/core:ext/xds/xds_bootstrap.cc",
        "//src/core:ext/xds/xds_client.cc",
        "//src/core:ext/xds/xds_client_stats.cc",
    ],
    hdrs = [
        "//src/core:ext/xds/xds_api.h",
        "//src/core:ext/xds/xds_bootstrap.h",
        "//src/core:ext/xds/xds_channel_args.h",
        "//src/core:ext/xds/xds_client.h",
        "//src/core:ext/xds/xds_client_stats.h",
        "//src/core:ext/xds/xds_metrics.h",
        "//src/core:ext/xds/xds_resource_type.h",
        "//src/core:ext/xds/xds_resource_type_impl.h",
        "//src/core:ext/xds/xds_transport.h",
    ],
    external_deps = [
        "absl/base:core_headers",
        "absl/cleanup",
        "absl/memory",
        "absl/status",
        "absl/status:statusor",
        "absl/strings",
        "absl/strings:str_format",
        "absl/types:optional",
        "@com_google_protobuf//upb:base",
        "@com_google_protobuf//upb:mem",
        "@com_google_protobuf//upb:text",
        "@com_google_protobuf//upb:json",
        "@com_google_protobuf//upb:reflection",
    ],
    language = "c++",
    tags = ["nofixdeps"],
    visibility = ["@grpc:xds_client_core"],
    deps = [
        "backoff",
        "call_tracer",
        "debug_location",
        "endpoint_addresses",
        "envoy_admin_upb",
        "envoy_config_core_upb",
        "envoy_config_endpoint_upb",
        "envoy_service_discovery_upb",
        "envoy_service_discovery_upbdefs",
        "envoy_service_load_stats_upb",
        "envoy_service_load_stats_upbdefs",
        "envoy_service_status_upb",
        "envoy_service_status_upbdefs",
        "event_engine_base_hdrs",
        "exec_ctx",
        "google_rpc_status_upb",
        "gpr",
        "grpc_trace",
        "orphanable",
        "protobuf_any_upb",
        "protobuf_duration_upb",
        "protobuf_struct_upb",
        "protobuf_timestamp_upb",
        "ref_counted_ptr",
        "uri_parser",
        "work_serializer",
        "//src/core:default_event_engine",
        "//src/core:dual_ref_counted",
        "//src/core:env",
        "//src/core:json",
        "//src/core:per_cpu",
        "//src/core:ref_counted",
        "//src/core:time",
        "//src/core:upb_utils",
        "//src/core:useful",
    ],
)

grpc_cc_library(
    name = "grpc_mock_cel",
    hdrs = [
        "//src/core:lib/security/authorization/mock_cel/activation.h",
        "//src/core:lib/security/authorization/mock_cel/cel_expr_builder_factory.h",
        "//src/core:lib/security/authorization/mock_cel/cel_expression.h",
        "//src/core:lib/security/authorization/mock_cel/cel_value.h",
        "//src/core:lib/security/authorization/mock_cel/evaluator_core.h",
        "//src/core:lib/security/authorization/mock_cel/flat_expr_builder.h",
    ],
    external_deps = [
        "absl/status",
        "absl/status:statusor",
        "absl/strings",
        "absl/types:span",
    ],
    language = "c++",
    deps = [
        "google_api_expr_v1alpha1_syntax_upb",
        "gpr_public_hdrs",
    ],
)

grpc_cc_library(
    name = "grpc_resolver_fake",
    srcs = ["//src/core:resolver/fake/fake_resolver.cc"],
    hdrs = ["//src/core:resolver/fake/fake_resolver.h"],
    external_deps = [
        "absl/base:core_headers",
        "absl/strings",
        "absl/time",
        "absl/types:optional",
    ],
    language = "c++",
    visibility = [
        "//test:__subpackages__",
        "@grpc:grpc_resolver_fake",
    ],
    deps = [
        "config",
        "debug_location",
        "gpr",
        "grpc_public_hdrs",
        "grpc_resolver",
        "orphanable",
        "ref_counted_ptr",
        "uri_parser",
        "work_serializer",
        "//src/core:channel_args",
        "//src/core:notification",
        "//src/core:ref_counted",
        "//src/core:useful",
    ],
)

grpc_cc_library(
    name = "chttp2_frame",
    srcs = [
        "//src/core:ext/transport/chttp2/transport/frame.cc",
    ],
    hdrs = [
        "//src/core:ext/transport/chttp2/transport/frame.h",
    ],
    external_deps = [
        "absl/status",
        "absl/status:statusor",
        "absl/strings",
        "absl/types:span",
        "absl/types:variant",
    ],
    deps = [
        "gpr",
        "//src/core:slice",
        "//src/core:slice_buffer",
    ],
)

grpc_cc_library(
    name = "chttp2_legacy_frame",
    hdrs = [
        "//src/core:ext/transport/chttp2/transport/legacy_frame.h",
    ],
    deps = ["gpr"],
)

grpc_cc_library(
    name = "http_trace",
    srcs = [
        "//src/core:ext/transport/chttp2/transport/http_trace.cc",
    ],
    hdrs = [
        "//src/core:ext/transport/chttp2/transport/http_trace.h",
    ],
    deps = [
        "gpr_platform",
        "grpc_trace",
    ],
)

grpc_cc_library(
    name = "hpack_parser_table",
    srcs = [
        "//src/core:ext/transport/chttp2/transport/hpack_parser_table.cc",
    ],
    hdrs = [
        "//src/core:ext/transport/chttp2/transport/hpack_parser_table.h",
    ],
    external_deps = [
        "absl/functional:function_ref",
        "absl/status",
        "absl/strings",
    ],
    deps = [
        "gpr",
        "gpr_platform",
        "grpc_trace",
        "hpack_parse_result",
        "http_trace",
        "//src/core:hpack_constants",
        "//src/core:metadata_batch",
        "//src/core:no_destruct",
        "//src/core:parsed_metadata",
        "//src/core:slice",
    ],
)

grpc_cc_library(
    name = "hpack_parse_result",
    srcs = [
        "//src/core:ext/transport/chttp2/transport/hpack_parse_result.cc",
    ],
    hdrs = [
        "//src/core:ext/transport/chttp2/transport/hpack_parse_result.h",
    ],
    external_deps = [
        "absl/status",
        "absl/strings",
        "absl/strings:str_format",
        "absl/types:optional",
    ],
    deps = [
        "gpr",
        "ref_counted_ptr",
        "//src/core:error",
        "//src/core:hpack_constants",
        "//src/core:metadata_batch",
        "//src/core:ref_counted",
        "//src/core:slice",
        "//src/core:status_helper",
        "//src/core:validate_metadata",
    ],
)

grpc_cc_library(
    name = "hpack_parser",
    srcs = [
        "//src/core:ext/transport/chttp2/transport/hpack_parser.cc",
    ],
    hdrs = [
        "//src/core:ext/transport/chttp2/transport/hpack_parser.h",
    ],
    external_deps = [
        "absl/base:core_headers",
        "absl/random:bit_gen_ref",
        "absl/status",
        "absl/strings",
        "absl/types:optional",
        "absl/types:span",
        "absl/types:variant",
    ],
    deps = [
        "call_tracer",
        "chttp2_legacy_frame",
        "gpr",
        "gpr_platform",
        "grpc_base",
        "grpc_trace",
        "hpack_parse_result",
        "hpack_parser_table",
        "stats",
        "//src/core:decode_huff",
        "//src/core:error",
        "//src/core:hpack_constants",
        "//src/core:match",
        "//src/core:metadata_batch",
        "//src/core:metadata_info",
        "//src/core:parsed_metadata",
        "//src/core:random_early_detection",
        "//src/core:slice",
        "//src/core:slice_refcount",
        "//src/core:stats_data",
        "//src/core:validate_metadata",
    ],
)

grpc_cc_library(
    name = "hpack_encoder",
    srcs = [
        "//src/core:ext/transport/chttp2/transport/hpack_encoder.cc",
    ],
    hdrs = [
        "//src/core:ext/transport/chttp2/transport/hpack_encoder.h",
    ],
    external_deps = ["absl/strings"],
    deps = [
        "chttp2_bin_encoder",
        "chttp2_legacy_frame",
        "chttp2_varint",
        "gpr",
        "gpr_platform",
        "grpc_base",
        "grpc_public_hdrs",
        "grpc_trace",
        "http_trace",
        "//src/core:hpack_constants",
        "//src/core:hpack_encoder_table",
        "//src/core:metadata_batch",
        "//src/core:metadata_compression_traits",
        "//src/core:slice",
        "//src/core:slice_buffer",
        "//src/core:time",
        "//src/core:timeout_encoding",
        "//src/core:transport",
        "//src/core:validate_metadata",
    ],
)

grpc_cc_library(
    name = "chttp2_bin_encoder",
    srcs = [
        "//src/core:ext/transport/chttp2/transport/bin_encoder.cc",
    ],
    hdrs = [
        "//src/core:ext/transport/chttp2/transport/bin_encoder.h",
    ],
    deps = [
        "gpr",
        "gpr_platform",
        "//src/core:huffsyms",
        "//src/core:slice",
    ],
)

grpc_cc_library(
    name = "chttp2_varint",
    srcs = [
        "//src/core:ext/transport/chttp2/transport/varint.cc",
    ],
    hdrs = [
        "//src/core:ext/transport/chttp2/transport/varint.h",
    ],
    external_deps = ["absl/base:core_headers"],
    deps = ["gpr"],
)

grpc_cc_library(
    name = "chttp2_context_list_entry",
    hdrs = [
        "//src/core:ext/transport/chttp2/transport/context_list_entry.h",
    ],
    deps = [
        "gpr",
        "tcp_tracer",
    ],
)

grpc_cc_library(
    name = "tcp_tracer",
    hdrs = [
        "//src/core:lib/channel/tcp_tracer.h",
    ],
    external_deps = [
        "absl/time",
        "absl/types:optional",
    ],
    language = "c++",
    visibility = ["@grpc:tcp_tracer"],
    deps = ["gpr"],
)

grpc_cc_library(
    name = "grpc_transport_chttp2",
    srcs = [
        "//src/core:ext/transport/chttp2/transport/bin_decoder.cc",
        "//src/core:ext/transport/chttp2/transport/chttp2_transport.cc",
        "//src/core:ext/transport/chttp2/transport/frame_data.cc",
        "//src/core:ext/transport/chttp2/transport/frame_goaway.cc",
        "//src/core:ext/transport/chttp2/transport/frame_ping.cc",
        "//src/core:ext/transport/chttp2/transport/frame_rst_stream.cc",
        "//src/core:ext/transport/chttp2/transport/frame_settings.cc",
        "//src/core:ext/transport/chttp2/transport/frame_window_update.cc",
        "//src/core:ext/transport/chttp2/transport/parsing.cc",
        "//src/core:ext/transport/chttp2/transport/stream_lists.cc",
        "//src/core:ext/transport/chttp2/transport/writing.cc",
    ],
    hdrs = [
        "//src/core:ext/transport/chttp2/transport/bin_decoder.h",
        "//src/core:ext/transport/chttp2/transport/chttp2_transport.h",
        "//src/core:ext/transport/chttp2/transport/frame_data.h",
        "//src/core:ext/transport/chttp2/transport/frame_goaway.h",
        "//src/core:ext/transport/chttp2/transport/frame_ping.h",
        "//src/core:ext/transport/chttp2/transport/frame_rst_stream.h",
        "//src/core:ext/transport/chttp2/transport/frame_settings.h",
        "//src/core:ext/transport/chttp2/transport/frame_window_update.h",
        "//src/core:ext/transport/chttp2/transport/internal.h",
    ],
    external_deps = [
        "absl/base:core_headers",
        "absl/container:flat_hash_map",
        "absl/hash",
        "absl/meta:type_traits",
        "absl/random",
        "absl/random:bit_gen_ref",
        "absl/random:distributions",
        "absl/status",
        "absl/strings",
        "absl/strings:cord",
        "absl/strings:str_format",
        "absl/types:optional",
        "absl/types:variant",
    ],
    language = "c++",
    visibility = ["@grpc:grpclb"],
    deps = [
        "call_tracer",
        "channel_arg_names",
        "channelz",
        "chttp2_context_list_entry",
        "chttp2_legacy_frame",
        "chttp2_varint",
        "debug_location",
        "exec_ctx",
        "gpr",
        "grpc_base",
        "grpc_public_hdrs",
        "grpc_trace",
        "hpack_encoder",
        "hpack_parser",
        "hpack_parser_table",
        "http_trace",
        "httpcli",
        "iomgr",
        "iomgr_buffer_list",
        "legacy_context",
        "ref_counted_ptr",
        "stats",
        "tcp_tracer",
        "//src/core:arena",
        "//src/core:bdp_estimator",
        "//src/core:bitset",
        "//src/core:channel_args",
        "//src/core:chttp2_flow_control",
        "//src/core:closure",
        "//src/core:connectivity_state",
        "//src/core:error",
        "//src/core:error_utils",
        "//src/core:experiments",
        "//src/core:gpr_manual_constructor",
        "//src/core:http2_errors",
        "//src/core:http2_settings",
        "//src/core:init_internally",
        "//src/core:iomgr_fwd",
        "//src/core:iomgr_port",
        "//src/core:match",
        "//src/core:max_concurrent_streams_policy",
        "//src/core:memory_quota",
        "//src/core:metadata_batch",
        "//src/core:metadata_info",
        "//src/core:ping_abuse_policy",
        "//src/core:ping_callbacks",
        "//src/core:ping_rate_policy",
        "//src/core:poll",
        "//src/core:random_early_detection",
        "//src/core:ref_counted",
        "//src/core:resource_quota",
        "//src/core:resource_quota_trace",
        "//src/core:slice",
        "//src/core:slice_buffer",
        "//src/core:slice_refcount",
        "//src/core:stats_data",
        "//src/core:status_conversion",
        "//src/core:status_helper",
        "//src/core:time",
        "//src/core:transport",
        "//src/core:useful",
        "//src/core:write_size_policy",
    ],
)

grpc_cc_library(
    name = "grpcpp_status",
    srcs = [
        "src/cpp/util/status.cc",
    ],
    public_hdrs = [
        "include/grpc++/support/status.h",
        "include/grpcpp/impl/status.h",
        "include/grpcpp/support/status.h",
        "include/grpc++/impl/codegen/status.h",
        "include/grpcpp/impl/codegen/status.h",
    ],
    deps = [
        "gpr_platform",
        "grpc++_public_hdrs",
        "grpc_public_hdrs",
    ],
)

grpc_cc_library(
    name = "grpcpp_chaotic_good",
    srcs = [
        "src/cpp/ext/chaotic_good.cc",
    ],
    hdrs = [
        "src/cpp/ext/chaotic_good.h",
    ],
    visibility = ["@grpc:chaotic_good"],
    deps = [
        "gpr",
        "grpc++_base",
        "grpc_public_hdrs",
        "//src/core:chaotic_good_connector",
        "//src/core:chaotic_good_server",
    ],
)

grpc_cc_library(
    name = "subprocess",
    srcs = [
        "//src/core:lib/gpr/subprocess_posix.cc",
        "//src/core:lib/gpr/subprocess_windows.cc",
    ],
    hdrs = [
        "//src/core:lib/gpr/subprocess.h",
    ],
    external_deps = [
        "absl/strings",
        "absl/types:span",
    ],
    deps = [
        "gpr",
        "//src/core:strerror",
        "//src/core:tchar",
    ],
)

# TODO(yashykt): Remove the UPB definitions from here once they are no longer needed
### UPB Targets

grpc_upb_proto_library(
    name = "envoy_admin_upb",
    deps = ["@envoy_api//envoy/admin/v3:pkg"],
)

grpc_upb_proto_library(
    name = "envoy_config_cluster_upb",
    deps = ["@envoy_api//envoy/config/cluster/v3:pkg"],
)

grpc_upb_proto_reflection_library(
    name = "envoy_config_cluster_upbdefs",
    deps = ["@envoy_api//envoy/config/cluster/v3:pkg"],
)

grpc_upb_proto_library(
    name = "envoy_config_core_upb",
    deps = ["@envoy_api//envoy/config/core/v3:pkg"],
)

grpc_upb_proto_library(
    name = "envoy_config_endpoint_upb",
    deps = ["@envoy_api//envoy/config/endpoint/v3:pkg"],
)

grpc_upb_proto_reflection_library(
    name = "envoy_config_endpoint_upbdefs",
    deps = ["@envoy_api//envoy/config/endpoint/v3:pkg"],
)

grpc_upb_proto_library(
    name = "envoy_config_listener_upb",
    deps = ["@envoy_api//envoy/config/listener/v3:pkg"],
)

grpc_upb_proto_reflection_library(
    name = "envoy_config_listener_upbdefs",
    deps = ["@envoy_api//envoy/config/listener/v3:pkg"],
)

grpc_upb_proto_library(
    name = "envoy_config_rbac_upb",
    deps = ["@envoy_api//envoy/config/rbac/v3:pkg"],
)

grpc_upb_proto_library(
    name = "envoy_config_route_upb",
    deps = ["@envoy_api//envoy/config/route/v3:pkg"],
)

grpc_upb_proto_reflection_library(
    name = "envoy_config_route_upbdefs",
    deps = ["@envoy_api//envoy/config/route/v3:pkg"],
)

grpc_upb_proto_library(
    name = "envoy_extensions_clusters_aggregate_upb",
    deps = ["@envoy_api//envoy/extensions/clusters/aggregate/v3:pkg"],
)

grpc_upb_proto_reflection_library(
    name = "envoy_extensions_clusters_aggregate_upbdefs",
    deps = ["@envoy_api//envoy/extensions/clusters/aggregate/v3:pkg"],
)

grpc_upb_proto_library(
    name = "envoy_extensions_filters_common_fault_upb",
    deps = ["@envoy_api//envoy/extensions/filters/common/fault/v3:pkg"],
)

grpc_upb_proto_library(
    name = "envoy_extensions_filters_http_fault_upb",
    deps = ["@envoy_api//envoy/extensions/filters/http/fault/v3:pkg"],
)

grpc_upb_proto_reflection_library(
    name = "envoy_extensions_filters_http_fault_upbdefs",
    deps = ["@envoy_api//envoy/extensions/filters/http/fault/v3:pkg"],
)

grpc_upb_proto_library(
    name = "envoy_extensions_filters_http_rbac_upb",
    deps = ["@envoy_api//envoy/extensions/filters/http/rbac/v3:pkg"],
)

grpc_upb_proto_reflection_library(
    name = "envoy_extensions_filters_http_rbac_upbdefs",
    deps = ["@envoy_api//envoy/extensions/filters/http/rbac/v3:pkg"],
)

grpc_upb_proto_library(
    name = "envoy_extensions_filters_http_router_upb",
    deps = ["@envoy_api//envoy/extensions/filters/http/router/v3:pkg"],
)

grpc_upb_proto_reflection_library(
    name = "envoy_extensions_filters_http_router_upbdefs",
    deps = ["@envoy_api//envoy/extensions/filters/http/router/v3:pkg"],
)

grpc_upb_proto_library(
    name = "envoy_extensions_filters_http_stateful_session_upb",
    deps = ["@envoy_api//envoy/extensions/filters/http/stateful_session/v3:pkg"],
)

grpc_upb_proto_reflection_library(
    name = "envoy_extensions_filters_http_stateful_session_upbdefs",
    deps = ["@envoy_api//envoy/extensions/filters/http/stateful_session/v3:pkg"],
)

grpc_upb_proto_library(
    name = "envoy_extensions_http_stateful_session_cookie_upb",
    deps = ["@envoy_api//envoy/extensions/http/stateful_session/cookie/v3:pkg"],
)

grpc_upb_proto_reflection_library(
    name = "envoy_extensions_http_stateful_session_cookie_upbdefs",
    deps = ["@envoy_api//envoy/extensions/http/stateful_session/cookie/v3:pkg"],
)

grpc_upb_proto_library(
    name = "envoy_type_http_upb",
    deps = ["@envoy_api//envoy/type/http/v3:pkg"],
)

grpc_upb_proto_library(
    name = "envoy_extensions_load_balancing_policies_client_side_weighted_round_robin_upb",
    deps = ["@envoy_api//envoy/extensions/load_balancing_policies/client_side_weighted_round_robin/v3:pkg"],
)

grpc_upb_proto_library(
    name = "envoy_extensions_load_balancing_policies_pick_first_upb",
    deps = ["@envoy_api//envoy/extensions/load_balancing_policies/pick_first/v3:pkg"],
)

grpc_upb_proto_library(
    name = "envoy_extensions_load_balancing_policies_ring_hash_upb",
    deps = ["@envoy_api//envoy/extensions/load_balancing_policies/ring_hash/v3:pkg"],
)

grpc_upb_proto_library(
    name = "envoy_extensions_load_balancing_policies_wrr_locality_upb",
    deps = ["@envoy_api//envoy/extensions/load_balancing_policies/wrr_locality/v3:pkg"],
)

grpc_upb_proto_library(
    name = "envoy_extensions_filters_network_http_connection_manager_upb",
    deps = ["@envoy_api//envoy/extensions/filters/network/http_connection_manager/v3:pkg"],
)

grpc_upb_proto_reflection_library(
    name = "envoy_extensions_filters_network_http_connection_manager_upbdefs",
    deps = ["@envoy_api//envoy/extensions/filters/network/http_connection_manager/v3:pkg"],
)

grpc_upb_proto_library(
    name = "envoy_extensions_transport_sockets_tls_upb",
    deps = ["@envoy_api//envoy/extensions/transport_sockets/tls/v3:pkg"],
)

grpc_upb_proto_reflection_library(
    name = "envoy_extensions_transport_sockets_tls_upbdefs",
    deps = ["@envoy_api//envoy/extensions/transport_sockets/tls/v3:pkg"],
)

grpc_upb_proto_library(
    name = "envoy_extensions_upstreams_http_upb",
    deps = ["@envoy_api//envoy/extensions/upstreams/http/v3:pkg"],
)

grpc_upb_proto_reflection_library(
    name = "envoy_extensions_upstreams_http_upbdefs",
    deps = ["@envoy_api//envoy/extensions/upstreams/http/v3:pkg"],
)

grpc_upb_proto_library(
    name = "envoy_service_discovery_upb",
    deps = ["@envoy_api//envoy/service/discovery/v3:pkg"],
)

grpc_upb_proto_reflection_library(
    name = "envoy_service_discovery_upbdefs",
    deps = ["@envoy_api//envoy/service/discovery/v3:pkg"],
)

grpc_upb_proto_library(
    name = "envoy_service_load_stats_upb",
    deps = ["@envoy_api//envoy/service/load_stats/v3:pkg"],
)

grpc_upb_proto_reflection_library(
    name = "envoy_service_load_stats_upbdefs",
    deps = ["@envoy_api//envoy/service/load_stats/v3:pkg"],
)

grpc_upb_proto_library(
    name = "envoy_service_status_upb",
    deps = ["@envoy_api//envoy/service/status/v3:pkg"],
)

grpc_upb_proto_reflection_library(
    name = "envoy_service_status_upbdefs",
    deps = ["@envoy_api//envoy/service/status/v3:pkg"],
)

grpc_upb_proto_library(
    name = "envoy_type_matcher_upb",
    deps = ["@envoy_api//envoy/type/matcher/v3:pkg"],
)

grpc_upb_proto_library(
    name = "envoy_type_upb",
    deps = ["@envoy_api//envoy/type/v3:pkg"],
)

grpc_upb_proto_library(
    name = "xds_type_upb",
    deps = ["@com_github_cncf_xds//xds/type/v3:pkg"],
)

grpc_upb_proto_reflection_library(
    name = "xds_type_upbdefs",
    deps = ["@com_github_cncf_xds//xds/type/v3:pkg"],
)

grpc_upb_proto_library(
    name = "xds_orca_upb",
    deps = ["@com_github_cncf_xds//xds/data/orca/v3:pkg"],
)

grpc_upb_proto_library(
    name = "xds_orca_service_upb",
    deps = ["@com_github_cncf_xds//xds/service/orca/v3:pkg"],
)

grpc_upb_proto_library(
    name = "grpc_health_upb",
    deps = ["//src/proto/grpc/health/v1:health_proto_descriptor"],
)

grpc_upb_proto_library(
    name = "google_rpc_status_upb",
    deps = ["@com_google_googleapis//google/rpc:status_proto"],
)

grpc_upb_proto_reflection_library(
    name = "google_rpc_status_upbdefs",
    deps = ["@com_google_googleapis//google/rpc:status_proto"],
)

grpc_upb_proto_library(
    name = "google_api_expr_v1alpha1_syntax_upb",
    deps = ["@com_google_googleapis//google/api/expr/v1alpha1:syntax_proto"],
)

grpc_upb_proto_library(
    name = "grpc_lb_upb",
    deps = ["//src/proto/grpc/lb/v1:load_balancer_proto_descriptor"],
)

grpc_upb_proto_library(
    name = "alts_upb",
    deps = ["//src/proto/grpc/gcp:alts_handshaker_proto"],
)

grpc_upb_proto_library(
    name = "rls_upb",
    deps = ["//src/proto/grpc/lookup/v1:rls_proto_descriptor"],
)

grpc_upb_proto_library(
    name = "rls_config_upb",
    deps = ["//src/proto/grpc/lookup/v1:rls_config_proto_descriptor"],
)

grpc_upb_proto_reflection_library(
    name = "rls_config_upbdefs",
    deps = ["//src/proto/grpc/lookup/v1:rls_config_proto_descriptor"],
)

WELL_KNOWN_PROTO_TARGETS = [
    "any",
    "duration",
    "empty",
    "struct",
    "timestamp",
    "wrappers",
]

[grpc_upb_proto_library(
    name = "protobuf_" + target + "_upb",
    deps = ["@com_google_protobuf//:" + target + "_proto"],
) for target in WELL_KNOWN_PROTO_TARGETS]

[grpc_upb_proto_reflection_library(
    name = "protobuf_" + target + "_upbdefs",
    deps = ["@com_google_protobuf//:" + target + "_proto"],
) for target in WELL_KNOWN_PROTO_TARGETS]

grpc_generate_one_off_targets()

filegroup(
    name = "root_certificates",
    srcs = [
        "etc/roots.pem",
    ],
    visibility = ["//visibility:public"],
)<|MERGE_RESOLUTION|>--- conflicted
+++ resolved
@@ -1800,12 +1800,8 @@
         "ref_counted_ptr",
         "stats",
         "//src/core:arena",
-<<<<<<< HEAD
         "//src/core:call",
-        "//src/core:call_size_estimator",
-=======
         "//src/core:call_arena_allocator",
->>>>>>> 60f8235a
         "//src/core:channel_args",
         "//src/core:channel_fwd",
         "//src/core:channel_init",
