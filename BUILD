# gRPC Bazel BUILD file.
#
# Copyright 2016 gRPC authors.
#
# Licensed under the Apache License, Version 2.0 (the "License");
# you may not use this file except in compliance with the License.
# You may obtain a copy of the License at
#
#     http://www.apache.org/licenses/LICENSE-2.0
#
# Unless required by applicable law or agreed to in writing, software
# distributed under the License is distributed on an "AS IS" BASIS,
# WITHOUT WARRANTIES OR CONDITIONS OF ANY KIND, either express or implied.
# See the License for the specific language governing permissions and
# limitations under the License.

load(
    "//bazel:grpc_build_system.bzl",
    "grpc_cc_library",
    "grpc_generate_one_off_targets",
    "grpc_upb_proto_library",
    "grpc_upb_proto_reflection_library",
    "python_config_settings",
)
load("@bazel_skylib//lib:selects.bzl", "selects")

licenses(["reciprocal"])

package(
    default_visibility = ["//visibility:public"],
    features = [
        "layering_check",
        "-parse_headers",
    ],
)

exports_files([
    "LICENSE",
    "etc/roots.pem",
])

config_setting(
    name = "grpc_no_ares",
    values = {"define": "grpc_no_ares=true"},
)

config_setting(
    name = "grpc_no_xds_define",
    values = {"define": "grpc_no_xds=true"},
)

# When gRPC is build as shared library, binder transport code might still
# get included even when user's code does not depend on it. In that case
# --define=grpc_no_binder=true can be used to disable binder transport
# related code to reduce binary size.
# For users using build system other than bazel, they can define
# GRPC_NO_BINDER to achieve the same effect.
config_setting(
    name = "grpc_no_binder_define",
    values = {"define": "grpc_no_binder=true"},
)

config_setting(
    name = "android",
    values = {"crosstool_top": "//external:android/crosstool"},
)

config_setting(
    name = "ios",
    values = {"apple_platform_type": "ios"},
)

selects.config_setting_group(
    name = "grpc_no_xds",
    match_any = [
        ":grpc_no_xds_define",
        # In addition to disabling XDS support when --define=grpc_no_xds=true is
        # specified, we also disable it on mobile platforms where it is not
        # likely to be needed and where reducing the binary size is more
        # important.
        ":android",
        ":ios",
    ],
)

selects.config_setting_group(
    name = "grpc_no_binder",
    match_any = [
        ":grpc_no_binder_define",
        # We do not need binder on ios.
        ":ios",
    ],
)

selects.config_setting_group(
    name = "grpc_no_rls",
    match_any = [
        # Disable RLS support on mobile platforms where it is not likely to be
        # needed and where reducing the binary size is more important.
        ":android",
        ":ios",
    ],
)

# Fuzzers can be built as fuzzers or as tests
config_setting(
    name = "grpc_build_fuzzers",
    values = {"define": "grpc_build_fuzzers=true"},
)

config_setting(
    name = "grpc_allow_exceptions",
    values = {"define": "GRPC_ALLOW_EXCEPTIONS=1"},
)

config_setting(
    name = "grpc_disallow_exceptions",
    values = {"define": "GRPC_ALLOW_EXCEPTIONS=0"},
)

config_setting(
    name = "remote_execution",
    values = {"define": "GRPC_PORT_ISOLATED_RUNTIME=1"},
)

config_setting(
    name = "windows",
    values = {"cpu": "x64_windows"},
)

config_setting(
    name = "windows_msvc",
    values = {"cpu": "x64_windows_msvc"},
)

config_setting(
    name = "mac_x86_64",
    values = {"cpu": "darwin"},
)

config_setting(
    name = "use_strict_warning",
    values = {"define": "use_strict_warning=true"},
)

python_config_settings()

# This should be updated along with build_handwritten.yaml
g_stands_for = "galaxy"  # @unused

core_version = "28.0.0"  # @unused

version = "1.51.0-dev"  # @unused

GPR_PUBLIC_HDRS = [
    "include/grpc/support/alloc.h",
    "include/grpc/support/atm_gcc_atomic.h",
    "include/grpc/support/atm_gcc_sync.h",
    "include/grpc/support/atm_windows.h",
    "include/grpc/support/cpu.h",
    "include/grpc/support/log.h",
    "include/grpc/support/log_windows.h",
    "include/grpc/support/port_platform.h",
    "include/grpc/support/string_util.h",
    "include/grpc/support/sync.h",
    "include/grpc/support/sync_abseil.h",
    "include/grpc/support/sync_custom.h",
    "include/grpc/support/sync_generic.h",
    "include/grpc/support/sync_posix.h",
    "include/grpc/support/sync_windows.h",
    "include/grpc/support/thd_id.h",
    "include/grpc/support/time.h",
    "include/grpc/impl/codegen/atm.h",
    "include/grpc/impl/codegen/atm_gcc_atomic.h",
    "include/grpc/impl/codegen/atm_gcc_sync.h",
    "include/grpc/impl/codegen/atm_windows.h",
    "include/grpc/impl/codegen/fork.h",
    "include/grpc/impl/codegen/gpr_slice.h",
    "include/grpc/impl/codegen/gpr_types.h",
    "include/grpc/impl/codegen/log.h",
    "include/grpc/impl/codegen/port_platform.h",
    "include/grpc/impl/codegen/sync.h",
    "include/grpc/impl/codegen/sync_abseil.h",
    "include/grpc/impl/codegen/sync_custom.h",
    "include/grpc/impl/codegen/sync_generic.h",
    "include/grpc/impl/codegen/sync_posix.h",
    "include/grpc/impl/codegen/sync_windows.h",
]

GRPC_PUBLIC_HDRS = [
    "include/grpc/byte_buffer.h",
    "include/grpc/byte_buffer_reader.h",
    "include/grpc/compression.h",
    "include/grpc/fork.h",
    "include/grpc/grpc.h",
    "include/grpc/grpc_posix.h",
    "include/grpc/grpc_security.h",
    "include/grpc/grpc_security_constants.h",
    "include/grpc/slice.h",
    "include/grpc/slice_buffer.h",
    "include/grpc/status.h",
    "include/grpc/load_reporting.h",
    "include/grpc/support/workaround_list.h",
    "include/grpc/impl/codegen/byte_buffer.h",
    "include/grpc/impl/codegen/byte_buffer_reader.h",
    "include/grpc/impl/codegen/compression_types.h",
    "include/grpc/impl/codegen/connectivity_state.h",
    "include/grpc/impl/codegen/grpc_types.h",
    "include/grpc/impl/codegen/propagation_bits.h",
    "include/grpc/impl/codegen/status.h",
    "include/grpc/impl/codegen/slice.h",
]

GRPC_PUBLIC_EVENT_ENGINE_HDRS = [
    "include/grpc/event_engine/endpoint_config.h",
    "include/grpc/event_engine/event_engine.h",
    "include/grpc/event_engine/port.h",
    "include/grpc/event_engine/memory_allocator.h",
    "include/grpc/event_engine/memory_request.h",
    "include/grpc/event_engine/internal/memory_allocator_impl.h",
    "include/grpc/event_engine/slice.h",
    "include/grpc/event_engine/slice_buffer.h",
]

GRPCXX_SRCS = [
    "src/cpp/client/channel_cc.cc",
    "src/cpp/client/client_callback.cc",
    "src/cpp/client/client_context.cc",
    "src/cpp/client/client_interceptor.cc",
    "src/cpp/client/create_channel.cc",
    "src/cpp/client/create_channel_internal.cc",
    "src/cpp/client/create_channel_posix.cc",
    "src/cpp/client/credentials_cc.cc",
    "src/cpp/common/alarm.cc",
    "src/cpp/common/channel_arguments.cc",
    "src/cpp/common/channel_filter.cc",
    "src/cpp/common/completion_queue_cc.cc",
    "src/cpp/common/core_codegen.cc",
    "src/cpp/common/resource_quota_cc.cc",
    "src/cpp/common/rpc_method.cc",
    "src/cpp/common/version_cc.cc",
    "src/cpp/common/validate_service_config.cc",
    "src/cpp/server/async_generic_service.cc",
    "src/cpp/server/channel_argument_option.cc",
    "src/cpp/server/create_default_thread_pool.cc",
    "src/cpp/server/external_connection_acceptor_impl.cc",
    "src/cpp/server/health/default_health_check_service.cc",
    "src/cpp/server/health/health_check_service.cc",
    "src/cpp/server/health/health_check_service_server_builder_option.cc",
    "src/cpp/server/server_builder.cc",
    "src/cpp/server/server_callback.cc",
    "src/cpp/server/server_cc.cc",
    "src/cpp/server/server_context.cc",
    "src/cpp/server/server_credentials.cc",
    "src/cpp/server/server_posix.cc",
    "src/cpp/thread_manager/thread_manager.cc",
    "src/cpp/util/byte_buffer_cc.cc",
    "src/cpp/util/status.cc",
    "src/cpp/util/string_ref.cc",
    "src/cpp/util/time_cc.cc",
    "src/cpp/codegen/codegen_init.cc",
]

GRPCXX_HDRS = [
    "src/cpp/client/create_channel_internal.h",
    "src/cpp/common/channel_filter.h",
    "src/cpp/server/dynamic_thread_pool.h",
    "src/cpp/server/external_connection_acceptor_impl.h",
    "src/cpp/server/health/default_health_check_service.h",
    "src/cpp/server/thread_pool_interface.h",
    "src/cpp/thread_manager/thread_manager.h",
]

GRPCXX_PUBLIC_HDRS = [
    "include/grpc++/alarm.h",
    "include/grpc++/channel.h",
    "include/grpc++/client_context.h",
    "include/grpc++/completion_queue.h",
    "include/grpc++/create_channel.h",
    "include/grpc++/create_channel_posix.h",
    "include/grpc++/ext/health_check_service_server_builder_option.h",
    "include/grpc++/generic/async_generic_service.h",
    "include/grpc++/generic/generic_stub.h",
    "include/grpc++/grpc++.h",
    "include/grpc++/health_check_service_interface.h",
    "include/grpc++/impl/call.h",
    "include/grpc++/impl/channel_argument_option.h",
    "include/grpc++/impl/client_unary_call.h",
    "include/grpc++/impl/codegen/core_codegen.h",
    "include/grpc++/impl/grpc_library.h",
    "include/grpc++/impl/method_handler_impl.h",
    "include/grpc++/impl/rpc_method.h",
    "include/grpc++/impl/rpc_service_method.h",
    "include/grpc++/impl/serialization_traits.h",
    "include/grpc++/impl/server_builder_option.h",
    "include/grpc++/impl/server_builder_plugin.h",
    "include/grpc++/impl/server_initializer.h",
    "include/grpc++/impl/service_type.h",
    "include/grpc++/security/auth_context.h",
    "include/grpc++/resource_quota.h",
    "include/grpc++/security/auth_metadata_processor.h",
    "include/grpc++/security/credentials.h",
    "include/grpc++/security/server_credentials.h",
    "include/grpc++/server.h",
    "include/grpc++/server_builder.h",
    "include/grpc++/server_context.h",
    "include/grpc++/server_posix.h",
    "include/grpc++/support/async_stream.h",
    "include/grpc++/support/async_unary_call.h",
    "include/grpc++/support/byte_buffer.h",
    "include/grpc++/support/channel_arguments.h",
    "include/grpc++/support/config.h",
    "include/grpc++/support/slice.h",
    "include/grpc++/support/status.h",
    "include/grpc++/support/status_code_enum.h",
    "include/grpc++/support/string_ref.h",
    "include/grpc++/support/stub_options.h",
    "include/grpc++/support/sync_stream.h",
    "include/grpc++/support/time.h",
    "include/grpcpp/alarm.h",
    "include/grpcpp/channel.h",
    "include/grpcpp/client_context.h",
    "include/grpcpp/completion_queue.h",
    "include/grpcpp/create_channel.h",
    "include/grpcpp/create_channel_posix.h",
    "include/grpcpp/ext/health_check_service_server_builder_option.h",
    "include/grpcpp/generic/async_generic_service.h",
    "include/grpcpp/generic/generic_stub.h",
    "include/grpcpp/grpcpp.h",
    "include/grpcpp/health_check_service_interface.h",
    "include/grpcpp/impl/call_hook.h",
    "include/grpcpp/impl/call_op_set_interface.h",
    "include/grpcpp/impl/call.h",
    "include/grpcpp/impl/channel_argument_option.h",
    "include/grpcpp/impl/client_unary_call.h",
    "include/grpcpp/impl/codegen/core_codegen.h",
    "include/grpcpp/impl/grpc_library.h",
    "include/grpcpp/impl/method_handler_impl.h",
    "include/grpcpp/impl/rpc_method.h",
    "include/grpcpp/impl/rpc_service_method.h",
    "include/grpcpp/impl/serialization_traits.h",
    "include/grpcpp/impl/server_builder_option.h",
    "include/grpcpp/impl/server_builder_plugin.h",
    "include/grpcpp/impl/server_initializer.h",
    "include/grpcpp/impl/service_type.h",
    "include/grpcpp/resource_quota.h",
    "include/grpcpp/security/auth_context.h",
    "include/grpcpp/security/auth_metadata_processor.h",
    "include/grpcpp/security/credentials.h",
    "include/grpcpp/security/server_credentials.h",
    "include/grpcpp/security/tls_certificate_provider.h",
    "include/grpcpp/security/authorization_policy_provider.h",
    "include/grpcpp/security/tls_certificate_verifier.h",
    "include/grpcpp/security/tls_credentials_options.h",
    "include/grpcpp/server.h",
    "include/grpcpp/server_builder.h",
    "include/grpcpp/server_context.h",
    "include/grpcpp/server_posix.h",
    "include/grpcpp/support/async_stream.h",
    "include/grpcpp/support/async_unary_call.h",
    "include/grpcpp/support/byte_buffer.h",
    "include/grpcpp/support/channel_arguments.h",
    "include/grpcpp/support/client_callback.h",
    "include/grpcpp/support/client_interceptor.h",
    "include/grpcpp/support/config.h",
    "include/grpcpp/support/interceptor.h",
    "include/grpcpp/support/message_allocator.h",
    "include/grpcpp/support/method_handler.h",
    "include/grpcpp/support/proto_buffer_reader.h",
    "include/grpcpp/support/proto_buffer_writer.h",
    "include/grpcpp/support/server_callback.h",
    "include/grpcpp/support/server_interceptor.h",
    "include/grpcpp/support/slice.h",
    "include/grpcpp/support/status.h",
    "include/grpcpp/support/status_code_enum.h",
    "include/grpcpp/support/string_ref.h",
    "include/grpcpp/support/stub_options.h",
    "include/grpcpp/support/sync_stream.h",
    "include/grpcpp/support/time.h",
    "include/grpcpp/support/validate_service_config.h",
    "include/grpc++/impl/codegen/async_stream.h",
    "include/grpc++/impl/codegen/async_unary_call.h",
    "include/grpc++/impl/codegen/byte_buffer.h",
    "include/grpc++/impl/codegen/call_hook.h",
    "include/grpc++/impl/codegen/call.h",
    "include/grpc++/impl/codegen/channel_interface.h",
    "include/grpc++/impl/codegen/client_context.h",
    "include/grpc++/impl/codegen/client_unary_call.h",
    "include/grpc++/impl/codegen/completion_queue_tag.h",
    "include/grpc++/impl/codegen/completion_queue.h",
    "include/grpc++/impl/codegen/config.h",
    "include/grpc++/impl/codegen/core_codegen_interface.h",
    "include/grpc++/impl/codegen/create_auth_context.h",
    "include/grpc++/impl/codegen/grpc_library.h",
    "include/grpc++/impl/codegen/metadata_map.h",
    "include/grpc++/impl/codegen/method_handler_impl.h",
    "include/grpc++/impl/codegen/rpc_method.h",
    "include/grpc++/impl/codegen/rpc_service_method.h",
    "include/grpc++/impl/codegen/security/auth_context.h",
    "include/grpc++/impl/codegen/serialization_traits.h",
    "include/grpc++/impl/codegen/server_context.h",
    "include/grpc++/impl/codegen/server_interface.h",
    "include/grpc++/impl/codegen/service_type.h",
    "include/grpc++/impl/codegen/slice.h",
    "include/grpc++/impl/codegen/status_code_enum.h",
    "include/grpc++/impl/codegen/status.h",
    "include/grpc++/impl/codegen/string_ref.h",
    "include/grpc++/impl/codegen/stub_options.h",
    "include/grpc++/impl/codegen/sync_stream.h",
    "include/grpc++/impl/codegen/time.h",
    "include/grpcpp/impl/codegen/async_generic_service.h",
    "include/grpcpp/impl/codegen/async_stream.h",
    "include/grpcpp/impl/codegen/async_unary_call.h",
    "include/grpcpp/impl/codegen/byte_buffer.h",
    "include/grpcpp/impl/codegen/call_hook.h",
    "include/grpcpp/impl/codegen/call_op_set_interface.h",
    "include/grpcpp/impl/codegen/call_op_set.h",
    "include/grpcpp/impl/codegen/call.h",
    "include/grpcpp/impl/codegen/callback_common.h",
    "include/grpcpp/impl/codegen/channel_interface.h",
    "include/grpcpp/impl/codegen/client_callback.h",
    "include/grpcpp/impl/codegen/client_context.h",
    "include/grpcpp/impl/codegen/client_interceptor.h",
    "include/grpcpp/impl/codegen/client_unary_call.h",
    "include/grpcpp/impl/codegen/completion_queue_tag.h",
    "include/grpcpp/impl/codegen/completion_queue.h",
    "include/grpcpp/impl/codegen/config.h",
    "include/grpcpp/impl/codegen/core_codegen_interface.h",
    "include/grpcpp/impl/codegen/create_auth_context.h",
    "include/grpcpp/impl/codegen/delegating_channel.h",
    "include/grpcpp/impl/codegen/grpc_library.h",
    "include/grpcpp/impl/codegen/intercepted_channel.h",
    "include/grpcpp/impl/codegen/interceptor_common.h",
    "include/grpcpp/impl/codegen/interceptor.h",
    "include/grpcpp/impl/codegen/message_allocator.h",
    "include/grpcpp/impl/codegen/metadata_map.h",
    "include/grpcpp/impl/codegen/method_handler_impl.h",
    "include/grpcpp/impl/codegen/method_handler.h",
    "include/grpcpp/impl/codegen/rpc_method.h",
    "include/grpcpp/impl/codegen/rpc_service_method.h",
    "include/grpcpp/impl/codegen/security/auth_context.h",
    "include/grpcpp/impl/codegen/serialization_traits.h",
    "include/grpcpp/impl/codegen/server_callback_handlers.h",
    "include/grpcpp/impl/codegen/server_callback.h",
    "include/grpcpp/impl/codegen/server_context.h",
    "include/grpcpp/impl/codegen/server_interceptor.h",
    "include/grpcpp/impl/codegen/server_interface.h",
    "include/grpcpp/impl/codegen/service_type.h",
    "include/grpcpp/impl/codegen/slice.h",
    "include/grpcpp/impl/codegen/status_code_enum.h",
    "include/grpcpp/impl/codegen/status.h",
    "include/grpcpp/impl/codegen/string_ref.h",
    "include/grpcpp/impl/codegen/stub_options.h",
    "include/grpcpp/impl/codegen/sync_stream.h",
    "include/grpcpp/impl/codegen/time.h",
    "include/grpcpp/impl/codegen/sync.h",
]

grpc_cc_library(
    name = "channel_fwd",
    hdrs = [
        "src/core/lib/channel/channel_fwd.h",
    ],
    language = "c++",
)

grpc_cc_library(
    name = "transport_fwd",
    hdrs = [
        "src/core/lib/transport/transport_fwd.h",
    ],
    language = "c++",
)

grpc_cc_library(
    name = "atomic_utils",
    language = "c++",
    public_hdrs = ["src/core/lib/gprpp/atomic_utils.h"],
    deps = ["gpr_platform"],
)

grpc_cc_library(
    name = "experiments",
    srcs = [
        "src/core/lib/experiments/config.cc",
        "src/core/lib/experiments/experiments.cc",
    ],
    hdrs = [
        "src/core/lib/experiments/config.h",
        "src/core/lib/experiments/experiments.h",
    ],
    external_deps = ["absl/strings"],
    language = "c++",
    deps = [
        "gpr",
        "gpr_platform",
        "no_destruct",
    ],
)

grpc_cc_library(
    name = "init_internally",
    srcs = ["src/core/lib/surface/init_internally.cc"],
    hdrs = ["src/core/lib/surface/init_internally.h"],
    deps = ["gpr_platform"],
)

grpc_cc_library(
    name = "grpc_unsecure",
    srcs = [
        "src/core/lib/surface/init.cc",
        "src/core/plugin_registry/grpc_plugin_registry.cc",
        "src/core/plugin_registry/grpc_plugin_registry_noextra.cc",
    ],
    defines = ["GRPC_NO_XDS"],
    external_deps = [
        "absl/base:core_headers",
    ],
    language = "c++",
    public_hdrs = GRPC_PUBLIC_HDRS,
    tags = [
        "avoid_dep",
        "nofixdeps",
    ],
    visibility = ["@grpc:public"],
    deps = [
        "channel_init",
        "channel_stack_type",
        "config",
        "default_event_engine",
        "experiments",
        "forkable",
        "gpr",
        "grpc_authorization_base",
        "grpc_base",
        "grpc_client_channel",
        "grpc_common",
        "grpc_http_filters",
        "grpc_security_base",
        "grpc_trace",
        "http_connect_handshaker",
        "init_internally",
        "iomgr_timer",
        "posix_event_engine_timer_manager",
        "slice",
        "tcp_connect_handshaker",
    ],
)

GRPC_XDS_TARGETS = [
    "grpc_lb_policy_cds",
    "grpc_lb_policy_xds_cluster_impl",
    "grpc_lb_policy_xds_cluster_manager",
    "grpc_lb_policy_xds_cluster_resolver",
    "grpc_resolver_xds",
    "grpc_resolver_c2p",
    "grpc_xds_server_config_fetcher",

    # Not xDS-specific but currently only used by xDS.
    "channel_creds_registry_init",
]

grpc_cc_library(
    name = "grpc",
    srcs = [
        "src/core/lib/surface/init.cc",
        "src/core/plugin_registry/grpc_plugin_registry.cc",
        "src/core/plugin_registry/grpc_plugin_registry_extra.cc",
    ],
    defines = select({
        "grpc_no_xds": ["GRPC_NO_XDS"],
        "//conditions:default": [],
    }),
    external_deps = [
        "absl/base:core_headers",
    ],
    language = "c++",
    public_hdrs = GRPC_PUBLIC_HDRS,
    select_deps = [
        {
            "grpc_no_xds": [],
            "//conditions:default": GRPC_XDS_TARGETS,
        },
    ],
    tags = [
        "grpc_avoid_dep",
        "nofixdeps",
    ],
    visibility = [
        "@grpc:public",
    ],
    deps = [
        "channel_init",
        "channel_stack_type",
        "config",
        "default_event_engine",
        "experiments",
        "forkable",
        "gpr",
        "grpc_alts_credentials",
        "grpc_authorization_base",
        "grpc_base",
        "grpc_client_channel",
        "grpc_common",
        "grpc_credentials_util",
        "grpc_external_account_credentials",
        "grpc_fake_credentials",
        "grpc_google_default_credentials",
        "grpc_http_filters",
        "grpc_iam_credentials",
        "grpc_insecure_credentials",
        "grpc_jwt_credentials",
        "grpc_local_credentials",
        "grpc_oauth2_credentials",
        "grpc_public_hdrs",
        "grpc_security_base",
        "grpc_ssl_credentials",
        "grpc_tls_credentials",
        "grpc_trace",
        "grpc_transport_chttp2_alpn",
        "http_connect_handshaker",
        "httpcli",
        "httpcli_ssl_credentials",
        "init_internally",
        "iomgr_timer",
        "json",
        "posix_event_engine_timer_manager",
        "promise",
        "ref_counted",
        "ref_counted_ptr",
        "slice",
        "slice_refcount",
        "sockaddr_utils",
        "tcp_connect_handshaker",
        "tsi_base",
        "uri_parser",
        "useful",
    ],
)

grpc_cc_library(
    name = "gpr_public_hdrs",
    hdrs = GPR_PUBLIC_HDRS,
    tags = [
        "avoid_dep",
        "nofixdeps",
    ],
)

grpc_cc_library(
    name = "grpc_public_hdrs",
    hdrs = GRPC_PUBLIC_HDRS,
    tags = [
        "avoid_dep",
        "nofixdeps",
    ],
    deps = ["gpr_public_hdrs"],
)

grpc_cc_library(
    name = "grpc++_public_hdrs",
    hdrs = GRPCXX_PUBLIC_HDRS,
    external_deps = [
        "absl/synchronization",
        "protobuf_headers",
    ],
    tags = [
        "avoid_dep",
        "nofixdeps",
    ],
    visibility = ["@grpc:public"],
    deps = [
        "gpr_atm",
        "grpc_public_hdrs",
    ],
)

grpc_cc_library(
    name = "grpc++",
    hdrs = [
        "src/cpp/client/secure_credentials.h",
        "src/cpp/common/secure_auth_context.h",
        "src/cpp/server/secure_server_credentials.h",
    ],
    language = "c++",
    public_hdrs = GRPCXX_PUBLIC_HDRS,
    select_deps = [
        {
            "grpc_no_xds": [],
            "//conditions:default": [
                "grpc++_xds_client",
                "grpc++_xds_server",
            ],
        },
        {
            "grpc_no_binder": [],
            "//conditions:default": [
                "grpc++_binder",
            ],
        },
    ],
    tags = ["nofixdeps"],
    visibility = [
        "@grpc:public",
    ],
    deps = [
        "gpr_atm",
        "grpc++_base",
        "slice",
    ],
)

grpc_cc_library(
    name = "grpc_cronet_hdrs",
    hdrs = [
        "include/grpc/grpc_cronet.h",
    ],
    deps = [
        "gpr_public_hdrs",
        "grpc_base",
    ],
)

grpc_cc_library(
    name = "tchar",
    srcs = [
        "src/core/lib/gprpp/tchar.cc",
    ],
    hdrs = [
        "src/core/lib/gprpp/tchar.h",
    ],
    deps = ["gpr_platform"],
)

grpc_cc_library(
    name = "grpc++_binder",
    srcs = [
        "src/core/ext/transport/binder/client/binder_connector.cc",
        "src/core/ext/transport/binder/client/channel_create.cc",
        "src/core/ext/transport/binder/client/channel_create_impl.cc",
        "src/core/ext/transport/binder/client/connection_id_generator.cc",
        "src/core/ext/transport/binder/client/endpoint_binder_pool.cc",
        "src/core/ext/transport/binder/client/jni_utils.cc",
        "src/core/ext/transport/binder/client/security_policy_setting.cc",
        "src/core/ext/transport/binder/security_policy/binder_security_policy.cc",
        "src/core/ext/transport/binder/server/binder_server.cc",
        "src/core/ext/transport/binder/server/binder_server_credentials.cc",
        "src/core/ext/transport/binder/transport/binder_transport.cc",
        "src/core/ext/transport/binder/utils/ndk_binder.cc",
        "src/core/ext/transport/binder/utils/transport_stream_receiver_impl.cc",
        "src/core/ext/transport/binder/wire_format/binder_android.cc",
        "src/core/ext/transport/binder/wire_format/binder_constants.cc",
        "src/core/ext/transport/binder/wire_format/transaction.cc",
        "src/core/ext/transport/binder/wire_format/wire_reader_impl.cc",
        "src/core/ext/transport/binder/wire_format/wire_writer.cc",
    ],
    hdrs = [
        "src/core/ext/transport/binder/client/binder_connector.h",
        "src/core/ext/transport/binder/client/channel_create_impl.h",
        "src/core/ext/transport/binder/client/connection_id_generator.h",
        "src/core/ext/transport/binder/client/endpoint_binder_pool.h",
        "src/core/ext/transport/binder/client/jni_utils.h",
        "src/core/ext/transport/binder/client/security_policy_setting.h",
        "src/core/ext/transport/binder/server/binder_server.h",
        "src/core/ext/transport/binder/transport/binder_stream.h",
        "src/core/ext/transport/binder/transport/binder_transport.h",
        "src/core/ext/transport/binder/utils/binder_auto_utils.h",
        "src/core/ext/transport/binder/utils/ndk_binder.h",
        "src/core/ext/transport/binder/utils/transport_stream_receiver.h",
        "src/core/ext/transport/binder/utils/transport_stream_receiver_impl.h",
        "src/core/ext/transport/binder/wire_format/binder.h",
        "src/core/ext/transport/binder/wire_format/binder_android.h",
        "src/core/ext/transport/binder/wire_format/binder_constants.h",
        "src/core/ext/transport/binder/wire_format/transaction.h",
        "src/core/ext/transport/binder/wire_format/wire_reader.h",
        "src/core/ext/transport/binder/wire_format/wire_reader_impl.h",
        "src/core/ext/transport/binder/wire_format/wire_writer.h",
    ],
    defines = select({
        "grpc_no_binder": ["GRPC_NO_BINDER"],
        "//conditions:default": [],
    }),
    external_deps = [
        "absl/base:core_headers",
        "absl/cleanup",
        "absl/container:flat_hash_map",
        "absl/hash",
        "absl/memory",
        "absl/meta:type_traits",
        "absl/status",
        "absl/status:statusor",
        "absl/strings",
        "absl/synchronization",
        "absl/time",
        "absl/types:variant",
    ],
    language = "c++",
    public_hdrs = [
        "include/grpcpp/security/binder_security_policy.h",
        "include/grpcpp/create_channel_binder.h",
        "include/grpcpp/security/binder_credentials.h",
    ],
    tags = ["nofixdeps"],
    deps = [
        "arena",
        "channel_args_preconditioning",
        "channel_stack_type",
        "config",
        "debug_location",
        "gpr",
        "gpr_platform",
        "grpc",
        "grpc++_base",
        "grpc_base",
        "grpc_client_channel",
        "grpc_public_hdrs",
        "iomgr_fwd",
        "iomgr_port",
        "orphanable",
        "ref_counted_ptr",
        "slice",
        "slice_refcount",
        "status_helper",
        "transport_fwd",
    ],
)

grpc_cc_library(
    name = "grpc++_xds_client",
    srcs = [
        "src/cpp/client/xds_credentials.cc",
    ],
    hdrs = [
        "src/cpp/client/secure_credentials.h",
    ],
    external_deps = ["absl/strings"],
    language = "c++",
    deps = [
        "gpr",
        "grpc",
        "grpc++_base",
        "grpc_base",
        "grpc_public_hdrs",
        "grpc_security_base",
    ],
)

grpc_cc_library(
    name = "grpc++_xds_server",
    srcs = [
        "src/cpp/server/xds_server_credentials.cc",
    ],
    hdrs = [
        "src/cpp/server/secure_server_credentials.h",
    ],
    language = "c++",
    public_hdrs = [
        "include/grpcpp/xds_server_builder.h",
    ],
    visibility = ["@grpc:xds"],
    deps = [
        "gpr",
        "grpc",
        "grpc++_base",
    ],
)

grpc_cc_library(
    name = "grpc++_unsecure",
    srcs = [
        "src/cpp/client/insecure_credentials.cc",
        "src/cpp/common/insecure_create_auth_context.cc",
        "src/cpp/server/insecure_server_credentials.cc",
    ],
    language = "c++",
    tags = [
        "avoid_dep",
        "nofixdeps",
    ],
    visibility = ["@grpc:public"],
    deps = [
        "gpr",
        "grpc++_base_unsecure",
        "grpc++_codegen_proto",
        "grpc_insecure_credentials",
        "grpc_public_hdrs",
        "grpc_unsecure",
    ],
)

grpc_cc_library(
    name = "grpc++_error_details",
    srcs = [
        "src/cpp/util/error_details.cc",
    ],
    hdrs = [
        "include/grpc++/support/error_details.h",
        "include/grpcpp/support/error_details.h",
    ],
    language = "c++",
    standalone = True,
    visibility = ["@grpc:public"],
    deps = ["grpc++"],
)

grpc_cc_library(
    name = "grpc++_alts",
    srcs = [
        "src/cpp/common/alts_context.cc",
        "src/cpp/common/alts_util.cc",
    ],
    hdrs = [
        "include/grpcpp/security/alts_context.h",
        "include/grpcpp/security/alts_util.h",
    ],
    external_deps = ["upb_lib"],
    language = "c++",
    standalone = True,
    visibility = ["@grpc:tsi"],
    deps = [
        "alts_upb",
        "gpr",
        "grpc++",
        "grpc_base",
        "tsi_alts_credentials",
    ],
)

grpc_cc_library(
    name = "census",
    srcs = [
        "src/core/ext/filters/census/grpc_context.cc",
    ],
    language = "c++",
    public_hdrs = [
        "include/grpc/census.h",
    ],
    visibility = ["@grpc:public"],
    deps = [
        "gpr",
        "grpc_base",
        "grpc_public_hdrs",
        "grpc_trace",
    ],
)

grpc_cc_library(
    name = "useful",
    hdrs = ["src/core/lib/gpr/useful.h"],
    external_deps = [
        "absl/strings",
        "absl/types:variant",
    ],
    language = "c++",
    deps = ["gpr_platform"],
)

grpc_cc_library(
    name = "examine_stack",
    srcs = [
        "src/core/lib/gprpp/examine_stack.cc",
    ],
    hdrs = [
        "src/core/lib/gprpp/examine_stack.h",
    ],
    external_deps = ["absl/types:optional"],
    deps = ["gpr_platform"],
)

grpc_cc_library(
    name = "gpr_atm",
    srcs = [
        "src/core/lib/gpr/atm.cc",
    ],
    language = "c++",
    public_hdrs = [
        "include/grpc/support/atm.h",
    ],
    deps = [
        "gpr_platform",
        "gpr_public_hdrs",
        "useful",
    ],
)

grpc_cc_library(
    name = "gpr_manual_constructor",
    srcs = [],
    hdrs = [
        "src/core/lib/gprpp/manual_constructor.h",
    ],
    language = "c++",
    deps = [
        "construct_destruct",
        "gpr_public_hdrs",
    ],
)

grpc_cc_library(
    name = "gpr_spinlock",
    srcs = [],
    hdrs = [
        "src/core/lib/gpr/spinlock.h",
    ],
    language = "c++",
    deps = [
        "gpr_atm",
        "gpr_public_hdrs",
    ],
)

grpc_cc_library(
    name = "gpr_log_internal",
    hdrs = [
        "src/core/lib/gpr/log_internal.h",
    ],
    language = "c++",
    deps = ["gpr_platform"],
)

grpc_cc_library(
    name = "env",
    srcs = [
        "src/core/lib/gprpp/env_linux.cc",
        "src/core/lib/gprpp/env_posix.cc",
        "src/core/lib/gprpp/env_windows.cc",
    ],
    hdrs = [
        "src/core/lib/gprpp/env.h",
    ],
    external_deps = ["absl/types:optional"],
    deps = [
        "gpr_platform",
        "tchar",
    ],
)

grpc_cc_library(
    name = "gpr",
    srcs = [
        "src/core/lib/gpr/alloc.cc",
        "src/core/lib/gpr/cpu_iphone.cc",
        "src/core/lib/gpr/cpu_linux.cc",
        "src/core/lib/gpr/cpu_posix.cc",
        "src/core/lib/gpr/cpu_windows.cc",
        "src/core/lib/gpr/log.cc",
        "src/core/lib/gpr/log_android.cc",
        "src/core/lib/gpr/log_linux.cc",
        "src/core/lib/gpr/log_posix.cc",
        "src/core/lib/gpr/log_windows.cc",
        "src/core/lib/gpr/string.cc",
        "src/core/lib/gpr/string_posix.cc",
        "src/core/lib/gpr/string_util_windows.cc",
        "src/core/lib/gpr/string_windows.cc",
        "src/core/lib/gpr/sync.cc",
        "src/core/lib/gpr/sync_abseil.cc",
        "src/core/lib/gpr/sync_posix.cc",
        "src/core/lib/gpr/sync_windows.cc",
        "src/core/lib/gpr/time.cc",
        "src/core/lib/gpr/time_posix.cc",
        "src/core/lib/gpr/time_precise.cc",
        "src/core/lib/gpr/time_windows.cc",
        "src/core/lib/gpr/tmpfile_msys.cc",
        "src/core/lib/gpr/tmpfile_posix.cc",
        "src/core/lib/gpr/tmpfile_windows.cc",
        "src/core/lib/gpr/wrap_memcpy.cc",
        "src/core/lib/gprpp/fork.cc",
        "src/core/lib/gprpp/global_config_env.cc",
        "src/core/lib/gprpp/host_port.cc",
        "src/core/lib/gprpp/mpscq.cc",
        "src/core/lib/gprpp/stat_posix.cc",
        "src/core/lib/gprpp/stat_windows.cc",
        "src/core/lib/gprpp/thd_posix.cc",
        "src/core/lib/gprpp/thd_windows.cc",
        "src/core/lib/gprpp/time_util.cc",
    ],
    hdrs = [
        "src/core/lib/gpr/alloc.h",
        "src/core/lib/gpr/string.h",
        "src/core/lib/gpr/time_precise.h",
        "src/core/lib/gpr/tmpfile.h",
        "src/core/lib/gprpp/fork.h",
        "src/core/lib/gprpp/global_config.h",
        "src/core/lib/gprpp/global_config_custom.h",
        "src/core/lib/gprpp/global_config_env.h",
        "src/core/lib/gprpp/global_config_generic.h",
        "src/core/lib/gprpp/host_port.h",
        "src/core/lib/gprpp/memory.h",
        "src/core/lib/gprpp/mpscq.h",
        "src/core/lib/gprpp/stat.h",
        "src/core/lib/gprpp/sync.h",
        "src/core/lib/gprpp/thd.h",
        "src/core/lib/gprpp/time_util.h",
    ],
    external_deps = [
        "absl/base",
        "absl/base:core_headers",
        "absl/memory",
        "absl/random",
        "absl/status",
        "absl/strings",
        "absl/strings:cord",
        "absl/strings:str_format",
        "absl/synchronization",
        "absl/time:time",
        "absl/types:optional",
    ],
    language = "c++",
    public_hdrs = GPR_PUBLIC_HDRS,
    tags = [
        "nofixdeps",
    ],
    visibility = ["@grpc:public"],
    deps = [
        "construct_destruct",
        "env",
        "examine_stack",
        "gpr_atm",
        "no_destruct",
        "strerror",
        "tchar",
        "useful",
    ],
)

grpc_cc_library(
    name = "chunked_vector",
    hdrs = ["src/core/lib/gprpp/chunked_vector.h"],
    deps = [
        "arena",
        "gpr",
        "gpr_manual_constructor",
    ],
)

grpc_cc_library(
    name = "construct_destruct",
    language = "c++",
    public_hdrs = ["src/core/lib/gprpp/construct_destruct.h"],
    deps = ["gpr_platform"],
)

grpc_cc_library(
    name = "cpp_impl_of",
    hdrs = ["src/core/lib/gprpp/cpp_impl_of.h"],
    language = "c++",
)

grpc_cc_library(
    name = "status_helper",
    srcs = [
        "src/core/lib/gprpp/status_helper.cc",
    ],
    hdrs = [
        "src/core/lib/gprpp/status_helper.h",
    ],
    external_deps = [
        "absl/status",
        "absl/strings",
        "absl/strings:cord",
        "absl/time",
        "absl/types:optional",
        "upb_lib",
    ],
    language = "c++",
    deps = [
        "debug_location",
        "google_rpc_status_upb",
        "gpr",
        "percent_encoding",
        "protobuf_any_upb",
        "slice",
    ],
)

grpc_cc_library(
    name = "unique_type_name",
    hdrs = ["src/core/lib/gprpp/unique_type_name.h"],
    external_deps = ["absl/strings"],
    language = "c++",
    deps = [
        "gpr_platform",
        "useful",
    ],
)

grpc_cc_library(
    name = "work_serializer",
    srcs = [
        "src/core/lib/gprpp/work_serializer.cc",
    ],
    hdrs = [
        "src/core/lib/gprpp/work_serializer.h",
    ],
    external_deps = ["absl/base:core_headers"],
    language = "c++",
    visibility = ["@grpc:client_channel"],
    deps = [
        "debug_location",
        "gpr",
        "grpc_trace",
        "orphanable",
    ],
)

grpc_cc_library(
    name = "validation_errors",
    srcs = [
        "src/core/lib/gprpp/validation_errors.cc",
    ],
    hdrs = [
        "src/core/lib/gprpp/validation_errors.h",
    ],
    external_deps = [
        "absl/status",
        "absl/strings",
    ],
    language = "c++",
    deps = ["gpr_platform"],
)

# A library that vends only port_platform, so that libraries that don't need
# anything else from gpr can still be portable!
grpc_cc_library(
    name = "gpr_platform",
    language = "c++",
    public_hdrs = [
        "include/grpc/impl/codegen/port_platform.h",
        "include/grpc/support/port_platform.h",
    ],
)

grpc_cc_library(
    name = "grpc_trace",
    srcs = ["src/core/lib/debug/trace.cc"],
    hdrs = ["src/core/lib/debug/trace.h"],
    language = "c++",
    public_hdrs = GRPC_PUBLIC_HDRS,
    visibility = ["@grpc:trace"],
    deps = [
        "gpr",
        "grpc_public_hdrs",
    ],
)

grpc_cc_library(
    name = "config",
    srcs = [
        "src/core/lib/config/core_configuration.cc",
    ],
    language = "c++",
    public_hdrs = [
        "src/core/lib/config/core_configuration.h",
    ],
    visibility = ["@grpc:client_channel"],
    deps = [
        "certificate_provider_registry",
        "channel_args_preconditioning",
        "channel_creds_registry",
        "channel_init",
        "gpr",
        "grpc_resolver",
        "handshaker_registry",
        "lb_policy_registry",
        "proxy_mapper_registry",
        "service_config_parser",
    ],
)

grpc_cc_library(
    name = "debug_location",
    language = "c++",
    public_hdrs = ["src/core/lib/gprpp/debug_location.h"],
    visibility = ["@grpc:debug_location"],
)

grpc_cc_library(
    name = "overload",
    language = "c++",
    public_hdrs = ["src/core/lib/gprpp/overload.h"],
    deps = ["gpr_platform"],
)

grpc_cc_library(
    name = "match",
    external_deps = ["absl/types:variant"],
    language = "c++",
    public_hdrs = ["src/core/lib/gprpp/match.h"],
    deps = [
        "gpr_platform",
        "overload",
    ],
)

grpc_cc_library(
    name = "table",
    external_deps = [
        "absl/meta:type_traits",
        "absl/utility",
    ],
    language = "c++",
    public_hdrs = ["src/core/lib/gprpp/table.h"],
    deps = [
        "bitset",
        "gpr_platform",
    ],
)

grpc_cc_library(
    name = "packed_table",
    hdrs = ["src/core/lib/gprpp/packed_table.h"],
    language = "c++",
    deps = [
        "gpr_public_hdrs",
        "sorted_pack",
        "table",
    ],
)

grpc_cc_library(
    name = "bitset",
    language = "c++",
    public_hdrs = ["src/core/lib/gprpp/bitset.h"],
    deps = [
        "gpr_platform",
        "useful",
    ],
)

grpc_cc_library(
    name = "no_destruct",
    language = "c++",
    public_hdrs = ["src/core/lib/gprpp/no_destruct.h"],
    deps = [
        "construct_destruct",
        "gpr_platform",
    ],
)

grpc_cc_library(
    name = "orphanable",
    language = "c++",
    public_hdrs = ["src/core/lib/gprpp/orphanable.h"],
    visibility = [
        "@grpc:client_channel",
        "@grpc:xds_client_core",
    ],
    deps = [
        "debug_location",
        "gpr_platform",
        "ref_counted",
        "ref_counted_ptr",
    ],
)

grpc_cc_library(
    name = "poll",
    external_deps = ["absl/types:variant"],
    language = "c++",
    public_hdrs = [
        "src/core/lib/promise/poll.h",
    ],
    deps = ["gpr_platform"],
)

grpc_cc_library(
    name = "call_push_pull",
    hdrs = ["src/core/lib/promise/call_push_pull.h"],
    external_deps = ["absl/types:variant"],
    language = "c++",
    deps = [
        "bitset",
        "construct_destruct",
        "gpr_platform",
        "poll",
        "promise_like",
        "promise_status",
    ],
)

grpc_cc_library(
    name = "context",
    language = "c++",
    public_hdrs = [
        "src/core/lib/promise/context.h",
    ],
    deps = ["gpr_platform"],
)

grpc_cc_library(
    name = "map",
    external_deps = ["absl/types:variant"],
    language = "c++",
    public_hdrs = ["src/core/lib/promise/map.h"],
    deps = [
        "gpr_platform",
        "poll",
        "promise_like",
    ],
)

grpc_cc_library(
    name = "sleep",
    srcs = [
        "src/core/lib/promise/sleep.cc",
    ],
    hdrs = [
        "src/core/lib/promise/sleep.h",
    ],
    external_deps = ["absl/status"],
    deps = [
        "activity",
        "context",
        "default_event_engine",
        "event_engine_base_hdrs",
        "exec_ctx",
        "gpr",
        "poll",
        "time",
    ],
)

grpc_cc_library(
    name = "promise",
    external_deps = [
        "absl/status",
        "absl/types:optional",
        "absl/types:variant",
    ],
    language = "c++",
    public_hdrs = [
        "src/core/lib/promise/promise.h",
    ],
    visibility = ["@grpc:alt_grpc_base_legacy"],
    deps = [
        "gpr_platform",
        "poll",
        "promise_like",
    ],
)

grpc_cc_library(
    name = "arena_promise",
    external_deps = ["absl/meta:type_traits"],
    language = "c++",
    public_hdrs = [
        "src/core/lib/promise/arena_promise.h",
    ],
    deps = [
        "arena",
        "context",
        "gpr_platform",
        "poll",
    ],
)

grpc_cc_library(
    name = "promise_like",
    external_deps = ["absl/meta:type_traits"],
    language = "c++",
    public_hdrs = [
        "src/core/lib/promise/detail/promise_like.h",
    ],
    deps = [
        "gpr_platform",
        "poll",
    ],
)

grpc_cc_library(
    name = "promise_factory",
    external_deps = ["absl/meta:type_traits"],
    language = "c++",
    public_hdrs = [
        "src/core/lib/promise/detail/promise_factory.h",
    ],
    deps = [
        "gpr_platform",
        "promise_like",
    ],
)

grpc_cc_library(
    name = "if",
    external_deps = [
        "absl/status:statusor",
        "absl/types:variant",
    ],
    language = "c++",
    public_hdrs = ["src/core/lib/promise/if.h"],
    deps = [
        "gpr_platform",
        "poll",
        "promise_factory",
        "promise_like",
    ],
)

grpc_cc_library(
    name = "promise_status",
    external_deps = [
        "absl/status",
        "absl/status:statusor",
    ],
    language = "c++",
    public_hdrs = [
        "src/core/lib/promise/detail/status.h",
    ],
    deps = ["gpr_platform"],
)

grpc_cc_library(
    name = "race",
    external_deps = ["absl/types:variant"],
    language = "c++",
    public_hdrs = ["src/core/lib/promise/race.h"],
    deps = [
        "gpr_platform",
        "poll",
    ],
)

grpc_cc_library(
    name = "loop",
    external_deps = [
        "absl/status",
        "absl/status:statusor",
        "absl/types:variant",
    ],
    language = "c++",
    public_hdrs = [
        "src/core/lib/promise/loop.h",
    ],
    deps = [
        "gpr_platform",
        "poll",
        "promise_factory",
    ],
)

grpc_cc_library(
    name = "basic_join",
    external_deps = [
        "absl/types:variant",
        "absl/utility",
    ],
    language = "c++",
    public_hdrs = [
        "src/core/lib/promise/detail/basic_join.h",
    ],
    deps = [
        "bitset",
        "construct_destruct",
        "gpr_platform",
        "poll",
        "promise_like",
    ],
)

grpc_cc_library(
    name = "join",
    external_deps = ["absl/meta:type_traits"],
    language = "c++",
    public_hdrs = [
        "src/core/lib/promise/join.h",
    ],
    deps = [
        "basic_join",
        "gpr_platform",
    ],
)

grpc_cc_library(
    name = "try_join",
    external_deps = [
        "absl/meta:type_traits",
        "absl/status",
        "absl/status:statusor",
    ],
    language = "c++",
    public_hdrs = [
        "src/core/lib/promise/try_join.h",
    ],
    deps = [
        "basic_join",
        "gpr_platform",
        "poll",
        "promise_status",
    ],
)

grpc_cc_library(
    name = "basic_seq",
    external_deps = [
        "absl/meta:type_traits",
        "absl/types:variant",
        "absl/utility",
    ],
    language = "c++",
    public_hdrs = [
        "src/core/lib/promise/detail/basic_seq.h",
    ],
    deps = [
        "construct_destruct",
        "gpr_platform",
        "poll",
        "promise_factory",
        "promise_like",
    ],
)

grpc_cc_library(
    name = "seq",
    language = "c++",
    public_hdrs = [
        "src/core/lib/promise/seq.h",
    ],
    deps = [
        "basic_seq",
        "gpr_platform",
        "poll",
        "promise_like",
    ],
)

grpc_cc_library(
    name = "try_seq",
    external_deps = [
        "absl/meta:type_traits",
        "absl/status",
        "absl/status:statusor",
    ],
    language = "c++",
    public_hdrs = [
        "src/core/lib/promise/try_seq.h",
    ],
    deps = [
        "basic_seq",
        "gpr_platform",
        "poll",
        "promise_like",
        "promise_status",
    ],
)

grpc_cc_library(
    name = "activity",
    srcs = [
        "src/core/lib/promise/activity.cc",
    ],
    external_deps = [
        "absl/base:core_headers",
        "absl/status",
        "absl/strings:str_format",
        "absl/types:optional",
        "absl/types:variant",
        "absl/utility",
    ],
    language = "c++",
    public_hdrs = [
        "src/core/lib/promise/activity.h",
    ],
    deps = [
        "atomic_utils",
        "construct_destruct",
        "context",
        "gpr",
        "no_destruct",
        "orphanable",
        "poll",
        "promise_factory",
        "promise_status",
    ],
)

grpc_cc_library(
    name = "exec_ctx_wakeup_scheduler",
    hdrs = [
        "src/core/lib/promise/exec_ctx_wakeup_scheduler.h",
    ],
    external_deps = ["absl/status"],
    language = "c++",
    deps = [
        "closure",
        "debug_location",
        "error",
        "exec_ctx",
        "gpr_platform",
    ],
)

grpc_cc_library(
    name = "wait_set",
    external_deps = [
        "absl/container:flat_hash_set",
        "absl/hash",
    ],
    language = "c++",
    public_hdrs = [
        "src/core/lib/promise/wait_set.h",
    ],
    deps = [
        "activity",
        "gpr_platform",
        "poll",
    ],
)

grpc_cc_library(
    name = "intra_activity_waiter",
    language = "c++",
    public_hdrs = [
        "src/core/lib/promise/intra_activity_waiter.h",
    ],
    deps = [
        "activity",
        "gpr_platform",
        "poll",
    ],
)

grpc_cc_library(
    name = "latch",
    language = "c++",
    public_hdrs = [
        "src/core/lib/promise/latch.h",
    ],
    deps = [
        "gpr",
        "intra_activity_waiter",
        "poll",
    ],
)

grpc_cc_library(
    name = "observable",
    external_deps = [
        "absl/base:core_headers",
        "absl/types:optional",
        "absl/types:variant",
    ],
    language = "c++",
    public_hdrs = [
        "src/core/lib/promise/observable.h",
    ],
    deps = [
        "activity",
        "gpr",
        "poll",
        "promise_like",
        "wait_set",
    ],
)

grpc_cc_library(
    name = "pipe",
    external_deps = [
        "absl/types:optional",
        "absl/types:variant",
    ],
    language = "c++",
    public_hdrs = [
        "src/core/lib/promise/pipe.h",
    ],
    deps = [
        "arena",
        "context",
        "gpr",
        "intra_activity_waiter",
        "poll",
    ],
)

grpc_cc_library(
    name = "for_each",
    external_deps = [
        "absl/status",
        "absl/types:variant",
    ],
    language = "c++",
    public_hdrs = ["src/core/lib/promise/for_each.h"],
    deps = [
        "gpr_platform",
        "poll",
        "promise_factory",
    ],
)

grpc_cc_library(
    name = "ref_counted",
    language = "c++",
    public_hdrs = ["src/core/lib/gprpp/ref_counted.h"],
    deps = [
        "atomic_utils",
        "debug_location",
        "gpr",
        "ref_counted_ptr",
    ],
)

grpc_cc_library(
    name = "dual_ref_counted",
    language = "c++",
    public_hdrs = ["src/core/lib/gprpp/dual_ref_counted.h"],
    deps = [
        "debug_location",
        "gpr",
        "orphanable",
        "ref_counted_ptr",
    ],
)

grpc_cc_library(
    name = "ref_counted_ptr",
    language = "c++",
    public_hdrs = ["src/core/lib/gprpp/ref_counted_ptr.h"],
    visibility = ["@grpc:ref_counted_ptr"],
    deps = [
        "debug_location",
        "gpr_platform",
    ],
)

grpc_cc_library(
    name = "handshaker",
    srcs = [
        "src/core/lib/transport/handshaker.cc",
    ],
    external_deps = [
        "absl/container:inlined_vector",
        "absl/status",
        "absl/strings:str_format",
    ],
    language = "c++",
    public_hdrs = [
        "src/core/lib/transport/handshaker.h",
    ],
    visibility = ["@grpc:alt_grpc_base_legacy"],
    deps = [
        "channel_args",
        "closure",
        "debug_location",
        "exec_ctx",
        "gpr",
        "grpc_base",
        "grpc_public_hdrs",
        "grpc_trace",
        "iomgr_timer",
        "ref_counted",
        "ref_counted_ptr",
        "slice",
        "slice_buffer",
        "status_helper",
        "time",
    ],
)

grpc_cc_library(
    name = "handshaker_factory",
    language = "c++",
    public_hdrs = [
        "src/core/lib/transport/handshaker_factory.h",
    ],
    deps = [
        "channel_args",
        "gpr_platform",
        "iomgr_fwd",
    ],
)

grpc_cc_library(
    name = "handshaker_registry",
    srcs = [
        "src/core/lib/transport/handshaker_registry.cc",
    ],
    language = "c++",
    public_hdrs = [
        "src/core/lib/transport/handshaker_registry.h",
    ],
    deps = [
        "channel_args",
        "gpr_platform",
        "handshaker_factory",
        "iomgr_fwd",
    ],
)

grpc_cc_library(
    name = "http_connect_handshaker",
    srcs = [
        "src/core/lib/transport/http_connect_handshaker.cc",
    ],
    external_deps = [
        "absl/base:core_headers",
        "absl/status",
        "absl/strings",
        "absl/types:optional",
    ],
    language = "c++",
    public_hdrs = [
        "src/core/lib/transport/http_connect_handshaker.h",
    ],
    visibility = ["@grpc:alt_grpc_base_legacy"],
    deps = [
        "channel_args",
        "closure",
        "config",
        "debug_location",
        "exec_ctx",
        "gpr",
        "grpc_base",
        "handshaker",
        "handshaker_factory",
        "handshaker_registry",
        "httpcli",
        "iomgr_fwd",
        "ref_counted_ptr",
        "slice",
        "slice_buffer",
    ],
)

grpc_cc_library(
    name = "tcp_connect_handshaker",
    srcs = [
        "src/core/lib/transport/tcp_connect_handshaker.cc",
    ],
    external_deps = [
        "absl/base:core_headers",
        "absl/status",
        "absl/status:statusor",
        "absl/strings",
        "absl/types:optional",
    ],
    language = "c++",
    public_hdrs = [
        "src/core/lib/transport/tcp_connect_handshaker.h",
    ],
    deps = [
        "channel_args",
        "closure",
        "config",
        "debug_location",
        "exec_ctx",
        "gpr",
        "grpc_base",
        "handshaker",
        "handshaker_factory",
        "handshaker_registry",
        "iomgr_fwd",
        "pollset_set",
        "ref_counted_ptr",
        "resolved_address",
        "slice",
        "uri_parser",
    ],
)

grpc_cc_library(
    name = "channel_creds_registry",
    hdrs = [
        "src/core/lib/security/credentials/channel_creds_registry.h",
    ],
    external_deps = ["absl/strings"],
    language = "c++",
    deps = [
        "gpr_platform",
        "json",
        "ref_counted_ptr",
    ],
)

grpc_cc_library(
    name = "event_engine_memory_allocator",
    srcs = [
        "src/core/lib/event_engine/memory_allocator.cc",
    ],
    hdrs = [
        "include/grpc/event_engine/internal/memory_allocator_impl.h",
        "include/grpc/event_engine/memory_allocator.h",
        "include/grpc/event_engine/memory_request.h",
    ],
    external_deps = ["absl/strings"],
    language = "c++",
    deps = [
        "gpr_platform",
        "slice",
        "slice_refcount",
    ],
)

grpc_cc_library(
    name = "memory_quota",
    srcs = [
        "src/core/lib/resource_quota/memory_quota.cc",
    ],
    hdrs = [
        "src/core/lib/resource_quota/memory_quota.h",
    ],
    external_deps = [
        "absl/base:core_headers",
        "absl/status",
        "absl/strings",
        "absl/types:optional",
    ],
    deps = [
        "activity",
        "event_engine_memory_allocator",
        "exec_ctx_wakeup_scheduler",
        "experiments",
        "gpr",
        "grpc_trace",
        "loop",
        "map",
        "orphanable",
        "periodic_update",
        "poll",
        "race",
        "ref_counted_ptr",
        "resource_quota_trace",
        "seq",
        "time",
        "useful",
    ],
)

grpc_cc_library(
    name = "periodic_update",
    srcs = [
        "src/core/lib/resource_quota/periodic_update.cc",
    ],
    hdrs = [
        "src/core/lib/resource_quota/periodic_update.h",
    ],
    external_deps = ["absl/functional:function_ref"],
    deps = [
        "gpr_platform",
        "time",
        "useful",
    ],
)

grpc_cc_library(
    name = "arena",
    srcs = [
        "src/core/lib/resource_quota/arena.cc",
    ],
    hdrs = [
        "src/core/lib/resource_quota/arena.h",
    ],
    deps = [
        "construct_destruct",
        "context",
        "event_engine_memory_allocator",
        "gpr",
        "memory_quota",
    ],
)

grpc_cc_library(
    name = "thread_quota",
    srcs = [
        "src/core/lib/resource_quota/thread_quota.cc",
    ],
    hdrs = [
        "src/core/lib/resource_quota/thread_quota.h",
    ],
    external_deps = ["absl/base:core_headers"],
    deps = [
        "gpr",
        "ref_counted",
        "ref_counted_ptr",
    ],
)

grpc_cc_library(
    name = "resource_quota_trace",
    srcs = [
        "src/core/lib/resource_quota/trace.cc",
    ],
    hdrs = [
        "src/core/lib/resource_quota/trace.h",
    ],
    deps = [
        "gpr_platform",
        "grpc_trace",
    ],
)

grpc_cc_library(
    name = "resource_quota",
    srcs = [
        "src/core/lib/resource_quota/resource_quota.cc",
    ],
    hdrs = [
        "src/core/lib/resource_quota/resource_quota.h",
    ],
    external_deps = ["absl/strings"],
    deps = [
        "cpp_impl_of",
        "gpr_platform",
        "grpc_public_hdrs",
        "memory_quota",
        "ref_counted",
        "ref_counted_ptr",
        "thread_quota",
        "useful",
    ],
)

grpc_cc_library(
    name = "slice_refcount",
    hdrs = [
        "src/core/lib/slice/slice_refcount.h",
    ],
    public_hdrs = [
        "include/grpc/slice.h",
    ],
    deps = [
        "gpr",
        "grpc_public_hdrs",
    ],
)

grpc_cc_library(
    name = "slice",
    srcs = [
        "src/core/lib/slice/slice.cc",
        "src/core/lib/slice/slice_string_helpers.cc",
    ],
    hdrs = [
        "include/grpc/slice.h",
        "src/core/lib/slice/slice.h",
        "src/core/lib/slice/slice_internal.h",
        "src/core/lib/slice/slice_string_helpers.h",
    ],
    external_deps = [
        "absl/hash",
        "absl/strings",
    ],
    deps = [
        "gpr",
        "grpc_public_hdrs",
        "slice_refcount",
    ],
)

grpc_cc_library(
    name = "slice_buffer",
    srcs = [
        "src/core/lib/slice/slice_buffer.cc",
    ],
    hdrs = [
        "include/grpc/slice_buffer.h",
        "src/core/lib/slice/slice_buffer.h",
    ],
    deps = [
        "gpr",
        "slice",
        "slice_refcount",
    ],
)

grpc_cc_library(
    name = "error",
    srcs = [
        "src/core/lib/iomgr/error.cc",
    ],
    hdrs = [
        "src/core/lib/iomgr/error.h",
    ],
    external_deps = [
        "absl/status",
        "absl/strings:str_format",
    ],
    deps = [
        "gpr",
        "gpr_spinlock",
        "grpc_public_hdrs",
        "grpc_trace",
        "slice",
        "slice_refcount",
        "status_helper",
        "strerror",
        "useful",
    ],
)

grpc_cc_library(
    name = "closure",
    hdrs = [
        "src/core/lib/iomgr/closure.h",
    ],
    deps = [
        "debug_location",
        "error",
        "gpr",
        "gpr_manual_constructor",
    ],
)

grpc_cc_library(
    name = "time",
    srcs = [
        "src/core/lib/gprpp/time.cc",
    ],
    hdrs = [
        "src/core/lib/gprpp/time.h",
    ],
    external_deps = [
        "absl/strings:str_format",
        "absl/types:optional",
    ],
    deps = [
        "event_engine_base_hdrs",
        "gpr",
        "no_destruct",
        "useful",
    ],
)

grpc_cc_library(
    name = "exec_ctx",
    srcs = [
        "src/core/lib/iomgr/combiner.cc",
        "src/core/lib/iomgr/exec_ctx.cc",
        "src/core/lib/iomgr/executor.cc",
        "src/core/lib/iomgr/iomgr_internal.cc",
    ],
    hdrs = [
        "src/core/lib/iomgr/combiner.h",
        "src/core/lib/iomgr/exec_ctx.h",
        "src/core/lib/iomgr/executor.h",
        "src/core/lib/iomgr/iomgr_internal.h",
    ],
    deps = [
        "closure",
        "debug_location",
        "error",
        "gpr",
        "gpr_atm",
        "gpr_spinlock",
        "grpc_public_hdrs",
        "grpc_trace",
        "time",
        "useful",
    ],
)

grpc_cc_library(
    name = "sockaddr_utils",
    srcs = [
        "src/core/lib/address_utils/sockaddr_utils.cc",
    ],
    hdrs = [
        "src/core/lib/address_utils/sockaddr_utils.h",
    ],
    external_deps = [
        "absl/status",
        "absl/status:statusor",
        "absl/strings",
        "absl/strings:str_format",
    ],
    visibility = ["@grpc:alt_grpc_base_legacy"],
    deps = [
        "gpr",
        "grpc_sockaddr",
        "iomgr_port",
        "resolved_address",
        "uri_parser",
    ],
)

grpc_cc_library(
    name = "iomgr_port",
    hdrs = [
        "src/core/lib/iomgr/port.h",
    ],
    deps = ["gpr_platform"],
)

grpc_cc_library(
    name = "iomgr_timer",
    srcs = [
        "src/core/lib/iomgr/timer.cc",
        "src/core/lib/iomgr/timer_generic.cc",
        "src/core/lib/iomgr/timer_heap.cc",
        "src/core/lib/iomgr/timer_manager.cc",
    ],
    hdrs = [
        "src/core/lib/iomgr/timer.h",
        "src/core/lib/iomgr/timer_generic.h",
        "src/core/lib/iomgr/timer_heap.h",
        "src/core/lib/iomgr/timer_manager.h",
    ] + [
        # TODO(hork): deduplicate
        "src/core/lib/iomgr/iomgr.h",
    ],
    external_deps = [
        "absl/strings",
    ],
    tags = ["nofixdeps"],
    visibility = ["@grpc:iomgr_timer"],
    deps = [
        "closure",
        "event_engine_base_hdrs",
        "exec_ctx",
        "gpr",
        "gpr_manual_constructor",
        "gpr_platform",
        "gpr_spinlock",
        "grpc_trace",
        "iomgr_port",
        "time",
        "time_averaged_stats",
        "useful",
    ],
)

grpc_cc_library(
    name = "iomgr_fwd",
    hdrs = [
        "src/core/lib/iomgr/iomgr_fwd.h",
    ],
    deps = ["gpr_platform"],
)

grpc_cc_library(
    name = "grpc_sockaddr",
    srcs = [
        "src/core/lib/iomgr/sockaddr_utils_posix.cc",
        "src/core/lib/iomgr/socket_utils_windows.cc",
    ],
    hdrs = [
        "src/core/lib/iomgr/sockaddr.h",
        "src/core/lib/iomgr/sockaddr_posix.h",
        "src/core/lib/iomgr/sockaddr_windows.h",
        "src/core/lib/iomgr/socket_utils.h",
    ],
    deps = [
        "gpr",
        "iomgr_port",
    ],
)

grpc_cc_library(
    name = "avl",
    hdrs = [
        "src/core/lib/avl/avl.h",
    ],
    deps = [
        "gpr_platform",
        "useful",
    ],
)

grpc_cc_library(
    name = "event_engine_base_hdrs",
    hdrs = GRPC_PUBLIC_EVENT_ENGINE_HDRS + GRPC_PUBLIC_HDRS,
    external_deps = [
        "absl/status",
        "absl/status:statusor",
        "absl/time",
        "absl/types:optional",
        "absl/functional:any_invocable",
    ],
    tags = ["nofixdeps"],
    deps = [
        "gpr",
    ],
)

grpc_cc_library(
    name = "time_averaged_stats",
    srcs = ["src/core/lib/gprpp/time_averaged_stats.cc"],
    hdrs = [
        "src/core/lib/gprpp/time_averaged_stats.h",
    ],
    deps = ["gpr"],
)

grpc_cc_library(
    name = "forkable",
    srcs = [
        "src/core/lib/event_engine/forkable.cc",
    ],
    hdrs = [
        "src/core/lib/event_engine/forkable.h",
    ],
    external_deps = ["absl/container:flat_hash_set"],
    deps = [
        "gpr",
        "gpr_platform",
        "no_destruct",
    ],
)

grpc_cc_library(
    name = "event_engine_poller",
    hdrs = [
        "src/core/lib/event_engine/poller.h",
    ],
    external_deps = ["absl/functional:function_ref"],
    deps = [
        "event_engine_base_hdrs",
        "gpr_platform",
    ],
)

grpc_cc_library(
    name = "event_engine_executor",
    hdrs = [
        "src/core/lib/event_engine/executor/executor.h",
    ],
    external_deps = ["absl/functional:any_invocable"],
    deps = [
        "event_engine_base_hdrs",
        "gpr_platform",
    ],
)

grpc_cc_library(
    name = "event_engine_time_util",
    srcs = ["src/core/lib/event_engine/time_util.cc"],
    hdrs = ["src/core/lib/event_engine/time_util.h"],
    deps = [
        "event_engine_base_hdrs",
        "gpr_platform",
    ],
)

grpc_cc_library(
    name = "event_engine_work_queue",
    srcs = [
        "src/core/lib/event_engine/work_queue.cc",
    ],
    hdrs = [
        "src/core/lib/event_engine/work_queue.h",
    ],
    external_deps = [
        "absl/base:core_headers",
        "absl/functional:any_invocable",
        "absl/types:optional",
    ],
    deps = [
        "common_event_engine_closures",
        "event_engine_base_hdrs",
        "gpr",
        "time",
    ],
)

grpc_cc_library(
    name = "common_event_engine_closures",
    hdrs = ["src/core/lib/event_engine/common_closures.h"],
    external_deps = ["absl/functional:any_invocable"],
    deps = [
        "event_engine_base_hdrs",
        "gpr_platform",
    ],
)

grpc_cc_library(
    name = "posix_event_engine_timer",
    srcs = [
        "src/core/lib/event_engine/posix_engine/timer.cc",
        "src/core/lib/event_engine/posix_engine/timer_heap.cc",
    ],
    hdrs = [
        "src/core/lib/event_engine/posix_engine/timer.h",
        "src/core/lib/event_engine/posix_engine/timer_heap.h",
    ],
    external_deps = [
        "absl/base:core_headers",
        "absl/types:optional",
    ],
    deps = [
        "event_engine_base_hdrs",
        "gpr",
        "time",
        "time_averaged_stats",
        "useful",
    ],
)

grpc_cc_library(
    name = "event_engine_thread_pool",
    srcs = ["src/core/lib/event_engine/thread_pool.cc"],
    hdrs = [
        "src/core/lib/event_engine/thread_pool.h",
    ],
    external_deps = [
        "absl/base:core_headers",
        "absl/functional:any_invocable",
        "absl/time",
    ],
    deps = [
        "event_engine_base_hdrs",
        "event_engine_executor",
        "forkable",
        "gpr",
        "time",
        "useful",
    ],
)

grpc_cc_library(
    name = "posix_event_engine_timer_manager",
    srcs = ["src/core/lib/event_engine/posix_engine/timer_manager.cc"],
    hdrs = [
        "src/core/lib/event_engine/posix_engine/timer_manager.h",
    ],
    external_deps = [
        "absl/base:core_headers",
        "absl/time",
        "absl/types:optional",
    ],
    deps = [
        "event_engine_base_hdrs",
        "forkable",
        "gpr",
        "grpc_trace",
        "posix_event_engine_timer",
        "time",
    ],
)

grpc_cc_library(
    name = "posix_event_engine_event_poller",
    srcs = [],
    hdrs = [
        "src/core/lib/event_engine/posix_engine/event_poller.h",
    ],
    external_deps = [
        "absl/functional:any_invocable",
        "absl/status",
        "absl/strings",
    ],
    deps = [
        "event_engine_base_hdrs",
        "event_engine_poller",
        "gpr_platform",
        "posix_event_engine_closure",
    ],
)

grpc_cc_library(
    name = "posix_event_engine_closure",
    srcs = [],
    hdrs = [
        "src/core/lib/event_engine/posix_engine/posix_engine_closure.h",
    ],
    external_deps = [
        "absl/functional:any_invocable",
        "absl/status",
    ],
    deps = [
        "event_engine_base_hdrs",
        "gpr_platform",
    ],
)

grpc_cc_library(
    name = "posix_event_engine_lockfree_event",
    srcs = [
        "src/core/lib/event_engine/posix_engine/lockfree_event.cc",
    ],
    hdrs = [
        "src/core/lib/event_engine/posix_engine/lockfree_event.h",
    ],
    external_deps = ["absl/status"],
    deps = [
        "gpr",
        "gpr_atm",
        "posix_event_engine_closure",
        "posix_event_engine_event_poller",
        "status_helper",
    ],
)

grpc_cc_library(
    name = "posix_event_engine_wakeup_fd_posix",
    hdrs = [
        "src/core/lib/event_engine/posix_engine/wakeup_fd_posix.h",
    ],
    external_deps = ["absl/status"],
    deps = ["gpr_platform"],
)

grpc_cc_library(
    name = "posix_event_engine_wakeup_fd_posix_pipe",
    srcs = [
        "src/core/lib/event_engine/posix_engine/wakeup_fd_pipe.cc",
    ],
    hdrs = [
        "src/core/lib/event_engine/posix_engine/wakeup_fd_pipe.h",
    ],
    external_deps = [
        "absl/status",
        "absl/status:statusor",
        "absl/strings",
    ],
    deps = [
        "gpr",
        "iomgr_port",
        "posix_event_engine_wakeup_fd_posix",
        "strerror",
    ],
)

grpc_cc_library(
    name = "posix_event_engine_wakeup_fd_posix_eventfd",
    srcs = [
        "src/core/lib/event_engine/posix_engine/wakeup_fd_eventfd.cc",
    ],
    hdrs = [
        "src/core/lib/event_engine/posix_engine/wakeup_fd_eventfd.h",
    ],
    external_deps = [
        "absl/status",
        "absl/status:statusor",
        "absl/strings",
    ],
    deps = [
        "gpr",
        "iomgr_port",
        "posix_event_engine_wakeup_fd_posix",
        "strerror",
    ],
)

grpc_cc_library(
    name = "posix_event_engine_wakeup_fd_posix_default",
    srcs = [
        "src/core/lib/event_engine/posix_engine/wakeup_fd_posix_default.cc",
    ],
    hdrs = [
        "src/core/lib/event_engine/posix_engine/wakeup_fd_posix_default.h",
    ],
    external_deps = [
        "absl/status",
        "absl/status:statusor",
    ],
    deps = [
        "gpr_platform",
        "iomgr_port",
        "posix_event_engine_wakeup_fd_posix",
        "posix_event_engine_wakeup_fd_posix_eventfd",
        "posix_event_engine_wakeup_fd_posix_pipe",
    ],
)

grpc_cc_library(
    name = "posix_event_engine_poller_posix_epoll1",
    srcs = [
        "src/core/lib/event_engine/posix_engine/ev_epoll1_linux.cc",
    ],
    hdrs = [
        "src/core/lib/event_engine/posix_engine/ev_epoll1_linux.h",
    ],
    external_deps = [
        "absl/base:core_headers",
        "absl/container:inlined_vector",
        "absl/functional:function_ref",
        "absl/status",
        "absl/status:statusor",
        "absl/strings",
        "absl/synchronization",
    ],
    deps = [
        "event_engine_base_hdrs",
        "event_engine_poller",
        "event_engine_time_util",
        "gpr",
        "iomgr_port",
        "posix_event_engine_closure",
        "posix_event_engine_event_poller",
        "posix_event_engine_internal_errqueue",
        "posix_event_engine_lockfree_event",
        "posix_event_engine_wakeup_fd_posix",
        "posix_event_engine_wakeup_fd_posix_default",
        "strerror",
    ],
)

grpc_cc_library(
    name = "posix_event_engine_poller_posix_poll",
    srcs = [
        "src/core/lib/event_engine/posix_engine/ev_poll_posix.cc",
    ],
    hdrs = [
        "src/core/lib/event_engine/posix_engine/ev_poll_posix.h",
    ],
    external_deps = [
        "absl/base:core_headers",
        "absl/container:inlined_vector",
        "absl/functional:any_invocable",
        "absl/functional:function_ref",
        "absl/status",
        "absl/status:statusor",
        "absl/strings",
        "absl/synchronization",
    ],
    deps = [
        "common_event_engine_closures",
        "event_engine_base_hdrs",
        "event_engine_poller",
        "event_engine_time_util",
        "gpr",
        "iomgr_port",
        "posix_event_engine_closure",
        "posix_event_engine_event_poller",
        "posix_event_engine_wakeup_fd_posix",
        "posix_event_engine_wakeup_fd_posix_default",
        "strerror",
        "time",
    ],
)

grpc_cc_library(
    name = "posix_event_engine_poller_posix_default",
    srcs = [
        "src/core/lib/event_engine/posix_engine/event_poller_posix_default.cc",
    ],
    hdrs = [
        "src/core/lib/event_engine/posix_engine/event_poller_posix_default.h",
    ],
    external_deps = ["absl/strings"],
    deps = [
        "gpr",
        "iomgr_port",
        "posix_event_engine_event_poller",
        "posix_event_engine_poller_posix_epoll1",
        "posix_event_engine_poller_posix_poll",
    ],
)

grpc_cc_library(
    name = "posix_event_engine_internal_errqueue",
    srcs = [
        "src/core/lib/event_engine/posix_engine/internal_errqueue.cc",
    ],
    hdrs = [
        "src/core/lib/event_engine/posix_engine/internal_errqueue.h",
    ],
    deps = [
        "gpr",
        "iomgr_port",
        "strerror",
    ],
)

grpc_cc_library(
    name = "posix_event_engine_traced_buffer_list",
    srcs = [
        "src/core/lib/event_engine/posix_engine/traced_buffer_list.cc",
    ],
    hdrs = [
        "src/core/lib/event_engine/posix_engine/traced_buffer_list.h",
    ],
    external_deps = [
        "absl/functional:any_invocable",
        "absl/status",
        "absl/types:optional",
    ],
    deps = [
        "gpr",
        "iomgr_port",
        "posix_event_engine_internal_errqueue",
    ],
)

grpc_cc_library(
    name = "posix_event_engine_endpoint",
    srcs = [
        "src/core/lib/event_engine/posix_engine/posix_endpoint.cc",
    ],
    hdrs = [
        "src/core/lib/event_engine/posix_engine/posix_endpoint.h",
    ],
    external_deps = [
        "absl/base:core_headers",
        "absl/container:flat_hash_map",
        "absl/functional:any_invocable",
        "absl/hash",
        "absl/meta:type_traits",
        "absl/status",
        "absl/status:statusor",
        "absl/strings",
        "absl/types:optional",
    ],
    deps = [
        "event_engine_base_hdrs",
        "event_engine_common",
        "experiments",
        "gpr",
        "iomgr_port",
        "load_file",
        "memory_quota",
        "posix_event_engine_closure",
        "posix_event_engine_event_poller",
        "posix_event_engine_internal_errqueue",
        "posix_event_engine_tcp_socket_utils",
        "posix_event_engine_traced_buffer_list",
        "ref_counted",
        "ref_counted_ptr",
        "resource_quota",
        "slice",
        "time",
        "useful",
    ],
)

grpc_cc_library(
    name = "posix_event_engine_listener_utils",
    srcs = [
        "src/core/lib/event_engine/posix_engine/posix_engine_listener_utils.cc",
    ],
    hdrs = [
        "src/core/lib/event_engine/posix_engine/posix_engine_listener_utils.h",
    ],
    external_deps = [
        "absl/cleanup",
        "absl/status",
        "absl/status:statusor",
        "absl/strings",
    ],
    deps = [
        "event_engine_base_hdrs",
        "gpr",
        "iomgr_port",
        "posix_event_engine_tcp_socket_utils",
        "status_helper",
    ],
)

grpc_cc_library(
    name = "event_engine_utils",
    srcs = ["src/core/lib/event_engine/utils.cc"],
    hdrs = ["src/core/lib/event_engine/utils.h"],
    external_deps = ["absl/strings"],
    deps = [
        "event_engine_base_hdrs",
        "gpr_platform",
        "time",
    ],
)

grpc_cc_library(
    name = "event_engine_socket_notifier",
    hdrs = ["src/core/lib/event_engine/socket_notifier.h"],
    external_deps = ["absl/status"],
    deps = [
        "event_engine_base_hdrs",
        "gpr_platform",
    ],
)

grpc_cc_library(
    name = "posix_event_engine_tcp_socket_utils",
    srcs = [
        "src/core/lib/event_engine/posix_engine/tcp_socket_utils.cc",
    ],
    hdrs = [
        "src/core/lib/event_engine/posix_engine/tcp_socket_utils.h",
    ],
    external_deps = [
        "absl/cleanup",
        "absl/status",
        "absl/status:statusor",
        "absl/strings",
        "absl/strings:str_format",
        "absl/types:optional",
    ],
    deps = [
        "event_engine_base_hdrs",
        "gpr",
        "grpc_public_hdrs",
        "iomgr_port",
        "ref_counted_ptr",
        "resource_quota",
        "socket_mutator",
        "status_helper",
        "strerror",
        "useful",
    ],
)

grpc_cc_library(
    name = "posix_event_engine",
    srcs = ["src/core/lib/event_engine/posix_engine/posix_engine.cc"],
    hdrs = ["src/core/lib/event_engine/posix_engine/posix_engine.h"],
    external_deps = [
        "absl/base:core_headers",
        "absl/cleanup",
        "absl/container:flat_hash_map",
        "absl/container:flat_hash_set",
        "absl/functional:any_invocable",
        "absl/status",
        "absl/status:statusor",
        "absl/strings",
    ],
    deps = [
        "event_engine_base_hdrs",
        "event_engine_common",
        "event_engine_poller",
        "event_engine_thread_pool",
        "event_engine_trace",
        "event_engine_utils",
        "experiments",
        "gpr",
        "grpc_trace",
<<<<<<< HEAD
=======
        "init_internally",
>>>>>>> 1c5805ff
        "iomgr_port",
        "posix_event_engine_closure",
        "posix_event_engine_endpoint",
        "posix_event_engine_event_poller",
        "posix_event_engine_poller_posix_default",
        "posix_event_engine_tcp_socket_utils",
        "posix_event_engine_timer",
        "posix_event_engine_timer_manager",
    ],
)

grpc_cc_library(
    name = "windows_event_engine",
    srcs = ["src/core/lib/event_engine/windows/windows_engine.cc"],
    hdrs = ["src/core/lib/event_engine/windows/windows_engine.h"],
    external_deps = [
        "absl/status",
        "absl/status:statusor",
        "absl/strings",
    ],
    deps = [
        "event_engine_base_hdrs",
        "event_engine_common",
        "event_engine_thread_pool",
        "event_engine_trace",
        "event_engine_utils",
        "gpr",
        "init_internally",
        "posix_event_engine_timer_manager",
        "time",
        "windows_iocp",
    ],
)

grpc_cc_library(
    name = "windows_iocp",
    srcs = [
        "src/core/lib/event_engine/windows/iocp.cc",
        "src/core/lib/event_engine/windows/win_socket.cc",
    ],
    hdrs = [
        "src/core/lib/event_engine/windows/iocp.h",
        "src/core/lib/event_engine/windows/win_socket.h",
    ],
    external_deps = [
        "absl/base:core_headers",
        "absl/functional:any_invocable",
        "absl/status",
        "absl/strings:str_format",
    ],
    deps = [
        "error",
        "event_engine_base_hdrs",
        "event_engine_executor",
        "event_engine_poller",
        "event_engine_socket_notifier",
        "event_engine_time_util",
        "event_engine_trace",
        "gpr",
        "gpr_platform",
    ],
)

grpc_cc_library(
    name = "event_engine_common",
    srcs = [
        "src/core/lib/event_engine/resolved_address.cc",
        "src/core/lib/event_engine/slice.cc",
        "src/core/lib/event_engine/slice_buffer.cc",
    ],
    hdrs = [
        "include/grpc/event_engine/slice.h",
        "include/grpc/event_engine/slice_buffer.h",
        "src/core/lib/event_engine/handle_containers.h",
    ],
    external_deps = [
        "absl/container:flat_hash_set",
        "absl/hash",
        "absl/strings",
        "absl/utility",
    ],
    deps = [
        "event_engine_base_hdrs",
        "gpr",
        "gpr_platform",
        "slice",
        "slice_buffer",
        "slice_refcount",
    ],
)

grpc_cc_library(
    name = "event_engine_trace",
    srcs = [
        "src/core/lib/event_engine/trace.cc",
    ],
    hdrs = [
        "src/core/lib/event_engine/trace.h",
    ],
    deps = [
        "gpr",
        "gpr_platform",
        "grpc_trace",
    ],
)

# NOTE: this target gets replaced inside Google's build system to be one that
# integrates with other internal systems better. Please do not rename or fold
# this into other targets.
grpc_cc_library(
    name = "default_event_engine_factory",
    srcs = ["src/core/lib/event_engine/default_event_engine_factory.cc"],
    hdrs = ["src/core/lib/event_engine/default_event_engine_factory.h"],
    external_deps = ["absl/memory"],
    select_deps = [{
        "//:windows": ["windows_event_engine"],
        "//:windows_msvc": ["windows_event_engine"],
        "//:windows_other": ["windows_event_engine"],
        "//conditions:default": ["posix_event_engine"],
    }],
    deps = [
        "event_engine_base_hdrs",
        "gpr_platform",
    ],
)

grpc_cc_library(
    name = "default_event_engine",
    srcs = [
        "src/core/lib/event_engine/default_event_engine.cc",
    ],
    hdrs = [
        "src/core/lib/event_engine/default_event_engine.h",
    ],
    external_deps = ["absl/functional:any_invocable"],
    deps = [
        "context",
        "default_event_engine_factory",
        "event_engine_base_hdrs",
        "event_engine_trace",
        "gpr",
        "grpc_trace",
        "no_destruct",
    ],
)

grpc_cc_library(
    name = "uri_parser",
    srcs = [
        "src/core/lib/uri/uri_parser.cc",
    ],
    hdrs = [
        "src/core/lib/uri/uri_parser.h",
    ],
    external_deps = [
        "absl/status",
        "absl/status:statusor",
        "absl/strings",
        "absl/strings:str_format",
    ],
    visibility = ["@grpc:alt_grpc_base_legacy"],
    deps = ["gpr"],
)

grpc_cc_library(
    name = "channel_args_preconditioning",
    srcs = [
        "src/core/lib/channel/channel_args_preconditioning.cc",
    ],
    hdrs = [
        "src/core/lib/channel/channel_args_preconditioning.h",
    ],
    deps = [
        "channel_args",
        "gpr_platform",
        "grpc_public_hdrs",
    ],
)

grpc_cc_library(
    name = "pid_controller",
    srcs = [
        "src/core/lib/transport/pid_controller.cc",
    ],
    hdrs = [
        "src/core/lib/transport/pid_controller.h",
    ],
    deps = [
        "gpr_platform",
        "useful",
    ],
)

grpc_cc_library(
    name = "bdp_estimator",
    srcs = [
        "src/core/lib/transport/bdp_estimator.cc",
    ],
    hdrs = ["src/core/lib/transport/bdp_estimator.h"],
    deps = [
        "gpr",
        "grpc_trace",
        "time",
    ],
)

grpc_cc_library(
    name = "percent_encoding",
    srcs = [
        "src/core/lib/slice/percent_encoding.cc",
    ],
    hdrs = [
        "src/core/lib/slice/percent_encoding.h",
    ],
    deps = [
        "bitset",
        "gpr",
        "slice",
    ],
)

grpc_cc_library(
    name = "socket_mutator",
    srcs = [
        "src/core/lib/iomgr/socket_mutator.cc",
    ],
    hdrs = [
        "src/core/lib/iomgr/socket_mutator.h",
    ],
    deps = [
        "channel_args",
        "gpr",
        "grpc_public_hdrs",
        "useful",
    ],
)

grpc_cc_library(
    name = "backoff",
    srcs = [
        "src/core/lib/backoff/backoff.cc",
    ],
    hdrs = [
        "src/core/lib/backoff/backoff.h",
    ],
    external_deps = ["absl/random"],
    language = "c++",
    visibility = ["@grpc:alt_grpc_base_legacy"],
    deps = [
        "gpr_platform",
        "time",
    ],
)

grpc_cc_library(
    name = "pollset_set",
    srcs = [
        "src/core/lib/iomgr/pollset_set.cc",
    ],
    hdrs = [
        "src/core/lib/iomgr/pollset_set.h",
    ],
    deps = [
        "gpr",
        "iomgr_fwd",
    ],
)

grpc_cc_library(
    name = "histogram_view",
    srcs = [
        "src/core/lib/debug/histogram_view.cc",
    ],
    hdrs = [
        "src/core/lib/debug/histogram_view.h",
    ],
    deps = ["gpr"],
)

grpc_cc_library(
    name = "stats_data",
    srcs = [
        "src/core/lib/debug/stats_data.cc",
    ],
    hdrs = [
        "src/core/lib/debug/stats_data.h",
    ],
    external_deps = ["absl/strings"],
    deps = [
        "gpr_platform",
        "histogram_view",
        "per_cpu",
    ],
)

grpc_cc_library(
    name = "stats",
    srcs = [
        "src/core/lib/debug/stats.cc",
    ],
    hdrs = [
        "src/core/lib/debug/stats.h",
    ],
    external_deps = [
        "absl/strings",
        "absl/types:span",
    ],
    visibility = [
        "@grpc:alt_grpc_base_legacy",
    ],
    deps = [
        "gpr",
        "histogram_view",
        "no_destruct",
        "stats_data",
    ],
)

grpc_cc_library(
    name = "per_cpu",
    hdrs = [
        "src/core/lib/gprpp/per_cpu.h",
    ],
    deps = [
        "exec_ctx",
        "gpr",
    ],
)

grpc_cc_library(
    name = "event_log",
    srcs = [
        "src/core/lib/debug/event_log.cc",
    ],
    hdrs = [
        "src/core/lib/debug/event_log.h",
    ],
    external_deps = [
        "absl/base:core_headers",
        "absl/strings",
        "absl/types:span",
    ],
    deps = [
        "gpr",
        "gpr_public_hdrs",
        "per_cpu",
    ],
)

grpc_cc_library(
    name = "grpc_base",
    srcs = [
        "src/core/lib/address_utils/parse_address.cc",
        "src/core/lib/channel/channel_stack.cc",
        "src/core/lib/channel/channel_stack_builder_impl.cc",
        "src/core/lib/channel/channel_trace.cc",
        "src/core/lib/channel/channelz.cc",
        "src/core/lib/channel/channelz_registry.cc",
        "src/core/lib/channel/connected_channel.cc",
        "src/core/lib/channel/promise_based_filter.cc",
        "src/core/lib/channel/status_util.cc",
        "src/core/lib/compression/compression.cc",
        "src/core/lib/compression/compression_internal.cc",
        "src/core/lib/compression/message_compress.cc",
        "src/core/lib/event_engine/channel_args_endpoint_config.cc",
        "src/core/lib/iomgr/buffer_list.cc",
        "src/core/lib/iomgr/call_combiner.cc",
        "src/core/lib/iomgr/cfstream_handle.cc",
        "src/core/lib/iomgr/dualstack_socket_posix.cc",
        "src/core/lib/iomgr/endpoint.cc",
        "src/core/lib/iomgr/endpoint_cfstream.cc",
        "src/core/lib/iomgr/endpoint_pair_posix.cc",
        "src/core/lib/iomgr/endpoint_pair_windows.cc",
        "src/core/lib/iomgr/error_cfstream.cc",
        "src/core/lib/iomgr/ev_apple.cc",
        "src/core/lib/iomgr/ev_epoll1_linux.cc",
        "src/core/lib/iomgr/ev_poll_posix.cc",
        "src/core/lib/iomgr/ev_posix.cc",
        "src/core/lib/iomgr/ev_windows.cc",
        "src/core/lib/iomgr/fork_posix.cc",
        "src/core/lib/iomgr/fork_windows.cc",
        "src/core/lib/iomgr/gethostname_fallback.cc",
        "src/core/lib/iomgr/gethostname_host_name_max.cc",
        "src/core/lib/iomgr/gethostname_sysconf.cc",
        "src/core/lib/iomgr/grpc_if_nametoindex_posix.cc",
        "src/core/lib/iomgr/grpc_if_nametoindex_unsupported.cc",
        "src/core/lib/iomgr/internal_errqueue.cc",
        "src/core/lib/iomgr/iocp_windows.cc",
        "src/core/lib/iomgr/iomgr.cc",
        "src/core/lib/iomgr/iomgr_posix.cc",
        "src/core/lib/iomgr/iomgr_posix_cfstream.cc",
        "src/core/lib/iomgr/iomgr_windows.cc",
        "src/core/lib/iomgr/load_file.cc",
        "src/core/lib/iomgr/lockfree_event.cc",
        "src/core/lib/iomgr/polling_entity.cc",
        "src/core/lib/iomgr/pollset.cc",
        "src/core/lib/iomgr/pollset_set_windows.cc",
        "src/core/lib/iomgr/pollset_windows.cc",
        "src/core/lib/iomgr/resolve_address.cc",
        "src/core/lib/iomgr/resolve_address_posix.cc",
        "src/core/lib/iomgr/resolve_address_windows.cc",
        "src/core/lib/iomgr/socket_factory_posix.cc",
        "src/core/lib/iomgr/socket_mutator.cc",
        "src/core/lib/iomgr/socket_utils_common_posix.cc",
        "src/core/lib/iomgr/socket_utils_linux.cc",
        "src/core/lib/iomgr/socket_utils_posix.cc",
        "src/core/lib/iomgr/socket_windows.cc",
        "src/core/lib/iomgr/tcp_client.cc",
        "src/core/lib/iomgr/tcp_client_cfstream.cc",
        "src/core/lib/iomgr/tcp_client_posix.cc",
        "src/core/lib/iomgr/tcp_client_windows.cc",
        "src/core/lib/iomgr/tcp_posix.cc",
        "src/core/lib/iomgr/tcp_server.cc",
        "src/core/lib/iomgr/tcp_server_posix.cc",
        "src/core/lib/iomgr/tcp_server_utils_posix_common.cc",
        "src/core/lib/iomgr/tcp_server_utils_posix_ifaddrs.cc",
        "src/core/lib/iomgr/tcp_server_utils_posix_noifaddrs.cc",
        "src/core/lib/iomgr/tcp_server_windows.cc",
        "src/core/lib/iomgr/tcp_windows.cc",
        "src/core/lib/iomgr/unix_sockets_posix.cc",
        "src/core/lib/iomgr/unix_sockets_posix_noop.cc",
        "src/core/lib/iomgr/wakeup_fd_eventfd.cc",
        "src/core/lib/iomgr/wakeup_fd_nospecial.cc",
        "src/core/lib/iomgr/wakeup_fd_pipe.cc",
        "src/core/lib/iomgr/wakeup_fd_posix.cc",
        "src/core/lib/resource_quota/api.cc",
        "src/core/lib/slice/b64.cc",
        "src/core/lib/surface/api_trace.cc",
        "src/core/lib/surface/builtins.cc",
        "src/core/lib/surface/byte_buffer.cc",
        "src/core/lib/surface/byte_buffer_reader.cc",
        "src/core/lib/surface/call.cc",
        "src/core/lib/surface/call_details.cc",
        "src/core/lib/surface/call_log_batch.cc",
        "src/core/lib/surface/call_trace.cc",
        "src/core/lib/surface/channel.cc",
        "src/core/lib/surface/channel_ping.cc",
        "src/core/lib/surface/completion_queue.cc",
        "src/core/lib/surface/completion_queue_factory.cc",
        "src/core/lib/surface/event_string.cc",
        "src/core/lib/surface/lame_client.cc",
        "src/core/lib/surface/metadata_array.cc",
        "src/core/lib/surface/server.cc",
        "src/core/lib/surface/validate_metadata.cc",
        "src/core/lib/surface/version.cc",
        "src/core/lib/transport/call_fragments.cc",
        "src/core/lib/transport/connectivity_state.cc",
        "src/core/lib/transport/error_utils.cc",
        "src/core/lib/transport/metadata_batch.cc",
        "src/core/lib/transport/parsed_metadata.cc",
        "src/core/lib/transport/status_conversion.cc",
        "src/core/lib/transport/timeout_encoding.cc",
        "src/core/lib/transport/transport.cc",
        "src/core/lib/transport/transport_op_string.cc",
    ],
    hdrs = [
        "src/core/lib/transport/error_utils.h",
        "src/core/lib/address_utils/parse_address.h",
        "src/core/lib/channel/call_finalization.h",
        "src/core/lib/channel/call_tracer.h",
        "src/core/lib/channel/channel_stack.h",
        "src/core/lib/channel/promise_based_filter.h",
        "src/core/lib/channel/channel_stack_builder_impl.h",
        "src/core/lib/channel/channel_trace.h",
        "src/core/lib/channel/channelz.h",
        "src/core/lib/channel/channelz_registry.h",
        "src/core/lib/channel/connected_channel.h",
        "src/core/lib/channel/context.h",
        "src/core/lib/channel/status_util.h",
        "src/core/lib/compression/compression_internal.h",
        "src/core/lib/resource_quota/api.h",
        "src/core/lib/compression/message_compress.h",
        "src/core/lib/event_engine/channel_args_endpoint_config.h",
        "src/core/lib/iomgr/block_annotate.h",
        "src/core/lib/iomgr/buffer_list.h",
        "src/core/lib/iomgr/call_combiner.h",
        "src/core/lib/iomgr/cfstream_handle.h",
        "src/core/lib/iomgr/dynamic_annotations.h",
        "src/core/lib/iomgr/endpoint.h",
        "src/core/lib/iomgr/endpoint_cfstream.h",
        "src/core/lib/iomgr/endpoint_pair.h",
        "src/core/lib/iomgr/error_cfstream.h",
        "src/core/lib/iomgr/ev_apple.h",
        "src/core/lib/iomgr/ev_epoll1_linux.h",
        "src/core/lib/iomgr/ev_poll_posix.h",
        "src/core/lib/iomgr/ev_posix.h",
        "src/core/lib/iomgr/gethostname.h",
        "src/core/lib/iomgr/grpc_if_nametoindex.h",
        "src/core/lib/iomgr/internal_errqueue.h",
        "src/core/lib/iomgr/iocp_windows.h",
        "src/core/lib/iomgr/iomgr.h",
        "src/core/lib/iomgr/load_file.h",
        "src/core/lib/iomgr/lockfree_event.h",
        "src/core/lib/iomgr/nameser.h",
        "src/core/lib/iomgr/polling_entity.h",
        "src/core/lib/iomgr/pollset.h",
        "src/core/lib/iomgr/pollset_set_windows.h",
        "src/core/lib/iomgr/pollset_windows.h",
        "src/core/lib/iomgr/python_util.h",
        "src/core/lib/iomgr/resolve_address.h",
        "src/core/lib/iomgr/resolve_address_impl.h",
        "src/core/lib/iomgr/resolve_address_posix.h",
        "src/core/lib/iomgr/resolve_address_windows.h",
        "src/core/lib/iomgr/sockaddr.h",
        "src/core/lib/iomgr/sockaddr_posix.h",
        "src/core/lib/iomgr/sockaddr_windows.h",
        "src/core/lib/iomgr/socket_factory_posix.h",
        "src/core/lib/iomgr/socket_mutator.h",
        "src/core/lib/iomgr/socket_utils_posix.h",
        "src/core/lib/iomgr/socket_windows.h",
        "src/core/lib/iomgr/tcp_client.h",
        "src/core/lib/iomgr/tcp_client_posix.h",
        "src/core/lib/iomgr/tcp_posix.h",
        "src/core/lib/iomgr/tcp_server.h",
        "src/core/lib/iomgr/tcp_server_utils_posix.h",
        "src/core/lib/iomgr/tcp_windows.h",
        "src/core/lib/iomgr/unix_sockets_posix.h",
        "src/core/lib/iomgr/wakeup_fd_pipe.h",
        "src/core/lib/iomgr/wakeup_fd_posix.h",
        "src/core/lib/slice/b64.h",
        "src/core/lib/surface/api_trace.h",
        "src/core/lib/surface/builtins.h",
        "src/core/lib/surface/call.h",
        "src/core/lib/surface/call_test_only.h",
        "src/core/lib/surface/call_trace.h",
        "src/core/lib/surface/channel.h",
        "src/core/lib/surface/completion_queue.h",
        "src/core/lib/surface/completion_queue_factory.h",
        "src/core/lib/surface/event_string.h",
        "src/core/lib/surface/init.h",
        "src/core/lib/surface/lame_client.h",
        "src/core/lib/surface/server.h",
        "src/core/lib/surface/validate_metadata.h",
        "src/core/lib/transport/connectivity_state.h",
        "src/core/lib/transport/metadata_batch.h",
        "src/core/lib/transport/call_fragments.h",
        "src/core/lib/transport/parsed_metadata.h",
        "src/core/lib/transport/status_conversion.h",
        "src/core/lib/transport/timeout_encoding.h",
        "src/core/lib/transport/transport.h",
        "src/core/lib/transport/transport_impl.h",
    ] +
    # TODO(ctiller): remove these
    # These headers used to be vended by this target, but they have been split
    # out into separate targets now. In order to transition downstream code, we
    # re-export these headers from here for now, and when LSC's have completed
    # to clean this up, we'll remove these.
    [
        "src/core/lib/iomgr/closure.h",
        "src/core/lib/iomgr/error.h",
        "src/core/lib/slice/slice_internal.h",
        "src/core/lib/slice/slice_string_helpers.h",
        "src/core/lib/iomgr/exec_ctx.h",
        "src/core/lib/iomgr/executor.h",
        "src/core/lib/iomgr/combiner.h",
        "src/core/lib/iomgr/iomgr_internal.h",
        "src/core/lib/channel/channel_args.h",
        "src/core/lib/channel/channel_stack_builder.h",
    ],
    external_deps = [
        "absl/base:core_headers",
        "absl/cleanup",
        "absl/container:flat_hash_map",
        "absl/container:inlined_vector",
        "absl/functional:any_invocable",
        "absl/functional:function_ref",
        "absl/hash",
        "absl/meta:type_traits",
        "absl/status",
        "absl/status:statusor",
        "absl/strings",
        "absl/strings:str_format",
        "absl/time",
        "absl/types:optional",
        "absl/types:variant",
        "absl/utility",
        "madler_zlib",
    ],
    language = "c++",
    public_hdrs = GRPC_PUBLIC_HDRS + GRPC_PUBLIC_EVENT_ENGINE_HDRS,
    visibility = ["@grpc:alt_grpc_base_legacy"],
    deps = [
        "activity",
        "arena",
        "arena_promise",
        "atomic_utils",
        "avl",
        "bitset",
        "channel_args",
        "channel_args_preconditioning",
        "channel_fwd",
        "channel_init",
        "channel_stack_builder",
        "channel_stack_type",
        "chunked_vector",
        "closure",
        "config",
        "context",
        "cpp_impl_of",
        "debug_location",
        "default_event_engine",
        "dual_ref_counted",
        "error",
        "event_log",
        "exec_ctx",
        "experiments",
        "gpr",
        "gpr_atm",
        "gpr_manual_constructor",
        "gpr_spinlock",
        "grpc_public_hdrs",
        "grpc_sockaddr",
        "grpc_trace",
        "http2_errors",
        "init_internally",
        "iomgr_fwd",
        "iomgr_port",
        "iomgr_timer",
        "json",
        "latch",
        "match",
        "memory_quota",
        "no_destruct",
        "notification",
        "orphanable",
        "packed_table",
        "pipe",
        "poll",
        "pollset_set",
        "promise",
        "ref_counted",
        "ref_counted_ptr",
        "resolved_address",
        "resource_quota",
        "resource_quota_trace",
        "slice",
        "slice_buffer",
        "slice_refcount",
        "sockaddr_utils",
        "stats",
        "stats_data",
        "status_helper",
        "strerror",
        "thread_quota",
        "time",
        "transport_fwd",
        "uri_parser",
        "useful",
        "work_serializer",
    ],
)

grpc_cc_library(
    name = "load_file",
    srcs = [
        "src/core/lib/gprpp/load_file.cc",
    ],
    hdrs = [
        "src/core/lib/gprpp/load_file.h",
    ],
    external_deps = [
        "absl/cleanup",
        "absl/status",
        "absl/status:statusor",
        "absl/strings",
    ],
    language = "c++",
    deps = [
        "gpr",
        "slice",
    ],
)

grpc_cc_library(
    name = "http2_errors",
    hdrs = [
        "src/core/lib/transport/http2_errors.h",
    ],
)

grpc_cc_library(
    name = "channel_stack_type",
    srcs = [
        "src/core/lib/surface/channel_stack_type.cc",
    ],
    hdrs = [
        "src/core/lib/surface/channel_stack_type.h",
    ],
    language = "c++",
    deps = ["gpr_platform"],
)

grpc_cc_library(
    name = "channel_init",
    srcs = [
        "src/core/lib/surface/channel_init.cc",
    ],
    hdrs = [
        "src/core/lib/surface/channel_init.h",
    ],
    language = "c++",
    deps = [
        "channel_stack_builder",
        "channel_stack_type",
        "gpr_platform",
    ],
)

grpc_cc_library(
    name = "single_set_ptr",
    hdrs = [
        "src/core/lib/gprpp/single_set_ptr.h",
    ],
    language = "c++",
    deps = ["gpr"],
)

grpc_cc_library(
    name = "channel_stack_builder",
    srcs = [
        "src/core/lib/channel/channel_stack_builder.cc",
    ],
    hdrs = [
        "src/core/lib/channel/channel_stack_builder.h",
    ],
    external_deps = [
        "absl/status:statusor",
        "absl/strings",
    ],
    language = "c++",
    visibility = ["@grpc:alt_grpc_base_legacy"],
    deps = [
        "channel_args",
        "channel_fwd",
        "channel_stack_type",
        "gpr",
        "ref_counted_ptr",
        "transport_fwd",
    ],
)

grpc_cc_library(
    name = "grpc_common",
    defines = select({
        "grpc_no_rls": ["GRPC_NO_RLS"],
        "//conditions:default": [],
    }),
    language = "c++",
    select_deps = [
        {
            "grpc_no_rls": [],
            "//conditions:default": ["grpc_lb_policy_rls"],
        },
    ],
    tags = ["nofixdeps"],
    deps = [
        "grpc_base",
        # standard plugins
        "census",
        "grpc_deadline_filter",
        "grpc_client_authority_filter",
        "grpc_lb_policy_grpclb",
        "grpc_lb_policy_outlier_detection",
        "grpc_lb_policy_pick_first",
        "grpc_lb_policy_priority",
        "grpc_lb_policy_ring_hash",
        "grpc_lb_policy_round_robin",
        "grpc_lb_policy_weighted_target",
        "grpc_channel_idle_filter",
        "grpc_message_size_filter",
        "grpc_resolver_binder",
        "grpc_resolver_dns_ares",
        "grpc_resolver_fake",
        "grpc_resolver_dns_native",
        "grpc_resolver_sockaddr",
        "grpc_transport_chttp2_client_connector",
        "grpc_transport_chttp2_server",
        "grpc_transport_inproc",
        "grpc_fault_injection_filter",
    ],
)

grpc_cc_library(
    name = "grpc_service_config",
    hdrs = [
        "src/core/lib/service_config/service_config.h",
        "src/core/lib/service_config/service_config_call_data.h",
    ],
    external_deps = ["absl/strings"],
    language = "c++",
    deps = [
        "gpr_platform",
        "ref_counted",
        "ref_counted_ptr",
        "service_config_parser",
        "slice_refcount",
        "unique_type_name",
        "useful",
    ],
)

grpc_cc_library(
    name = "grpc_service_config_impl",
    srcs = [
        "src/core/lib/service_config/service_config_impl.cc",
    ],
    hdrs = [
        "src/core/lib/service_config/service_config_impl.h",
    ],
    external_deps = [
        "absl/status",
        "absl/status:statusor",
        "absl/strings",
    ],
    language = "c++",
    visibility = ["@grpc:client_channel"],
    deps = [
        "channel_args",
        "config",
        "gpr",
        "grpc_service_config",
        "json",
        "ref_counted_ptr",
        "service_config_parser",
        "slice",
        "slice_refcount",
    ],
)

grpc_cc_library(
    name = "service_config_parser",
    srcs = [
        "src/core/lib/service_config/service_config_parser.cc",
    ],
    hdrs = [
        "src/core/lib/service_config/service_config_parser.h",
    ],
    external_deps = [
        "absl/status",
        "absl/status:statusor",
        "absl/strings",
    ],
    language = "c++",
    deps = [
        "channel_args",
        "gpr",
        "json",
    ],
)

grpc_cc_library(
    name = "server_address",
    srcs = [
        "src/core/lib/resolver/server_address.cc",
    ],
    hdrs = [
        "src/core/lib/resolver/server_address.h",
    ],
    external_deps = [
        "absl/status",
        "absl/status:statusor",
        "absl/strings",
        "absl/strings:str_format",
    ],
    language = "c++",
    visibility = ["@grpc:client_channel"],
    deps = [
        "channel_args",
        "gpr_platform",
        "resolved_address",
        "sockaddr_utils",
        "useful",
    ],
)

grpc_cc_library(
    name = "grpc_resolver",
    srcs = [
        "src/core/lib/resolver/resolver.cc",
        "src/core/lib/resolver/resolver_registry.cc",
    ],
    hdrs = [
        "src/core/lib/resolver/resolver.h",
        "src/core/lib/resolver/resolver_factory.h",
        "src/core/lib/resolver/resolver_registry.h",
    ],
    external_deps = [
        "absl/status",
        "absl/status:statusor",
        "absl/strings",
        "absl/strings:str_format",
    ],
    language = "c++",
    visibility = ["@grpc:client_channel"],
    deps = [
        "channel_args",
        "gpr",
        "grpc_service_config",
        "grpc_trace",
        "iomgr_fwd",
        "orphanable",
        "ref_counted_ptr",
        "server_address",
        "uri_parser",
    ],
)

grpc_cc_library(
    name = "notification",
    hdrs = [
        "src/core/lib/gprpp/notification.h",
    ],
    external_deps = ["absl/time"],
    deps = ["gpr"],
)

grpc_cc_library(
    name = "channel_args",
    srcs = [
        "src/core/lib/channel/channel_args.cc",
    ],
    hdrs = [
        "src/core/lib/channel/channel_args.h",
    ],
    external_deps = [
        "absl/meta:type_traits",
        "absl/strings",
        "absl/strings:str_format",
        "absl/types:optional",
        "absl/types:variant",
    ],
    language = "c++",
    deps = [
        "avl",
        "channel_stack_type",
        "debug_location",
        "dual_ref_counted",
        "gpr",
        "grpc_public_hdrs",
        "match",
        "ref_counted",
        "ref_counted_ptr",
        "time",
        "useful",
    ],
)

grpc_cc_library(
    name = "resolved_address",
    hdrs = ["src/core/lib/iomgr/resolved_address.h"],
    language = "c++",
    deps = [
        "gpr_platform",
        "iomgr_port",
    ],
)

grpc_cc_library(
    name = "lb_policy",
    srcs = ["src/core/lib/load_balancing/lb_policy.cc"],
    hdrs = ["src/core/lib/load_balancing/lb_policy.h"],
    external_deps = [
        "absl/status",
        "absl/status:statusor",
        "absl/strings",
        "absl/types:optional",
        "absl/types:variant",
    ],
    deps = [
        "channel_args",
        "closure",
        "debug_location",
        "error",
        "exec_ctx",
        "gpr_platform",
        "grpc_backend_metric_data",
        "grpc_public_hdrs",
        "grpc_trace",
        "iomgr_fwd",
        "orphanable",
        "pollset_set",
        "ref_counted",
        "ref_counted_ptr",
        "server_address",
        "subchannel_interface",
        "work_serializer",
    ],
)

grpc_cc_library(
    name = "lb_policy_factory",
    hdrs = ["src/core/lib/load_balancing/lb_policy_factory.h"],
    external_deps = [
        "absl/status:statusor",
        "absl/strings",
    ],
    deps = [
        "gpr_platform",
        "json",
        "lb_policy",
        "orphanable",
        "ref_counted_ptr",
    ],
)

grpc_cc_library(
    name = "lb_policy_registry",
    srcs = ["src/core/lib/load_balancing/lb_policy_registry.cc"],
    hdrs = ["src/core/lib/load_balancing/lb_policy_registry.h"],
    external_deps = [
        "absl/status",
        "absl/status:statusor",
        "absl/strings",
        "absl/strings:str_format",
    ],
    deps = [
        "gpr",
        "json",
        "lb_policy",
        "lb_policy_factory",
        "orphanable",
        "ref_counted_ptr",
    ],
)

grpc_cc_library(
    name = "subchannel_interface",
    hdrs = ["src/core/lib/load_balancing/subchannel_interface.h"],
    external_deps = ["absl/status"],
    deps = [
        "gpr_platform",
        "grpc_public_hdrs",
        "iomgr_fwd",
        "ref_counted",
        "ref_counted_ptr",
    ],
)

grpc_cc_library(
    name = "proxy_mapper",
    hdrs = ["src/core/lib/handshaker/proxy_mapper.h"],
    external_deps = [
        "absl/strings",
        "absl/types:optional",
    ],
    deps = [
        "channel_args",
        "gpr_platform",
        "resolved_address",
    ],
)

grpc_cc_library(
    name = "proxy_mapper_registry",
    srcs = ["src/core/lib/handshaker/proxy_mapper_registry.cc"],
    hdrs = ["src/core/lib/handshaker/proxy_mapper_registry.h"],
    external_deps = [
        "absl/strings",
        "absl/types:optional",
    ],
    deps = [
        "channel_args",
        "gpr_platform",
        "proxy_mapper",
        "resolved_address",
    ],
)

grpc_cc_library(
    name = "grpc_client_channel",
    srcs = [
        "src/core/ext/filters/client_channel/backend_metric.cc",
        "src/core/ext/filters/client_channel/backup_poller.cc",
        "src/core/ext/filters/client_channel/channel_connectivity.cc",
        "src/core/ext/filters/client_channel/client_channel.cc",
        "src/core/ext/filters/client_channel/client_channel_channelz.cc",
        "src/core/ext/filters/client_channel/client_channel_factory.cc",
        "src/core/ext/filters/client_channel/client_channel_plugin.cc",
        "src/core/ext/filters/client_channel/config_selector.cc",
        "src/core/ext/filters/client_channel/dynamic_filters.cc",
        "src/core/ext/filters/client_channel/global_subchannel_pool.cc",
        "src/core/ext/filters/client_channel/health/health_check_client.cc",
        "src/core/ext/filters/client_channel/http_proxy.cc",
        "src/core/ext/filters/client_channel/lb_policy/child_policy_handler.cc",
        "src/core/ext/filters/client_channel/lb_policy/oob_backend_metric.cc",
        "src/core/ext/filters/client_channel/local_subchannel_pool.cc",
        "src/core/ext/filters/client_channel/resolver_result_parsing.cc",
        "src/core/ext/filters/client_channel/retry_filter.cc",
        "src/core/ext/filters/client_channel/retry_service_config.cc",
        "src/core/ext/filters/client_channel/retry_throttle.cc",
        "src/core/ext/filters/client_channel/service_config_channel_arg_filter.cc",
        "src/core/ext/filters/client_channel/subchannel.cc",
        "src/core/ext/filters/client_channel/subchannel_pool_interface.cc",
        "src/core/ext/filters/client_channel/subchannel_stream_client.cc",
    ],
    hdrs = [
        "src/core/ext/filters/client_channel/backend_metric.h",
        "src/core/ext/filters/client_channel/backup_poller.h",
        "src/core/ext/filters/client_channel/client_channel.h",
        "src/core/ext/filters/client_channel/client_channel_channelz.h",
        "src/core/ext/filters/client_channel/client_channel_factory.h",
        "src/core/ext/filters/client_channel/config_selector.h",
        "src/core/ext/filters/client_channel/connector.h",
        "src/core/ext/filters/client_channel/dynamic_filters.h",
        "src/core/ext/filters/client_channel/global_subchannel_pool.h",
        "src/core/ext/filters/client_channel/health/health_check_client.h",
        "src/core/ext/filters/client_channel/http_proxy.h",
        "src/core/ext/filters/client_channel/lb_policy/child_policy_handler.h",
        "src/core/ext/filters/client_channel/lb_policy/oob_backend_metric.h",
        "src/core/ext/filters/client_channel/local_subchannel_pool.h",
        "src/core/ext/filters/client_channel/resolver_result_parsing.h",
        "src/core/ext/filters/client_channel/retry_filter.h",
        "src/core/ext/filters/client_channel/retry_service_config.h",
        "src/core/ext/filters/client_channel/retry_throttle.h",
        "src/core/ext/filters/client_channel/subchannel.h",
        "src/core/ext/filters/client_channel/subchannel_interface_internal.h",
        "src/core/ext/filters/client_channel/subchannel_pool_interface.h",
        "src/core/ext/filters/client_channel/subchannel_stream_client.h",
    ],
    external_deps = [
        "absl/base:core_headers",
        "absl/container:inlined_vector",
        "absl/status",
        "absl/status:statusor",
        "absl/strings",
        "absl/strings:cord",
        "absl/types:optional",
        "absl/types:variant",
        "upb_lib",
    ],
    language = "c++",
    visibility = ["@grpc:client_channel"],
    deps = [
        "arena",
        "backoff",
        "channel_fwd",
        "channel_init",
        "channel_stack_type",
        "config",
        "construct_destruct",
        "debug_location",
        "default_event_engine",
        "dual_ref_counted",
        "env",
        "gpr",
        "gpr_atm",
        "grpc_backend_metric_data",
        "grpc_base",
        "grpc_deadline_filter",
        "grpc_health_upb",
        "grpc_public_hdrs",
        "grpc_resolver",
        "grpc_service_config",
        "grpc_service_config_impl",
        "grpc_trace",
        "http_connect_handshaker",
        "init_internally",
        "iomgr_fwd",
        "iomgr_timer",
        "json",
        "json_util",
        "lb_policy",
        "lb_policy_registry",
        "memory_quota",
        "orphanable",
        "pollset_set",
        "protobuf_duration_upb",
        "proxy_mapper",
        "proxy_mapper_registry",
        "ref_counted",
        "ref_counted_ptr",
        "resolved_address",
        "resource_quota",
        "server_address",
        "service_config_parser",
        "slice",
        "slice_buffer",
        "slice_refcount",
        "sockaddr_utils",
        "stats",
        "stats_data",
        "status_helper",
        "subchannel_interface",
        "time",
        "transport_fwd",
        "unique_type_name",
        "uri_parser",
        "useful",
        "work_serializer",
        "xds_orca_service_upb",
        "xds_orca_upb",
    ],
)

grpc_cc_library(
    name = "grpc_server_config_selector",
    srcs = [
        "src/core/ext/filters/server_config_selector/server_config_selector.cc",
    ],
    hdrs = [
        "src/core/ext/filters/server_config_selector/server_config_selector.h",
    ],
    external_deps = [
        "absl/status:statusor",
        "absl/strings",
    ],
    language = "c++",
    deps = [
        "channel_args",
        "dual_ref_counted",
        "gpr_platform",
        "grpc_base",
        "grpc_public_hdrs",
        "grpc_service_config",
        "ref_counted",
        "ref_counted_ptr",
        "service_config_parser",
        "useful",
    ],
)

grpc_cc_library(
    name = "grpc_server_config_selector_filter",
    srcs = [
        "src/core/ext/filters/server_config_selector/server_config_selector_filter.cc",
    ],
    hdrs = [
        "src/core/ext/filters/server_config_selector/server_config_selector_filter.h",
    ],
    external_deps = [
        "absl/base:core_headers",
        "absl/status",
        "absl/status:statusor",
        "absl/types:optional",
    ],
    language = "c++",
    deps = [
        "arena",
        "arena_promise",
        "channel_args",
        "channel_fwd",
        "context",
        "gpr",
        "grpc_base",
        "grpc_server_config_selector",
        "grpc_service_config",
        "promise",
        "ref_counted_ptr",
        "status_helper",
    ],
)

grpc_cc_library(
    name = "sorted_pack",
    hdrs = [
        "src/core/lib/gprpp/sorted_pack.h",
    ],
    language = "c++",
    deps = ["gpr_platform"],
)

grpc_cc_library(
    name = "idle_filter_state",
    srcs = [
        "src/core/ext/filters/channel_idle/idle_filter_state.cc",
    ],
    hdrs = [
        "src/core/ext/filters/channel_idle/idle_filter_state.h",
    ],
    language = "c++",
    deps = ["gpr_platform"],
)

grpc_cc_library(
    name = "grpc_channel_idle_filter",
    srcs = [
        "src/core/ext/filters/channel_idle/channel_idle_filter.cc",
    ],
    hdrs = [
        "src/core/ext/filters/channel_idle/channel_idle_filter.h",
    ],
    external_deps = [
        "absl/status",
        "absl/status:statusor",
        "absl/types:optional",
    ],
    deps = [
        "activity",
        "arena_promise",
        "channel_args",
        "channel_fwd",
        "channel_init",
        "channel_stack_builder",
        "channel_stack_type",
        "closure",
        "config",
        "debug_location",
        "default_event_engine",
        "exec_ctx",
        "exec_ctx_wakeup_scheduler",
        "gpr",
        "grpc_base",
        "grpc_public_hdrs",
        "grpc_trace",
        "http2_errors",
        "idle_filter_state",
        "loop",
        "orphanable",
        "poll",
        "promise",
        "ref_counted_ptr",
        "single_set_ptr",
        "sleep",
        "status_helper",
        "time",
        "try_seq",
    ],
)

grpc_cc_library(
    name = "grpc_deadline_filter",
    srcs = [
        "src/core/ext/filters/deadline/deadline_filter.cc",
    ],
    hdrs = [
        "src/core/ext/filters/deadline/deadline_filter.h",
    ],
    external_deps = [
        "absl/status",
        "absl/types:optional",
    ],
    language = "c++",
    deps = [
        "arena",
        "channel_args",
        "channel_fwd",
        "channel_init",
        "channel_stack_builder",
        "channel_stack_type",
        "closure",
        "config",
        "debug_location",
        "exec_ctx",
        "gpr",
        "grpc_base",
        "grpc_public_hdrs",
        "iomgr_timer",
        "status_helper",
        "time",
    ],
)

grpc_cc_library(
    name = "grpc_client_authority_filter",
    srcs = [
        "src/core/ext/filters/http/client_authority_filter.cc",
    ],
    hdrs = [
        "src/core/ext/filters/http/client_authority_filter.h",
    ],
    external_deps = [
        "absl/status",
        "absl/status:statusor",
        "absl/strings",
        "absl/types:optional",
    ],
    language = "c++",
    deps = [
        "arena_promise",
        "channel_args",
        "channel_fwd",
        "channel_init",
        "channel_stack_builder",
        "channel_stack_type",
        "config",
        "gpr_platform",
        "grpc_base",
        "grpc_public_hdrs",
        "slice",
    ],
)

grpc_cc_library(
    name = "grpc_message_size_filter",
    srcs = [
        "src/core/ext/filters/message_size/message_size_filter.cc",
    ],
    hdrs = [
        "src/core/ext/filters/message_size/message_size_filter.h",
    ],
    external_deps = [
        "absl/status",
        "absl/status:statusor",
        "absl/strings",
        "absl/strings:str_format",
        "absl/types:optional",
    ],
    language = "c++",
    deps = [
        "channel_args",
        "channel_fwd",
        "channel_init",
        "channel_stack_builder",
        "channel_stack_type",
        "closure",
        "config",
        "debug_location",
        "gpr",
        "grpc_base",
        "grpc_public_hdrs",
        "grpc_service_config",
        "json",
        "service_config_parser",
        "slice_buffer",
        "status_helper",
    ],
)

grpc_cc_library(
    name = "grpc_fault_injection_filter",
    srcs = [
        "src/core/ext/filters/fault_injection/fault_injection_filter.cc",
        "src/core/ext/filters/fault_injection/service_config_parser.cc",
    ],
    hdrs = [
        "src/core/ext/filters/fault_injection/fault_injection_filter.h",
        "src/core/ext/filters/fault_injection/service_config_parser.h",
    ],
    external_deps = [
        "absl/base:core_headers",
        "absl/random",
        "absl/status",
        "absl/status:statusor",
        "absl/strings",
        "absl/types:optional",
    ],
    language = "c++",
    deps = [
        "arena_promise",
        "channel_fwd",
        "config",
        "context",
        "gpr",
        "grpc_base",
        "grpc_public_hdrs",
        "grpc_service_config",
        "grpc_trace",
        "json",
        "json_util",
        "service_config_parser",
        "sleep",
        "status_helper",
        "time",
        "try_seq",
    ],
)

grpc_cc_library(
    name = "grpc_rbac_filter",
    srcs = [
        "src/core/ext/filters/rbac/rbac_filter.cc",
        "src/core/ext/filters/rbac/rbac_service_config_parser.cc",
    ],
    hdrs = [
        "src/core/ext/filters/rbac/rbac_filter.h",
        "src/core/ext/filters/rbac/rbac_service_config_parser.h",
    ],
    external_deps = [
        "absl/status",
        "absl/status:statusor",
        "absl/strings",
        "absl/strings:str_format",
        "absl/types:optional",
    ],
    language = "c++",
    deps = [
        "channel_args",
        "channel_fwd",
        "closure",
        "config",
        "debug_location",
        "gpr",
        "grpc_authorization_base",
        "grpc_base",
        "grpc_matchers",
        "grpc_public_hdrs",
        "grpc_rbac_engine",
        "grpc_security_base",
        "grpc_service_config",
        "json",
        "json_util",
        "service_config_parser",
        "status_helper",
        "transport_fwd",
    ],
)

grpc_cc_library(
    name = "grpc_http_filters",
    srcs = [
        "src/core/ext/filters/http/client/http_client_filter.cc",
        "src/core/ext/filters/http/http_filters_plugin.cc",
        "src/core/ext/filters/http/message_compress/message_compress_filter.cc",
        "src/core/ext/filters/http/message_compress/message_decompress_filter.cc",
        "src/core/ext/filters/http/server/http_server_filter.cc",
    ],
    hdrs = [
        "src/core/ext/filters/http/client/http_client_filter.h",
        "src/core/ext/filters/http/message_compress/message_compress_filter.h",
        "src/core/ext/filters/http/message_compress/message_decompress_filter.h",
        "src/core/ext/filters/http/server/http_server_filter.h",
    ],
    external_deps = [
        "absl/base:core_headers",
        "absl/meta:type_traits",
        "absl/status",
        "absl/status:statusor",
        "absl/strings",
        "absl/strings:str_format",
        "absl/types:optional",
    ],
    language = "c++",
    visibility = ["@grpc:http"],
    deps = [
        "arena",
        "arena_promise",
        "basic_seq",
        "call_push_pull",
        "channel_fwd",
        "channel_init",
        "channel_stack_type",
        "config",
        "context",
        "debug_location",
        "gpr",
        "grpc_base",
        "grpc_message_size_filter",
        "grpc_public_hdrs",
        "grpc_trace",
        "latch",
        "percent_encoding",
        "promise",
        "seq",
        "slice",
        "slice_buffer",
        "status_helper",
        "transport_fwd",
    ],
)

grpc_cc_library(
    name = "grpc_grpclb_balancer_addresses",
    srcs = [
        "src/core/ext/filters/client_channel/lb_policy/grpclb/grpclb_balancer_addresses.cc",
    ],
    hdrs = [
        "src/core/ext/filters/client_channel/lb_policy/grpclb/grpclb_balancer_addresses.h",
    ],
    language = "c++",
    visibility = ["@grpc:grpclb"],
    deps = [
        "channel_args",
        "gpr_platform",
        "grpc_public_hdrs",
        "server_address",
        "useful",
    ],
)

grpc_cc_library(
    name = "grpc_lb_policy_grpclb",
    srcs = [
        "src/core/ext/filters/client_channel/lb_policy/grpclb/client_load_reporting_filter.cc",
        "src/core/ext/filters/client_channel/lb_policy/grpclb/grpclb.cc",
        "src/core/ext/filters/client_channel/lb_policy/grpclb/grpclb_client_stats.cc",
        "src/core/ext/filters/client_channel/lb_policy/grpclb/load_balancer_api.cc",
    ],
    hdrs = [
        "src/core/ext/filters/client_channel/lb_policy/grpclb/client_load_reporting_filter.h",
        "src/core/ext/filters/client_channel/lb_policy/grpclb/grpclb.h",
        "src/core/ext/filters/client_channel/lb_policy/grpclb/grpclb_client_stats.h",
        "src/core/ext/filters/client_channel/lb_policy/grpclb/load_balancer_api.h",
    ],
    external_deps = [
        "absl/base:core_headers",
        "absl/container:inlined_vector",
        "absl/status",
        "absl/status:statusor",
        "absl/strings",
        "absl/strings:str_format",
        "absl/types:optional",
        "absl/types:variant",
        "upb_lib",
    ],
    language = "c++",
    deps = [
        "backoff",
        "channel_fwd",
        "channel_init",
        "channel_stack_type",
        "config",
        "debug_location",
        "default_event_engine",
        "gpr",
        "gpr_atm",
        "grpc_base",
        "grpc_client_channel",
        "grpc_grpclb_balancer_addresses",
        "grpc_lb_upb",
        "grpc_public_hdrs",
        "grpc_resolver",
        "grpc_resolver_fake",
        "grpc_security_base",
        "grpc_sockaddr",
        "grpc_trace",
        "iomgr_timer",
        "json",
        "json_args",
        "json_object_loader",
        "lb_policy",
        "lb_policy_factory",
        "lb_policy_registry",
        "orphanable",
        "pollset_set",
        "protobuf_duration_upb",
        "protobuf_timestamp_upb",
        "ref_counted",
        "ref_counted_ptr",
        "resolved_address",
        "server_address",
        "slice",
        "slice_refcount",
        "sockaddr_utils",
        "status_helper",
        "subchannel_interface",
        "time",
        "uri_parser",
        "useful",
        "validation_errors",
        "work_serializer",
    ],
)

grpc_cc_library(
    name = "grpc_backend_metric_data",
    hdrs = [
        "src/core/ext/filters/client_channel/lb_policy/backend_metric_data.h",
    ],
    external_deps = ["absl/strings"],
    language = "c++",
    deps = ["gpr_platform"],
)

grpc_cc_library(
    name = "grpc_lb_policy_rls",
    srcs = [
        "src/core/ext/filters/client_channel/lb_policy/rls/rls.cc",
    ],
    external_deps = [
        "absl/base:core_headers",
        "absl/hash",
        "absl/status",
        "absl/status:statusor",
        "absl/strings",
        "absl/strings:str_format",
        "absl/types:optional",
        "upb_lib",
    ],
    language = "c++",
    deps = [
        "backoff",
        "config",
        "debug_location",
        "dual_ref_counted",
        "gpr",
        "grpc_base",
        "grpc_client_channel",
        "grpc_fake_credentials",
        "grpc_public_hdrs",
        "grpc_resolver",
        "grpc_security_base",
        "grpc_service_config_impl",
        "grpc_trace",
        "iomgr_timer",
        "json",
        "json_args",
        "json_object_loader",
        "lb_policy",
        "lb_policy_factory",
        "lb_policy_registry",
        "orphanable",
        "pollset_set",
        "ref_counted_ptr",
        "rls_upb",
        "server_address",
        "slice",
        "slice_refcount",
        "status_helper",
        "subchannel_interface",
        "time",
        "uri_parser",
        "validation_errors",
        "work_serializer",
    ],
)

grpc_cc_library(
    name = "upb_utils",
    hdrs = [
        "src/core/ext/xds/upb_utils.h",
    ],
    external_deps = [
        "absl/strings",
        "upb_lib",
    ],
    language = "c++",
    deps = ["gpr_platform"],
)

grpc_cc_library(
    name = "xds_client",
    srcs = [
        "src/core/ext/xds/xds_api.cc",
        "src/core/ext/xds/xds_bootstrap.cc",
        "src/core/ext/xds/xds_client.cc",
        "src/core/ext/xds/xds_client_stats.cc",
        "src/core/ext/xds/xds_resource_type.cc",
    ],
    hdrs = [
        "src/core/ext/xds/xds_api.h",
        "src/core/ext/xds/xds_bootstrap.h",
        "src/core/ext/xds/xds_channel_args.h",
        "src/core/ext/xds/xds_client.h",
        "src/core/ext/xds/xds_client_stats.h",
        "src/core/ext/xds/xds_resource_type.h",
        "src/core/ext/xds/xds_resource_type_impl.h",
        "src/core/ext/xds/xds_transport.h",
    ],
    external_deps = [
        "absl/base:core_headers",
        "absl/memory",
        "absl/status",
        "absl/status:statusor",
        "absl/strings",
        "absl/strings:str_format",
        "absl/types:optional",
        "upb_lib",
        "upb_textformat_lib",
        "upb_json_lib",
        "upb_reflection",
    ],
    language = "c++",
    tags = ["nofixdeps"],
    visibility = ["@grpc:xds_client_core"],
    deps = [
        "backoff",
        "debug_location",
        "default_event_engine",
        "dual_ref_counted",
        "env",
        "envoy_admin_upb",
        "envoy_config_core_upb",
        "envoy_config_endpoint_upb",
        "envoy_service_discovery_upb",
        "envoy_service_discovery_upbdefs",
        "envoy_service_load_stats_upb",
        "envoy_service_load_stats_upbdefs",
        "envoy_service_status_upb",
        "envoy_service_status_upbdefs",
        "event_engine_base_hdrs",
        "exec_ctx",
        "google_rpc_status_upb",
        "gpr",
        "grpc_trace",
        "json",
        "orphanable",
        "protobuf_any_upb",
        "protobuf_duration_upb",
        "protobuf_struct_upb",
        "protobuf_timestamp_upb",
        "ref_counted",
        "ref_counted_ptr",
        "time",
        "upb_utils",
        "uri_parser",
        "useful",
        "work_serializer",
    ],
)

grpc_cc_library(
    name = "certificate_provider_factory",
    hdrs = [
        "src/core/lib/security/certificate_provider/certificate_provider_factory.h",
    ],
    deps = [
        "error",
        "gpr",
        "grpc_public_hdrs",
        "json",
        "ref_counted",
        "ref_counted_ptr",
    ],
)

grpc_cc_library(
    name = "certificate_provider_registry",
    srcs = [
        "src/core/lib/security/certificate_provider/certificate_provider_registry.cc",
    ],
    hdrs = [
        "src/core/lib/security/certificate_provider/certificate_provider_registry.h",
    ],
    external_deps = ["absl/strings"],
    deps = [
        "certificate_provider_factory",
        "gpr_public_hdrs",
    ],
)

grpc_cc_library(
    name = "grpc_xds_client",
    srcs = [
        "src/core/ext/xds/certificate_provider_store.cc",
        "src/core/ext/xds/file_watcher_certificate_provider_factory.cc",
        "src/core/ext/xds/xds_bootstrap_grpc.cc",
        "src/core/ext/xds/xds_certificate_provider.cc",
        "src/core/ext/xds/xds_client_grpc.cc",
        "src/core/ext/xds/xds_cluster.cc",
        "src/core/ext/xds/xds_cluster_specifier_plugin.cc",
        "src/core/ext/xds/xds_common_types.cc",
        "src/core/ext/xds/xds_endpoint.cc",
        "src/core/ext/xds/xds_http_fault_filter.cc",
        "src/core/ext/xds/xds_http_filters.cc",
        "src/core/ext/xds/xds_http_rbac_filter.cc",
        "src/core/ext/xds/xds_lb_policy_registry.cc",
        "src/core/ext/xds/xds_listener.cc",
        "src/core/ext/xds/xds_route_config.cc",
        "src/core/ext/xds/xds_routing.cc",
        "src/core/ext/xds/xds_transport_grpc.cc",
        "src/core/lib/security/credentials/xds/xds_credentials.cc",
    ],
    hdrs = [
        "src/core/ext/xds/certificate_provider_store.h",
        "src/core/ext/xds/file_watcher_certificate_provider_factory.h",
        "src/core/ext/xds/xds_bootstrap_grpc.h",
        "src/core/ext/xds/xds_certificate_provider.h",
        "src/core/ext/xds/xds_client_grpc.h",
        "src/core/ext/xds/xds_cluster.h",
        "src/core/ext/xds/xds_cluster_specifier_plugin.h",
        "src/core/ext/xds/xds_common_types.h",
        "src/core/ext/xds/xds_endpoint.h",
        "src/core/ext/xds/xds_http_fault_filter.h",
        "src/core/ext/xds/xds_http_filters.h",
        "src/core/ext/xds/xds_http_rbac_filter.h",
        "src/core/ext/xds/xds_lb_policy_registry.h",
        "src/core/ext/xds/xds_listener.h",
        "src/core/ext/xds/xds_route_config.h",
        "src/core/ext/xds/xds_routing.h",
        "src/core/ext/xds/xds_transport_grpc.h",
        "src/core/lib/security/credentials/xds/xds_credentials.h",
    ],
    external_deps = [
        "absl/base:core_headers",
        "absl/functional:bind_front",
        "absl/memory",
        "absl/status",
        "absl/status:statusor",
        "absl/strings",
        "absl/strings:str_format",
        "absl/synchronization",
        "absl/types:optional",
        "absl/types:variant",
        "upb_lib",
        "upb_textformat_lib",
        "upb_json_lib",
        "re2",
        "upb_reflection",
    ],
    language = "c++",
    tags = ["nofixdeps"],
    deps = [
        "certificate_provider_factory",
        "certificate_provider_registry",
        "channel_creds_registry",
        "channel_fwd",
        "config",
        "debug_location",
        "default_event_engine",
        "env",
        "envoy_admin_upb",
        "envoy_config_cluster_upb",
        "envoy_config_cluster_upbdefs",
        "envoy_config_core_upb",
        "envoy_config_endpoint_upb",
        "envoy_config_endpoint_upbdefs",
        "envoy_config_listener_upb",
        "envoy_config_listener_upbdefs",
        "envoy_config_rbac_upb",
        "envoy_config_route_upb",
        "envoy_config_route_upbdefs",
        "envoy_extensions_clusters_aggregate_upb",
        "envoy_extensions_clusters_aggregate_upbdefs",
        "envoy_extensions_filters_common_fault_upb",
        "envoy_extensions_filters_http_fault_upb",
        "envoy_extensions_filters_http_fault_upbdefs",
        "envoy_extensions_filters_http_rbac_upb",
        "envoy_extensions_filters_http_rbac_upbdefs",
        "envoy_extensions_filters_http_router_upb",
        "envoy_extensions_filters_http_router_upbdefs",
        "envoy_extensions_filters_network_http_connection_manager_upb",
        "envoy_extensions_filters_network_http_connection_manager_upbdefs",
        "envoy_extensions_load_balancing_policies_ring_hash_upb",
        "envoy_extensions_load_balancing_policies_wrr_locality_upb",
        "envoy_extensions_transport_sockets_tls_upb",
        "envoy_extensions_transport_sockets_tls_upbdefs",
        "envoy_service_discovery_upb",
        "envoy_service_discovery_upbdefs",
        "envoy_service_load_stats_upb",
        "envoy_service_load_stats_upbdefs",
        "envoy_service_status_upb",
        "envoy_service_status_upbdefs",
        "envoy_type_matcher_upb",
        "envoy_type_upb",
        "error",
        "google_rpc_status_upb",
        "gpr",
        "grpc_base",
        "grpc_client_channel",
        "grpc_credentials_util",
        "grpc_fake_credentials",
        "grpc_fault_injection_filter",
        "grpc_lb_xds_channel_args",
        "grpc_matchers",
        "grpc_outlier_detection_header",
        "grpc_public_hdrs",
        "grpc_rbac_filter",
        "grpc_security_base",
        "grpc_sockaddr",
        "grpc_tls_credentials",
        "grpc_trace",
        "grpc_transport_chttp2_client_connector",
        "init_internally",
        "iomgr_fwd",
        "iomgr_timer",
        "json",
        "json_object_loader",
        "json_util",
        "lb_policy_registry",
        "match",
        "orphanable",
        "pollset_set",
        "protobuf_any_upb",
        "protobuf_duration_upb",
        "protobuf_struct_upb",
        "protobuf_struct_upbdefs",
        "protobuf_timestamp_upb",
        "protobuf_wrappers_upb",
        "ref_counted",
        "ref_counted_ptr",
        "resolved_address",
        "rls_config_upb",
        "rls_config_upbdefs",
        "server_address",
        "slice",
        "slice_refcount",
        "sockaddr_utils",
        "status_helper",
        "time",
        "tsi_ssl_credentials",
        "unique_type_name",
        "upb_utils",
        "uri_parser",
        "useful",
        "validation_errors",
        "work_serializer",
        "xds_client",
        "xds_type_upb",
        "xds_type_upbdefs",
    ],
)

grpc_cc_library(
    name = "grpc_xds_channel_stack_modifier",
    srcs = [
        "src/core/ext/xds/xds_channel_stack_modifier.cc",
    ],
    hdrs = [
        "src/core/ext/xds/xds_channel_stack_modifier.h",
    ],
    external_deps = ["absl/strings"],
    language = "c++",
    deps = [
        "channel_args",
        "channel_fwd",
        "channel_init",
        "channel_stack_builder",
        "channel_stack_type",
        "config",
        "gpr_platform",
        "grpc_base",
        "grpc_public_hdrs",
        "ref_counted",
        "ref_counted_ptr",
        "useful",
    ],
)

grpc_cc_library(
    name = "grpc_xds_server_config_fetcher",
    srcs = [
        "src/core/ext/xds/xds_server_config_fetcher.cc",
    ],
    external_deps = [
        "absl/base:core_headers",
        "absl/status",
        "absl/status:statusor",
        "absl/strings",
        "absl/types:optional",
        "absl/types:variant",
    ],
    language = "c++",
    deps = [
        "channel_args",
        "channel_args_preconditioning",
        "channel_fwd",
        "config",
        "debug_location",
        "exec_ctx",
        "gpr",
        "grpc_base",
        "grpc_public_hdrs",
        "grpc_security_base",
        "grpc_server_config_selector",
        "grpc_server_config_selector_filter",
        "grpc_service_config",
        "grpc_service_config_impl",
        "grpc_sockaddr",
        "grpc_tls_credentials",
        "grpc_trace",
        "grpc_xds_channel_stack_modifier",
        "grpc_xds_client",
        "iomgr_fwd",
        "ref_counted_ptr",
        "resolved_address",
        "slice_refcount",
        "sockaddr_utils",
        "status_helper",
        "unique_type_name",
        "uri_parser",
        "xds_client",
    ],
)

grpc_cc_library(
    name = "channel_creds_registry_init",
    srcs = [
        "src/core/lib/security/credentials/channel_creds_registry_init.cc",
    ],
    external_deps = ["absl/strings"],
    language = "c++",
    deps = [
        "channel_creds_registry",
        "config",
        "gpr_platform",
        "grpc_fake_credentials",
        "grpc_google_default_credentials",
        "grpc_security_base",
        "json",
        "ref_counted_ptr",
    ],
)

grpc_cc_library(
    name = "grpc_google_mesh_ca_certificate_provider_factory",
    srcs = [
        "src/core/ext/xds/google_mesh_ca_certificate_provider_factory.cc",
    ],
    hdrs = [
        "src/core/ext/xds/google_mesh_ca_certificate_provider_factory.h",
    ],
    language = "c++",
    deps = [
        "certificate_provider_factory",
        "error",
        "gpr_platform",
        "grpc_tls_credentials",
        "grpc_trace",
        "json",
        "json_util",
        "ref_counted_ptr",
        "time",
    ],
)

grpc_cc_library(
    name = "grpc_lb_policy_cds",
    srcs = [
        "src/core/ext/filters/client_channel/lb_policy/xds/cds.cc",
    ],
    external_deps = [
        "absl/status",
        "absl/status:statusor",
        "absl/strings",
        "absl/types:optional",
    ],
    language = "c++",
    deps = [
        "config",
        "debug_location",
        "gpr",
        "grpc_base",
        "grpc_matchers",
        "grpc_outlier_detection_header",
        "grpc_public_hdrs",
        "grpc_security_base",
        "grpc_tls_credentials",
        "grpc_trace",
        "grpc_xds_client",
        "json",
        "json_args",
        "json_object_loader",
        "lb_policy",
        "lb_policy_factory",
        "lb_policy_registry",
        "orphanable",
        "pollset_set",
        "ref_counted_ptr",
        "server_address",
        "subchannel_interface",
        "time",
        "unique_type_name",
        "work_serializer",
        "xds_client",
    ],
)

grpc_cc_library(
    name = "grpc_lb_xds_channel_args",
    hdrs = [
        "src/core/ext/filters/client_channel/lb_policy/xds/xds_channel_args.h",
    ],
    language = "c++",
)

grpc_cc_library(
    name = "grpc_lb_xds_common",
    hdrs = [
        "src/core/ext/filters/client_channel/lb_policy/xds/xds.h",
    ],
    language = "c++",
    deps = [
        "gpr_platform",
        "ref_counted_ptr",
        "server_address",
        "xds_client",
    ],
)

grpc_cc_library(
    name = "grpc_lb_policy_xds_cluster_resolver",
    srcs = [
        "src/core/ext/filters/client_channel/lb_policy/xds/xds_cluster_resolver.cc",
    ],
    external_deps = [
        "absl/status",
        "absl/status:statusor",
        "absl/strings",
        "absl/types:optional",
    ],
    language = "c++",
    deps = [
        "channel_args",
        "config",
        "debug_location",
        "gpr",
        "grpc_base",
        "grpc_client_channel",
        "grpc_lb_address_filtering",
        "grpc_lb_policy_ring_hash",
        "grpc_lb_xds_channel_args",
        "grpc_lb_xds_common",
        "grpc_public_hdrs",
        "grpc_resolver",
        "grpc_resolver_fake",
        "grpc_trace",
        "grpc_xds_client",
        "json",
        "json_args",
        "json_object_loader",
        "lb_policy",
        "lb_policy_factory",
        "lb_policy_registry",
        "orphanable",
        "pollset_set",
        "ref_counted_ptr",
        "server_address",
        "subchannel_interface",
        "validation_errors",
        "work_serializer",
        "xds_client",
    ],
)

grpc_cc_library(
    name = "grpc_lb_policy_xds_cluster_impl",
    srcs = [
        "src/core/ext/filters/client_channel/lb_policy/xds/xds_cluster_impl.cc",
    ],
    external_deps = [
        "absl/base:core_headers",
        "absl/status",
        "absl/status:statusor",
        "absl/strings",
        "absl/types:optional",
        "absl/types:variant",
    ],
    language = "c++",
    deps = [
        "channel_args",
        "config",
        "debug_location",
        "gpr",
        "grpc_base",
        "grpc_client_channel",
        "grpc_lb_xds_channel_args",
        "grpc_lb_xds_common",
        "grpc_public_hdrs",
        "grpc_trace",
        "grpc_xds_client",
        "json",
        "json_args",
        "json_object_loader",
        "lb_policy",
        "lb_policy_factory",
        "lb_policy_registry",
        "orphanable",
        "pollset_set",
        "ref_counted",
        "ref_counted_ptr",
        "server_address",
        "subchannel_interface",
        "validation_errors",
        "xds_client",
    ],
)

grpc_cc_library(
    name = "grpc_lb_policy_xds_cluster_manager",
    srcs = [
        "src/core/ext/filters/client_channel/lb_policy/xds/xds_cluster_manager.cc",
    ],
    external_deps = [
        "absl/status",
        "absl/status:statusor",
        "absl/strings",
        "absl/types:optional",
    ],
    language = "c++",
    deps = [
        "channel_args",
        "config",
        "debug_location",
        "default_event_engine",
        "gpr",
        "gpr_platform",
        "grpc_base",
        "grpc_client_channel",
        "grpc_public_hdrs",
        "grpc_resolver_xds_header",
        "grpc_trace",
        "json",
        "json_args",
        "json_object_loader",
        "lb_policy",
        "lb_policy_factory",
        "lb_policy_registry",
        "orphanable",
        "pollset_set",
        "ref_counted",
        "ref_counted_ptr",
        "server_address",
        "subchannel_interface",
        "time",
        "validation_errors",
        "work_serializer",
    ],
)

grpc_cc_library(
    name = "grpc_lb_address_filtering",
    srcs = [
        "src/core/ext/filters/client_channel/lb_policy/address_filtering.cc",
    ],
    hdrs = [
        "src/core/ext/filters/client_channel/lb_policy/address_filtering.h",
    ],
    external_deps = [
        "absl/status:statusor",
        "absl/strings",
    ],
    language = "c++",
    deps = [
        "gpr_platform",
        "server_address",
    ],
)

grpc_cc_library(
    name = "grpc_lb_subchannel_list",
    hdrs = [
        "src/core/ext/filters/client_channel/lb_policy/subchannel_list.h",
    ],
    external_deps = [
        "absl/status",
        "absl/types:optional",
    ],
    language = "c++",
    deps = [
        "debug_location",
        "dual_ref_counted",
        "gpr",
        "gpr_manual_constructor",
        "grpc_base",
        "grpc_public_hdrs",
        "iomgr_fwd",
        "lb_policy",
        "ref_counted_ptr",
        "server_address",
        "subchannel_interface",
    ],
)

grpc_cc_library(
    name = "grpc_lb_policy_pick_first",
    srcs = [
        "src/core/ext/filters/client_channel/lb_policy/pick_first/pick_first.cc",
    ],
    external_deps = [
        "absl/status",
        "absl/status:statusor",
        "absl/strings",
        "absl/types:optional",
    ],
    language = "c++",
    deps = [
        "channel_args",
        "config",
        "debug_location",
        "gpr",
        "grpc_base",
        "grpc_lb_subchannel_list",
        "grpc_public_hdrs",
        "grpc_trace",
        "json",
        "lb_policy",
        "lb_policy_factory",
        "lb_policy_registry",
        "orphanable",
        "ref_counted_ptr",
        "server_address",
        "subchannel_interface",
    ],
)

grpc_cc_library(
    name = "grpc_lb_policy_ring_hash",
    srcs = [
        "src/core/ext/filters/client_channel/lb_policy/ring_hash/ring_hash.cc",
    ],
    hdrs = [
        "src/core/ext/filters/client_channel/lb_policy/ring_hash/ring_hash.h",
    ],
    external_deps = [
        "absl/base:core_headers",
        "absl/container:inlined_vector",
        "absl/status",
        "absl/status:statusor",
        "absl/strings",
        "absl/types:optional",
        "xxhash",
    ],
    language = "c++",
    deps = [
        "closure",
        "config",
        "debug_location",
        "exec_ctx",
        "gpr",
        "grpc_base",
        "grpc_client_channel",
        "grpc_lb_subchannel_list",
        "grpc_public_hdrs",
        "grpc_trace",
        "json",
        "json_args",
        "json_object_loader",
        "lb_policy",
        "lb_policy_factory",
        "lb_policy_registry",
        "orphanable",
        "ref_counted_ptr",
        "server_address",
        "sockaddr_utils",
        "subchannel_interface",
        "unique_type_name",
        "validation_errors",
        "work_serializer",
    ],
)

grpc_cc_library(
    name = "grpc_lb_policy_round_robin",
    srcs = [
        "src/core/ext/filters/client_channel/lb_policy/round_robin/round_robin.cc",
    ],
    external_deps = [
        "absl/status",
        "absl/status:statusor",
        "absl/strings",
        "absl/types:optional",
    ],
    language = "c++",
    deps = [
        "config",
        "debug_location",
        "gpr",
        "grpc_base",
        "grpc_lb_subchannel_list",
        "grpc_public_hdrs",
        "grpc_trace",
        "json",
        "lb_policy",
        "lb_policy_factory",
        "lb_policy_registry",
        "orphanable",
        "ref_counted_ptr",
        "server_address",
        "subchannel_interface",
    ],
)

grpc_cc_library(
    name = "grpc_outlier_detection_header",
    hdrs = [
        "src/core/ext/filters/client_channel/lb_policy/outlier_detection/outlier_detection.h",
    ],
    external_deps = ["absl/types:optional"],
    language = "c++",
    deps = [
        "gpr_platform",
        "json",
        "json_args",
        "json_object_loader",
        "time",
        "validation_errors",
    ],
)

grpc_cc_library(
    name = "grpc_lb_policy_outlier_detection",
    srcs = [
        "src/core/ext/filters/client_channel/lb_policy/outlier_detection/outlier_detection.cc",
    ],
    external_deps = [
        "absl/random",
        "absl/status",
        "absl/status:statusor",
        "absl/strings",
        "absl/types:variant",
    ],
    language = "c++",
    deps = [
        "channel_args",
        "closure",
        "config",
        "debug_location",
        "gpr",
        "grpc_base",
        "grpc_client_channel",
        "grpc_outlier_detection_header",
        "grpc_public_hdrs",
        "grpc_trace",
        "iomgr_fwd",
        "iomgr_timer",
        "json",
        "lb_policy",
        "lb_policy_factory",
        "lb_policy_registry",
        "orphanable",
        "pollset_set",
        "ref_counted",
        "ref_counted_ptr",
        "server_address",
        "sockaddr_utils",
        "subchannel_interface",
        "validation_errors",
        "work_serializer",
    ],
)

grpc_cc_library(
    name = "grpc_lb_policy_priority",
    srcs = [
        "src/core/ext/filters/client_channel/lb_policy/priority/priority.cc",
    ],
    external_deps = [
        "absl/status",
        "absl/status:statusor",
        "absl/strings",
        "absl/types:optional",
    ],
    language = "c++",
    deps = [
        "channel_args",
        "closure",
        "config",
        "debug_location",
        "gpr",
        "grpc_base",
        "grpc_client_channel",
        "grpc_lb_address_filtering",
        "grpc_public_hdrs",
        "grpc_trace",
        "iomgr_timer",
        "json",
        "json_args",
        "json_object_loader",
        "lb_policy",
        "lb_policy_factory",
        "lb_policy_registry",
        "orphanable",
        "pollset_set",
        "ref_counted",
        "ref_counted_ptr",
        "server_address",
        "subchannel_interface",
        "time",
        "validation_errors",
        "work_serializer",
    ],
)

grpc_cc_library(
    name = "grpc_lb_policy_weighted_target",
    srcs = [
        "src/core/ext/filters/client_channel/lb_policy/weighted_target/weighted_target.cc",
    ],
    external_deps = [
        "absl/random",
        "absl/status",
        "absl/status:statusor",
        "absl/strings",
        "absl/types:optional",
    ],
    language = "c++",
    deps = [
        "channel_args",
        "config",
        "debug_location",
        "default_event_engine",
        "gpr",
        "grpc_base",
        "grpc_client_channel",
        "grpc_lb_address_filtering",
        "grpc_public_hdrs",
        "grpc_trace",
        "json",
        "json_args",
        "json_object_loader",
        "lb_policy",
        "lb_policy_factory",
        "lb_policy_registry",
        "orphanable",
        "pollset_set",
        "ref_counted",
        "ref_counted_ptr",
        "server_address",
        "subchannel_interface",
        "time",
        "validation_errors",
        "work_serializer",
    ],
)

grpc_cc_library(
    name = "lb_server_load_reporting_filter",
    srcs = [
        "src/core/ext/filters/load_reporting/server_load_reporting_filter.cc",
    ],
    hdrs = [
        "src/core/ext/filters/load_reporting/registered_opencensus_objects.h",
        "src/core/ext/filters/load_reporting/server_load_reporting_filter.h",
        "src/cpp/server/load_reporter/constants.h",
    ],
    external_deps = [
        "absl/container:inlined_vector",
        "absl/meta:type_traits",
        "absl/status",
        "absl/status:statusor",
        "absl/strings",
        "absl/strings:str_format",
        "absl/types:optional",
        "opencensus-stats",
        "opencensus-tags",
    ],
    language = "c++",
    deps = [
        "arena_promise",
        "channel_fwd",
        "channel_init",
        "channel_stack_type",
        "config",
        "context",
        "gpr",
        "gpr_platform",
        "grpc_base",
        "grpc_public_hdrs",
        "grpc_security_base",
        "grpc_sockaddr",
        "promise",
        "resolved_address",
        "seq",
        "slice",
        "uri_parser",
    ],
    alwayslink = 1,
)

grpc_cc_library(
    name = "lb_load_data_store",
    srcs = [
        "src/cpp/server/load_reporter/load_data_store.cc",
    ],
    hdrs = [
        "src/cpp/server/load_reporter/constants.h",
        "src/cpp/server/load_reporter/load_data_store.h",
    ],
    language = "c++",
    deps = [
        "gpr",
        "gpr_platform",
        "grpc++",
        "grpc_sockaddr",
    ],
)

grpc_cc_library(
    name = "lb_server_load_reporting_service_server_builder_plugin",
    srcs = [
        "src/cpp/server/load_reporter/load_reporting_service_server_builder_plugin.cc",
    ],
    hdrs = [
        "src/cpp/server/load_reporter/load_reporting_service_server_builder_plugin.h",
    ],
    language = "c++",
    deps = [
        "gpr_platform",
        "grpc++",
        "lb_load_reporter_service",
    ],
)

grpc_cc_library(
    name = "grpcpp_server_load_reporting",
    srcs = [
        "src/cpp/server/load_reporter/load_reporting_service_server_builder_option.cc",
        "src/cpp/server/load_reporter/util.cc",
    ],
    language = "c++",
    public_hdrs = [
        "include/grpcpp/ext/server_load_reporting.h",
    ],
    tags = ["nofixdeps"],
    deps = [
        "gpr",
        "gpr_platform",
        "grpc",
        "grpc++",
        "grpc++_public_hdrs",
        "grpc_public_hdrs",
        "lb_server_load_reporting_filter",
        "lb_server_load_reporting_service_server_builder_plugin",
    ],
)

grpc_cc_library(
    name = "lb_load_reporter_service",
    srcs = [
        "src/cpp/server/load_reporter/load_reporter_async_service_impl.cc",
    ],
    hdrs = [
        "src/cpp/server/load_reporter/load_reporter_async_service_impl.h",
    ],
    external_deps = [
        "absl/memory",
        "protobuf_headers",
    ],
    language = "c++",
    tags = ["nofixdeps"],
    deps = [
        "gpr",
        "grpc++",
        "lb_load_reporter",
    ],
)

grpc_cc_library(
    name = "lb_get_cpu_stats",
    srcs = [
        "src/cpp/server/load_reporter/get_cpu_stats_linux.cc",
        "src/cpp/server/load_reporter/get_cpu_stats_macos.cc",
        "src/cpp/server/load_reporter/get_cpu_stats_unsupported.cc",
        "src/cpp/server/load_reporter/get_cpu_stats_windows.cc",
    ],
    hdrs = [
        "src/cpp/server/load_reporter/get_cpu_stats.h",
    ],
    language = "c++",
    deps = [
        "gpr",
        "gpr_platform",
    ],
)

grpc_cc_library(
    name = "lb_load_reporter",
    srcs = [
        "src/cpp/server/load_reporter/load_reporter.cc",
    ],
    hdrs = [
        "src/cpp/server/load_reporter/constants.h",
        "src/cpp/server/load_reporter/load_reporter.h",
    ],
    external_deps = [
        "opencensus-stats",
        "opencensus-tags",
        "protobuf_headers",
    ],
    language = "c++",
    tags = ["nofixdeps"],
    deps = [
        "gpr",
        "lb_get_cpu_stats",
        "lb_load_data_store",
        "//src/proto/grpc/lb/v1:load_reporter_proto",
    ],
)

grpc_cc_library(
    name = "polling_resolver",
    srcs = [
        "src/core/ext/filters/client_channel/resolver/polling_resolver.cc",
    ],
    hdrs = [
        "src/core/ext/filters/client_channel/resolver/polling_resolver.h",
    ],
    external_deps = [
        "absl/status",
        "absl/status:statusor",
        "absl/strings",
        "absl/types:optional",
    ],
    language = "c++",
    deps = [
        "backoff",
        "debug_location",
        "gpr",
        "grpc_base",
        "grpc_resolver",
        "grpc_service_config",
        "grpc_trace",
        "iomgr_fwd",
        "iomgr_timer",
        "orphanable",
        "ref_counted_ptr",
        "status_helper",
        "time",
        "uri_parser",
        "work_serializer",
    ],
)

grpc_cc_library(
    name = "grpc_resolver_dns_selection",
    srcs = [
        "src/core/ext/filters/client_channel/resolver/dns/dns_resolver_selection.cc",
    ],
    hdrs = [
        "src/core/ext/filters/client_channel/resolver/dns/dns_resolver_selection.h",
    ],
    language = "c++",
    deps = ["gpr"],
)

grpc_cc_library(
    name = "grpc_resolver_dns_native",
    srcs = [
        "src/core/ext/filters/client_channel/resolver/dns/native/dns_resolver.cc",
    ],
    external_deps = [
        "absl/functional:bind_front",
        "absl/status",
        "absl/status:statusor",
        "absl/strings",
        "absl/types:optional",
    ],
    language = "c++",
    deps = [
        "backoff",
        "config",
        "debug_location",
        "gpr",
        "grpc_base",
        "grpc_public_hdrs",
        "grpc_resolver",
        "grpc_resolver_dns_selection",
        "grpc_trace",
        "orphanable",
        "polling_resolver",
        "ref_counted_ptr",
        "resolved_address",
        "server_address",
        "time",
        "uri_parser",
    ],
)

grpc_cc_library(
    name = "grpc_resolver_dns_ares",
    srcs = [
        "src/core/ext/filters/client_channel/resolver/dns/c_ares/dns_resolver_ares.cc",
        "src/core/ext/filters/client_channel/resolver/dns/c_ares/grpc_ares_ev_driver_posix.cc",
        "src/core/ext/filters/client_channel/resolver/dns/c_ares/grpc_ares_ev_driver_windows.cc",
        "src/core/ext/filters/client_channel/resolver/dns/c_ares/grpc_ares_wrapper.cc",
        "src/core/ext/filters/client_channel/resolver/dns/c_ares/grpc_ares_wrapper_posix.cc",
        "src/core/ext/filters/client_channel/resolver/dns/c_ares/grpc_ares_wrapper_windows.cc",
    ],
    hdrs = [
        "src/core/ext/filters/client_channel/resolver/dns/c_ares/grpc_ares_ev_driver.h",
        "src/core/ext/filters/client_channel/resolver/dns/c_ares/grpc_ares_wrapper.h",
    ],
    external_deps = [
        "absl/base:core_headers",
        "absl/container:flat_hash_set",
        "absl/status",
        "absl/status:statusor",
        "absl/strings",
        "absl/strings:str_format",
        "absl/types:optional",
        "address_sorting",
        "cares",
    ],
    language = "c++",
    deps = [
        "backoff",
        "config",
        "debug_location",
        "event_engine_common",
        "gpr",
        "grpc_base",
        "grpc_grpclb_balancer_addresses",
        "grpc_public_hdrs",
        "grpc_resolver",
        "grpc_resolver_dns_selection",
        "grpc_service_config",
        "grpc_service_config_impl",
        "grpc_sockaddr",
        "grpc_trace",
        "iomgr_fwd",
        "iomgr_port",
        "iomgr_timer",
        "json",
        "orphanable",
        "polling_resolver",
        "pollset_set",
        "ref_counted_ptr",
        "resolved_address",
        "server_address",
        "slice",
        "sockaddr_utils",
        "status_helper",
        "time",
        "uri_parser",
    ],
)

grpc_cc_library(
    name = "grpc_resolver_sockaddr",
    srcs = [
        "src/core/ext/filters/client_channel/resolver/sockaddr/sockaddr_resolver.cc",
    ],
    external_deps = [
        "absl/status:statusor",
        "absl/strings",
    ],
    language = "c++",
    deps = [
        "config",
        "gpr",
        "grpc_base",
        "grpc_resolver",
        "iomgr_port",
        "orphanable",
        "resolved_address",
        "server_address",
        "uri_parser",
    ],
)

grpc_cc_library(
    name = "grpc_resolver_binder",
    srcs = [
        "src/core/ext/filters/client_channel/resolver/binder/binder_resolver.cc",
    ],
    external_deps = [
        "absl/status",
        "absl/status:statusor",
        "absl/strings",
    ],
    language = "c++",
    deps = [
        "config",
        "gpr",
        "grpc_base",
        "grpc_resolver",
        "iomgr_port",
        "orphanable",
        "resolved_address",
        "server_address",
        "status_helper",
        "uri_parser",
    ],
)

grpc_cc_library(
    name = "grpc_resolver_fake",
    srcs = ["src/core/ext/filters/client_channel/resolver/fake/fake_resolver.cc"],
    hdrs = ["src/core/ext/filters/client_channel/resolver/fake/fake_resolver.h"],
    external_deps = [
        "absl/base:core_headers",
        "absl/status",
        "absl/status:statusor",
        "absl/strings",
    ],
    language = "c++",
    visibility = [
        "//test:__subpackages__",
        "@grpc:grpc_resolver_fake",
    ],
    deps = [
        "channel_args",
        "config",
        "debug_location",
        "gpr",
        "grpc_public_hdrs",
        "grpc_resolver",
        "grpc_service_config",
        "orphanable",
        "ref_counted",
        "ref_counted_ptr",
        "server_address",
        "uri_parser",
        "useful",
        "work_serializer",
    ],
)

grpc_cc_library(
    name = "grpc_resolver_xds_header",
    hdrs = [
        "src/core/ext/filters/client_channel/resolver/xds/xds_resolver.h",
    ],
    language = "c++",
    deps = [
        "gpr_platform",
        "unique_type_name",
    ],
)

grpc_cc_library(
    name = "grpc_resolver_xds",
    srcs = [
        "src/core/ext/filters/client_channel/resolver/xds/xds_resolver.cc",
    ],
    external_deps = [
        "absl/meta:type_traits",
        "absl/random",
        "absl/status",
        "absl/status:statusor",
        "absl/strings",
        "absl/strings:str_format",
        "absl/types:optional",
        "absl/types:variant",
        "re2",
        "xxhash",
    ],
    language = "c++",
    deps = [
        "arena",
        "channel_fwd",
        "config",
        "debug_location",
        "dual_ref_counted",
        "gpr",
        "grpc_base",
        "grpc_client_channel",
        "grpc_lb_policy_ring_hash",
        "grpc_public_hdrs",
        "grpc_resolver",
        "grpc_service_config",
        "grpc_service_config_impl",
        "grpc_trace",
        "grpc_xds_client",
        "iomgr_fwd",
        "match",
        "orphanable",
        "pollset_set",
        "ref_counted_ptr",
        "server_address",
        "time",
        "unique_type_name",
        "uri_parser",
        "work_serializer",
        "xds_client",
    ],
)

grpc_cc_library(
    name = "grpc_resolver_c2p",
    srcs = [
        "src/core/ext/filters/client_channel/resolver/google_c2p/google_c2p_resolver.cc",
    ],
    external_deps = [
        "absl/status",
        "absl/status:statusor",
        "absl/strings",
        "absl/strings:str_format",
        "absl/types:optional",
    ],
    language = "c++",
    deps = [
        "alts_util",
        "config",
        "debug_location",
        "env",
        "gpr",
        "grpc_base",
        "grpc_public_hdrs",
        "grpc_resolver",
        "grpc_security_base",
        "grpc_xds_client",
        "httpcli",
        "json",
        "orphanable",
        "ref_counted_ptr",
        "resource_quota",
        "status_helper",
        "time",
        "uri_parser",
        "work_serializer",
    ],
)

grpc_cc_library(
    name = "httpcli",
    srcs = [
        "src/core/lib/http/format_request.cc",
        "src/core/lib/http/httpcli.cc",
        "src/core/lib/http/parser.cc",
    ],
    hdrs = [
        "src/core/lib/http/format_request.h",
        "src/core/lib/http/httpcli.h",
        "src/core/lib/http/parser.h",
    ],
    external_deps = [
        "absl/base:core_headers",
        "absl/functional:bind_front",
        "absl/status",
        "absl/status:statusor",
        "absl/strings",
        "absl/strings:str_format",
        "absl/types:optional",
    ],
    language = "c++",
    visibility = ["@grpc:httpcli"],
    deps = [
        "channel_args_preconditioning",
        "config",
        "debug_location",
        "gpr",
        "grpc_base",
        "grpc_public_hdrs",
        "grpc_security_base",
        "grpc_trace",
        "handshaker",
        "handshaker_registry",
        "iomgr_fwd",
        "orphanable",
        "pollset_set",
        "ref_counted_ptr",
        "resolved_address",
        "resource_quota",
        "slice",
        "slice_refcount",
        "sockaddr_utils",
        "status_helper",
        "tcp_connect_handshaker",
        "time",
        "uri_parser",
    ],
)

grpc_cc_library(
    name = "grpc_authorization_base",
    srcs = [
        "src/core/lib/security/authorization/authorization_policy_provider_vtable.cc",
        "src/core/lib/security/authorization/evaluate_args.cc",
        "src/core/lib/security/authorization/grpc_server_authz_filter.cc",
    ],
    hdrs = [
        "src/core/lib/security/authorization/authorization_engine.h",
        "src/core/lib/security/authorization/authorization_policy_provider.h",
        "src/core/lib/security/authorization/evaluate_args.h",
        "src/core/lib/security/authorization/grpc_server_authz_filter.h",
    ],
    external_deps = [
        "absl/status",
        "absl/status:statusor",
        "absl/strings",
        "absl/types:optional",
    ],
    language = "c++",
    deps = [
        "arena_promise",
        "channel_args",
        "channel_fwd",
        "dual_ref_counted",
        "gpr",
        "grpc_base",
        "grpc_credentials_util",
        "grpc_public_hdrs",
        "grpc_security_base",
        "grpc_trace",
        "promise",
        "ref_counted",
        "ref_counted_ptr",
        "resolved_address",
        "slice",
        "uri_parser",
        "useful",
    ],
)

grpc_cc_library(
    name = "tsi_fake_credentials",
    srcs = [
        "src/core/tsi/fake_transport_security.cc",
    ],
    hdrs = [
        "src/core/tsi/fake_transport_security.h",
    ],
    language = "c++",
    visibility = [
        "@grpc:public",
    ],
    deps = [
        "gpr",
        "slice",
        "tsi_base",
        "useful",
    ],
)

grpc_cc_library(
    name = "grpc_fake_credentials",
    srcs = [
        "src/core/lib/security/credentials/fake/fake_credentials.cc",
        "src/core/lib/security/security_connector/fake/fake_security_connector.cc",
    ],
    hdrs = [
        "src/core/ext/filters/client_channel/lb_policy/grpclb/grpclb.h",
        "src/core/lib/security/credentials/fake/fake_credentials.h",
        "src/core/lib/security/security_connector/fake/fake_security_connector.h",
    ],
    external_deps = [
        "absl/status",
        "absl/status:statusor",
        "absl/strings",
        "absl/types:optional",
    ],
    language = "c++",
    deps = [
        "arena_promise",
        "debug_location",
        "gpr",
        "grpc_base",
        "grpc_public_hdrs",
        "grpc_security_base",
        "handshaker",
        "iomgr_fwd",
        "promise",
        "ref_counted_ptr",
        "slice",
        "tsi_base",
        "tsi_fake_credentials",
        "unique_type_name",
        "useful",
    ],
)

grpc_cc_library(
    name = "grpc_insecure_credentials",
    srcs = [
        "src/core/lib/security/credentials/insecure/insecure_credentials.cc",
        "src/core/lib/security/security_connector/insecure/insecure_security_connector.cc",
    ],
    hdrs = [
        "src/core/lib/security/credentials/insecure/insecure_credentials.h",
        "src/core/lib/security/security_connector/insecure/insecure_security_connector.h",
    ],
    external_deps = [
        "absl/status",
        "absl/strings",
    ],
    language = "c++",
    deps = [
        "arena_promise",
        "debug_location",
        "gpr",
        "grpc_base",
        "grpc_security_base",
        "handshaker",
        "iomgr_fwd",
        "promise",
        "ref_counted_ptr",
        "tsi_base",
        "tsi_local_credentials",
        "unique_type_name",
    ],
)

grpc_cc_library(
    name = "tsi_local_credentials",
    srcs = [
        "src/core/tsi/local_transport_security.cc",
    ],
    hdrs = [
        "src/core/tsi/local_transport_security.h",
    ],
    language = "c++",
    deps = [
        "exec_ctx",
        "gpr",
        "grpc_trace",
        "tsi_base",
    ],
)

grpc_cc_library(
    name = "grpc_local_credentials",
    srcs = [
        "src/core/lib/security/credentials/local/local_credentials.cc",
        "src/core/lib/security/security_connector/local/local_security_connector.cc",
    ],
    hdrs = [
        "src/core/lib/security/credentials/local/local_credentials.h",
        "src/core/lib/security/security_connector/local/local_security_connector.h",
    ],
    external_deps = [
        "absl/status",
        "absl/status:statusor",
        "absl/strings",
        "absl/types:optional",
    ],
    language = "c++",
    deps = [
        "arena_promise",
        "debug_location",
        "gpr",
        "grpc_base",
        "grpc_client_channel",
        "grpc_security_base",
        "grpc_sockaddr",
        "handshaker",
        "iomgr_fwd",
        "promise",
        "ref_counted_ptr",
        "resolved_address",
        "sockaddr_utils",
        "tsi_base",
        "tsi_local_credentials",
        "unique_type_name",
        "uri_parser",
        "useful",
    ],
)

grpc_cc_library(
    name = "grpc_alts_credentials",
    srcs = [
        "src/core/lib/security/credentials/alts/alts_credentials.cc",
        "src/core/lib/security/security_connector/alts/alts_security_connector.cc",
    ],
    hdrs = [
        "src/core/lib/security/credentials/alts/alts_credentials.h",
        "src/core/lib/security/security_connector/alts/alts_security_connector.h",
    ],
    external_deps = [
        "absl/status",
        "absl/strings",
        "absl/types:optional",
    ],
    language = "c++",
    visibility = ["@grpc:public"],
    deps = [
        "alts_util",
        "arena_promise",
        "debug_location",
        "gpr",
        "grpc_base",
        "grpc_public_hdrs",
        "grpc_security_base",
        "handshaker",
        "iomgr_fwd",
        "promise",
        "ref_counted_ptr",
        "slice",
        "slice_refcount",
        "tsi_alts_credentials",
        "tsi_base",
        "unique_type_name",
        "useful",
    ],
)

grpc_cc_library(
    name = "grpc_ssl_credentials",
    srcs = [
        "src/core/lib/security/credentials/ssl/ssl_credentials.cc",
        "src/core/lib/security/security_connector/ssl/ssl_security_connector.cc",
    ],
    hdrs = [
        "src/core/lib/security/credentials/ssl/ssl_credentials.h",
        "src/core/lib/security/security_connector/ssl/ssl_security_connector.h",
    ],
    external_deps = [
        "absl/status",
        "absl/strings",
        "absl/strings:str_format",
        "absl/types:optional",
    ],
    language = "c++",
    deps = [
        "arena_promise",
        "debug_location",
        "gpr",
        "grpc_base",
        "grpc_public_hdrs",
        "grpc_security_base",
        "grpc_trace",
        "handshaker",
        "iomgr_fwd",
        "promise",
        "ref_counted_ptr",
        "tsi_base",
        "tsi_ssl_credentials",
        "tsi_ssl_session_cache",
        "unique_type_name",
        "useful",
    ],
)

grpc_cc_library(
    name = "grpc_google_default_credentials",
    srcs = [
        "src/core/lib/security/credentials/google_default/credentials_generic.cc",
        "src/core/lib/security/credentials/google_default/google_default_credentials.cc",
    ],
    hdrs = [
        "src/core/ext/filters/client_channel/lb_policy/grpclb/grpclb.h",
        "src/core/lib/security/credentials/google_default/google_default_credentials.h",
    ],
    external_deps = [
        "absl/status:statusor",
        "absl/strings",
        "absl/types:optional",
    ],
    language = "c++",
    tags = ["nofixdeps"],
    deps = [
        "alts_util",
        "env",
        "gpr",
        "grpc_alts_credentials",
        "grpc_base",
        "grpc_external_account_credentials",
        "grpc_jwt_credentials",
        "grpc_lb_xds_channel_args",
        "grpc_oauth2_credentials",
        "grpc_public_hdrs",
        "grpc_security_base",
        "grpc_ssl_credentials",
        "grpc_trace",
        "httpcli",
        "iomgr_fwd",
        "json",
        "ref_counted_ptr",
        "slice",
        "slice_refcount",
        "status_helper",
        "time",
        "unique_type_name",
        "uri_parser",
        "useful",
    ],
)

grpc_cc_library(
    name = "strerror",
    srcs = [
        "src/core/lib/gprpp/strerror.cc",
    ],
    hdrs = [
        "src/core/lib/gprpp/strerror.h",
    ],
    external_deps = ["absl/strings:str_format"],
    deps = ["gpr_platform"],
)

grpc_cc_library(
    name = "grpc_tls_credentials",
    srcs = [
        "src/core/lib/security/credentials/tls/grpc_tls_certificate_distributor.cc",
        "src/core/lib/security/credentials/tls/grpc_tls_certificate_provider.cc",
        "src/core/lib/security/credentials/tls/grpc_tls_certificate_verifier.cc",
        "src/core/lib/security/credentials/tls/grpc_tls_credentials_options.cc",
        "src/core/lib/security/credentials/tls/tls_credentials.cc",
        "src/core/lib/security/security_connector/tls/tls_security_connector.cc",
    ],
    hdrs = [
        "src/core/lib/security/credentials/tls/grpc_tls_certificate_distributor.h",
        "src/core/lib/security/credentials/tls/grpc_tls_certificate_provider.h",
        "src/core/lib/security/credentials/tls/grpc_tls_certificate_verifier.h",
        "src/core/lib/security/credentials/tls/grpc_tls_credentials_options.h",
        "src/core/lib/security/credentials/tls/tls_credentials.h",
        "src/core/lib/security/security_connector/tls/tls_security_connector.h",
    ],
    external_deps = [
        "absl/base:core_headers",
        "absl/container:inlined_vector",
        "absl/functional:bind_front",
        "absl/status",
        "absl/status:statusor",
        "absl/strings",
        "absl/types:optional",
        "libcrypto",
        "libssl",
    ],
    language = "c++",
    deps = [
        "arena_promise",
        "debug_location",
        "gpr",
        "grpc_base",
        "grpc_credentials_util",
        "grpc_public_hdrs",
        "grpc_security_base",
        "grpc_trace",
        "handshaker",
        "iomgr_fwd",
        "promise",
        "ref_counted",
        "ref_counted_ptr",
        "slice",
        "slice_refcount",
        "status_helper",
        "tsi_base",
        "tsi_ssl_credentials",
        "tsi_ssl_session_cache",
        "unique_type_name",
        "useful",
    ],
)

grpc_cc_library(
    name = "grpc_iam_credentials",
    srcs = [
        "src/core/lib/security/credentials/iam/iam_credentials.cc",
    ],
    hdrs = [
        "src/core/lib/security/credentials/iam/iam_credentials.h",
    ],
    external_deps = [
        "absl/status:statusor",
        "absl/strings",
        "absl/strings:str_format",
        "absl/types:optional",
    ],
    language = "c++",
    deps = [
        "arena_promise",
        "gpr",
        "grpc_base",
        "grpc_security_base",
        "grpc_trace",
        "promise",
        "ref_counted_ptr",
        "slice",
        "unique_type_name",
        "useful",
    ],
)

grpc_cc_library(
    name = "grpc_jwt_credentials",
    srcs = [
        "src/core/lib/security/credentials/jwt/json_token.cc",
        "src/core/lib/security/credentials/jwt/jwt_credentials.cc",
        "src/core/lib/security/credentials/jwt/jwt_verifier.cc",
    ],
    hdrs = [
        "src/core/lib/security/credentials/jwt/json_token.h",
        "src/core/lib/security/credentials/jwt/jwt_credentials.h",
        "src/core/lib/security/credentials/jwt/jwt_verifier.h",
    ],
    external_deps = [
        "absl/status",
        "absl/status:statusor",
        "absl/strings",
        "absl/strings:str_format",
        "absl/time",
        "absl/types:optional",
        "libcrypto",
        "libssl",
    ],
    language = "c++",
    visibility = ["@grpc:public"],
    deps = [
        "arena_promise",
        "gpr",
        "gpr_manual_constructor",
        "grpc_base",
        "grpc_credentials_util",
        "grpc_security_base",
        "grpc_trace",
        "httpcli",
        "httpcli_ssl_credentials",
        "iomgr_fwd",
        "json",
        "orphanable",
        "promise",
        "ref_counted_ptr",
        "slice",
        "slice_refcount",
        "time",
        "tsi_ssl_types",
        "unique_type_name",
        "uri_parser",
        "useful",
    ],
)

grpc_cc_library(
    name = "grpc_oauth2_credentials",
    srcs = [
        "src/core/lib/security/credentials/oauth2/oauth2_credentials.cc",
    ],
    hdrs = [
        "src/core/lib/security/credentials/oauth2/oauth2_credentials.h",
    ],
    external_deps = [
        "absl/status",
        "absl/status:statusor",
        "absl/strings",
        "absl/strings:str_format",
        "absl/types:optional",
    ],
    language = "c++",
    deps = [
        "activity",
        "arena_promise",
        "context",
        "gpr",
        "grpc_base",
        "grpc_credentials_util",
        "grpc_security_base",
        "grpc_trace",
        "httpcli",
        "httpcli_ssl_credentials",
        "json",
        "orphanable",
        "poll",
        "pollset_set",
        "promise",
        "ref_counted",
        "ref_counted_ptr",
        "slice",
        "slice_refcount",
        "status_helper",
        "time",
        "unique_type_name",
        "uri_parser",
        "useful",
    ],
)

grpc_cc_library(
    name = "grpc_external_account_credentials",
    srcs = [
        "src/core/lib/security/credentials/external/aws_external_account_credentials.cc",
        "src/core/lib/security/credentials/external/aws_request_signer.cc",
        "src/core/lib/security/credentials/external/external_account_credentials.cc",
        "src/core/lib/security/credentials/external/file_external_account_credentials.cc",
        "src/core/lib/security/credentials/external/url_external_account_credentials.cc",
    ],
    hdrs = [
        "src/core/lib/security/credentials/external/aws_external_account_credentials.h",
        "src/core/lib/security/credentials/external/aws_request_signer.h",
        "src/core/lib/security/credentials/external/external_account_credentials.h",
        "src/core/lib/security/credentials/external/file_external_account_credentials.h",
        "src/core/lib/security/credentials/external/url_external_account_credentials.h",
    ],
    external_deps = [
        "absl/status",
        "absl/status:statusor",
        "absl/strings",
        "absl/strings:str_format",
        "absl/time",
        "absl/types:optional",
        "libcrypto",
    ],
    language = "c++",
    deps = [
        "env",
        "gpr",
        "grpc_base",
        "grpc_credentials_util",
        "grpc_oauth2_credentials",
        "grpc_security_base",
        "httpcli",
        "httpcli_ssl_credentials",
        "json",
        "orphanable",
        "ref_counted_ptr",
        "slice",
        "slice_refcount",
        "status_helper",
        "time",
        "uri_parser",
    ],
)

grpc_cc_library(
    name = "httpcli_ssl_credentials",
    srcs = [
        "src/core/lib/http/httpcli_security_connector.cc",
    ],
    hdrs = [
        "src/core/lib/http/httpcli_ssl_credentials.h",
    ],
    external_deps = [
        "absl/status",
        "absl/strings",
        "absl/types:optional",
    ],
    language = "c++",
    deps = [
        "arena_promise",
        "debug_location",
        "gpr",
        "grpc_base",
        "grpc_public_hdrs",
        "grpc_security_base",
        "handshaker",
        "iomgr_fwd",
        "promise",
        "ref_counted_ptr",
        "tsi_base",
        "tsi_ssl_credentials",
        "unique_type_name",
    ],
)

grpc_cc_library(
    name = "tsi_ssl_types",
    hdrs = [
        "src/core/tsi/ssl_types.h",
    ],
    external_deps = ["libssl"],
    language = "c++",
    deps = ["gpr_platform"],
)

grpc_cc_library(
    name = "grpc_security_base",
    srcs = [
        "src/core/lib/security/context/security_context.cc",
        "src/core/lib/security/credentials/call_creds_util.cc",
        "src/core/lib/security/credentials/composite/composite_credentials.cc",
        "src/core/lib/security/credentials/credentials.cc",
        "src/core/lib/security/credentials/plugin/plugin_credentials.cc",
        "src/core/lib/security/security_connector/security_connector.cc",
        "src/core/lib/security/transport/client_auth_filter.cc",
        "src/core/lib/security/transport/secure_endpoint.cc",
        "src/core/lib/security/transport/security_handshaker.cc",
        "src/core/lib/security/transport/server_auth_filter.cc",
        "src/core/lib/security/transport/tsi_error.cc",
    ],
    hdrs = [
        "src/core/lib/security/context/security_context.h",
        "src/core/lib/security/credentials/call_creds_util.h",
        "src/core/lib/security/credentials/composite/composite_credentials.h",
        "src/core/lib/security/credentials/credentials.h",
        "src/core/lib/security/credentials/plugin/plugin_credentials.h",
        "src/core/lib/security/security_connector/security_connector.h",
        "src/core/lib/security/transport/auth_filters.h",
        "src/core/lib/security/transport/secure_endpoint.h",
        "src/core/lib/security/transport/security_handshaker.h",
        "src/core/lib/security/transport/tsi_error.h",
    ],
    external_deps = [
        "absl/base:core_headers",
        "absl/container:inlined_vector",
        "absl/status",
        "absl/status:statusor",
        "absl/strings",
        "absl/types:optional",
    ],
    language = "c++",
    public_hdrs = GRPC_PUBLIC_HDRS,
    visibility = ["@grpc:public"],
    deps = [
        "activity",
        "arena",
        "arena_promise",
        "basic_seq",
        "channel_args",
        "channel_fwd",
        "closure",
        "config",
        "context",
        "debug_location",
        "event_engine_memory_allocator",
        "exec_ctx",
        "gpr",
        "gpr_atm",
        "grpc_base",
        "grpc_public_hdrs",
        "grpc_trace",
        "handshaker",
        "handshaker_factory",
        "handshaker_registry",
        "iomgr_fwd",
        "memory_quota",
        "poll",
        "promise",
        "ref_counted",
        "ref_counted_ptr",
        "resource_quota",
        "resource_quota_trace",
        "seq",
        "slice",
        "slice_refcount",
        "status_helper",
        "try_seq",
        "tsi_base",
        "unique_type_name",
        "useful",
    ],
)

grpc_cc_library(
    name = "grpc_credentials_util",
    srcs = [
        "src/core/lib/security/credentials/tls/tls_utils.cc",
        "src/core/lib/security/security_connector/load_system_roots_fallback.cc",
        "src/core/lib/security/security_connector/load_system_roots_supported.cc",
        "src/core/lib/security/util/json_util.cc",
    ],
    hdrs = [
        "src/core/lib/security/credentials/tls/tls_utils.h",
        "src/core/lib/security/security_connector/load_system_roots.h",
        "src/core/lib/security/security_connector/load_system_roots_supported.h",
        "src/core/lib/security/util/json_util.h",
    ],
    external_deps = ["absl/strings"],
    language = "c++",
    visibility = ["@grpc:public"],
    deps = [
        "gpr",
        "grpc_base",
        "grpc_security_base",
        "json",
        "useful",
    ],
)

grpc_cc_library(
    name = "tsi_alts_credentials",
    srcs = [
        "src/core/tsi/alts/crypt/aes_gcm.cc",
        "src/core/tsi/alts/crypt/gsec.cc",
        "src/core/tsi/alts/frame_protector/alts_counter.cc",
        "src/core/tsi/alts/frame_protector/alts_crypter.cc",
        "src/core/tsi/alts/frame_protector/alts_frame_protector.cc",
        "src/core/tsi/alts/frame_protector/alts_record_protocol_crypter_common.cc",
        "src/core/tsi/alts/frame_protector/alts_seal_privacy_integrity_crypter.cc",
        "src/core/tsi/alts/frame_protector/alts_unseal_privacy_integrity_crypter.cc",
        "src/core/tsi/alts/frame_protector/frame_handler.cc",
        "src/core/tsi/alts/handshaker/alts_handshaker_client.cc",
        "src/core/tsi/alts/handshaker/alts_shared_resource.cc",
        "src/core/tsi/alts/handshaker/alts_tsi_handshaker.cc",
        "src/core/tsi/alts/handshaker/alts_tsi_utils.cc",
        "src/core/tsi/alts/zero_copy_frame_protector/alts_grpc_integrity_only_record_protocol.cc",
        "src/core/tsi/alts/zero_copy_frame_protector/alts_grpc_privacy_integrity_record_protocol.cc",
        "src/core/tsi/alts/zero_copy_frame_protector/alts_grpc_record_protocol_common.cc",
        "src/core/tsi/alts/zero_copy_frame_protector/alts_iovec_record_protocol.cc",
        "src/core/tsi/alts/zero_copy_frame_protector/alts_zero_copy_grpc_protector.cc",
    ],
    hdrs = [
        "src/core/tsi/alts/crypt/gsec.h",
        "src/core/tsi/alts/frame_protector/alts_counter.h",
        "src/core/tsi/alts/frame_protector/alts_crypter.h",
        "src/core/tsi/alts/frame_protector/alts_frame_protector.h",
        "src/core/tsi/alts/frame_protector/alts_record_protocol_crypter_common.h",
        "src/core/tsi/alts/frame_protector/frame_handler.h",
        "src/core/tsi/alts/handshaker/alts_handshaker_client.h",
        "src/core/tsi/alts/handshaker/alts_shared_resource.h",
        "src/core/tsi/alts/handshaker/alts_tsi_handshaker.h",
        "src/core/tsi/alts/handshaker/alts_tsi_handshaker_private.h",
        "src/core/tsi/alts/handshaker/alts_tsi_utils.h",
        "src/core/tsi/alts/zero_copy_frame_protector/alts_grpc_integrity_only_record_protocol.h",
        "src/core/tsi/alts/zero_copy_frame_protector/alts_grpc_privacy_integrity_record_protocol.h",
        "src/core/tsi/alts/zero_copy_frame_protector/alts_grpc_record_protocol.h",
        "src/core/tsi/alts/zero_copy_frame_protector/alts_grpc_record_protocol_common.h",
        "src/core/tsi/alts/zero_copy_frame_protector/alts_iovec_record_protocol.h",
        "src/core/tsi/alts/zero_copy_frame_protector/alts_zero_copy_grpc_protector.h",
    ],
    external_deps = [
        "libssl",
        "libcrypto",
        "upb_lib",
    ],
    language = "c++",
    tags = ["nofixdeps"],
    visibility = ["@grpc:public"],
    deps = [
        "alts_upb",
        "alts_util",
        "arena",
        "config",
        "error",
        "gpr",
        "grpc_base",
        "pollset_set",
        "slice",
        "tsi_base",
        "useful",
    ],
)

grpc_cc_library(
    name = "tsi_ssl_session_cache",
    srcs = [
        "src/core/tsi/ssl/session_cache/ssl_session_boringssl.cc",
        "src/core/tsi/ssl/session_cache/ssl_session_cache.cc",
        "src/core/tsi/ssl/session_cache/ssl_session_openssl.cc",
    ],
    hdrs = [
        "src/core/tsi/ssl/session_cache/ssl_session.h",
        "src/core/tsi/ssl/session_cache/ssl_session_cache.h",
    ],
    external_deps = [
        "absl/memory",
        "libssl",
    ],
    language = "c++",
    visibility = ["@grpc:public"],
    deps = [
        "cpp_impl_of",
        "gpr",
        "grpc_public_hdrs",
        "ref_counted",
        "slice",
    ],
)

grpc_cc_library(
    name = "tsi_ssl_credentials",
    srcs = [
        "src/core/lib/security/security_connector/ssl_utils.cc",
        "src/core/lib/security/security_connector/ssl_utils_config.cc",
        "src/core/tsi/ssl/key_logging/ssl_key_logging.cc",
        "src/core/tsi/ssl_transport_security.cc",
    ],
    hdrs = [
        "src/core/lib/security/security_connector/ssl_utils.h",
        "src/core/lib/security/security_connector/ssl_utils_config.h",
        "src/core/tsi/ssl/key_logging/ssl_key_logging.h",
        "src/core/tsi/ssl_transport_security.h",
    ],
    external_deps = [
        "absl/base:core_headers",
        "absl/status",
        "absl/strings",
        "libcrypto",
        "libssl",
    ],
    language = "c++",
    visibility = ["@grpc:public"],
    deps = [
        "gpr",
        "grpc_base",
        "grpc_credentials_util",
        "grpc_public_hdrs",
        "grpc_security_base",
        "grpc_transport_chttp2_alpn",
        "ref_counted",
        "ref_counted_ptr",
        "tsi_base",
        "tsi_ssl_session_cache",
        "tsi_ssl_types",
        "useful",
    ],
)

grpc_cc_library(
    name = "grpc_mock_cel",
    hdrs = [
        "src/core/lib/security/authorization/mock_cel/activation.h",
        "src/core/lib/security/authorization/mock_cel/cel_expr_builder_factory.h",
        "src/core/lib/security/authorization/mock_cel/cel_expression.h",
        "src/core/lib/security/authorization/mock_cel/cel_value.h",
        "src/core/lib/security/authorization/mock_cel/evaluator_core.h",
        "src/core/lib/security/authorization/mock_cel/flat_expr_builder.h",
    ],
    external_deps = [
        "absl/status",
        "absl/status:statusor",
        "absl/strings",
        "absl/types:span",
    ],
    language = "c++",
    deps = [
        "google_type_expr_upb",
        "gpr_platform",
    ],
)

# This target depends on RE2 and should not be linked into grpc by default for binary-size reasons.
grpc_cc_library(
    name = "grpc_matchers",
    srcs = [
        "src/core/lib/matchers/matchers.cc",
    ],
    hdrs = [
        "src/core/lib/matchers/matchers.h",
    ],
    external_deps = [
        "absl/status",
        "absl/status:statusor",
        "absl/strings",
        "absl/strings:str_format",
        "absl/types:optional",
        "re2",
    ],
    language = "c++",
    deps = ["gpr"],
)

# This target pulls in a dependency on RE2 and should not be linked into grpc by default for binary-size reasons.
grpc_cc_library(
    name = "grpc_rbac_engine",
    srcs = [
        "src/core/lib/security/authorization/grpc_authorization_engine.cc",
        "src/core/lib/security/authorization/matchers.cc",
        "src/core/lib/security/authorization/rbac_policy.cc",
    ],
    hdrs = [
        "src/core/lib/security/authorization/grpc_authorization_engine.h",
        "src/core/lib/security/authorization/matchers.h",
        "src/core/lib/security/authorization/rbac_policy.h",
    ],
    external_deps = [
        "absl/status",
        "absl/status:statusor",
        "absl/strings",
        "absl/strings:str_format",
        "absl/types:optional",
    ],
    language = "c++",
    deps = [
        "gpr",
        "grpc_authorization_base",
        "grpc_base",
        "grpc_matchers",
        "resolved_address",
        "sockaddr_utils",
    ],
)

# This target pulls in a dependency on RE2 and should not be linked into grpc by default for binary-size reasons.
grpc_cc_library(
    name = "grpc_authorization_provider",
    srcs = [
        "src/core/lib/security/authorization/grpc_authorization_policy_provider.cc",
        "src/core/lib/security/authorization/rbac_translator.cc",
    ],
    hdrs = [
        "src/core/lib/security/authorization/grpc_authorization_policy_provider.h",
        "src/core/lib/security/authorization/rbac_translator.h",
    ],
    external_deps = [
        "absl/base:core_headers",
        "absl/status",
        "absl/status:statusor",
        "absl/strings",
        "absl/strings:str_format",
    ],
    language = "c++",
    public_hdrs = GRPC_PUBLIC_HDRS,
    deps = [
        "gpr",
        "grpc_authorization_base",
        "grpc_base",
        "grpc_matchers",
        "grpc_public_hdrs",
        "grpc_rbac_engine",
        "grpc_trace",
        "json",
        "ref_counted_ptr",
        "slice",
        "slice_refcount",
        "status_helper",
        "useful",
    ],
)

# This target pulls in a dependency on RE2 and should not be linked into grpc by default for binary-size reasons.
grpc_cc_library(
    name = "grpc++_authorization_provider",
    srcs = [
        "src/cpp/server/authorization_policy_provider.cc",
    ],
    hdrs = [
        "include/grpcpp/security/authorization_policy_provider.h",
    ],
    language = "c++",
    deps = [
        "gpr",
        "grpc++",
        "grpc++_public_hdrs",
        "grpc_authorization_provider",
        "grpc_public_hdrs",
    ],
)

# This target pulls in a dependency on RE2 and should not be linked into grpc by default for binary-size reasons.
grpc_cc_library(
    name = "grpc_cel_engine",
    srcs = [
        "src/core/lib/security/authorization/cel_authorization_engine.cc",
    ],
    hdrs = [
        "src/core/lib/security/authorization/cel_authorization_engine.h",
    ],
    external_deps = [
        "absl/container:flat_hash_set",
        "absl/strings",
        "absl/types:optional",
        "absl/types:span",
        "upb_lib",
    ],
    language = "c++",
    deps = [
        "envoy_config_rbac_upb",
        "google_type_expr_upb",
        "gpr",
        "grpc_authorization_base",
        "grpc_mock_cel",
    ],
)

grpc_cc_library(
    name = "hpack_constants",
    hdrs = [
        "src/core/ext/transport/chttp2/transport/hpack_constants.h",
    ],
    language = "c++",
    deps = ["gpr_platform"],
)

grpc_cc_library(
    name = "hpack_encoder_table",
    srcs = [
        "src/core/ext/transport/chttp2/transport/hpack_encoder_table.cc",
    ],
    hdrs = [
        "src/core/ext/transport/chttp2/transport/hpack_encoder_table.h",
    ],
    external_deps = ["absl/container:inlined_vector"],
    language = "c++",
    deps = [
        "gpr",
        "hpack_constants",
    ],
)

grpc_cc_library(
    name = "chttp2_flow_control",
    srcs = [
        "src/core/ext/transport/chttp2/transport/flow_control.cc",
    ],
    hdrs = [
        "src/core/ext/transport/chttp2/transport/flow_control.h",
    ],
    external_deps = [
        "absl/functional:function_ref",
        "absl/status",
        "absl/strings",
        "absl/strings:str_format",
        "absl/types:optional",
    ],
    deps = [
        "bdp_estimator",
        "experiments",
        "gpr",
        "grpc_trace",
        "http2_settings",
        "memory_quota",
        "pid_controller",
        "time",
        "useful",
    ],
)

grpc_cc_library(
    name = "huffsyms",
    srcs = [
        "src/core/ext/transport/chttp2/transport/huffsyms.cc",
    ],
    hdrs = [
        "src/core/ext/transport/chttp2/transport/huffsyms.h",
    ],
    deps = ["gpr_platform"],
)

grpc_cc_library(
    name = "decode_huff",
    srcs = [
        "src/core/ext/transport/chttp2/transport/decode_huff.cc",
    ],
    hdrs = [
        "src/core/ext/transport/chttp2/transport/decode_huff.h",
    ],
    deps = ["gpr_platform"],
)

grpc_cc_library(
    name = "http2_settings",
    srcs = [
        "src/core/ext/transport/chttp2/transport/http2_settings.cc",
    ],
    hdrs = [
        "src/core/ext/transport/chttp2/transport/http2_settings.h",
    ],
    deps = [
        "gpr_platform",
        "http2_errors",
        "useful",
    ],
)

grpc_cc_library(
    name = "grpc_transport_chttp2",
    srcs = [
        "src/core/ext/transport/chttp2/transport/bin_decoder.cc",
        "src/core/ext/transport/chttp2/transport/bin_encoder.cc",
        "src/core/ext/transport/chttp2/transport/chttp2_transport.cc",
        "src/core/ext/transport/chttp2/transport/context_list.cc",
        "src/core/ext/transport/chttp2/transport/frame_data.cc",
        "src/core/ext/transport/chttp2/transport/frame_goaway.cc",
        "src/core/ext/transport/chttp2/transport/frame_ping.cc",
        "src/core/ext/transport/chttp2/transport/frame_rst_stream.cc",
        "src/core/ext/transport/chttp2/transport/frame_settings.cc",
        "src/core/ext/transport/chttp2/transport/frame_window_update.cc",
        "src/core/ext/transport/chttp2/transport/hpack_encoder.cc",
        "src/core/ext/transport/chttp2/transport/hpack_parser.cc",
        "src/core/ext/transport/chttp2/transport/hpack_parser_table.cc",
        "src/core/ext/transport/chttp2/transport/parsing.cc",
        "src/core/ext/transport/chttp2/transport/stream_lists.cc",
        "src/core/ext/transport/chttp2/transport/stream_map.cc",
        "src/core/ext/transport/chttp2/transport/varint.cc",
        "src/core/ext/transport/chttp2/transport/writing.cc",
    ],
    hdrs = [
        "src/core/ext/transport/chttp2/transport/bin_decoder.h",
        "src/core/ext/transport/chttp2/transport/bin_encoder.h",
        "src/core/ext/transport/chttp2/transport/chttp2_transport.h",
        "src/core/ext/transport/chttp2/transport/context_list.h",
        "src/core/ext/transport/chttp2/transport/frame.h",
        "src/core/ext/transport/chttp2/transport/frame_data.h",
        "src/core/ext/transport/chttp2/transport/frame_goaway.h",
        "src/core/ext/transport/chttp2/transport/frame_ping.h",
        "src/core/ext/transport/chttp2/transport/frame_rst_stream.h",
        "src/core/ext/transport/chttp2/transport/frame_settings.h",
        "src/core/ext/transport/chttp2/transport/frame_window_update.h",
        "src/core/ext/transport/chttp2/transport/hpack_encoder.h",
        "src/core/ext/transport/chttp2/transport/hpack_parser.h",
        "src/core/ext/transport/chttp2/transport/hpack_parser_table.h",
        "src/core/ext/transport/chttp2/transport/internal.h",
        "src/core/ext/transport/chttp2/transport/stream_map.h",
        "src/core/ext/transport/chttp2/transport/varint.h",
    ],
    external_deps = [
        "absl/base:core_headers",
        "absl/status",
        "absl/strings",
        "absl/strings:cord",
        "absl/strings:str_format",
        "absl/types:optional",
        "absl/types:span",
        "absl/types:variant",
    ],
    language = "c++",
    visibility = ["@grpc:grpclb"],
    deps = [
        "arena",
        "bdp_estimator",
        "bitset",
        "chttp2_flow_control",
        "debug_location",
        "decode_huff",
        "experiments",
        "gpr",
        "gpr_atm",
        "grpc_base",
        "grpc_public_hdrs",
        "grpc_trace",
        "hpack_constants",
        "hpack_encoder_table",
        "http2_errors",
        "http2_settings",
        "httpcli",
        "huffsyms",
        "init_internally",
        "iomgr_fwd",
        "iomgr_timer",
        "memory_quota",
        "no_destruct",
        "poll",
        "ref_counted",
        "ref_counted_ptr",
        "resource_quota",
        "resource_quota_trace",
        "slice",
        "slice_buffer",
        "slice_refcount",
        "stats",
        "stats_data",
        "status_helper",
        "time",
        "transport_fwd",
        "useful",
    ],
)

grpc_cc_library(
    name = "grpc_transport_chttp2_alpn",
    srcs = [
        "src/core/ext/transport/chttp2/alpn/alpn.cc",
    ],
    hdrs = [
        "src/core/ext/transport/chttp2/alpn/alpn.h",
    ],
    language = "c++",
    deps = [
        "gpr",
        "useful",
    ],
)

grpc_cc_library(
    name = "grpc_transport_chttp2_client_connector",
    srcs = [
        "src/core/ext/transport/chttp2/client/chttp2_connector.cc",
    ],
    hdrs = [
        "src/core/ext/transport/chttp2/client/chttp2_connector.h",
    ],
    external_deps = [
        "absl/status",
        "absl/status:statusor",
        "absl/strings:str_format",
        "absl/types:optional",
    ],
    language = "c++",
    deps = [
        "channel_args_preconditioning",
        "channel_stack_type",
        "config",
        "debug_location",
        "gpr",
        "grpc_base",
        "grpc_client_channel",
        "grpc_insecure_credentials",
        "grpc_public_hdrs",
        "grpc_resolver",
        "grpc_security_base",
        "grpc_trace",
        "grpc_transport_chttp2",
        "handshaker",
        "handshaker_registry",
        "iomgr_timer",
        "orphanable",
        "ref_counted_ptr",
        "resolved_address",
        "sockaddr_utils",
        "status_helper",
        "tcp_connect_handshaker",
        "transport_fwd",
        "unique_type_name",
    ],
)

grpc_cc_library(
    name = "grpc_transport_chttp2_server",
    srcs = [
        "src/core/ext/transport/chttp2/server/chttp2_server.cc",
    ],
    hdrs = [
        "src/core/ext/transport/chttp2/server/chttp2_server.h",
    ],
    external_deps = [
        "absl/base:core_headers",
        "absl/status",
        "absl/status:statusor",
        "absl/strings",
        "absl/strings:str_format",
        "absl/types:optional",
    ],
    language = "c++",
    deps = [
        "config",
        "debug_location",
        "gpr",
        "grpc_base",
        "grpc_insecure_credentials",
        "grpc_public_hdrs",
        "grpc_security_base",
        "grpc_trace",
        "grpc_transport_chttp2",
        "handshaker",
        "handshaker_registry",
        "iomgr_fwd",
        "iomgr_timer",
        "memory_quota",
        "orphanable",
        "pollset_set",
        "ref_counted_ptr",
        "resolved_address",
        "resource_quota",
        "sockaddr_utils",
        "status_helper",
        "time",
        "transport_fwd",
        "unique_type_name",
        "uri_parser",
    ],
)

grpc_cc_library(
    name = "grpc_transport_inproc",
    srcs = [
        "src/core/ext/transport/inproc/inproc_plugin.cc",
        "src/core/ext/transport/inproc/inproc_transport.cc",
    ],
    hdrs = [
        "src/core/ext/transport/inproc/inproc_transport.h",
    ],
    external_deps = [
        "absl/status",
        "absl/status:statusor",
        "absl/strings",
        "absl/types:optional",
    ],
    language = "c++",
    deps = [
        "arena",
        "channel_args_preconditioning",
        "channel_stack_type",
        "config",
        "debug_location",
        "gpr",
        "grpc_base",
        "grpc_public_hdrs",
        "grpc_trace",
        "iomgr_fwd",
        "ref_counted_ptr",
        "slice",
        "slice_buffer",
        "status_helper",
        "time",
        "transport_fwd",
    ],
)

grpc_cc_library(
    name = "tsi_base",
    srcs = [
        "src/core/tsi/transport_security.cc",
        "src/core/tsi/transport_security_grpc.cc",
    ],
    hdrs = [
        "src/core/tsi/transport_security.h",
        "src/core/tsi/transport_security_grpc.h",
        "src/core/tsi/transport_security_interface.h",
    ],
    language = "c++",
    visibility = ["@grpc:tsi_interface"],
    deps = [
        "gpr",
        "grpc_trace",
    ],
)

grpc_cc_library(
    name = "alts_util",
    srcs = [
        "src/core/lib/security/credentials/alts/check_gcp_environment.cc",
        "src/core/lib/security/credentials/alts/check_gcp_environment_linux.cc",
        "src/core/lib/security/credentials/alts/check_gcp_environment_no_op.cc",
        "src/core/lib/security/credentials/alts/check_gcp_environment_windows.cc",
        "src/core/lib/security/credentials/alts/grpc_alts_credentials_client_options.cc",
        "src/core/lib/security/credentials/alts/grpc_alts_credentials_options.cc",
        "src/core/lib/security/credentials/alts/grpc_alts_credentials_server_options.cc",
        "src/core/tsi/alts/handshaker/transport_security_common_api.cc",
    ],
    hdrs = [
        "src/core/lib/security/credentials/alts/check_gcp_environment.h",
        "src/core/lib/security/credentials/alts/grpc_alts_credentials_options.h",
        "src/core/tsi/alts/handshaker/transport_security_common_api.h",
    ],
    external_deps = ["upb_lib"],
    language = "c++",
    visibility = ["@grpc:tsi"],
    deps = [
        "alts_upb",
        "gpr",
        "grpc_trace",
    ],
)

grpc_cc_library(
    name = "tsi",
    external_deps = [
        "libssl",
        "libcrypto",
        "absl/strings",
        "upb_lib",
    ],
    language = "c++",
    tags = ["nofixdeps"],
    visibility = ["@grpc:tsi"],
    deps = [
        "gpr",
        "grpc_base",
        "tsi_alts_credentials",
        "tsi_base",
        "tsi_fake_credentials",
        "tsi_local_credentials",
        "tsi_ssl_credentials",
        "useful",
    ],
)

grpc_cc_library(
    name = "grpc++_base",
    srcs = GRPCXX_SRCS + [
        "src/cpp/client/insecure_credentials.cc",
        "src/cpp/client/secure_credentials.cc",
        "src/cpp/common/auth_property_iterator.cc",
        "src/cpp/common/secure_auth_context.cc",
        "src/cpp/common/secure_channel_arguments.cc",
        "src/cpp/common/secure_create_auth_context.cc",
        "src/cpp/common/tls_certificate_provider.cc",
        "src/cpp/common/tls_certificate_verifier.cc",
        "src/cpp/common/tls_credentials_options.cc",
        "src/cpp/server/insecure_server_credentials.cc",
        "src/cpp/server/secure_server_credentials.cc",
    ],
    hdrs = GRPCXX_HDRS + [
        "src/cpp/client/secure_credentials.h",
        "src/cpp/common/secure_auth_context.h",
        "src/cpp/server/secure_server_credentials.h",
    ],
    external_deps = [
        "absl/base:core_headers",
        "absl/status",
        "absl/status:statusor",
        "absl/strings",
        "absl/synchronization",
        "absl/memory",
        "absl/types:optional",
        "upb_lib",
        "protobuf_headers",
        "absl/container:inlined_vector",
    ],
    language = "c++",
    public_hdrs = GRPCXX_PUBLIC_HDRS,
    tags = ["nofixdeps"],
    visibility = ["@grpc:alt_grpc++_base_legacy"],
    deps = [
        "arena",
        "channel_fwd",
        "channel_init",
        "channel_stack_type",
        "config",
        "default_event_engine",
        "env",
        "error",
        "gpr",
        "gpr_atm",
        "gpr_manual_constructor",
        "grpc",
        "grpc++_codegen_proto",
        "grpc_base",
        "grpc_credentials_util",
        "grpc_health_upb",
        "grpc_public_hdrs",
        "grpc_security_base",
        "grpc_service_config",
        "grpc_service_config_impl",
        "grpc_trace",
        "grpc_transport_inproc",
        "grpcpp_call_metric_recorder",
        "iomgr_timer",
        "json",
        "ref_counted",
        "ref_counted_ptr",
        "resource_quota",
        "slice",
        "slice_buffer",
        "slice_refcount",
        "status_helper",
        "thread_quota",
        "time",
        "useful",
    ],
)

# TODO(chengyuc): Give it another try to merge this to `grpc++_base` after
# codegen files are removed.
grpc_cc_library(
    name = "grpc++_base_unsecure",
    srcs = GRPCXX_SRCS,
    hdrs = GRPCXX_HDRS,
    external_deps = [
        "absl/base:core_headers",
        "absl/status",
        "absl/status:statusor",
        "absl/strings",
        "absl/synchronization",
        "absl/memory",
        "upb_lib",
        "protobuf_headers",
    ],
    language = "c++",
    public_hdrs = GRPCXX_PUBLIC_HDRS,
    tags = [
        "avoid_dep",
        "nofixdeps",
    ],
    visibility = ["@grpc:alt_grpc++_base_unsecure_legacy"],
    deps = [
        "arena",
        "channel_init",
        "config",
        "gpr",
        "gpr_atm",
        "gpr_manual_constructor",
        "grpc_base",
        "grpc_health_upb",
        "grpc_insecure_credentials",
        "grpc_public_hdrs",
        "grpc_service_config",
        "grpc_service_config_impl",
        "grpc_trace",
        "grpc_transport_inproc",
        "grpc_unsecure",
        "grpcpp_call_metric_recorder",
        "iomgr_timer",
        "ref_counted",
        "ref_counted_ptr",
        "resource_quota",
        "slice",
        "time",
        "useful",
    ],
)

grpc_cc_library(
    name = "grpc++_codegen_proto",
    external_deps = [
        "protobuf_headers",
    ],
    language = "c++",
    public_hdrs = [
        "include/grpc++/impl/codegen/proto_utils.h",
        "include/grpcpp/impl/codegen/proto_buffer_reader.h",
        "include/grpcpp/impl/codegen/proto_buffer_writer.h",
        "include/grpcpp/impl/codegen/proto_utils.h",
    ],
    tags = ["nofixdeps"],
    visibility = ["@grpc:public"],
    deps = [
        "grpc++_config_proto",
        "grpc++_public_hdrs",
    ],
)

grpc_cc_library(
    name = "grpc++_config_proto",
    external_deps = [
        "protobuf_headers",
    ],
    language = "c++",
    public_hdrs = [
        "include/grpc++/impl/codegen/config_protobuf.h",
        "include/grpcpp/impl/codegen/config_protobuf.h",
    ],
    tags = ["nofixdeps"],
    visibility = ["@grpc:public"],
)

grpc_cc_library(
    name = "grpc++_reflection",
    srcs = [
        "src/cpp/ext/proto_server_reflection.cc",
        "src/cpp/ext/proto_server_reflection_plugin.cc",
    ],
    hdrs = [
        "src/cpp/ext/proto_server_reflection.h",
    ],
    external_deps = [
        "protobuf_headers",
    ],
    language = "c++",
    public_hdrs = [
        "include/grpc++/ext/proto_server_reflection_plugin.h",
        "include/grpcpp/ext/proto_server_reflection_plugin.h",
    ],
    tags = ["nofixdeps"],
    visibility = ["@grpc:public"],
    deps = [
        "grpc++",
        "grpc++_config_proto",
        "//src/proto/grpc/reflection/v1alpha:reflection_proto",
    ],
    alwayslink = 1,
)

grpc_cc_library(
    name = "grpcpp_call_metric_recorder",
    srcs = [
        "src/cpp/server/orca/call_metric_recorder.cc",
    ],
    external_deps = [
        "absl/strings",
        "absl/types:optional",
        "upb_lib",
    ],
    language = "c++",
    public_hdrs = [
        "include/grpcpp/ext/call_metric_recorder.h",
    ],
    visibility = ["@grpc:public"],
    deps = [
        "arena",
        "grpc++_public_hdrs",
        "grpc_backend_metric_data",
        "xds_orca_upb",
    ],
)

grpc_cc_library(
    name = "grpcpp_orca_interceptor",
    srcs = [
        "src/cpp/server/orca/orca_interceptor.cc",
    ],
    hdrs = [
        "src/cpp/server/orca/orca_interceptor.h",
    ],
    external_deps = [
        "absl/strings",
        "absl/types:optional",
    ],
    language = "c++",
    visibility = ["@grpc:public"],
    deps = [
        "grpc++",
        "grpc_base",
        "grpcpp_call_metric_recorder",
    ],
)

grpc_cc_library(
    name = "grpcpp_orca_service",
    srcs = [
        "src/cpp/server/orca/orca_service.cc",
    ],
    external_deps = [
        "absl/base:core_headers",
        "absl/time",
        "absl/types:optional",
        "upb_lib",
    ],
    language = "c++",
    public_hdrs = [
        "include/grpcpp/ext/orca_service.h",
    ],
    visibility = ["@grpc:public"],
    deps = [
        "debug_location",
        "default_event_engine",
        "gpr",
        "grpc++",
        "grpc_base",
        "protobuf_duration_upb",
        "ref_counted",
        "ref_counted_ptr",
        "time",
        "xds_orca_service_upb",
        "xds_orca_upb",
    ],
    alwayslink = 1,
)

grpc_cc_library(
    name = "grpcpp_channelz",
    srcs = [
        "src/cpp/server/channelz/channelz_service.cc",
        "src/cpp/server/channelz/channelz_service_plugin.cc",
    ],
    hdrs = [
        "src/cpp/server/channelz/channelz_service.h",
    ],
    external_deps = [
        "protobuf_headers",
    ],
    language = "c++",
    public_hdrs = [
        "include/grpcpp/ext/channelz_service_plugin.h",
    ],
    tags = ["nofixdeps"],
    visibility = ["@grpc:channelz"],
    deps = [
        "gpr",
        "grpc",
        "grpc++",
        "grpc++_config_proto",
        "//src/proto/grpc/channelz:channelz_proto",
    ],
    alwayslink = 1,
)

grpc_cc_library(
    name = "grpcpp_csds",
    srcs = [
        "src/cpp/server/csds/csds.cc",
    ],
    hdrs = [
        "src/cpp/server/csds/csds.h",
    ],
    external_deps = [
        "absl/status",
        "absl/status:statusor",
    ],
    language = "c++",
    tags = ["nofixdeps"],
    deps = [
        "gpr",
        "grpc",
        "grpc++_base",
        "//src/proto/grpc/testing/xds/v3:csds_proto",
    ],
    alwayslink = 1,
)

grpc_cc_library(
    name = "grpcpp_admin",
    srcs = [
        "src/cpp/server/admin/admin_services.cc",
    ],
    hdrs = [],
    defines = select({
        "grpc_no_xds": ["GRPC_NO_XDS"],
        "//conditions:default": [],
    }),
    external_deps = [
        "absl/memory",
    ],
    language = "c++",
    public_hdrs = [
        "include/grpcpp/ext/admin_services.h",
    ],
    select_deps = [{
        "grpc_no_xds": [],
        "//conditions:default": ["//:grpcpp_csds"],
    }],
    deps = [
        "gpr",
        "grpc++",
        "grpcpp_channelz",
    ],
    alwayslink = 1,
)

grpc_cc_library(
    name = "grpc++_test",
    testonly = True,
    srcs = [
        "src/cpp/client/channel_test_peer.cc",
    ],
    external_deps = ["gtest"],
    public_hdrs = [
        "include/grpc++/test/mock_stream.h",
        "include/grpc++/test/server_context_test_spouse.h",
        "include/grpcpp/test/channel_test_peer.h",
        "include/grpcpp/test/client_context_test_peer.h",
        "include/grpcpp/test/default_reactor_test_peer.h",
        "include/grpcpp/test/mock_stream.h",
        "include/grpcpp/test/server_context_test_spouse.h",
    ],
    visibility = ["@grpc:grpc++_test"],
    deps = [
        "grpc++",
        "grpc_base",
    ],
)

grpc_cc_library(
    name = "grpc_opencensus_plugin",
    srcs = [
        "src/cpp/ext/filters/census/channel_filter.cc",
        "src/cpp/ext/filters/census/client_filter.cc",
        "src/cpp/ext/filters/census/context.cc",
        "src/cpp/ext/filters/census/grpc_plugin.cc",
        "src/cpp/ext/filters/census/measures.cc",
        "src/cpp/ext/filters/census/rpc_encoding.cc",
        "src/cpp/ext/filters/census/server_filter.cc",
        "src/cpp/ext/filters/census/views.cc",
    ],
    hdrs = [
        "include/grpcpp/opencensus.h",
        "src/cpp/ext/filters/census/channel_filter.h",
        "src/cpp/ext/filters/census/client_filter.h",
        "src/cpp/ext/filters/census/context.h",
        "src/cpp/ext/filters/census/grpc_plugin.h",
        "src/cpp/ext/filters/census/measures.h",
        "src/cpp/ext/filters/census/open_census_call_tracer.h",
        "src/cpp/ext/filters/census/rpc_encoding.h",
        "src/cpp/ext/filters/census/server_filter.h",
    ],
    external_deps = [
        "absl/base",
        "absl/base:core_headers",
        "absl/status",
        "absl/strings",
        "absl/time",
        "absl/types:optional",
        "opencensus-trace",
        "opencensus-trace-context_util",
        "opencensus-trace-propagation",
        "opencensus-trace-span_context",
        "opencensus-tags",
        "opencensus-tags-context_util",
        "opencensus-stats",
        "opencensus-context",
    ],
    language = "c++",
    tags = ["nofixdeps"],
    visibility = ["@grpc:grpc_opencensus_plugin"],
    deps = [
        "arena",
        "census",
        "channel_stack_type",
        "debug_location",
        "gpr",
        "grpc++",
        "grpc++_base",
        "grpc_base",
        "slice",
        "slice_buffer",
        "slice_refcount",
    ],
)

grpc_cc_library(
    name = "json",
    srcs = [
        "src/core/lib/json/json_reader.cc",
        "src/core/lib/json/json_writer.cc",
    ],
    hdrs = [
        "src/core/lib/json/json.h",
    ],
    external_deps = [
        "absl/base:core_headers",
        "absl/status",
        "absl/status:statusor",
        "absl/strings",
        "absl/strings:str_format",
    ],
    deps = ["gpr"],
)

grpc_cc_library(
    name = "json_util",
    srcs = ["src/core/lib/json/json_util.cc"],
    hdrs = ["src/core/lib/json/json_util.h"],
    external_deps = ["absl/strings"],
    deps = [
        "error",
        "gpr",
        "json",
        "json_args",
        "json_object_loader",
        "no_destruct",
        "time",
        "validation_errors",
    ],
)

grpc_cc_library(
    name = "json_args",
    hdrs = ["src/core/lib/json/json_args.h"],
    external_deps = ["absl/strings"],
    deps = ["gpr"],
)

grpc_cc_library(
    name = "json_object_loader",
    srcs = ["src/core/lib/json/json_object_loader.cc"],
    hdrs = ["src/core/lib/json/json_object_loader.h"],
    external_deps = [
        "absl/meta:type_traits",
        "absl/status:statusor",
        "absl/strings",
        "absl/types:optional",
    ],
    deps = [
        "gpr",
        "json",
        "json_args",
        "no_destruct",
        "ref_counted_ptr",
        "time",
        "validation_errors",
    ],
)

grpc_cc_library(
    name = "json_channel_args",
    hdrs = ["src/core/lib/json/json_channel_args.h"],
    external_deps = [
        "absl/strings",
        "absl/types:optional",
    ],
    deps = [
        "channel_args",
        "gpr",
        "json_args",
    ],
)

### UPB Targets

grpc_upb_proto_library(
    name = "envoy_admin_upb",
    deps = ["@envoy_api//envoy/admin/v3:pkg"],
)

grpc_upb_proto_library(
    name = "envoy_config_cluster_upb",
    deps = ["@envoy_api//envoy/config/cluster/v3:pkg"],
)

grpc_upb_proto_reflection_library(
    name = "envoy_config_cluster_upbdefs",
    deps = ["@envoy_api//envoy/config/cluster/v3:pkg"],
)

grpc_upb_proto_library(
    name = "envoy_config_core_upb",
    deps = ["@envoy_api//envoy/config/core/v3:pkg"],
)

grpc_upb_proto_library(
    name = "envoy_config_endpoint_upb",
    deps = ["@envoy_api//envoy/config/endpoint/v3:pkg"],
)

grpc_upb_proto_reflection_library(
    name = "envoy_config_endpoint_upbdefs",
    deps = ["@envoy_api//envoy/config/endpoint/v3:pkg"],
)

grpc_upb_proto_library(
    name = "envoy_config_listener_upb",
    deps = ["@envoy_api//envoy/config/listener/v3:pkg"],
)

grpc_upb_proto_reflection_library(
    name = "envoy_config_listener_upbdefs",
    deps = ["@envoy_api//envoy/config/listener/v3:pkg"],
)

grpc_upb_proto_library(
    name = "envoy_config_rbac_upb",
    deps = ["@envoy_api//envoy/config/rbac/v3:pkg"],
)

grpc_upb_proto_library(
    name = "envoy_config_route_upb",
    deps = ["@envoy_api//envoy/config/route/v3:pkg"],
)

grpc_upb_proto_reflection_library(
    name = "envoy_config_route_upbdefs",
    deps = ["@envoy_api//envoy/config/route/v3:pkg"],
)

grpc_upb_proto_library(
    name = "envoy_extensions_clusters_aggregate_upb",
    deps = ["@envoy_api//envoy/extensions/clusters/aggregate/v3:pkg"],
)

grpc_upb_proto_reflection_library(
    name = "envoy_extensions_clusters_aggregate_upbdefs",
    deps = ["@envoy_api//envoy/extensions/clusters/aggregate/v3:pkg"],
)

grpc_upb_proto_library(
    name = "envoy_extensions_filters_common_fault_upb",
    deps = ["@envoy_api//envoy/extensions/filters/common/fault/v3:pkg"],
)

grpc_upb_proto_library(
    name = "envoy_extensions_filters_http_fault_upb",
    deps = ["@envoy_api//envoy/extensions/filters/http/fault/v3:pkg"],
)

grpc_upb_proto_reflection_library(
    name = "envoy_extensions_filters_http_fault_upbdefs",
    deps = ["@envoy_api//envoy/extensions/filters/http/fault/v3:pkg"],
)

grpc_upb_proto_library(
    name = "envoy_extensions_filters_http_rbac_upb",
    deps = ["@envoy_api//envoy/extensions/filters/http/rbac/v3:pkg"],
)

grpc_upb_proto_reflection_library(
    name = "envoy_extensions_filters_http_rbac_upbdefs",
    deps = ["@envoy_api//envoy/extensions/filters/http/rbac/v3:pkg"],
)

grpc_upb_proto_library(
    name = "envoy_extensions_filters_http_router_upb",
    deps = ["@envoy_api//envoy/extensions/filters/http/router/v3:pkg"],
)

grpc_upb_proto_reflection_library(
    name = "envoy_extensions_filters_http_router_upbdefs",
    deps = ["@envoy_api//envoy/extensions/filters/http/router/v3:pkg"],
)

grpc_upb_proto_library(
    name = "envoy_extensions_load_balancing_policies_ring_hash_upb",
    deps = ["@envoy_api//envoy/extensions/load_balancing_policies/ring_hash/v3:pkg"],
)

grpc_upb_proto_library(
    name = "envoy_extensions_load_balancing_policies_wrr_locality_upb",
    deps = ["@envoy_api//envoy/extensions/load_balancing_policies/wrr_locality/v3:pkg"],
)

grpc_upb_proto_library(
    name = "envoy_extensions_filters_network_http_connection_manager_upb",
    deps = ["@envoy_api//envoy/extensions/filters/network/http_connection_manager/v3:pkg"],
)

grpc_upb_proto_reflection_library(
    name = "envoy_extensions_filters_network_http_connection_manager_upbdefs",
    deps = ["@envoy_api//envoy/extensions/filters/network/http_connection_manager/v3:pkg"],
)

grpc_upb_proto_library(
    name = "envoy_extensions_transport_sockets_tls_upb",
    deps = ["@envoy_api//envoy/extensions/transport_sockets/tls/v3:pkg"],
)

grpc_upb_proto_reflection_library(
    name = "envoy_extensions_transport_sockets_tls_upbdefs",
    deps = ["@envoy_api//envoy/extensions/transport_sockets/tls/v3:pkg"],
)

grpc_upb_proto_library(
    name = "envoy_service_discovery_upb",
    deps = ["@envoy_api//envoy/service/discovery/v3:pkg"],
)

grpc_upb_proto_reflection_library(
    name = "envoy_service_discovery_upbdefs",
    deps = ["@envoy_api//envoy/service/discovery/v3:pkg"],
)

grpc_upb_proto_library(
    name = "envoy_service_load_stats_upb",
    deps = ["@envoy_api//envoy/service/load_stats/v3:pkg"],
)

grpc_upb_proto_reflection_library(
    name = "envoy_service_load_stats_upbdefs",
    deps = ["@envoy_api//envoy/service/load_stats/v3:pkg"],
)

grpc_upb_proto_library(
    name = "envoy_service_status_upb",
    deps = ["@envoy_api//envoy/service/status/v3:pkg"],
)

grpc_upb_proto_reflection_library(
    name = "envoy_service_status_upbdefs",
    deps = ["@envoy_api//envoy/service/status/v3:pkg"],
)

grpc_upb_proto_library(
    name = "envoy_type_matcher_upb",
    deps = ["@envoy_api//envoy/type/matcher/v3:pkg"],
)

grpc_upb_proto_library(
    name = "envoy_type_upb",
    deps = ["@envoy_api//envoy/type/v3:pkg"],
)

grpc_upb_proto_library(
    name = "xds_type_upb",
    deps = ["@com_github_cncf_udpa//xds/type/v3:pkg"],
)

grpc_upb_proto_reflection_library(
    name = "xds_type_upbdefs",
    deps = ["@com_github_cncf_udpa//xds/type/v3:pkg"],
)

grpc_upb_proto_library(
    name = "xds_orca_upb",
    deps = ["@com_github_cncf_udpa//xds/data/orca/v3:pkg"],
)

grpc_upb_proto_library(
    name = "xds_orca_service_upb",
    deps = ["@com_github_cncf_udpa//xds/service/orca/v3:pkg"],
)

grpc_upb_proto_library(
    name = "grpc_health_upb",
    deps = ["//src/proto/grpc/health/v1:health_proto_descriptor"],
)

grpc_upb_proto_library(
    name = "google_rpc_status_upb",
    deps = ["@com_google_googleapis//google/rpc:status_proto"],
)

grpc_upb_proto_reflection_library(
    name = "google_rpc_status_upbdefs",
    deps = ["@com_google_googleapis//google/rpc:status_proto"],
)

grpc_upb_proto_library(
    name = "google_type_expr_upb",
    deps = ["@com_google_googleapis//google/type:expr_proto"],
)

grpc_upb_proto_library(
    name = "grpc_lb_upb",
    deps = ["//src/proto/grpc/lb/v1:load_balancer_proto_descriptor"],
)

grpc_upb_proto_library(
    name = "alts_upb",
    deps = ["//src/proto/grpc/gcp:alts_handshaker_proto"],
)

grpc_upb_proto_library(
    name = "rls_upb",
    deps = ["//src/proto/grpc/lookup/v1:rls_proto_descriptor"],
)

grpc_upb_proto_library(
    name = "rls_config_upb",
    deps = ["//src/proto/grpc/lookup/v1:rls_config_proto_descriptor"],
)

grpc_upb_proto_reflection_library(
    name = "rls_config_upbdefs",
    deps = ["//src/proto/grpc/lookup/v1:rls_config_proto_descriptor"],
)

WELL_KNOWN_PROTO_TARGETS = [
    "any",
    "duration",
    "empty",
    "struct",
    "timestamp",
    "wrappers",
]

[grpc_upb_proto_library(
    name = "protobuf_" + target + "_upb",
    deps = ["@com_google_protobuf//:" + target + "_proto"],
) for target in WELL_KNOWN_PROTO_TARGETS]

[grpc_upb_proto_reflection_library(
    name = "protobuf_" + target + "_upbdefs",
    deps = ["@com_google_protobuf//:" + target + "_proto"],
) for target in WELL_KNOWN_PROTO_TARGETS]

grpc_generate_one_off_targets()

filegroup(
    name = "root_certificates",
    srcs = [
        "etc/roots.pem",
    ],
    visibility = ["//visibility:public"],
)<|MERGE_RESOLUTION|>--- conflicted
+++ resolved
@@ -2910,10 +2910,7 @@
         "experiments",
         "gpr",
         "grpc_trace",
-<<<<<<< HEAD
-=======
         "init_internally",
->>>>>>> 1c5805ff
         "iomgr_port",
         "posix_event_engine_closure",
         "posix_event_engine_endpoint",
