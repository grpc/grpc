# gRPC Bazel BUILD file.
#
# Copyright 2016 gRPC authors.
#
# Licensed under the Apache License, Version 2.0 (the "License");
# you may not use this file except in compliance with the License.
# You may obtain a copy of the License at
#
#     http://www.apache.org/licenses/LICENSE-2.0
#
# Unless required by applicable law or agreed to in writing, software
# distributed under the License is distributed on an "AS IS" BASIS,
# WITHOUT WARRANTIES OR CONDITIONS OF ANY KIND, either express or implied.
# See the License for the specific language governing permissions and
# limitations under the License.

load("@bazel_skylib//lib:selects.bzl", "selects")
load("@bazel_skylib//rules:common_settings.bzl", "bool_flag")
load(
    "//bazel:grpc_build_system.bzl",
    "grpc_cc_library",
    "grpc_clang_cl_settings",
    "grpc_filegroup",
    "grpc_generate_one_off_targets",
    "grpc_upb_proto_library",
    "grpc_upb_proto_reflection_library",
    "python_config_settings",
)

licenses(["reciprocal"])

package(
    default_visibility = ["//visibility:public"],
    features = [
        "-parse_headers",
        "layering_check",
    ],
)

exports_files([
    "LICENSE",
    "etc/roots.pem",
])

exports_files(
    glob(["include/**"]),
    visibility = ["//:__subpackages__"],
)

config_setting(
    name = "grpc_no_ares",
    values = {"define": "grpc_no_ares=true"},
)

config_setting(
    name = "grpc_no_xds_define",
    values = {"define": "grpc_no_xds=true"},
)

config_setting(
    name = "grpc_experiments_are_final_define",
    values = {"define": "grpc_experiments_are_final=true"},
)

bool_flag(
    name = "disable_grpc_rls",
    build_setting_default = False,
)

grpc_clang_cl_settings()

config_setting(
    name = "grpc_no_rls_flag",
    flag_values = {":disable_grpc_rls": "true"},
)

config_setting(
    name = "android",
    values = {"crosstool_top": "//external:android/crosstool"},
    # TODO: Use constraint_values to detect android after Bazel 7.0 platforms migration is finished
    # constraint_values = [ "@platforms//os:android" ],
)

config_setting(
    name = "macos",
    values = {"apple_platform_type": "macos"},
)

config_setting(
    name = "ios",
    values = {"apple_platform_type": "ios"},
)

config_setting(
    name = "tvos",
    values = {"apple_platform_type": "tvos"},
)

config_setting(
    name = "visionos",
    values = {"apple_platform_type": "visionos"},
)

config_setting(
    name = "watchos",
    values = {"apple_platform_type": "watchos"},
)

config_setting(
    name = "windows_os",
    constraint_values = ["@platforms//os:windows"],
)

config_setting(
    name = "systemd",
    values = {"define": "use_systemd=true"},
)

selects.config_setting_group(
    name = "grpc_no_xds",
    match_any = [
        ":grpc_no_xds_define",
        # In addition to disabling XDS support when --define=grpc_no_xds=true is
        # specified, we also disable it on mobile platforms where it is not
        # likely to be needed and where reducing the binary size is more
        # important.
        ":android",
        ":ios",
    ],
)

selects.config_setting_group(
    name = "grpc_no_rls",
    match_any = [
        ":grpc_no_rls_flag",
        # Disable RLS support on mobile platforms where it is not likely to be
        # needed and where reducing the binary size is more important.
        ":android",
        ":ios",
    ],
)

selects.config_setting_group(
    name = "grpc_experiments_are_final",
    match_any = [
        ":grpc_experiments_are_final_define",
        # In addition to disabling experiments when
        # --define=grpc_experiments_are_final=true is specified, we also disable
        # them on mobile platforms where runtime configuration of experiments is unlikely to be needed and where
        # reducing the binary size is more important.
        ":android",
        ":ios",
    ],
)

# Fuzzers can be built as fuzzers or as tests
config_setting(
    name = "grpc_build_fuzzers",
    values = {"define": "grpc_build_fuzzers=true"},
)

config_setting(
    name = "grpc_allow_exceptions",
    values = {"define": "GRPC_ALLOW_EXCEPTIONS=1"},
)

config_setting(
    name = "grpc_disallow_exceptions",
    values = {"define": "GRPC_ALLOW_EXCEPTIONS=0"},
)

config_setting(
    name = "remote_execution",
    values = {"define": "GRPC_PORT_ISOLATED_RUNTIME=1"},
)

config_setting(
    name = "windows",
    values = {"cpu": "x64_windows"},
)

config_setting(
    name = "windows_msvc",
    values = {"cpu": "x64_windows_msvc"},
)

config_setting(
    name = "mac",
    values = {"cpu": "darwin"},
)

config_setting(
    name = "mac_x86_64",
    values = {"cpu": "darwin_x86_64"},
)

config_setting(
    name = "mac_arm64",
    values = {"cpu": "darwin_arm64"},
)

config_setting(
    name = "use_strict_warning",
    values = {"define": "use_strict_warning=true"},
)

config_setting(
    name = "use_strict_warning_windows",
    values = {"define": "use_strict_warning_windows=true"},
)

python_config_settings()

# This should be updated along with build_handwritten.yaml
g_stands_for = "gears"  # @unused

core_version = "45.0.0"  # @unused

version = "1.71.0-dev"  # @unused

GPR_PUBLIC_HDRS = [
    "include/grpc/support/alloc.h",
    "include/grpc/support/atm_gcc_atomic.h",
    "include/grpc/support/atm_gcc_sync.h",
    "include/grpc/support/atm_windows.h",
    "include/grpc/support/cpu.h",
    "include/grpc/support/json.h",
    "include/grpc/support/log.h",
    "include/grpc/support/log_windows.h",
    "include/grpc/support/metrics.h",
    "include/grpc/support/port_platform.h",
    "include/grpc/support/string_util.h",
    "include/grpc/support/sync.h",
    "include/grpc/support/sync_abseil.h",
    "include/grpc/support/sync_custom.h",
    "include/grpc/support/sync_generic.h",
    "include/grpc/support/sync_posix.h",
    "include/grpc/support/sync_windows.h",
    "include/grpc/support/thd_id.h",
    "include/grpc/support/time.h",
    "include/grpc/impl/call.h",
    "include/grpc/impl/codegen/atm.h",
    "include/grpc/impl/codegen/atm_gcc_atomic.h",
    "include/grpc/impl/codegen/atm_gcc_sync.h",
    "include/grpc/impl/codegen/atm_windows.h",
    "include/grpc/impl/codegen/fork.h",
    "include/grpc/impl/codegen/gpr_types.h",
    "include/grpc/impl/codegen/log.h",
    "include/grpc/impl/codegen/port_platform.h",
    "include/grpc/impl/codegen/sync.h",
    "include/grpc/impl/codegen/sync_abseil.h",
    "include/grpc/impl/codegen/sync_custom.h",
    "include/grpc/impl/codegen/sync_generic.h",
    "include/grpc/impl/codegen/sync_posix.h",
    "include/grpc/impl/codegen/sync_windows.h",
]

GRPC_PUBLIC_HDRS = [
    "include/grpc/grpc_audit_logging.h",
    "include/grpc/grpc_crl_provider.h",
    "include/grpc/byte_buffer.h",
    "include/grpc/byte_buffer_reader.h",
    "include/grpc/compression.h",
    "include/grpc/fork.h",
    "include/grpc/grpc.h",
    "include/grpc/grpc_posix.h",
    "include/grpc/grpc_security.h",
    "include/grpc/grpc_security_constants.h",
    "include/grpc/passive_listener.h",
    "include/grpc/slice.h",
    "include/grpc/slice_buffer.h",
    "include/grpc/status.h",
    "include/grpc/load_reporting.h",
    "include/grpc/support/workaround_list.h",
    "include/grpc/impl/codegen/byte_buffer.h",
    "include/grpc/impl/codegen/byte_buffer_reader.h",
    "include/grpc/impl/codegen/compression_types.h",
    "include/grpc/impl/codegen/connectivity_state.h",
    "include/grpc/impl/codegen/grpc_types.h",
    "include/grpc/impl/codegen/propagation_bits.h",
    "include/grpc/impl/codegen/status.h",
    "include/grpc/impl/codegen/slice.h",
    "include/grpc/impl/compression_types.h",
    "include/grpc/impl/connectivity_state.h",
    "include/grpc/impl/grpc_types.h",
    "include/grpc/impl/propagation_bits.h",
    "include/grpc/impl/slice_type.h",
]

GRPC_PUBLIC_EVENT_ENGINE_HDRS = [
    "include/grpc/event_engine/endpoint_config.h",
    "include/grpc/event_engine/event_engine.h",
    "include/grpc/event_engine/extensible.h",
    "include/grpc/event_engine/port.h",
    "include/grpc/event_engine/memory_allocator.h",
    "include/grpc/event_engine/memory_request.h",
    "include/grpc/event_engine/internal/memory_allocator_impl.h",
    "include/grpc/event_engine/slice.h",
    "include/grpc/event_engine/slice_buffer.h",
    "include/grpc/event_engine/internal/slice_cast.h",
]

GRPCXX_SRCS = [
    "src/cpp/client/call_credentials.cc",
    "src/cpp/client/channel_cc.cc",
    "src/cpp/client/channel_credentials.cc",
    "src/cpp/client/client_callback.cc",
    "src/cpp/client/client_context.cc",
    "src/cpp/client/client_interceptor.cc",
    "src/cpp/client/client_stats_interceptor.cc",
    "src/cpp/client/create_channel.cc",
    "src/cpp/client/create_channel_internal.cc",
    "src/cpp/client/create_channel_posix.cc",
    "src/cpp/common/alarm.cc",
    "src/cpp/common/channel_arguments.cc",
    "src/cpp/common/completion_queue_cc.cc",
    "src/cpp/common/resource_quota_cc.cc",
    "src/cpp/common/rpc_method.cc",
    "src/cpp/common/version_cc.cc",
    "src/cpp/common/validate_service_config.cc",
    "src/cpp/server/async_generic_service.cc",
    "src/cpp/server/channel_argument_option.cc",
    "src/cpp/server/create_default_thread_pool.cc",
    "src/cpp/server/external_connection_acceptor_impl.cc",
    "src/cpp/server/health/default_health_check_service.cc",
    "src/cpp/server/health/health_check_service.cc",
    "src/cpp/server/health/health_check_service_server_builder_option.cc",
    "src/cpp/server/server_builder.cc",
    "src/cpp/server/server_callback.cc",
    "src/cpp/server/server_cc.cc",
    "src/cpp/server/server_context.cc",
    "src/cpp/server/server_credentials.cc",
    "src/cpp/server/server_posix.cc",
    "src/cpp/thread_manager/thread_manager.cc",
    "src/cpp/util/byte_buffer_cc.cc",
    "src/cpp/util/string_ref.cc",
    "src/cpp/util/time_cc.cc",
]

GRPCXX_HDRS = [
    "src/cpp/client/create_channel_internal.h",
    "src/cpp/client/client_stats_interceptor.h",
    "src/cpp/server/dynamic_thread_pool.h",
    "src/cpp/server/external_connection_acceptor_impl.h",
    "src/cpp/server/health/default_health_check_service.h",
    "src/cpp/server/thread_pool_interface.h",
    "src/cpp/thread_manager/thread_manager.h",
]

GRPCXX_PUBLIC_HDRS = [
    "include/grpc++/alarm.h",
    "include/grpc++/channel.h",
    "include/grpc++/client_context.h",
    "include/grpc++/completion_queue.h",
    "include/grpc++/create_channel.h",
    "include/grpc++/create_channel_posix.h",
    "include/grpc++/ext/health_check_service_server_builder_option.h",
    "include/grpc++/generic/async_generic_service.h",
    "include/grpc++/generic/generic_stub.h",
    "include/grpc++/grpc++.h",
    "include/grpc++/health_check_service_interface.h",
    "include/grpc++/impl/call.h",
    "include/grpc++/impl/channel_argument_option.h",
    "include/grpc++/impl/client_unary_call.h",
    "include/grpc++/impl/grpc_library.h",
    "include/grpc++/impl/method_handler_impl.h",
    "include/grpc++/impl/rpc_method.h",
    "include/grpc++/impl/rpc_service_method.h",
    "include/grpc++/impl/serialization_traits.h",
    "include/grpc++/impl/server_builder_option.h",
    "include/grpc++/impl/server_builder_plugin.h",
    "include/grpc++/impl/server_initializer.h",
    "include/grpc++/impl/service_type.h",
    "include/grpc++/security/auth_context.h",
    "include/grpc++/resource_quota.h",
    "include/grpc++/security/auth_metadata_processor.h",
    "include/grpc++/security/credentials.h",
    "include/grpc++/security/server_credentials.h",
    "include/grpc++/server.h",
    "include/grpc++/server_builder.h",
    "include/grpc++/server_context.h",
    "include/grpc++/server_posix.h",
    "include/grpc++/support/async_stream.h",
    "include/grpc++/support/async_unary_call.h",
    "include/grpc++/support/byte_buffer.h",
    "include/grpc++/support/channel_arguments.h",
    "include/grpc++/support/config.h",
    "include/grpc++/support/slice.h",
    "include/grpc++/support/status.h",
    "include/grpc++/support/status_code_enum.h",
    "include/grpc++/support/string_ref.h",
    "include/grpc++/support/stub_options.h",
    "include/grpc++/support/sync_stream.h",
    "include/grpc++/support/time.h",
    "include/grpcpp/alarm.h",
    "include/grpcpp/channel.h",
    "include/grpcpp/client_context.h",
    "include/grpcpp/completion_queue.h",
    "include/grpcpp/create_channel.h",
    "include/grpcpp/create_channel_posix.h",
    "include/grpcpp/ext/health_check_service_server_builder_option.h",
    "include/grpcpp/generic/async_generic_service.h",
    "include/grpcpp/generic/callback_generic_service.h",
    "include/grpcpp/generic/generic_stub.h",
    "include/grpcpp/generic/generic_stub_callback.h",
    "include/grpcpp/grpcpp.h",
    "include/grpcpp/health_check_service_interface.h",
    "include/grpcpp/impl/call_hook.h",
    "include/grpcpp/impl/call_op_set_interface.h",
    "include/grpcpp/impl/call_op_set.h",
    "include/grpcpp/impl/call.h",
    "include/grpcpp/impl/channel_argument_option.h",
    "include/grpcpp/impl/channel_interface.h",
    "include/grpcpp/impl/client_unary_call.h",
    "include/grpcpp/impl/completion_queue_tag.h",
    "include/grpcpp/impl/create_auth_context.h",
    "include/grpcpp/impl/delegating_channel.h",
    "include/grpcpp/impl/grpc_library.h",
    "include/grpcpp/impl/intercepted_channel.h",
    "include/grpcpp/impl/interceptor_common.h",
    "include/grpcpp/impl/metadata_map.h",
    "include/grpcpp/impl/method_handler_impl.h",
    "include/grpcpp/impl/rpc_method.h",
    "include/grpcpp/impl/rpc_service_method.h",
    "include/grpcpp/impl/serialization_traits.h",
    "include/grpcpp/impl/server_builder_option.h",
    "include/grpcpp/impl/server_builder_plugin.h",
    "include/grpcpp/impl/server_callback_handlers.h",
    "include/grpcpp/impl/server_initializer.h",
    "include/grpcpp/impl/service_type.h",
    "include/grpcpp/impl/status.h",
    "include/grpcpp/impl/sync.h",
    "include/grpcpp/passive_listener.h",
    "include/grpcpp/resource_quota.h",
    "include/grpcpp/security/audit_logging.h",
    "include/grpcpp/security/tls_crl_provider.h",
    "include/grpcpp/security/auth_context.h",
    "include/grpcpp/security/auth_metadata_processor.h",
    "include/grpcpp/security/credentials.h",
    "include/grpcpp/security/server_credentials.h",
    "include/grpcpp/security/tls_certificate_provider.h",
    "include/grpcpp/security/authorization_policy_provider.h",
    "include/grpcpp/security/tls_certificate_verifier.h",
    "include/grpcpp/security/tls_credentials_options.h",
    "include/grpcpp/server.h",
    "include/grpcpp/server_builder.h",
    "include/grpcpp/server_context.h",
    "include/grpcpp/server_interface.h",
    "include/grpcpp/server_posix.h",
    "include/grpcpp/version_info.h",
    "include/grpcpp/support/async_stream.h",
    "include/grpcpp/support/async_unary_call.h",
    "include/grpcpp/support/byte_buffer.h",
    "include/grpcpp/support/callback_common.h",
    "include/grpcpp/support/channel_arguments.h",
    "include/grpcpp/support/client_callback.h",
    "include/grpcpp/support/client_interceptor.h",
    "include/grpcpp/support/config.h",
    "include/grpcpp/support/interceptor.h",
    "include/grpcpp/support/message_allocator.h",
    "include/grpcpp/support/method_handler.h",
    "include/grpcpp/support/proto_buffer_reader.h",
    "include/grpcpp/support/proto_buffer_writer.h",
    "include/grpcpp/support/server_callback.h",
    "include/grpcpp/support/server_interceptor.h",
    "include/grpcpp/support/slice.h",
    "include/grpcpp/support/status.h",
    "include/grpcpp/support/status_code_enum.h",
    "include/grpcpp/support/string_ref.h",
    "include/grpcpp/support/stub_options.h",
    "include/grpcpp/support/sync_stream.h",
    "include/grpcpp/support/time.h",
    "include/grpcpp/support/validate_service_config.h",
    "include/grpc++/impl/codegen/async_stream.h",
    "include/grpc++/impl/codegen/async_unary_call.h",
    "include/grpc++/impl/codegen/byte_buffer.h",
    "include/grpc++/impl/codegen/call_hook.h",
    "include/grpc++/impl/codegen/call.h",
    "include/grpc++/impl/codegen/channel_interface.h",
    "include/grpc++/impl/codegen/client_context.h",
    "include/grpc++/impl/codegen/client_unary_call.h",
    "include/grpc++/impl/codegen/completion_queue_tag.h",
    "include/grpc++/impl/codegen/completion_queue.h",
    "include/grpc++/impl/codegen/config.h",
    "include/grpc++/impl/codegen/create_auth_context.h",
    "include/grpc++/impl/codegen/metadata_map.h",
    "include/grpc++/impl/codegen/method_handler_impl.h",
    "include/grpc++/impl/codegen/rpc_method.h",
    "include/grpc++/impl/codegen/rpc_service_method.h",
    "include/grpc++/impl/codegen/security/auth_context.h",
    "include/grpc++/impl/codegen/serialization_traits.h",
    "include/grpc++/impl/codegen/server_context.h",
    "include/grpc++/impl/codegen/server_interface.h",
    "include/grpc++/impl/codegen/service_type.h",
    "include/grpc++/impl/codegen/slice.h",
    "include/grpc++/impl/codegen/status_code_enum.h",
    "include/grpc++/impl/codegen/status.h",
    "include/grpc++/impl/codegen/string_ref.h",
    "include/grpc++/impl/codegen/stub_options.h",
    "include/grpc++/impl/codegen/sync_stream.h",
    "include/grpc++/impl/codegen/time.h",
    "include/grpcpp/impl/codegen/async_generic_service.h",
    "include/grpcpp/impl/codegen/async_stream.h",
    "include/grpcpp/impl/codegen/async_unary_call.h",
    "include/grpcpp/impl/codegen/byte_buffer.h",
    "include/grpcpp/impl/codegen/call_hook.h",
    "include/grpcpp/impl/codegen/call_op_set_interface.h",
    "include/grpcpp/impl/codegen/call_op_set.h",
    "include/grpcpp/impl/codegen/call.h",
    "include/grpcpp/impl/codegen/callback_common.h",
    "include/grpcpp/impl/codegen/channel_interface.h",
    "include/grpcpp/impl/codegen/client_callback.h",
    "include/grpcpp/impl/codegen/client_context.h",
    "include/grpcpp/impl/codegen/client_interceptor.h",
    "include/grpcpp/impl/codegen/client_unary_call.h",
    "include/grpcpp/impl/codegen/completion_queue_tag.h",
    "include/grpcpp/impl/codegen/completion_queue.h",
    "include/grpcpp/impl/codegen/config.h",
    "include/grpcpp/impl/codegen/create_auth_context.h",
    "include/grpcpp/impl/codegen/delegating_channel.h",
    "include/grpcpp/impl/codegen/intercepted_channel.h",
    "include/grpcpp/impl/codegen/interceptor_common.h",
    "include/grpcpp/impl/codegen/interceptor.h",
    "include/grpcpp/impl/codegen/message_allocator.h",
    "include/grpcpp/impl/codegen/metadata_map.h",
    "include/grpcpp/impl/codegen/method_handler_impl.h",
    "include/grpcpp/impl/codegen/method_handler.h",
    "include/grpcpp/impl/codegen/rpc_method.h",
    "include/grpcpp/impl/codegen/rpc_service_method.h",
    "include/grpcpp/impl/codegen/security/auth_context.h",
    "include/grpcpp/impl/codegen/serialization_traits.h",
    "include/grpcpp/impl/codegen/server_callback_handlers.h",
    "include/grpcpp/impl/codegen/server_callback.h",
    "include/grpcpp/impl/codegen/server_context.h",
    "include/grpcpp/impl/codegen/server_interceptor.h",
    "include/grpcpp/impl/codegen/server_interface.h",
    "include/grpcpp/impl/codegen/service_type.h",
    "include/grpcpp/impl/codegen/slice.h",
    "include/grpcpp/impl/codegen/status_code_enum.h",
    "include/grpcpp/impl/codegen/status.h",
    "include/grpcpp/impl/codegen/string_ref.h",
    "include/grpcpp/impl/codegen/stub_options.h",
    "include/grpcpp/impl/codegen/sync_stream.h",
    "include/grpcpp/impl/codegen/time.h",
    "include/grpcpp/impl/codegen/sync.h",
]

grpc_cc_library(
    name = "grpc_unsecure",
    srcs = [
        "//src/core:lib/surface/init.cc",
        "//src/core:plugin_registry/grpc_plugin_registry.cc",
        "//src/core:plugin_registry/grpc_plugin_registry_noextra.cc",
    ],
    defines = ["GRPC_NO_XDS"],
    external_deps = [
        "absl/base:core_headers",
        "absl/log:log",
        "absl/status",
        "absl/status:statusor",
        "absl/strings",
        "absl/time:time",
        "address_sorting",
    ],
    language = "c++",
    public_hdrs = GRPC_PUBLIC_HDRS,
    tags = [
        "nofixdeps",
    ],
    visibility = ["@grpc:public"],
    deps = [
        "channel_arg_names",
        "channel_stack_builder",
        "config",
        "exec_ctx",
        "gpr",
        "grpc_base",
        "grpc_client_channel",
        "grpc_common",
        "grpc_core_credentials_header",
        "grpc_http_filters",
        "grpc_security_base",
        "grpc_trace",
        "http_connect_handshaker",
        "iomgr_timer",
        "server",
        "//src/core:channel_args",
        "//src/core:channel_init",
        "//src/core:channel_stack_type",
        "//src/core:client_channel_backup_poller",
        "//src/core:default_event_engine",
        "//src/core:endpoint_info_handshaker",
        "//src/core:experiments",
        "//src/core:forkable",
        "//src/core:grpc_authorization_base",
        "//src/core:http_proxy_mapper",
        "//src/core:init_internally",
        "//src/core:posix_event_engine_timer_manager",
        "//src/core:server_call_tracer_filter",
        "//src/core:service_config_channel_arg_filter",
        "//src/core:slice",
        "//src/core:tcp_connect_handshaker",
    ],
)

GRPC_XDS_TARGETS = [
    "//src/core:grpc_lb_policy_cds",
    "//src/core:grpc_lb_policy_xds_cluster_impl",
    "//src/core:grpc_lb_policy_xds_cluster_manager",
    "//src/core:grpc_lb_policy_xds_override_host",
    "//src/core:grpc_lb_policy_xds_wrr_locality",
    "//src/core:grpc_lb_policy_ring_hash",
    "//src/core:grpc_resolver_xds",
    "//src/core:grpc_resolver_c2p",
    "//src/core:grpc_xds_server_config_fetcher",
    "//src/core:grpc_stateful_session_filter",
    "//src/core:xds_http_proxy_mapper",

    # Not xDS-specific but currently only used by xDS.
    "//src/core:channel_creds_registry_init",
]

grpc_cc_library(
    name = "grpc",
    srcs = [
        "//src/core:lib/surface/init.cc",
        "//src/core:plugin_registry/grpc_plugin_registry.cc",
        "//src/core:plugin_registry/grpc_plugin_registry_extra.cc",
    ],
    defines = select({
        ":grpc_no_xds": ["GRPC_NO_XDS"],
        "//conditions:default": [],
    }),
    external_deps = [
        "absl/base:core_headers",
        "absl/log:log",
        "absl/status",
        "absl/status:statusor",
        "absl/strings",
        "absl/time:time",
        "address_sorting",
    ],
    language = "c++",
    public_hdrs = GRPC_PUBLIC_HDRS,
    select_deps = [
        {
            ":grpc_no_xds": [],
            "//conditions:default": GRPC_XDS_TARGETS,
        },
    ],
    tags = [
        "nofixdeps",
    ],
    visibility = [
        "@grpc:public",
    ],
    deps = [
        "channel_arg_names",
        "channel_stack_builder",
        "config",
        "exec_ctx",
        "gpr",
        "grpc_alts_credentials",
        "grpc_base",
        "grpc_client_channel",
        "grpc_common",
        "grpc_core_credentials_header",
        "grpc_credentials_util",
        "grpc_http_filters",
        "grpc_jwt_credentials",
        "grpc_public_hdrs",
        "grpc_security_base",
        "grpc_trace",
        "http_connect_handshaker",
        "httpcli",
        "iomgr_timer",
        "promise",
        "ref_counted_ptr",
        "server",
        "sockaddr_utils",
        "tsi_base",
        "uri",
        "//src/core:channel_args",
        "//src/core:channel_init",
        "//src/core:channel_stack_type",
        "//src/core:client_channel_backup_poller",
        "//src/core:default_event_engine",
        "//src/core:endpoint_info_handshaker",
        "//src/core:experiments",
        "//src/core:forkable",
        "//src/core:grpc_authorization_base",
        "//src/core:grpc_external_account_credentials",
        "//src/core:grpc_fake_credentials",
        "//src/core:grpc_google_default_credentials",
        "//src/core:grpc_iam_credentials",
        "//src/core:grpc_insecure_credentials",
        "//src/core:grpc_local_credentials",
        "//src/core:grpc_oauth2_credentials",
        "//src/core:grpc_ssl_credentials",
        "//src/core:grpc_tls_credentials",
        "//src/core:grpc_transport_chttp2_alpn",
        "//src/core:http_proxy_mapper",
        "//src/core:httpcli_ssl_credentials",
        "//src/core:init_internally",
        "//src/core:json",
        "//src/core:posix_event_engine_timer_manager",
        "//src/core:ref_counted",
        "//src/core:server_call_tracer_filter",
        "//src/core:service_config_channel_arg_filter",
        "//src/core:slice",
        "//src/core:slice_refcount",
        "//src/core:tcp_connect_handshaker",
        "//src/core:useful",
    ],
)

grpc_cc_library(
    name = "gpr",
    srcs = [
        "//src/core:util/alloc.cc",
        "//src/core:util/crash.cc",
        "//src/core:util/fork.cc",
        "//src/core:util/gpr_time.cc",
        "//src/core:util/host_port.cc",
        "//src/core:util/iphone/cpu.cc",
        "//src/core:util/linux/cpu.cc",
        "//src/core:util/log.cc",
        "//src/core:util/mpscq.cc",
        "//src/core:util/msys/tmpfile.cc",
        "//src/core:util/posix/cpu.cc",
        "//src/core:util/posix/stat.cc",
        "//src/core:util/posix/string.cc",
        "//src/core:util/posix/sync.cc",
        "//src/core:util/posix/thd.cc",
        "//src/core:util/posix/time.cc",
        "//src/core:util/posix/tmpfile.cc",
        "//src/core:util/string.cc",
        "//src/core:util/sync.cc",
        "//src/core:util/sync_abseil.cc",
        "//src/core:util/time_precise.cc",
        "//src/core:util/time_util.cc",
        "//src/core:util/windows/cpu.cc",
        "//src/core:util/windows/stat.cc",
        "//src/core:util/windows/string.cc",
        "//src/core:util/windows/string_util.cc",
        "//src/core:util/windows/sync.cc",
        "//src/core:util/windows/thd.cc",
        "//src/core:util/windows/time.cc",
        "//src/core:util/windows/tmpfile.cc",
    ],
    hdrs = [
        "//src/core:util/alloc.h",
        "//src/core:util/crash.h",
        "//src/core:util/fork.h",
        "//src/core:util/host_port.h",
        "//src/core:util/memory.h",
        "//src/core:util/mpscq.h",
        "//src/core:util/stat.h",
        "//src/core:util/string.h",
        "//src/core:util/sync.h",
        "//src/core:util/thd.h",
        "//src/core:util/time_precise.h",
        "//src/core:util/time_util.h",
        "//src/core:util/tmpfile.h",
    ],
    external_deps = [
        "absl/base",
        "absl/base:core_headers",
        "absl/base:log_severity",
        "absl/functional:any_invocable",
        "absl/log:check",
        "absl/log:globals",
        "absl/log:log",
        "absl/memory",
        "absl/random",
        "absl/status",
        "absl/strings",
        "absl/strings:cord",
        "absl/strings:str_format",
        "absl/synchronization",
        "absl/time:time",
<<<<<<< HEAD
        "absl/types:variant",
=======
        "absl/types:optional",
>>>>>>> 1c0f1862
    ],
    language = "c++",
    public_hdrs = GPR_PUBLIC_HDRS,
    tags = [
        "nofixdeps",
    ],
    visibility = ["@grpc:public"],
    deps = [
        "config_vars",
        "debug_location",
        "//src/core:construct_destruct",
        "//src/core:env",
        "//src/core:event_engine_thread_local",
        "//src/core:examine_stack",
        "//src/core:gpr_atm",
        "//src/core:no_destruct",
        "//src/core:strerror",
        "//src/core:tchar",
        "//src/core:useful",
    ],
)

grpc_cc_library(
    name = "gpr_public_hdrs",
    hdrs = GPR_PUBLIC_HDRS,
    external_deps = [
        "absl/strings",
    ],
    tags = [
        "avoid_dep",
        "nofixdeps",
    ],
    visibility = ["@grpc:gpr_public_hdrs"],
)

grpc_cc_library(
    name = "cpp_impl_of",
    hdrs = ["//src/core:util/cpp_impl_of.h"],
    language = "c++",
)

grpc_cc_library(
    name = "grpc_common",
    defines = select({
        "grpc_no_rls": ["GRPC_NO_RLS"],
        "//conditions:default": [],
    }),
    language = "c++",
    select_deps = [
        {
            "grpc_no_rls": [],
            "//conditions:default": ["//src/core:grpc_lb_policy_rls"],
        },
    ],
    tags = ["nofixdeps"],
    deps = [
        "grpc_base",
        # standard plugins
        "census",
        "//src/core:grpc_backend_metric_filter",
        "//src/core:grpc_client_authority_filter",
        "//src/core:grpc_lb_policy_grpclb",
        "//src/core:grpc_lb_policy_outlier_detection",
        "//src/core:grpc_lb_policy_pick_first",
        "//src/core:grpc_lb_policy_priority",
        "//src/core:grpc_lb_policy_round_robin",
        "//src/core:grpc_lb_policy_weighted_round_robin",
        "//src/core:grpc_lb_policy_weighted_target",
        "//src/core:grpc_channel_idle_filter",
        "//src/core:grpc_message_size_filter",
        "grpc_resolver_dns_ares",
        "grpc_resolver_fake",
        "//src/core:grpc_resolver_dns_native",
        "//src/core:grpc_resolver_sockaddr",
        "//src/core:grpc_transport_chttp2_client_connector",
        "//src/core:grpc_transport_chttp2_server",
        "//src/core:grpc_transport_inproc",
        "//src/core:grpc_fault_injection_filter",
        "//src/core:grpc_resolver_dns_plugin",
    ],
)

grpc_cc_library(
    name = "grpc_public_hdrs",
    hdrs = GRPC_PUBLIC_HDRS + GRPC_PUBLIC_EVENT_ENGINE_HDRS,
    external_deps = [
        "absl/status:statusor",
        "absl/strings",
    ],
    tags = [
        "avoid_dep",
        "nofixdeps",
    ],
    visibility = ["@grpc:grpc_public_hdrs"],
    deps = [
        "channel_arg_names",
        "gpr_public_hdrs",
    ],
)

grpc_cc_library(
    name = "grpc++_public_hdrs",
    hdrs = GRPCXX_PUBLIC_HDRS,
    external_deps = [
        "absl/log:check",
        "absl/log:log",
        "absl/log:absl_check",
        "absl/log:absl_log",
        "absl/status:statusor",
        "absl/strings:cord",
        "absl/synchronization",
        "protobuf_headers",
        "protobuf",
    ],
    tags = [
        "avoid_dep",
        "nofixdeps",
    ],
    visibility = ["@grpc:grpc++_public_hdrs"],
    deps = [
        "global_callback_hook",
        "grpc_public_hdrs",
        "//src/core:gpr_atm",
    ],
)

grpc_cc_library(
    name = "channel_arg_names",
    hdrs = ["include/grpc/impl/channel_arg_names.h"],
)

grpc_cc_library(
    name = "grpc_slice",
    hdrs = [
        "include/grpc/slice.h",
        "include/grpc/slice_buffer.h",
    ],
    visibility = ["@grpc:public"],
    deps = [
        "//src/core:slice",
        "//src/core:slice_buffer",
    ],
)

grpc_cc_library(
    name = "grpc++",
    hdrs = [
        "src/cpp/client/secure_credentials.h",
        "src/cpp/common/secure_auth_context.h",
        "src/cpp/server/secure_server_credentials.h",
    ],
    external_deps = [
        "absl/log:check",
        "absl/log:log",
        "absl/log:absl_check",
        "absl/log:absl_log",
        "absl/strings:cord",
    ],
    language = "c++",
    public_hdrs = GRPCXX_PUBLIC_HDRS,
    select_deps = [
        {
            ":grpc_no_xds": [],
            "//conditions:default": [
                "grpc++_xds_client",
                "grpc++_xds_server",
            ],
        },
    ],
    tags = ["nofixdeps"],
    visibility = ["@grpc:public"],
    deps = [
        "global_callback_hook",
        "grpc++_base",
        "//src/core:gpr_atm",
        "//src/core:slice",
    ],
)

grpc_cc_library(
    name = "grpc_cronet_hdrs",
    hdrs = [
        "include/grpc/grpc_cronet.h",
    ],
    deps = [
        "gpr_public_hdrs",
        "grpc_base",
    ],
)

grpc_cc_library(
    name = "grpc++_cronet_credentials",
    srcs = [
        "src/cpp/client/cronet_credentials.cc",
    ],
    hdrs = [
        "include/grpcpp/security/cronet_credentials.h",
    ],
    language = "c++",
    deps = [
        "grpc++_base",
        "grpc_cronet_hdrs",
        "grpc_public_hdrs",
    ],
)

# This target pulls in a dependency on RE2 and should not be linked into grpc by default for binary-size reasons.
grpc_cc_library(
    name = "grpc_authorization_provider",
    srcs = [
        "//src/core:lib/security/authorization/grpc_authorization_policy_provider.cc",
        "//src/core:lib/security/authorization/rbac_translator.cc",
    ],
    hdrs = [
        "//src/core:lib/security/authorization/grpc_authorization_policy_provider.h",
        "//src/core:lib/security/authorization/rbac_translator.h",
    ],
    external_deps = [
        "absl/base:core_headers",
        "absl/log:check",
        "absl/log:log",
        "absl/status",
        "absl/status:statusor",
        "absl/strings",
        "absl/strings:str_format",
    ],
    language = "c++",
    deps = [
        "gpr",
        "grpc_base",
        "grpc_public_hdrs",
        "grpc_trace",
        "ref_counted_ptr",
        "//src/core:error",
        "//src/core:grpc_audit_logging",
        "//src/core:grpc_authorization_base",
        "//src/core:grpc_matchers",
        "//src/core:grpc_rbac_engine",
        "//src/core:json",
        "//src/core:json_reader",
        "//src/core:load_file",
        "//src/core:slice",
        "//src/core:slice_refcount",
        "//src/core:status_helper",
        "//src/core:useful",
    ],
)

# This target pulls in a dependency on RE2 and should not be linked into grpc by default for binary-size reasons.
grpc_cc_library(
    name = "grpc++_authorization_provider",
    srcs = [
        "src/cpp/server/authorization_policy_provider.cc",
    ],
    hdrs = [
        "include/grpcpp/security/authorization_policy_provider.h",
    ],
    language = "c++",
    tags = ["nofixdeps"],
    deps = [
        "gpr",
        "grpc++",
        "grpc++_public_hdrs",
        "grpc_authorization_provider",
        "grpc_public_hdrs",
    ],
)

# This target pulls in a dependency on RE2 and should not be linked into grpc by default for binary-size reasons.
grpc_cc_library(
    name = "grpc_cel_engine",
    srcs = [
        "//src/core:lib/security/authorization/cel_authorization_engine.cc",
    ],
    hdrs = [
        "//src/core:lib/security/authorization/cel_authorization_engine.h",
    ],
    external_deps = [
        "absl/container:flat_hash_set",
        "absl/log:log",
        "absl/strings",
        "absl/types:span",
        "@com_google_protobuf//upb:base",
        "@com_google_protobuf//upb:mem",
        "@com_google_protobuf//upb:message",
    ],
    language = "c++",
    deps = [
        "envoy_config_rbac_upb",
        "google_api_expr_v1alpha1_syntax_upb",
        "gpr",
        "grpc_mock_cel",
        "//src/core:grpc_authorization_base",
    ],
)

grpc_cc_library(
    name = "grpc++_xds_client",
    srcs = [
        "src/cpp/client/xds_credentials.cc",
    ],
    hdrs = [
        "src/cpp/client/secure_credentials.h",
    ],
    external_deps = [
        "absl/log:check",
        "absl/strings",
    ],
    language = "c++",
    deps = [
        "exec_ctx",
        "gpr",
        "grpc",
        "grpc++_base",
        "grpc_base",
        "grpc_public_hdrs",
        "grpc_security_base",
    ],
)

grpc_cc_library(
    name = "grpc++_xds_server",
    srcs = [
        "src/cpp/server/xds_server_builder.cc",
        "src/cpp/server/xds_server_credentials.cc",
    ],
    hdrs = [
        "src/cpp/server/secure_server_credentials.h",
    ],
    external_deps = [
        "absl/log:check",
    ],
    language = "c++",
    public_hdrs = [
        "include/grpcpp/xds_server_builder.h",
    ],
    visibility = ["@grpc:xds"],
    deps = [
        "channel_arg_names",
        "gpr",
        "grpc",
        "grpc++_base",
        "//src/core:xds_enabled_server",
    ],
)

# TODO(hork): restructure the grpc++_unsecure and grpc++ build targets in a
# similar way to how the grpc_unsecure and grpc targets were restructured in
# #25586
grpc_cc_library(
    name = "grpc++_unsecure",
    srcs = [
        "src/cpp/client/insecure_credentials.cc",
        "src/cpp/common/insecure_create_auth_context.cc",
        "src/cpp/server/insecure_server_credentials.cc",
    ],
    external_deps = [
        "absl/functional:any_invocable",
        "absl/log:check",
        "absl/log:log",
        "absl/log:absl_check",
        "absl/log:absl_log",
        "absl/status",
        "absl/status:statusor",
        "absl/strings",
        "absl/strings:cord",
        "absl/synchronization",
    ],
    language = "c++",
    public_hdrs = GRPCXX_PUBLIC_HDRS,
    tags = [
        "avoid_dep",
        "nofixdeps",
    ],
    visibility = ["@grpc:public"],
    deps = [
        "channel_arg_names",
        "generic_stub_internal",
        "global_callback_hook",
        "gpr",
        "grpc++_base_unsecure",
        "grpc++_codegen_proto",
        "grpc++_config_proto",
        "grpc_core_credentials_header",
        "grpc_public_hdrs",
        "grpc_security_base",
        "grpc_unsecure",
        "//src/core:gpr_atm",
        "//src/core:grpc_insecure_credentials",
    ],
)

grpc_cc_library(
    name = "grpc++_error_details",
    srcs = [
        "src/cpp/util/error_details.cc",
    ],
    hdrs = [
        "include/grpc++/support/error_details.h",
        "include/grpcpp/support/error_details.h",
    ],
    language = "c++",
    standalone = True,
    visibility = ["@grpc:public"],
    deps = ["grpc++"],
)

grpc_cc_library(
    name = "grpc++_alts",
    srcs = [
        "src/cpp/common/alts_context.cc",
        "src/cpp/common/alts_util.cc",
    ],
    hdrs = [
        "include/grpcpp/security/alts_context.h",
        "include/grpcpp/security/alts_util.h",
    ],
    external_deps = [
        "absl/log:log",
        "@com_google_protobuf//upb:base",
        "@com_google_protobuf//upb:mem",
        "@com_google_protobuf//upb:message",
    ],
    language = "c++",
    standalone = True,
    visibility = ["@grpc:public"],
    deps = [
        "alts_upb",
        "gpr",
        "grpc++",
        "grpc_base",
        "tsi_alts_credentials",
    ],
)

grpc_cc_library(
    name = "census",
    srcs = [
        "//src/core:ext/filters/census/grpc_context.cc",
    ],
    language = "c++",
    public_hdrs = [
        "include/grpc/census.h",
    ],
    visibility = ["@grpc:public"],
    deps = [
        "gpr",
        "grpc_base",
        "grpc_public_hdrs",
        "grpc_trace",
        "//src/core:arena",
    ],
)

# A library that vends only port_platform, so that libraries that don't need
# anything else from gpr can still be portable!
grpc_cc_library(
    name = "gpr_platform",
    language = "c++",
    public_hdrs = [
        "include/grpc/impl/codegen/port_platform.h",
        "include/grpc/support/port_platform.h",
    ],
)

grpc_cc_library(
    name = "event_engine_base_hdrs",
    hdrs = GRPC_PUBLIC_EVENT_ENGINE_HDRS + GRPC_PUBLIC_HDRS,
    external_deps = [
        "absl/status",
        "absl/status:statusor",
        "absl/time",
        "absl/functional:any_invocable",
    ],
    tags = [
        "nofixdeps",
    ],
    visibility = ["@grpc:event_engine_base_hdrs"],
    deps = [
        "channel_arg_names",
        "gpr",
    ],
)

grpc_cc_library(
    name = "channelz",
    srcs = [
        "//src/core:channelz/channel_trace.cc",
        "//src/core:channelz/channelz.cc",
        "//src/core:channelz/channelz_registry.cc",
    ],
    hdrs = [
        "//src/core:channelz/channel_trace.h",
        "//src/core:channelz/channelz.h",
        "//src/core:channelz/channelz_registry.h",
    ],
    external_deps = [
        "absl/base:core_headers",
        "absl/log:check",
        "absl/log:log",
        "absl/status:statusor",
        "absl/strings",
    ],
    language = "c++",
    deps = [
        "exec_ctx",
        "gpr",
        "grpc_public_hdrs",
        "parse_address",
        "ref_counted_ptr",
        "sockaddr_utils",
        "uri",
        "//src/core:channel_args",
        "//src/core:connectivity_state",
        "//src/core:json",
        "//src/core:json_writer",
        "//src/core:per_cpu",
        "//src/core:ref_counted",
        "//src/core:resolved_address",
        "//src/core:slice",
        "//src/core:time",
        "//src/core:useful",
    ],
)

grpc_cc_library(
    name = "dynamic_annotations",
    hdrs = [
        "//src/core:lib/iomgr/dynamic_annotations.h",
    ],
    language = "c++",
    deps = [
        "gpr_public_hdrs",
    ],
)

grpc_cc_library(
    name = "call_combiner",
    srcs = [
        "//src/core:lib/iomgr/call_combiner.cc",
    ],
    hdrs = [
        "//src/core:lib/iomgr/call_combiner.h",
    ],
    external_deps = [
        "absl/container:inlined_vector",
        "absl/log:check",
        "absl/log:log",
    ],
    language = "c++",
    deps = [
        "dynamic_annotations",
        "exec_ctx",
        "gpr",
        "ref_counted_ptr",
        "stats",
        "//src/core:closure",
        "//src/core:gpr_atm",
        "//src/core:ref_counted",
        "//src/core:stats_data",
    ],
)

grpc_cc_library(
    name = "resource_quota_api",
    srcs = [
        "//src/core:lib/resource_quota/api.cc",
    ],
    hdrs = [
        "//src/core:lib/resource_quota/api.h",
    ],
    external_deps = [
        "absl/strings",
    ],
    language = "c++",
    visibility = ["@grpc:alt_grpc_base_legacy"],
    deps = [
        "channel_arg_names",
        "config",
        "event_engine_base_hdrs",
        "exec_ctx",
        "gpr_public_hdrs",
        "grpc_public_hdrs",
        "ref_counted_ptr",
        "//src/core:channel_args",
        "//src/core:memory_quota",
        "//src/core:resource_quota",
        "//src/core:thread_quota",
    ],
)

grpc_cc_library(
    name = "byte_buffer",
    srcs = [
        "//src/core:lib/surface/byte_buffer.cc",
        "//src/core:lib/surface/byte_buffer_reader.cc",
    ],
    external_deps = [
        "absl/log:check",
    ],
    language = "c++",
    deps = [
        "exec_ctx",
        "gpr_public_hdrs",
        "grpc_public_hdrs",
        "//src/core:compression",
        "//src/core:slice",
    ],
)

grpc_cc_library(
    name = "iomgr",
    srcs = [
        "//src/core:lib/iomgr/cfstream_handle.cc",
        "//src/core:lib/iomgr/dualstack_socket_posix.cc",
        "//src/core:lib/iomgr/endpoint.cc",
        "//src/core:lib/iomgr/endpoint_cfstream.cc",
        "//src/core:lib/iomgr/endpoint_pair_posix.cc",
        "//src/core:lib/iomgr/endpoint_pair_windows.cc",
        "//src/core:lib/iomgr/error_cfstream.cc",
        "//src/core:lib/iomgr/ev_apple.cc",
        "//src/core:lib/iomgr/ev_epoll1_linux.cc",
        "//src/core:lib/iomgr/ev_poll_posix.cc",
        "//src/core:lib/iomgr/ev_posix.cc",
        "//src/core:lib/iomgr/fork_posix.cc",
        "//src/core:lib/iomgr/fork_windows.cc",
        "//src/core:lib/iomgr/iocp_windows.cc",
        "//src/core:lib/iomgr/iomgr.cc",
        "//src/core:lib/iomgr/iomgr_posix.cc",
        "//src/core:lib/iomgr/iomgr_posix_cfstream.cc",
        "//src/core:lib/iomgr/iomgr_windows.cc",
        "//src/core:lib/iomgr/lockfree_event.cc",
        "//src/core:lib/iomgr/polling_entity.cc",
        "//src/core:lib/iomgr/pollset.cc",
        "//src/core:lib/iomgr/pollset_set_windows.cc",
        "//src/core:lib/iomgr/pollset_windows.cc",
        "//src/core:lib/iomgr/resolve_address.cc",
        "//src/core:lib/iomgr/resolve_address_posix.cc",
        "//src/core:lib/iomgr/resolve_address_windows.cc",
        "//src/core:lib/iomgr/socket_factory_posix.cc",
        "//src/core:lib/iomgr/socket_utils_common_posix.cc",
        "//src/core:lib/iomgr/socket_utils_linux.cc",
        "//src/core:lib/iomgr/socket_utils_posix.cc",
        "//src/core:lib/iomgr/socket_windows.cc",
        "//src/core:lib/iomgr/systemd_utils.cc",
        "//src/core:lib/iomgr/tcp_client.cc",
        "//src/core:lib/iomgr/tcp_client_cfstream.cc",
        "//src/core:lib/iomgr/tcp_client_posix.cc",
        "//src/core:lib/iomgr/tcp_client_windows.cc",
        "//src/core:lib/iomgr/tcp_posix.cc",
        "//src/core:lib/iomgr/tcp_server.cc",
        "//src/core:lib/iomgr/tcp_server_posix.cc",
        "//src/core:lib/iomgr/tcp_server_utils_posix_common.cc",
        "//src/core:lib/iomgr/tcp_server_utils_posix_ifaddrs.cc",
        "//src/core:lib/iomgr/tcp_server_utils_posix_noifaddrs.cc",
        "//src/core:lib/iomgr/tcp_server_windows.cc",
        "//src/core:lib/iomgr/tcp_windows.cc",
        "//src/core:lib/iomgr/unix_sockets_posix.cc",
        "//src/core:lib/iomgr/unix_sockets_posix_noop.cc",
        "//src/core:lib/iomgr/vsock.cc",
        "//src/core:lib/iomgr/wakeup_fd_eventfd.cc",
        "//src/core:lib/iomgr/wakeup_fd_nospecial.cc",
        "//src/core:lib/iomgr/wakeup_fd_pipe.cc",
        "//src/core:lib/iomgr/wakeup_fd_posix.cc",
        "//src/core:util/gethostname_fallback.cc",
        "//src/core:util/gethostname_host_name_max.cc",
        "//src/core:util/gethostname_sysconf.cc",
    ] +
    # TODO(vigneshbabu): remove these
    # These headers used to be vended by this target, but they have to be
    # removed after landing EventEngine.
    [
        "//src/core:lib/iomgr/event_engine_shims/closure.cc",
        "//src/core:lib/iomgr/event_engine_shims/endpoint.cc",
        "//src/core:lib/iomgr/event_engine_shims/tcp_client.cc",
    ],
    hdrs = [
        "//src/core:lib/iomgr/block_annotate.h",
        "//src/core:lib/iomgr/cfstream_handle.h",
        "//src/core:lib/iomgr/endpoint.h",
        "//src/core:lib/iomgr/endpoint_cfstream.h",
        "//src/core:lib/iomgr/endpoint_pair.h",
        "//src/core:lib/iomgr/error_cfstream.h",
        "//src/core:lib/iomgr/ev_apple.h",
        "//src/core:lib/iomgr/ev_epoll1_linux.h",
        "//src/core:lib/iomgr/ev_poll_posix.h",
        "//src/core:lib/iomgr/ev_posix.h",
        "//src/core:lib/iomgr/iocp_windows.h",
        "//src/core:lib/iomgr/iomgr.h",
        "//src/core:lib/iomgr/lockfree_event.h",
        "//src/core:lib/iomgr/nameser.h",
        "//src/core:lib/iomgr/polling_entity.h",
        "//src/core:lib/iomgr/pollset.h",
        "//src/core:lib/iomgr/pollset_set_windows.h",
        "//src/core:lib/iomgr/pollset_windows.h",
        "//src/core:lib/iomgr/python_util.h",
        "//src/core:lib/iomgr/resolve_address.h",
        "//src/core:lib/iomgr/resolve_address_impl.h",
        "//src/core:lib/iomgr/resolve_address_posix.h",
        "//src/core:lib/iomgr/resolve_address_windows.h",
        "//src/core:lib/iomgr/sockaddr.h",
        "//src/core:lib/iomgr/sockaddr_posix.h",
        "//src/core:lib/iomgr/sockaddr_windows.h",
        "//src/core:lib/iomgr/socket_factory_posix.h",
        "//src/core:lib/iomgr/socket_utils_posix.h",
        "//src/core:lib/iomgr/socket_windows.h",
        "//src/core:lib/iomgr/systemd_utils.h",
        "//src/core:lib/iomgr/tcp_client.h",
        "//src/core:lib/iomgr/tcp_client_posix.h",
        "//src/core:lib/iomgr/tcp_posix.h",
        "//src/core:lib/iomgr/tcp_server.h",
        "//src/core:lib/iomgr/tcp_server_utils_posix.h",
        "//src/core:lib/iomgr/tcp_windows.h",
        "//src/core:lib/iomgr/unix_sockets_posix.h",
        "//src/core:lib/iomgr/vsock.h",
        "//src/core:lib/iomgr/wakeup_fd_pipe.h",
        "//src/core:lib/iomgr/wakeup_fd_posix.h",
        "//src/core:util/gethostname.h",
    ] +
    # TODO(vigneshbabu): remove these
    # These headers used to be vended by this target, but they have to be
    # removed after landing EventEngine.
    [
        "//src/core:lib/iomgr/event_engine_shims/closure.h",
        "//src/core:lib/iomgr/event_engine_shims/endpoint.h",
        "//src/core:lib/iomgr/event_engine_shims/tcp_client.h",
    ],
    defines = select({
        "systemd": ["HAVE_LIBSYSTEMD"],
        "//conditions:default": [],
    }),
    external_deps = [
        "absl/base:core_headers",
        "absl/container:flat_hash_map",
        "absl/container:flat_hash_set",
        "absl/functional:any_invocable",
        "absl/log",
        "absl/log:check",
        "absl/status",
        "absl/status:statusor",
        "absl/strings",
        "absl/strings:str_format",
        "absl/time",
        "absl/utility",
    ],
    language = "c++",
    linkopts = select({
        "systemd": ["-lsystemd"],
        "//conditions:default": [],
    }),
    public_hdrs = GRPC_PUBLIC_HDRS + GRPC_PUBLIC_EVENT_ENGINE_HDRS,
    visibility = ["@grpc:alt_grpc_base_legacy"],
    deps = [
        "byte_buffer",
        "channel_arg_names",
        "config_vars",
        "debug_location",
        "exec_ctx",
        "gpr",
        "grpc_core_credentials_header",
        "grpc_public_hdrs",
        "grpc_trace",
        "iomgr_buffer_list",
        "iomgr_internal_errqueue",
        "iomgr_timer",
        "orphanable",
        "parse_address",
        "resource_quota_api",
        "sockaddr_utils",
        "stats",
        "//src/core:channel_args",
        "//src/core:channel_args_endpoint_config",
        "//src/core:closure",
        "//src/core:construct_destruct",
        "//src/core:context",
        "//src/core:default_event_engine",
        "//src/core:error",
        "//src/core:error_utils",
        "//src/core:event_engine_common",
        "//src/core:event_engine_extensions",
        "//src/core:event_engine_memory_allocator_factory",
        "//src/core:event_engine_query_extensions",
        "//src/core:event_engine_shim",
        "//src/core:event_engine_tcp_socket_utils",
        "//src/core:event_log",
        "//src/core:experiments",
        "//src/core:gpr_atm",
        "//src/core:gpr_manual_constructor",
        "//src/core:grpc_sockaddr",
        "//src/core:init_internally",
        "//src/core:iomgr_fwd",
        "//src/core:iomgr_port",
        "//src/core:memory_quota",
        "//src/core:no_destruct",
        "//src/core:pollset_set",
        "//src/core:posix_event_engine_base_hdrs",
        "//src/core:posix_event_engine_endpoint",
        "//src/core:resolved_address",
        "//src/core:resource_quota",
        "//src/core:slice",
        "//src/core:slice_buffer",
        "//src/core:slice_cast",
        "//src/core:slice_refcount",
        "//src/core:socket_mutator",
        "//src/core:stats_data",
        "//src/core:strerror",
        "//src/core:time",
        "//src/core:useful",
        "//src/core:windows_event_engine",
        "//src/core:windows_event_engine_listener",
    ],
)

grpc_cc_library(
    name = "call_tracer",
    srcs = [
        "//src/core:telemetry/call_tracer.cc",
    ],
    hdrs = [
        "//src/core:telemetry/call_tracer.h",
    ],
    external_deps = [
        "absl/log:check",
        "absl/status",
        "absl/strings",
    ],
    language = "c++",
    visibility = ["@grpc:alt_grpc_base_legacy"],
    deps = [
        "gpr",
        "tcp_tracer",
        "//src/core:arena",
        "//src/core:call_final_info",
        "//src/core:channel_args",
        "//src/core:context",
        "//src/core:error",
        "//src/core:metadata_batch",
        "//src/core:ref_counted_string",
        "//src/core:slice_buffer",
    ],
)

grpc_cc_library(
    name = "channel",
    srcs = [
        "//src/core:lib/surface/channel.cc",
    ],
    hdrs = [
        "//src/core:lib/surface/channel.h",
    ],
    external_deps = [
        "absl/base:core_headers",
        "absl/log:check",
        "absl/status:statusor",
        "absl/strings",
    ],
    language = "c++",
    visibility = ["@grpc:alt_grpc_base_legacy"],
    deps = [
        "channel_arg_names",
        "channelz",
        "cpp_impl_of",
        "event_engine_base_hdrs",
        "exec_ctx",
        "gpr",
        "grpc_public_hdrs",
        "grpc_trace",
        "ref_counted_ptr",
        "stats",
        "//src/core:arena",
        "//src/core:call_arena_allocator",
        "//src/core:call_destination",
        "//src/core:channel_args",
        "//src/core:channel_stack_type",
        "//src/core:compression",
        "//src/core:connectivity_state",
        "//src/core:iomgr_fwd",
        "//src/core:ref_counted",
        "//src/core:resource_quota",
        "//src/core:slice",
        "//src/core:stats_data",
        "//src/core:time",
    ],
)

grpc_cc_library(
    name = "legacy_channel",
    srcs = [
        "//src/core:lib/surface/legacy_channel.cc",
    ],
    hdrs = [
        "//src/core:lib/surface/legacy_channel.h",
    ],
    external_deps = [
        "absl/base:core_headers",
        "absl/log:check",
        "absl/log:log",
        "absl/status",
        "absl/status:statusor",
    ],
    language = "c++",
    visibility = ["@grpc:alt_grpc_base_legacy"],
    deps = [
        "channel",
        "channelz",
        "config",
        "exec_ctx",
        "gpr",
        "grpc_base",
        "grpc_client_channel",
        "ref_counted_ptr",
        "stats",
        "//src/core:arena",
        "//src/core:call_arena_allocator",
        "//src/core:channel_args",
        "//src/core:channel_args_endpoint_config",
        "//src/core:channel_fwd",
        "//src/core:channel_init",
        "//src/core:channel_stack_type",
        "//src/core:closure",
        "//src/core:dual_ref_counted",
        "//src/core:error",
        "//src/core:init_internally",
        "//src/core:iomgr_fwd",
        "//src/core:metrics",
        "//src/core:resource_quota",
        "//src/core:slice",
        "//src/core:stats_data",
        "//src/core:time",
    ],
)

grpc_cc_library(
    name = "channel_create",
    srcs = [
        "//src/core:lib/surface/channel_create.cc",
    ],
    hdrs = [
        "//src/core:lib/surface/channel_create.h",
    ],
    external_deps = [
        "absl/base:core_headers",
        "absl/log:check",
        "absl/status:statusor",
        "absl/strings",
    ],
    language = "c++",
    visibility = ["@grpc:alt_grpc_base_legacy"],
    deps = [
        "channel",
        "channel_arg_names",
        "channelz",
        "config",
        "gpr",
        "grpc_base",
        "grpc_client_channel",
        "grpc_public_hdrs",
        "legacy_channel",
        "ref_counted_ptr",
        "stats",
        "//src/core:arena",
        "//src/core:channel_args",
        "//src/core:channel_stack_type",
        "//src/core:direct_channel",
        "//src/core:experiments",
        "//src/core:iomgr_fwd",
        "//src/core:ref_counted",
        "//src/core:slice",
        "//src/core:stats_data",
    ],
)

grpc_cc_library(
    name = "server",
    srcs = [
        "//src/core:server/server.cc",
    ],
    hdrs = [
        "//src/core:server/server.h",
    ],
    external_deps = [
        "absl/base:core_headers",
        "absl/cleanup",
        "absl/container:flat_hash_map",
        "absl/container:flat_hash_set",
        "absl/hash",
        "absl/log",
        "absl/log:check",
        "absl/random",
        "absl/status",
        "absl/status:statusor",
        "absl/strings",
    ],
    language = "c++",
    visibility = ["@grpc:alt_grpc_base_legacy"],
    deps = [
        "call_combiner",
        "call_tracer",
        "channel",
        "channel_arg_names",
        "channelz",
        "config",
        "cpp_impl_of",
        "debug_location",
        "exec_ctx",
        "gpr",
        "grpc_base",
        "grpc_public_hdrs",
        "grpc_security_base",
        "grpc_trace",
        "iomgr",
        "legacy_channel",
        "orphanable",
        "promise",
        "ref_counted_ptr",
        "sockaddr_utils",
        "stats",
        "//src/core:activity",
        "//src/core:arena_promise",
        "//src/core:cancel_callback",
        "//src/core:channel_args",
        "//src/core:channel_args_preconditioning",
        "//src/core:channel_fwd",
        "//src/core:channel_stack_type",
        "//src/core:closure",
        "//src/core:connection_quota",
        "//src/core:connectivity_state",
        "//src/core:context",
        "//src/core:dual_ref_counted",
        "//src/core:error",
        "//src/core:error_utils",
        "//src/core:experiments",
        "//src/core:interception_chain",
        "//src/core:iomgr_fwd",
        "//src/core:map",
        "//src/core:metadata_batch",
        "//src/core:pipe",
        "//src/core:poll",
        "//src/core:pollset_set",
        "//src/core:random_early_detection",
        "//src/core:resolved_address",
        "//src/core:seq",
        "//src/core:server_interface",
        "//src/core:slice",
        "//src/core:slice_buffer",
        "//src/core:status_helper",
        "//src/core:time",
        "//src/core:try_join",
        "//src/core:try_seq",
        "//src/core:useful",
    ],
)

grpc_cc_library(
    name = "grpc_base",
    srcs = [
        "//src/core:lib/channel/channel_stack.cc",
        "//src/core:lib/channel/channel_stack_builder_impl.cc",
        "//src/core:lib/channel/connected_channel.cc",
        "//src/core:lib/channel/promise_based_filter.cc",
        "//src/core:lib/channel/status_util.cc",
        "//src/core:lib/compression/message_compress.cc",
        "//src/core:lib/surface/call.cc",
        "//src/core:lib/surface/call_details.cc",
        "//src/core:lib/surface/call_log_batch.cc",
        "//src/core:lib/surface/call_utils.cc",
        "//src/core:lib/surface/client_call.cc",
        "//src/core:lib/surface/completion_queue.cc",
        "//src/core:lib/surface/completion_queue_factory.cc",
        "//src/core:lib/surface/event_string.cc",
        "//src/core:lib/surface/filter_stack_call.cc",
        "//src/core:lib/surface/lame_client.cc",
        "//src/core:lib/surface/metadata_array.cc",
        "//src/core:lib/surface/server_call.cc",
        "//src/core:lib/surface/validate_metadata.cc",
        "//src/core:lib/surface/version.cc",
        "//src/core:lib/transport/transport.cc",
        "//src/core:lib/transport/transport_op_string.cc",
    ],
    hdrs = [
        "//src/core:lib/channel/channel_stack.h",
        "//src/core:lib/channel/channel_stack_builder_impl.h",
        "//src/core:lib/channel/connected_channel.h",
        "//src/core:lib/channel/promise_based_filter.h",
        "//src/core:lib/channel/status_util.h",
        "//src/core:lib/compression/message_compress.h",
        "//src/core:lib/surface/call.h",
        "//src/core:lib/surface/call_test_only.h",
        "//src/core:lib/surface/call_utils.h",
        "//src/core:lib/surface/client_call.h",
        "//src/core:lib/surface/completion_queue.h",
        "//src/core:lib/surface/completion_queue_factory.h",
        "//src/core:lib/surface/event_string.h",
        "//src/core:lib/surface/filter_stack_call.h",
        "//src/core:lib/surface/init.h",
        "//src/core:lib/surface/lame_client.h",
        "//src/core:lib/surface/server_call.h",
        "//src/core:lib/surface/validate_metadata.h",
        "//src/core:lib/transport/transport.h",
    ],
    defines = select({
        "systemd": ["HAVE_LIBSYSTEMD"],
        "//conditions:default": [],
    }),
    external_deps = [
        "absl/base:core_headers",
        "absl/container:flat_hash_map",
        "absl/container:inlined_vector",
        "absl/functional:any_invocable",
        "absl/functional:function_ref",
        "absl/log",
        "absl/log:check",
        "absl/meta:type_traits",
        "absl/status",
        "absl/status:statusor",
        "absl/strings",
        "absl/strings:str_format",
        "absl/time",
        "absl/utility",
        "madler_zlib",
    ],
    language = "c++",
    linkopts = select({
        "systemd": ["-lsystemd"],
        "//conditions:default": [],
    }),
    public_hdrs = GRPC_PUBLIC_HDRS + GRPC_PUBLIC_EVENT_ENGINE_HDRS,
    visibility = ["@grpc:alt_grpc_base_legacy"],
    deps = [
        "call_combiner",
        "call_tracer",
        "channel",
        "channel_arg_names",
        "channel_stack_builder",
        "channelz",
        "config",
        "cpp_impl_of",
        "debug_location",
        "exec_ctx",
        "gpr",
        "grpc_core_credentials_header",
        "grpc_public_hdrs",
        "grpc_trace",
        "iomgr",
        "iomgr_timer",
        "orphanable",
        "promise",
        "ref_counted_ptr",
        "stats",
        "//src/core:1999",
        "//src/core:activity",
        "//src/core:all_ok",
        "//src/core:arena",
        "//src/core:arena_promise",
        "//src/core:atomic_utils",
        "//src/core:bitset",
        "//src/core:blackboard",
        "//src/core:call_destination",
        "//src/core:call_filters",
        "//src/core:call_final_info",
        "//src/core:call_finalization",
        "//src/core:call_spine",
        "//src/core:cancel_callback",
        "//src/core:channel_args",
        "//src/core:channel_args_preconditioning",
        "//src/core:channel_fwd",
        "//src/core:channel_init",
        "//src/core:channel_stack_type",
        "//src/core:closure",
        "//src/core:compression",
        "//src/core:connectivity_state",
        "//src/core:context",
        "//src/core:default_event_engine",
        "//src/core:error",
        "//src/core:error_utils",
        "//src/core:event_engine_common",
        "//src/core:event_engine_context",
        "//src/core:experiments",
        "//src/core:filter_args",
        "//src/core:for_each",
        "//src/core:gpr_atm",
        "//src/core:gpr_manual_constructor",
        "//src/core:gpr_spinlock",
        "//src/core:if",
        "//src/core:iomgr_fwd",
        "//src/core:latch",
        "//src/core:latent_see",
        "//src/core:loop",
        "//src/core:map",
        "//src/core:match",
        "//src/core:message",
        "//src/core:metadata",
        "//src/core:metadata_batch",
        "//src/core:metrics",
        "//src/core:no_destruct",
        "//src/core:pipe",
        "//src/core:poll",
        "//src/core:promise_status",
        "//src/core:race",
        "//src/core:ref_counted",
        "//src/core:seq",
        "//src/core:server_interface",
        "//src/core:single_set_ptr",
        "//src/core:slice",
        "//src/core:slice_buffer",
        "//src/core:slice_cast",
        "//src/core:slice_refcount",
        "//src/core:stats_data",
        "//src/core:status_flag",
        "//src/core:status_helper",
        "//src/core:time",
        "//src/core:transport_fwd",
        "//src/core:try_seq",
        "//src/core:unique_type_name",
        "//src/core:useful",
    ],
)

grpc_cc_library(
    name = "lb_load_data_store",
    srcs = [
        "src/cpp/server/load_reporter/load_data_store.cc",
    ],
    hdrs = [
        "src/cpp/server/load_reporter/constants.h",
        "src/cpp/server/load_reporter/load_data_store.h",
    ],
    external_deps = [
        "absl/log:check",
        "absl/log:log",
    ],
    language = "c++",
    deps = [
        "gpr",
        "gpr_platform",
        "grpc++",
        "//src/core:grpc_sockaddr",
    ],
)

grpc_cc_library(
    name = "lb_server_load_reporting_service_server_builder_plugin",
    srcs = [
        "src/cpp/server/load_reporter/load_reporting_service_server_builder_plugin.cc",
    ],
    hdrs = [
        "src/cpp/server/load_reporter/load_reporting_service_server_builder_plugin.h",
    ],
    language = "c++",
    deps = [
        "gpr_platform",
        "grpc++",
        "lb_load_reporter_service",
    ],
)

grpc_cc_library(
    name = "grpcpp_server_load_reporting",
    srcs = [
        "src/cpp/server/load_reporter/load_reporting_service_server_builder_option.cc",
        "src/cpp/server/load_reporter/util.cc",
    ],
    external_deps = [
        "absl/log:log",
    ],
    language = "c++",
    public_hdrs = [
        "include/grpcpp/ext/server_load_reporting.h",
    ],
    tags = ["nofixdeps"],
    deps = [
        "channel_arg_names",
        "gpr",
        "gpr_platform",
        "grpc",
        "grpc++",
        "grpc++_public_hdrs",
        "grpc_public_hdrs",
        "lb_server_load_reporting_service_server_builder_plugin",
        "//src/core:lb_server_load_reporting_filter",
    ],
)

grpc_cc_library(
    name = "lb_load_reporter_service",
    srcs = [
        "src/cpp/server/load_reporter/load_reporter_async_service_impl.cc",
    ],
    hdrs = [
        "src/cpp/server/load_reporter/load_reporter_async_service_impl.h",
    ],
    external_deps = [
        "absl/log:check",
        "absl/log:log",
        "absl/memory",
        "protobuf_headers",
    ],
    language = "c++",
    tags = ["nofixdeps"],
    deps = [
        ":gpr",
        ":grpc++",
        ":lb_load_reporter",
        "//src/proto/grpc/lb/v1:load_reporter_cc_grpc",
    ],
)

grpc_cc_library(
    name = "lb_get_cpu_stats",
    srcs = [
        "src/cpp/server/load_reporter/get_cpu_stats_linux.cc",
        "src/cpp/server/load_reporter/get_cpu_stats_macos.cc",
        "src/cpp/server/load_reporter/get_cpu_stats_unsupported.cc",
        "src/cpp/server/load_reporter/get_cpu_stats_windows.cc",
    ],
    hdrs = [
        "src/cpp/server/load_reporter/get_cpu_stats.h",
    ],
    external_deps = [
        "absl/log:log",
    ],
    language = "c++",
    deps = [
        "gpr",
        "gpr_platform",
    ],
)

grpc_cc_library(
    name = "lb_load_reporter",
    srcs = [
        "src/cpp/server/load_reporter/load_reporter.cc",
    ],
    hdrs = [
        "src/cpp/server/load_reporter/constants.h",
        "src/cpp/server/load_reporter/load_reporter.h",
    ],
    external_deps = [
        "absl/log:check",
        "absl/log:log",
        "opencensus-stats",
        "opencensus-tags",
        "protobuf_headers",
    ],
    language = "c++",
    tags = ["nofixdeps"],
    deps = [
        "gpr",
        "lb_get_cpu_stats",
        "lb_load_data_store",
        "//src/proto/grpc/lb/v1:load_reporter_cc_grpc",
    ],
)

grpc_cc_library(
    name = "grpc_security_base",
    srcs = [
        "//src/core:handshaker/security/secure_endpoint.cc",
        "//src/core:handshaker/security/security_handshaker.cc",
        "//src/core:lib/security/context/security_context.cc",
        "//src/core:lib/security/credentials/call_creds_util.cc",
        "//src/core:lib/security/credentials/composite/composite_credentials.cc",
        "//src/core:lib/security/credentials/credentials.cc",
        "//src/core:lib/security/credentials/plugin/plugin_credentials.cc",
        "//src/core:lib/security/security_connector/security_connector.cc",
        "//src/core:lib/security/transport/client_auth_filter.cc",
        "//src/core:lib/security/transport/server_auth_filter.cc",
    ],
    hdrs = [
        "//src/core:handshaker/security/secure_endpoint.h",
        "//src/core:handshaker/security/security_handshaker.h",
        "//src/core:lib/security/context/security_context.h",
        "//src/core:lib/security/credentials/call_creds_util.h",
        "//src/core:lib/security/credentials/composite/composite_credentials.h",
        "//src/core:lib/security/credentials/credentials.h",
        "//src/core:lib/security/credentials/plugin/plugin_credentials.h",
        "//src/core:lib/security/security_connector/security_connector.h",
        "//src/core:lib/security/transport/auth_filters.h",
    ],
    external_deps = [
        "absl/base:core_headers",
        "absl/container:inlined_vector",
        "absl/functional:any_invocable",
        "absl/log:check",
        "absl/log:log",
        "absl/status",
        "absl/status:statusor",
        "absl/strings",
    ],
    language = "c++",
    public_hdrs = GRPC_PUBLIC_HDRS,
    visibility = ["@grpc:public"],
    deps = [
        "channel_arg_names",
        "channelz",
        "config",
        "debug_location",
        "exec_ctx",
        "gpr",
        "grpc_base",
        "grpc_core_credentials_header",
        "grpc_public_hdrs",
        "grpc_trace",
        "handshaker",
        "iomgr",
        "orphanable",
        "promise",
        "ref_counted_ptr",
        "resource_quota_api",
        "stats",
        "tsi_base",
        "//src/core:activity",
        "//src/core:arena",
        "//src/core:arena_promise",
        "//src/core:channel_args",
        "//src/core:channel_fwd",
        "//src/core:closure",
        "//src/core:connection_context",
        "//src/core:context",
        "//src/core:error",
        "//src/core:event_engine_memory_allocator",
        "//src/core:gpr_atm",
        "//src/core:handshaker_factory",
        "//src/core:handshaker_registry",
        "//src/core:iomgr_fwd",
        "//src/core:memory_quota",
        "//src/core:metadata_batch",
        "//src/core:poll",
        "//src/core:ref_counted",
        "//src/core:resource_quota",
        "//src/core:seq",
        "//src/core:slice",
        "//src/core:slice_refcount",
        "//src/core:stats_data",
        "//src/core:status_helper",
        "//src/core:try_seq",
        "//src/core:unique_type_name",
        "//src/core:useful",
    ],
)

grpc_cc_library(
    name = "tsi_base",
    srcs = [
        "//src/core:tsi/transport_security.cc",
        "//src/core:tsi/transport_security_grpc.cc",
    ],
    hdrs = [
        "//src/core:tsi/transport_security.h",
        "//src/core:tsi/transport_security_grpc.h",
        "//src/core:tsi/transport_security_interface.h",
    ],
    language = "c++",
    tags = ["nofixdeps"],
    visibility = ["@grpc:tsi_interface"],
    deps = [
        "gpr",
        "grpc_public_hdrs",
        "grpc_trace",
    ],
)

# TODO(hork): split credentials types into their own source files and targets.
grpc_cc_library(
    name = "grpc_core_credentials_header",
    hdrs = ["include/grpc/credentials.h"],
    language = "c++",
    visibility = ["@grpc:core_credentials"],
)

grpc_cc_library(
    name = "alts_util",
    srcs = [
        "//src/core:lib/security/credentials/alts/check_gcp_environment.cc",
        "//src/core:lib/security/credentials/alts/check_gcp_environment_linux.cc",
        "//src/core:lib/security/credentials/alts/check_gcp_environment_no_op.cc",
        "//src/core:lib/security/credentials/alts/check_gcp_environment_windows.cc",
        "//src/core:lib/security/credentials/alts/grpc_alts_credentials_client_options.cc",
        "//src/core:lib/security/credentials/alts/grpc_alts_credentials_options.cc",
        "//src/core:lib/security/credentials/alts/grpc_alts_credentials_server_options.cc",
        "//src/core:tsi/alts/handshaker/transport_security_common_api.cc",
    ],
    hdrs = [
        "include/grpc/grpc_security.h",
        "//src/core:lib/security/credentials/alts/check_gcp_environment.h",
        "//src/core:lib/security/credentials/alts/grpc_alts_credentials_options.h",
        "//src/core:tsi/alts/handshaker/transport_security_common_api.h",
    ],
    external_deps = [
        "absl/log:log",
        "@com_google_protobuf//upb:base",
        "@com_google_protobuf//upb:mem",
    ],
    language = "c++",
    visibility = ["@grpc:tsi"],
    deps = [
        "alts_upb",
        "gpr",
        "grpc_core_credentials_header",
        "grpc_public_hdrs",
    ],
)

grpc_cc_library(
    name = "tsi",
    external_deps = [
        "libssl",
        "libcrypto",
        "absl/strings",
        "@com_google_protobuf//upb:base",
        "@com_google_protobuf//upb:mem",
    ],
    language = "c++",
    tags = ["nofixdeps"],
    visibility = ["@grpc:tsi"],
    deps = [
        "gpr",
        "tsi_alts_frame_protector",
        "tsi_base",
        "tsi_fake_credentials",
        "//src/core:tsi_local_credentials",
        "//src/core:useful",
    ],
)

grpc_cc_library(
    name = "grpc++_base",
    srcs = GRPCXX_SRCS + [
        "src/cpp/client/insecure_credentials.cc",
        "src/cpp/client/secure_credentials.cc",
        "src/cpp/common/auth_property_iterator.cc",
        "src/cpp/common/secure_auth_context.cc",
        "src/cpp/common/secure_create_auth_context.cc",
        "src/cpp/common/tls_certificate_provider.cc",
        "src/cpp/common/tls_certificate_verifier.cc",
        "src/cpp/common/tls_credentials_options.cc",
        "src/cpp/server/insecure_server_credentials.cc",
        "src/cpp/server/secure_server_credentials.cc",
    ],
    hdrs = GRPCXX_HDRS + [
        "src/cpp/client/secure_credentials.h",
        "src/cpp/common/secure_auth_context.h",
        "src/cpp/server/secure_server_credentials.h",
    ],
    external_deps = [
        "absl/base:core_headers",
        "absl/functional:any_invocable",
        "absl/log:check",
        "absl/log:log",
        "absl/log:absl_check",
        "absl/log:absl_log",
        "absl/status",
        "absl/status:statusor",
        "absl/strings",
        "absl/strings:cord",
        "absl/strings:str_format",
        "absl/synchronization",
        "absl/memory",
        "@com_google_protobuf//upb:base",
        "@com_google_protobuf//upb:mem",
        "protobuf_headers",
        "absl/container:inlined_vector",
    ],
    language = "c++",
    public_hdrs = GRPCXX_PUBLIC_HDRS,
    tags = ["nofixdeps"],
    visibility = ["@grpc:alt_grpc++_base_legacy"],
    deps = [
        "channel_arg_names",
        "channel_stack_builder",
        "config",
        "exec_ctx",
        "generic_stub_internal",
        "global_callback_hook",
        "gpr",
        "grpc",
        "grpc++_codegen_proto",
        "grpc++_config_proto",
        "grpc_base",
        "grpc_core_credentials_header",
        "grpc_credentials_util",
        "grpc_health_upb",
        "grpc_public_hdrs",
        "grpc_security_base",
        "grpc_service_config_impl",
        "grpc_trace",
        "grpcpp_backend_metric_recorder",
        "grpcpp_call_metric_recorder",
        "grpcpp_status",
        "iomgr",
        "iomgr_timer",
        "ref_counted_ptr",
        "resource_quota_api",
        "server",
        "//src/core:arena",
        "//src/core:channel_args",
        "//src/core:channel_fwd",
        "//src/core:channel_init",
        "//src/core:channel_stack_type",
        "//src/core:closure",
        "//src/core:default_event_engine",
        "//src/core:env",
        "//src/core:error",
        "//src/core:experiments",
        "//src/core:gpr_atm",
        "//src/core:gpr_manual_constructor",
        "//src/core:grpc_audit_logging",
        "//src/core:grpc_backend_metric_provider",
        "//src/core:grpc_crl_provider",
        "//src/core:grpc_service_config",
        "//src/core:grpc_tls_credentials",
        "//src/core:grpc_transport_chttp2_server",
        "//src/core:grpc_transport_inproc",
        "//src/core:json",
        "//src/core:json_reader",
        "//src/core:load_file",
        "//src/core:ref_counted",
        "//src/core:resource_quota",
        "//src/core:slice",
        "//src/core:slice_buffer",
        "//src/core:slice_refcount",
        "//src/core:socket_mutator",
        "//src/core:status_helper",
        "//src/core:thread_quota",
        "//src/core:time",
        "//src/core:useful",
    ],
)

# TODO(chengyuc): Give it another try to merge this to `grpc++_base` after
# codegen files are removed.
grpc_cc_library(
    name = "grpc++_base_unsecure",
    srcs = GRPCXX_SRCS,
    hdrs = GRPCXX_HDRS,
    external_deps = [
        "absl/base:core_headers",
        "absl/functional:any_invocable",
        "absl/log:check",
        "absl/log:log",
        "absl/status",
        "absl/status:statusor",
        "absl/strings",
        "absl/strings:cord",
        "absl/synchronization",
        "absl/log:absl_check",
        "absl/log:absl_log",
        "absl/memory",
        "@com_google_protobuf//upb:base",
        "@com_google_protobuf//upb:mem",
        "absl/strings:str_format",
        "protobuf_headers",
    ],
    language = "c++",
    public_hdrs = GRPCXX_PUBLIC_HDRS,
    tags = [
        "avoid_dep",
        "nofixdeps",
    ],
    visibility = ["@grpc:alt_grpc++_base_unsecure_legacy"],
    deps = [
        "channel_arg_names",
        "channel_stack_builder",
        "config",
        "exec_ctx",
        "generic_stub_internal",
        "global_callback_hook",
        "gpr",
        "grpc_base",
        "grpc_core_credentials_header",
        "grpc_health_upb",
        "grpc_public_hdrs",
        "grpc_security_base",
        "grpc_service_config_impl",
        "grpc_trace",
        "grpc_transport_chttp2",
        "grpc_unsecure",
        "grpcpp_backend_metric_recorder",
        "grpcpp_call_metric_recorder",
        "grpcpp_status",
        "iomgr",
        "iomgr_timer",
        "ref_counted_ptr",
        "resource_quota_api",
        "server",
        "//src/core:arena",
        "//src/core:channel_args",
        "//src/core:channel_init",
        "//src/core:closure",
        "//src/core:default_event_engine",
        "//src/core:error",
        "//src/core:experiments",
        "//src/core:gpr_atm",
        "//src/core:gpr_manual_constructor",
        "//src/core:grpc_backend_metric_provider",
        "//src/core:grpc_insecure_credentials",
        "//src/core:grpc_service_config",
        "//src/core:grpc_transport_chttp2_server",
        "//src/core:grpc_transport_inproc",
        "//src/core:ref_counted",
        "//src/core:resource_quota",
        "//src/core:slice",
        "//src/core:socket_mutator",
        "//src/core:thread_quota",
        "//src/core:time",
        "//src/core:useful",
    ],
)

grpc_cc_library(
    name = "grpc++_codegen_proto",
    hdrs = ["include/grpcpp/impl/generic_serialize.h"],
    external_deps = [
        "absl/strings:cord",
        "protobuf_headers",
        "protobuf",
    ],
    language = "c++",
    public_hdrs = [
        "include/grpc++/impl/codegen/proto_utils.h",
        "include/grpcpp/impl/codegen/proto_buffer_reader.h",
        "include/grpcpp/impl/codegen/proto_buffer_writer.h",
        "include/grpcpp/impl/codegen/proto_utils.h",
        "include/grpcpp/impl/proto_utils.h",
    ],
    tags = ["nofixdeps"],
    visibility = ["@grpc:public"],
    deps = [
        "grpc++_config_proto",
        "grpc++_public_hdrs",
        "grpcpp_status",
    ],
)

grpc_cc_library(
    name = "grpc++_config_proto",
    external_deps = [
        "absl/status",
        "protobuf_headers",
        "protobuf",
    ],
    language = "c++",
    public_hdrs = [
        "include/grpc++/impl/codegen/config_protobuf.h",
        "include/grpcpp/impl/codegen/config_protobuf.h",
    ],
    tags = ["nofixdeps"],
    visibility = ["@grpc:public"],
)

grpc_cc_library(
    name = "grpc++_reflection",
    srcs = [
        "src/cpp/ext/proto_server_reflection.cc",
        "src/cpp/ext/proto_server_reflection_plugin.cc",
    ],
    hdrs = [
        "src/cpp/ext/proto_server_reflection.h",
    ],
    external_deps = [
        "protobuf_headers",
    ],
    language = "c++",
    public_hdrs = [
        "include/grpc++/ext/proto_server_reflection_plugin.h",
        "include/grpcpp/ext/proto_server_reflection_plugin.h",
    ],
    tags = ["nofixdeps"],
    visibility = ["@grpc:public"],
    deps = [
        "config_vars",
        "grpc++",
        "grpc++_config_proto",
        "//src/proto/grpc/reflection/v1:reflection_proto",
        "//src/proto/grpc/reflection/v1alpha:reflection_proto",
    ],
    alwayslink = 1,
)

grpc_cc_library(
    name = "grpcpp_call_metric_recorder",
    external_deps = [
        "absl/strings",
    ],
    language = "c++",
    public_hdrs = [
        "include/grpcpp/ext/call_metric_recorder.h",
    ],
    visibility = ["@grpc:public"],
    deps = ["grpc++_public_hdrs"],
)

grpc_cc_library(
    name = "grpcpp_backend_metric_recorder",
    srcs = [
        "src/cpp/server/backend_metric_recorder.cc",
    ],
    hdrs = [
        "src/cpp/server/backend_metric_recorder.h",
    ],
    external_deps = [
        "absl/base:core_headers",
        "absl/log:log",
        "absl/strings",
    ],
    language = "c++",
    public_hdrs = [
        "include/grpcpp/ext/server_metric_recorder.h",
    ],
    visibility = ["@grpc:public"],
    deps = [
        "gpr",
        "grpc++_public_hdrs",
        "grpc_trace",
        "grpcpp_call_metric_recorder",
        "//src/core:grpc_backend_metric_data",
        "//src/core:grpc_backend_metric_provider",
    ],
)

grpc_cc_library(
    name = "grpcpp_orca_service",
    srcs = [
        "src/cpp/server/orca/orca_service.cc",
    ],
    hdrs = [
        "src/cpp/server/orca/orca_service.h",
    ],
    external_deps = [
        "absl/base:core_headers",
        "absl/log:check",
        "absl/log:log",
        "absl/strings",
        "absl/time",
        "@com_google_protobuf//upb:base",
        "@com_google_protobuf//upb:mem",
    ],
    language = "c++",
    public_hdrs = [
        "include/grpcpp/ext/orca_service.h",
    ],
    visibility = ["@grpc:public"],
    deps = [
        "debug_location",
        "exec_ctx",
        "gpr",
        "grpc++",
        "grpc_base",
        "grpcpp_backend_metric_recorder",
        "protobuf_duration_upb",
        "ref_counted_ptr",
        "xds_orca_service_upb",
        "xds_orca_upb",
        "//src/core:default_event_engine",
        "//src/core:grpc_backend_metric_data",
        "//src/core:ref_counted",
        "//src/core:time",
    ],
    alwayslink = 1,
)

grpc_cc_library(
    name = "grpcpp_channelz",
    srcs = [
        "src/cpp/server/channelz/channelz_service.cc",
        "src/cpp/server/channelz/channelz_service_plugin.cc",
    ],
    hdrs = [
        "src/cpp/server/channelz/channelz_service.h",
    ],
    external_deps = [
        "protobuf_headers",
    ],
    language = "c++",
    public_hdrs = [
        "include/grpcpp/ext/channelz_service_plugin.h",
    ],
    tags = ["nofixdeps"],
    visibility = ["@grpc:channelz"],
    deps = [
        "gpr",
        "grpc",
        "grpc++",
        "grpc++_config_proto",
        "//src/proto/grpc/channelz:channelz_proto",
    ],
    alwayslink = 1,
)

grpc_cc_library(
    name = "grpcpp_csds",
    srcs = [
        "src/cpp/server/csds/csds.cc",
    ],
    hdrs = [
        "src/cpp/server/csds/csds.h",
    ],
    external_deps = [
        "absl/status",
        "absl/status:statusor",
    ],
    language = "c++",
    tags = ["nofixdeps"],
    deps = [
        "gpr",
        "grpc",
        "grpc++_base",
        "//src/proto/grpc/testing/xds/v3:csds_cc_grpc",
    ],
    alwayslink = 1,
)

grpc_cc_library(
    name = "grpcpp_admin",
    srcs = [
        "src/cpp/server/admin/admin_services.cc",
    ],
    hdrs = [],
    defines = select({
        ":grpc_no_xds": ["GRPC_NO_XDS"],
        "//conditions:default": [],
    }),
    external_deps = [
        "absl/memory",
    ],
    language = "c++",
    public_hdrs = [
        "include/grpcpp/ext/admin_services.h",
    ],
    select_deps = [{
        ":grpc_no_xds": [],
        "//conditions:default": ["//:grpcpp_csds"],
    }],
    deps = [
        "gpr",
        "grpc++",
        "grpcpp_channelz",
    ],
    alwayslink = 1,
)

grpc_cc_library(
    name = "grpc++_test",
    testonly = True,
    srcs = [
        "src/cpp/client/channel_test_peer.cc",
    ],
    external_deps = ["gtest"],
    public_hdrs = [
        "include/grpc++/test/mock_stream.h",
        "include/grpc++/test/server_context_test_spouse.h",
        "include/grpcpp/test/channel_test_peer.h",
        "include/grpcpp/test/client_context_test_peer.h",
        "include/grpcpp/test/default_reactor_test_peer.h",
        "include/grpcpp/test/mock_stream.h",
        "include/grpcpp/test/server_context_test_spouse.h",
    ],
    visibility = ["@grpc:public"],
    deps = [
        "channel",
        "grpc++",
        "grpc_base",
    ],
)

grpc_cc_library(
    name = "grpc_opencensus_plugin",
    srcs = [
        "src/cpp/ext/filters/census/client_filter.cc",
        "src/cpp/ext/filters/census/context.cc",
        "src/cpp/ext/filters/census/grpc_plugin.cc",
        "src/cpp/ext/filters/census/measures.cc",
        "src/cpp/ext/filters/census/rpc_encoding.cc",
        "src/cpp/ext/filters/census/server_call_tracer.cc",
        "src/cpp/ext/filters/census/views.cc",
    ],
    hdrs = [
        "include/grpcpp/opencensus.h",
        "src/cpp/ext/filters/census/client_filter.h",
        "src/cpp/ext/filters/census/context.h",
        "src/cpp/ext/filters/census/grpc_plugin.h",
        "src/cpp/ext/filters/census/measures.h",
        "src/cpp/ext/filters/census/open_census_call_tracer.h",
        "src/cpp/ext/filters/census/rpc_encoding.h",
        "src/cpp/ext/filters/census/server_call_tracer.h",
    ],
    external_deps = [
        "absl/base:core_headers",
        "absl/base:endian",
        "absl/log:check",
        "absl/status",
        "absl/status:statusor",
        "absl/strings",
        "absl/strings:str_format",
        "absl/time",
        "opencensus-stats",
        "opencensus-tags",
        "opencensus-tags-context_util",
        "opencensus-trace",
        "opencensus-trace-context_util",
        "opencensus-trace-propagation",
        "opencensus-trace-span_context",
    ],
    language = "c++",
    visibility = ["@grpc:grpc_opencensus_plugin"],
    deps = [
        "call_tracer",
        "config",
        "gpr",
        "grpc++_base",
        "grpc_base",
        "grpc_public_hdrs",
        "tcp_tracer",
        "//src/core:arena",
        "//src/core:arena_promise",
        "//src/core:channel_args",
        "//src/core:channel_fwd",
        "//src/core:channel_stack_type",
        "//src/core:context",
        "//src/core:error",
        "//src/core:experiments",
        "//src/core:logging_filter",
        "//src/core:metadata_batch",
        "//src/core:slice",
        "//src/core:slice_buffer",
        "//src/core:slice_refcount",
    ],
)

# This is an EXPERIMENTAL target subject to change.
grpc_cc_library(
    name = "grpcpp_gcp_observability",
    hdrs = [
        "include/grpcpp/ext/gcp_observability.h",
    ],
    language = "c++",
    tags = ["nofixdeps"],
    visibility = ["@grpc:grpcpp_gcp_observability"],
    deps = [
        "//src/cpp/ext/gcp:observability",
    ],
)

# This is an EXPERIMENTAL target subject to change.
grpc_cc_library(
    name = "grpcpp_csm_observability",
    hdrs = [
        "include/grpcpp/ext/csm_observability.h",
    ],
    language = "c++",
    tags = ["nofixdeps"],
    deps = [
        ":grpcpp_otel_plugin",
        "//src/cpp/ext/csm:csm_observability",
    ],
)

# This is an EXPERIMENTAL target subject to change.
grpc_cc_library(
    name = "grpcpp_otel_plugin",
    hdrs = [
        "include/grpcpp/ext/otel_plugin.h",
    ],
    language = "c++",
    deps = [
        ":grpc++",
        "//src/cpp/ext/otel:otel_plugin",
    ],
)

grpc_cc_library(
    name = "generic_stub_internal",
    hdrs = [
        "include/grpcpp/impl/generic_stub_internal.h",
    ],
    language = "c++",
    deps = [
        "grpc++_public_hdrs",
    ],
)

grpc_cc_library(
    name = "generic_stub",
    hdrs = [
        "include/grpcpp/generic/generic_stub.h",
    ],
    language = "c++",
    visibility = ["@grpc:public"],
    deps = [
        "generic_stub_internal",
    ],
)

grpc_cc_library(
    name = "generic_stub_callback",
    hdrs = [
        "include/grpcpp/generic/generic_stub_callback.h",
    ],
    language = "c++",
    visibility = ["@grpc:public"],
    deps = [
        "generic_stub_internal",
    ],
)

grpc_cc_library(
    name = "async_generic_service",
    hdrs = [
        "include/grpcpp/generic/async_generic_service.h",
    ],
    language = "c++",
    visibility = ["@grpc:public"],
    deps = [
        "grpc++_public_hdrs",
    ],
)

grpc_cc_library(
    name = "callback_generic_service",
    hdrs = [
        "include/grpcpp/generic/callback_generic_service.h",
    ],
    language = "c++",
    visibility = ["@grpc:public"],
    deps = [
        "grpc++_public_hdrs",
    ],
)

grpc_cc_library(
    name = "work_serializer",
    srcs = [
        "//src/core:util/work_serializer.cc",
    ],
    hdrs = [
        "//src/core:util/work_serializer.h",
    ],
    external_deps = [
        "absl/base:core_headers",
        "absl/container:inlined_vector",
        "absl/log",
        "absl/log:check",
    ],
    language = "c++",
    visibility = ["@grpc:client_channel"],
    deps = [
        "debug_location",
        "event_engine_base_hdrs",
        "exec_ctx",
        "gpr",
        "grpc_trace",
        "orphanable",
        "stats",
        "//src/core:experiments",
        "//src/core:latent_see",
        "//src/core:stats_data",
    ],
)

grpc_cc_library(
    name = "grpc_trace",
    srcs = [
        "//src/core:lib/debug/trace.cc",
        "//src/core:lib/debug/trace_flags.cc",
    ],
    hdrs = [
        "//src/core:lib/debug/trace.h",
        "//src/core:lib/debug/trace_flags.h",
        "//src/core:lib/debug/trace_impl.h",
    ],
    external_deps = [
        "absl/log",
        "absl/strings",
        "absl/container:flat_hash_map",
    ],
    language = "c++",
    visibility = ["@grpc:trace"],
    deps = [
        "config_vars",
        "gpr",
        "grpc_public_hdrs",
        "//src/core:glob",
        "//src/core:no_destruct",
    ],
)

grpc_filegroup(
    name = "trace_flag_files",
    srcs = ["//src/core:lib/debug/trace_flags.yaml"],
)

grpc_cc_library(
    name = "load_config",
    srcs = [
        "//src/core:config/load_config.cc",
    ],
    hdrs = [
        "//src/core:config/load_config.h",
    ],
    external_deps = [
        "absl/flags:flag",
        "absl/flags:marshalling",
        "absl/log:check",
        "absl/strings",
    ],
    deps = [
        "gpr_platform",
        "//src/core:env",
    ],
)

grpc_cc_library(
    name = "config_vars",
    srcs = [
        "//src/core:config/config_vars.cc",
        "//src/core:config/config_vars_non_generated.cc",
    ],
    hdrs = [
        "//src/core:config/config_vars.h",
    ],
    external_deps = [
        "absl/flags:flag",
        "absl/strings",
    ],
    deps = [
        "gpr_platform",
        "load_config",
    ],
)

grpc_cc_library(
    name = "config",
    srcs = [
        "//src/core:config/core_configuration.cc",
    ],
    external_deps = [
        "absl/functional:any_invocable",
        "absl/log:check",
    ],
    language = "c++",
    public_hdrs = [
        "//src/core:config/core_configuration.h",
    ],
    visibility = ["@grpc:client_channel"],
    deps = [
        "gpr",
        "grpc_resolver",
        "//src/core:certificate_provider_registry",
        "//src/core:channel_args_preconditioning",
        "//src/core:channel_creds_registry",
        "//src/core:channel_init",
        "//src/core:handshaker_registry",
        "//src/core:lb_policy_registry",
        "//src/core:proxy_mapper_registry",
        "//src/core:service_config_parser",
    ],
)

grpc_cc_library(
    name = "debug_location",
    external_deps = ["absl/strings"],
    language = "c++",
    public_hdrs = ["//src/core:util/debug_location.h"],
    visibility = ["@grpc:debug_location"],
    deps = ["gpr_platform"],
)

grpc_cc_library(
    name = "orphanable",
    language = "c++",
    public_hdrs = ["//src/core:util/orphanable.h"],
    visibility = [
        "@grpc:client_channel",
        "@grpc:xds_client_core",
    ],
    deps = [
        "debug_location",
        "gpr_platform",
        "ref_counted_ptr",
        "//src/core:down_cast",
        "//src/core:ref_counted",
    ],
)

grpc_cc_library(
    name = "promise",
    external_deps = [
        "absl/functional:any_invocable",
        "absl/status",
    ],
    language = "c++",
    public_hdrs = [
        "//src/core:lib/promise/promise.h",
    ],
    visibility = ["@grpc:alt_grpc_base_legacy"],
    deps = [
        "gpr_platform",
        "//src/core:poll",
        "//src/core:promise_like",
    ],
)

grpc_cc_library(
    name = "ref_counted_ptr",
    external_deps = ["absl/hash"],
    language = "c++",
    public_hdrs = ["//src/core:util/ref_counted_ptr.h"],
    visibility = ["@grpc:ref_counted_ptr"],
    deps = [
        "debug_location",
        "gpr_platform",
        "//src/core:down_cast",
    ],
)

grpc_cc_library(
    name = "handshaker",
    srcs = [
        "//src/core:handshaker/handshaker.cc",
    ],
    external_deps = [
        "absl/base:core_headers",
        "absl/container:inlined_vector",
        "absl/functional:any_invocable",
        "absl/log:check",
        "absl/log:log",
        "absl/status",
        "absl/status:statusor",
        "absl/strings:str_format",
    ],
    language = "c++",
    public_hdrs = [
        "//src/core:handshaker/handshaker.h",
    ],
    visibility = ["@grpc:alt_grpc_base_legacy"],
    deps = [
        "debug_location",
        "event_engine_base_hdrs",
        "exec_ctx",
        "gpr",
        "grpc_base",
        "grpc_public_hdrs",
        "grpc_trace",
        "iomgr",
        "orphanable",
        "ref_counted_ptr",
        "//src/core:channel_args",
        "//src/core:closure",
        "//src/core:error",
        "//src/core:ref_counted",
        "//src/core:slice",
        "//src/core:slice_buffer",
        "//src/core:status_helper",
        "//src/core:time",
    ],
)

grpc_cc_library(
    name = "http_connect_handshaker",
    srcs = [
        "//src/core:handshaker/http_connect/http_connect_handshaker.cc",
    ],
    external_deps = [
        "absl/base:core_headers",
        "absl/log:log",
        "absl/status",
        "absl/strings",
    ],
    language = "c++",
    public_hdrs = [
        "//src/core:handshaker/http_connect/http_connect_handshaker.h",
    ],
    visibility = ["@grpc:alt_grpc_base_legacy"],
    deps = [
        "config",
        "debug_location",
        "exec_ctx",
        "gpr",
        "grpc_base",
        "handshaker",
        "httpcli",
        "iomgr",
        "ref_counted_ptr",
        "//src/core:channel_args",
        "//src/core:closure",
        "//src/core:error",
        "//src/core:handshaker_factory",
        "//src/core:handshaker_registry",
        "//src/core:iomgr_fwd",
        "//src/core:slice",
        "//src/core:slice_buffer",
    ],
)

grpc_cc_library(
    name = "exec_ctx",
    srcs = [
        "//src/core:lib/iomgr/combiner.cc",
        "//src/core:lib/iomgr/exec_ctx.cc",
        "//src/core:lib/iomgr/executor.cc",
        "//src/core:lib/iomgr/iomgr_internal.cc",
    ],
    hdrs = [
        "//src/core:lib/iomgr/combiner.h",
        "//src/core:lib/iomgr/exec_ctx.h",
        "//src/core:lib/iomgr/executor.h",
        "//src/core:lib/iomgr/iomgr_internal.h",
    ],
    external_deps = [
        "absl/log:check",
        "absl/log:log",
        "absl/strings:str_format",
    ],
    visibility = [
        "@grpc:alt_grpc_base_legacy",
        "@grpc:exec_ctx",
    ],
    deps = [
        "debug_location",
        "gpr",
        "grpc_public_hdrs",
        "grpc_trace",
        "//src/core:closure",
        "//src/core:error",
        "//src/core:experiments",
        "//src/core:gpr_atm",
        "//src/core:gpr_spinlock",
        "//src/core:latent_see",
        "//src/core:time",
        "//src/core:useful",
    ],
)

grpc_cc_library(
    name = "sockaddr_utils",
    srcs = [
        "//src/core:lib/address_utils/sockaddr_utils.cc",
    ],
    hdrs = [
        "//src/core:lib/address_utils/sockaddr_utils.h",
    ],
    external_deps = [
        "absl/log:check",
        "absl/log:log",
        "absl/status",
        "absl/status:statusor",
        "absl/strings",
        "absl/strings:str_format",
    ],
    visibility = ["@grpc:alt_grpc_base_legacy"],
    deps = [
        "gpr",
        "uri",
        "//src/core:grpc_sockaddr",
        "//src/core:iomgr_port",
        "//src/core:resolved_address",
    ],
)

grpc_cc_library(
    name = "iomgr_timer",
    srcs = [
        "//src/core:lib/iomgr/timer.cc",
        "//src/core:lib/iomgr/timer_generic.cc",
        "//src/core:lib/iomgr/timer_heap.cc",
        "//src/core:lib/iomgr/timer_manager.cc",
    ],
    hdrs = [
        "//src/core:lib/iomgr/timer.h",
        "//src/core:lib/iomgr/timer_generic.h",
        "//src/core:lib/iomgr/timer_heap.h",
        "//src/core:lib/iomgr/timer_manager.h",
    ] + [
        # TODO(hork): deduplicate
        "//src/core:lib/iomgr/iomgr.h",
    ],
    external_deps = [
        "absl/log:check",
        "absl/log:log",
        "absl/strings",
        "absl/strings:str_format",
    ],
    tags = ["nofixdeps"],
    deps = [
        "event_engine_base_hdrs",
        "exec_ctx",
        "gpr",
        "gpr_platform",
        "grpc_trace",
        "//src/core:closure",
        "//src/core:gpr_manual_constructor",
        "//src/core:gpr_spinlock",
        "//src/core:iomgr_port",
        "//src/core:time",
        "//src/core:time_averaged_stats",
        "//src/core:useful",
    ],
)

grpc_cc_library(
    name = "iomgr_internal_errqueue",
    srcs = [
        "//src/core:lib/iomgr/internal_errqueue.cc",
    ],
    hdrs = [
        "//src/core:lib/iomgr/internal_errqueue.h",
    ],
    external_deps = [
        "absl/log:log",
    ],
    tags = ["nofixdeps"],
    visibility = ["@grpc:iomgr_internal_errqueue"],
    deps = [
        "gpr",
        "//src/core:iomgr_port",
        "//src/core:strerror",
    ],
)

grpc_cc_library(
    name = "iomgr_buffer_list",
    srcs = [
        "//src/core:lib/iomgr/buffer_list.cc",
    ],
    hdrs = [
        "//src/core:lib/iomgr/buffer_list.h",
    ],
    external_deps = [
        "absl/log:log",
        "absl/strings",
        "absl/strings:str_format",
    ],
    tags = ["nofixdeps"],
    visibility = ["@grpc:iomgr_buffer_list"],
    deps = [
        "gpr",
        "iomgr_internal_errqueue",
        "//src/core:error",
        "//src/core:iomgr_port",
    ],
)

grpc_cc_library(
    name = "uri",
    srcs = [
        "//src/core:util/uri.cc",
    ],
    hdrs = [
        "//src/core:util/uri.h",
    ],
    external_deps = [
        "absl/log:check",
        "absl/status",
        "absl/status:statusor",
        "absl/strings",
        "absl/strings:str_format",
    ],
    visibility = ["@grpc:alt_grpc_base_legacy"],
    deps = ["gpr"],
)

grpc_cc_library(
    name = "parse_address",
    srcs = [
        "//src/core:lib/address_utils/parse_address.cc",
        "//src/core:util/grpc_if_nametoindex_posix.cc",
        "//src/core:util/grpc_if_nametoindex_unsupported.cc",
    ],
    hdrs = [
        "//src/core:lib/address_utils/parse_address.h",
        "//src/core:util/grpc_if_nametoindex.h",
    ],
    external_deps = [
        "absl/log:check",
        "absl/log:log",
        "absl/status",
        "absl/status:statusor",
        "absl/strings",
    ],
    visibility = ["@grpc:alt_grpc_base_legacy"],
    deps = [
        "gpr",
        "uri",
        "//src/core:error",
        "//src/core:grpc_sockaddr",
        "//src/core:iomgr_port",
        "//src/core:resolved_address",
        "//src/core:status_helper",
    ],
)

grpc_cc_library(
    name = "backoff",
    srcs = [
        "//src/core:util/backoff.cc",
    ],
    hdrs = [
        "//src/core:util/backoff.h",
    ],
    external_deps = ["absl/random"],
    language = "c++",
    visibility = ["@grpc:alt_grpc_base_legacy"],
    deps = [
        "gpr_platform",
        "//src/core:experiments",
        "//src/core:time",
    ],
)

grpc_cc_library(
    name = "stats",
    srcs = [
        "//src/core:telemetry/stats.cc",
    ],
    hdrs = [
        "//src/core:telemetry/stats.h",
    ],
    external_deps = [
        "absl/strings",
        "absl/types:span",
    ],
    visibility = [
        "@grpc:alt_grpc_base_legacy",
    ],
    deps = [
        "gpr",
        "//src/core:histogram_view",
        "//src/core:no_destruct",
        "//src/core:stats_data",
    ],
)

grpc_cc_library(
    name = "channel_stack_builder",
    srcs = [
        "//src/core:lib/channel/channel_stack_builder.cc",
    ],
    hdrs = [
        "//src/core:lib/channel/channel_stack_builder.h",
    ],
    external_deps = [
        "absl/status:statusor",
        "absl/strings",
    ],
    language = "c++",
    visibility = ["@grpc:alt_grpc_base_legacy"],
    deps = [
        "gpr",
        "ref_counted_ptr",
        "//src/core:channel_args",
        "//src/core:channel_fwd",
        "//src/core:channel_stack_type",
    ],
)

grpc_cc_library(
    name = "grpc_service_config_impl",
    srcs = [
        "//src/core:service_config/service_config_impl.cc",
    ],
    hdrs = [
        "//src/core:service_config/service_config_impl.h",
    ],
    external_deps = [
        "absl/log:check",
        "absl/status",
        "absl/status:statusor",
        "absl/strings",
    ],
    language = "c++",
    visibility = ["@grpc:client_channel"],
    deps = [
        "config",
        "gpr",
        "ref_counted_ptr",
        "//src/core:channel_args",
        "//src/core:grpc_service_config",
        "//src/core:json",
        "//src/core:json_args",
        "//src/core:json_object_loader",
        "//src/core:json_reader",
        "//src/core:json_writer",
        "//src/core:service_config_parser",
        "//src/core:slice",
        "//src/core:slice_refcount",
        "//src/core:validation_errors",
    ],
)

grpc_cc_library(
    name = "endpoint_addresses",
    srcs = [
        "//src/core:resolver/endpoint_addresses.cc",
    ],
    hdrs = [
        "//src/core:resolver/endpoint_addresses.h",
    ],
    external_deps = [
        "absl/functional:function_ref",
        "absl/log:check",
        "absl/status",
        "absl/status:statusor",
        "absl/strings",
    ],
    language = "c++",
    visibility = ["@grpc:client_channel"],
    deps = [
        "gpr",
        "gpr_platform",
        "sockaddr_utils",
        "//src/core:channel_args",
        "//src/core:resolved_address",
        "//src/core:useful",
    ],
)

grpc_cc_library(
    name = "server_address",
    hdrs = [
        "//src/core:resolver/server_address.h",
    ],
    language = "c++",
    visibility = ["@grpc:client_channel"],
    deps = [
        "endpoint_addresses",
        "gpr_public_hdrs",
    ],
)

grpc_cc_library(
    name = "grpc_resolver",
    srcs = [
        "//src/core:resolver/resolver.cc",
        "//src/core:resolver/resolver_registry.cc",
    ],
    hdrs = [
        "//src/core:resolver/resolver.h",
        "//src/core:resolver/resolver_factory.h",
        "//src/core:resolver/resolver_registry.h",
    ],
    external_deps = [
        "absl/log:check",
        "absl/log:log",
        "absl/status",
        "absl/status:statusor",
        "absl/strings",
        "absl/strings:str_format",
    ],
    language = "c++",
    visibility = ["@grpc:client_channel"],
    deps = [
        "endpoint_addresses",
        "gpr",
        "grpc_trace",
        "orphanable",
        "ref_counted_ptr",
        "server_address",
        "uri",
        "//src/core:channel_args",
        "//src/core:grpc_service_config",
        "//src/core:iomgr_fwd",
    ],
)

grpc_cc_library(
    name = "oob_backend_metric",
    srcs = [
        "//src/core:load_balancing/oob_backend_metric.cc",
    ],
    hdrs = [
        "//src/core:load_balancing/oob_backend_metric.h",
        "//src/core:load_balancing/oob_backend_metric_internal.h",
    ],
    external_deps = [
        "absl/base:core_headers",
        "absl/log:check",
        "absl/log:log",
        "absl/status",
        "absl/strings",
        "@com_google_protobuf//upb:base",
        "@com_google_protobuf//upb:mem",
    ],
    language = "c++",
    deps = [
        "channelz",
        "debug_location",
        "exec_ctx",
        "gpr",
        "grpc_client_channel",
        "grpc_public_hdrs",
        "grpc_trace",
        "orphanable",
        "protobuf_duration_upb",
        "ref_counted_ptr",
        "xds_orca_service_upb",
        "xds_orca_upb",
        "//src/core:backend_metric_parser",
        "//src/core:closure",
        "//src/core:error",
        "//src/core:grpc_backend_metric_data",
        "//src/core:iomgr_fwd",
        "//src/core:pollset_set",
        "//src/core:slice",
        "//src/core:subchannel_interface",
        "//src/core:time",
        "//src/core:unique_type_name",
    ],
)

grpc_cc_library(
    name = "lb_child_policy_handler",
    srcs = [
        "//src/core:load_balancing/child_policy_handler.cc",
    ],
    hdrs = [
        "//src/core:load_balancing/child_policy_handler.h",
    ],
    external_deps = [
        "absl/log:check",
        "absl/log:log",
        "absl/status",
        "absl/strings",
    ],
    language = "c++",
    deps = [
        "config",
        "debug_location",
        "gpr_public_hdrs",
        "grpc_public_hdrs",
        "grpc_trace",
        "orphanable",
        "ref_counted_ptr",
        "//src/core:channel_args",
        "//src/core:connectivity_state",
        "//src/core:delegating_helper",
        "//src/core:lb_policy",
        "//src/core:lb_policy_registry",
        "//src/core:pollset_set",
        "//src/core:resolved_address",
        "//src/core:subchannel_interface",
    ],
)

grpc_cc_library(
    name = "grpc_client_channel",
    srcs = [
        "//src/core:client_channel/client_channel.cc",
        "//src/core:client_channel/client_channel_factory.cc",
        "//src/core:client_channel/client_channel_filter.cc",
        "//src/core:client_channel/client_channel_plugin.cc",
        "//src/core:client_channel/dynamic_filters.cc",
        "//src/core:client_channel/global_subchannel_pool.cc",
        "//src/core:client_channel/load_balanced_call_destination.cc",
        "//src/core:client_channel/local_subchannel_pool.cc",
        "//src/core:client_channel/retry_filter.cc",
        "//src/core:client_channel/retry_filter_legacy_call_data.cc",
        "//src/core:client_channel/subchannel.cc",
        "//src/core:client_channel/subchannel_stream_client.cc",
    ],
    hdrs = [
        "//src/core:client_channel/client_channel.h",
        "//src/core:client_channel/client_channel_factory.h",
        "//src/core:client_channel/client_channel_filter.h",
        "//src/core:client_channel/dynamic_filters.h",
        "//src/core:client_channel/global_subchannel_pool.h",
        "//src/core:client_channel/load_balanced_call_destination.h",
        "//src/core:client_channel/local_subchannel_pool.h",
        "//src/core:client_channel/retry_filter.h",
        "//src/core:client_channel/retry_filter_legacy_call_data.h",
        "//src/core:client_channel/subchannel.h",
        "//src/core:client_channel/subchannel_interface_internal.h",
        "//src/core:client_channel/subchannel_stream_client.h",
    ],
    external_deps = [
        "absl/base:core_headers",
        "absl/cleanup",
        "absl/container:flat_hash_set",
        "absl/container:inlined_vector",
        "absl/functional:any_invocable",
        "absl/log",
        "absl/log:check",
        "absl/status",
        "absl/status:statusor",
        "absl/strings",
        "absl/strings:cord",
<<<<<<< HEAD
        "absl/types:variant",
=======
        "absl/types:optional",
>>>>>>> 1c0f1862
    ],
    language = "c++",
    visibility = ["@grpc:client_channel"],
    deps = [
        "backoff",
        "call_combiner",
        "call_tracer",
        "channel",
        "channel_arg_names",
        "channelz",
        "config",
        "debug_location",
        "endpoint_addresses",
        "exec_ctx",
        "gpr",
        "grpc_base",
        "grpc_public_hdrs",
        "grpc_resolver",
        "grpc_security_base",
        "grpc_service_config_impl",
        "grpc_trace",
        "iomgr",
        "lb_child_policy_handler",
        "orphanable",
        "promise",
        "ref_counted_ptr",
        "sockaddr_utils",
        "stats",
        "uri",
        "work_serializer",
        "//src/core:arena",
        "//src/core:arena_promise",
        "//src/core:backend_metric_parser",
        "//src/core:blackboard",
        "//src/core:call_destination",
        "//src/core:call_filters",
        "//src/core:call_spine",
        "//src/core:cancel_callback",
        "//src/core:channel_args",
        "//src/core:channel_args_endpoint_config",
        "//src/core:channel_fwd",
        "//src/core:channel_init",
        "//src/core:channel_stack_type",
        "//src/core:client_channel_args",
        "//src/core:client_channel_backup_poller",
        "//src/core:client_channel_internal_header",
        "//src/core:client_channel_service_config",
        "//src/core:closure",
        "//src/core:config_selector",
        "//src/core:connectivity_state",
        "//src/core:construct_destruct",
        "//src/core:context",
        "//src/core:dual_ref_counted",
        "//src/core:error",
        "//src/core:error_utils",
        "//src/core:exec_ctx_wakeup_scheduler",
        "//src/core:experiments",
        "//src/core:gpr_manual_constructor",
        "//src/core:grpc_backend_metric_data",
        "//src/core:grpc_channel_idle_filter",
        "//src/core:grpc_service_config",
        "//src/core:idle_filter_state",
        "//src/core:init_internally",
        "//src/core:interception_chain",
        "//src/core:iomgr_fwd",
        "//src/core:json",
        "//src/core:latch",
        "//src/core:lb_metadata",
        "//src/core:lb_policy",
        "//src/core:lb_policy_registry",
        "//src/core:loop",
        "//src/core:map",
        "//src/core:memory_quota",
        "//src/core:metadata",
        "//src/core:metadata_batch",
        "//src/core:metrics",
        "//src/core:observable",
        "//src/core:pipe",
        "//src/core:poll",
        "//src/core:pollset_set",
        "//src/core:proxy_mapper_registry",
        "//src/core:ref_counted",
        "//src/core:resolved_address",
        "//src/core:resource_quota",
        "//src/core:retry_interceptor",
        "//src/core:retry_service_config",
        "//src/core:retry_throttle",
        "//src/core:seq",
        "//src/core:single_set_ptr",
        "//src/core:sleep",
        "//src/core:slice",
        "//src/core:slice_buffer",
        "//src/core:slice_refcount",
        "//src/core:stats_data",
        "//src/core:status_helper",
        "//src/core:subchannel_connector",
        "//src/core:subchannel_interface",
        "//src/core:subchannel_pool_interface",
        "//src/core:time",
        "//src/core:try_seq",
        "//src/core:unique_type_name",
        "//src/core:useful",
    ],
)

grpc_cc_library(
    name = "grpc_resolver_dns_ares",
    srcs = [
        "//src/core:resolver/dns/c_ares/dns_resolver_ares.cc",
        "//src/core:resolver/dns/c_ares/grpc_ares_ev_driver_posix.cc",
        "//src/core:resolver/dns/c_ares/grpc_ares_ev_driver_windows.cc",
        "//src/core:resolver/dns/c_ares/grpc_ares_wrapper.cc",
        "//src/core:resolver/dns/c_ares/grpc_ares_wrapper_posix.cc",
        "//src/core:resolver/dns/c_ares/grpc_ares_wrapper_windows.cc",
    ],
    hdrs = [
        "//src/core:resolver/dns/c_ares/dns_resolver_ares.h",
        "//src/core:resolver/dns/c_ares/grpc_ares_ev_driver.h",
        "//src/core:resolver/dns/c_ares/grpc_ares_wrapper.h",
    ],
    external_deps = [
        "absl/base:core_headers",
        "absl/functional:any_invocable",
        "absl/log:check",
        "absl/log:log",
        "absl/status",
        "absl/status:statusor",
        "absl/strings",
        "absl/strings:str_format",
        "address_sorting",
        "cares",
    ],
    language = "c++",
    deps = [
        "backoff",
        "channel_arg_names",
        "config",
        "config_vars",
        "debug_location",
        "endpoint_addresses",
        "exec_ctx",
        "gpr",
        "grpc_base",
        "grpc_grpclb_balancer_addresses",
        "grpc_resolver",
        "grpc_service_config_impl",
        "grpc_trace",
        "iomgr",
        "iomgr_timer",
        "orphanable",
        "parse_address",
        "ref_counted_ptr",
        "sockaddr_utils",
        "uri",
        "//src/core:channel_args",
        "//src/core:closure",
        "//src/core:error",
        "//src/core:error_utils",
        "//src/core:grpc_service_config",
        "//src/core:grpc_sockaddr",
        "//src/core:iomgr_fwd",
        "//src/core:iomgr_port",
        "//src/core:polling_resolver",
        "//src/core:pollset_set",
        "//src/core:resolved_address",
        "//src/core:service_config_helper",
        "//src/core:slice",
        "//src/core:status_helper",
        "//src/core:time",
    ],
)

grpc_cc_library(
    name = "httpcli",
    srcs = [
        "//src/core:util/http_client/format_request.cc",
        "//src/core:util/http_client/httpcli.cc",
        "//src/core:util/http_client/parser.cc",
    ],
    hdrs = [
        "//src/core:util/http_client/format_request.h",
        "//src/core:util/http_client/httpcli.h",
        "//src/core:util/http_client/parser.h",
    ],
    external_deps = [
        "absl/base:core_headers",
        "absl/functional:bind_front",
        "absl/log:check",
        "absl/log:log",
        "absl/status",
        "absl/status:statusor",
        "absl/strings",
        "absl/strings:str_format",
    ],
    language = "c++",
    visibility = ["@grpc:httpcli"],
    deps = [
        "config",
        "debug_location",
        "event_engine_base_hdrs",
        "exec_ctx",
        "gpr",
        "grpc_base",
        "grpc_public_hdrs",
        "grpc_security_base",
        "grpc_trace",
        "handshaker",
        "iomgr",
        "orphanable",
        "ref_counted_ptr",
        "resource_quota_api",
        "uri",
        "//src/core:channel_args",
        "//src/core:channel_args_preconditioning",
        "//src/core:closure",
        "//src/core:error",
        "//src/core:error_utils",
        "//src/core:event_engine_common",
        "//src/core:event_engine_tcp_socket_utils",
        "//src/core:handshaker_registry",
        "//src/core:iomgr_fwd",
        "//src/core:pollset_set",
        "//src/core:resource_quota",
        "//src/core:slice",
        "//src/core:slice_refcount",
        "//src/core:status_helper",
        "//src/core:tcp_connect_handshaker",
        "//src/core:time",
    ],
)

grpc_cc_library(
    name = "grpc_alts_credentials",
    srcs = [
        "//src/core:lib/security/credentials/alts/alts_credentials.cc",
        "//src/core:lib/security/security_connector/alts/alts_security_connector.cc",
    ],
    hdrs = [
        "//src/core:lib/security/credentials/alts/alts_credentials.h",
        "//src/core:lib/security/security_connector/alts/alts_security_connector.h",
    ],
    external_deps = [
        "absl/log:check",
        "absl/log:log",
        "absl/status",
        "absl/strings",
    ],
    language = "c++",
    visibility = ["@grpc:public"],
    deps = [
        "alts_util",
        "channel_arg_names",
        "debug_location",
        "exec_ctx",
        "gpr",
        "grpc_base",
        "grpc_core_credentials_header",
        "grpc_public_hdrs",
        "grpc_security_base",
        "handshaker",
        "iomgr",
        "promise",
        "ref_counted_ptr",
        "tsi_alts_credentials",
        "tsi_base",
        "//src/core:arena_promise",
        "//src/core:channel_args",
        "//src/core:closure",
        "//src/core:error",
        "//src/core:iomgr_fwd",
        "//src/core:slice",
        "//src/core:slice_refcount",
        "//src/core:unique_type_name",
        "//src/core:useful",
    ],
)

grpc_cc_library(
    name = "tsi_fake_credentials",
    srcs = [
        "//src/core:tsi/fake_transport_security.cc",
    ],
    hdrs = [
        "//src/core:tsi/fake_transport_security.h",
    ],
    external_deps = [
        "absl/log:check",
        "absl/log:log",
    ],
    language = "c++",
    visibility = [
        "@grpc:public",
    ],
    deps = [
        "gpr",
        "tsi_base",
        "//src/core:dump_args",
        "//src/core:slice",
        "//src/core:useful",
    ],
)

grpc_cc_library(
    name = "grpc_jwt_credentials",
    srcs = [
        "//src/core:lib/security/credentials/jwt/json_token.cc",
        "//src/core:lib/security/credentials/jwt/jwt_credentials.cc",
        "//src/core:lib/security/credentials/jwt/jwt_verifier.cc",
    ],
    hdrs = [
        "//src/core:lib/security/credentials/jwt/json_token.h",
        "//src/core:lib/security/credentials/jwt/jwt_credentials.h",
        "//src/core:lib/security/credentials/jwt/jwt_verifier.h",
    ],
    external_deps = [
        "absl/log:check",
        "absl/log:log",
        "absl/status",
        "absl/status:statusor",
        "absl/strings",
        "absl/strings:str_format",
        "absl/time",
        "libcrypto",
        "libssl",
    ],
    language = "c++",
    visibility = ["@grpc:public"],
    deps = [
        "exec_ctx",
        "gpr",
        "grpc_base",
        "grpc_core_credentials_header",
        "grpc_credentials_util",
        "grpc_security_base",
        "grpc_trace",
        "httpcli",
        "iomgr",
        "orphanable",
        "promise",
        "ref_counted_ptr",
        "uri",
        "//src/core:arena_promise",
        "//src/core:closure",
        "//src/core:error",
        "//src/core:gpr_manual_constructor",
        "//src/core:httpcli_ssl_credentials",
        "//src/core:iomgr_fwd",
        "//src/core:json",
        "//src/core:json_reader",
        "//src/core:json_writer",
        "//src/core:metadata_batch",
        "//src/core:slice",
        "//src/core:slice_refcount",
        "//src/core:time",
        "//src/core:tsi_ssl_types",
        "//src/core:unique_type_name",
        "//src/core:useful",
    ],
)

grpc_cc_library(
    name = "grpc_credentials_util",
    srcs = [
        "//src/core:lib/security/credentials/tls/tls_utils.cc",
        "//src/core:lib/security/security_connector/load_system_roots_fallback.cc",
        "//src/core:lib/security/security_connector/load_system_roots_supported.cc",
        "//src/core:lib/security/security_connector/load_system_roots_windows.cc",
        "//src/core:lib/security/util/json_util.cc",
    ],
    hdrs = [
        "//src/core:lib/security/credentials/tls/tls_utils.h",
        "//src/core:lib/security/security_connector/load_system_roots.h",
        "//src/core:lib/security/security_connector/load_system_roots_supported.h",
        "//src/core:lib/security/util/json_util.h",
    ],
    external_deps = [
        "absl/log:log",
        "absl/strings",
    ],
    language = "c++",
    visibility = ["@grpc:public"],
    deps = [
        "config_vars",
        "gpr",
        "grpc_base",
        "grpc_security_base",
        "//src/core:error",
        "//src/core:json",
        "//src/core:load_file",
        "//src/core:useful",
    ],
)

grpc_cc_library(
    name = "tsi_alts_credentials",
    srcs = [
        "//src/core:tsi/alts/handshaker/alts_handshaker_client.cc",
        "//src/core:tsi/alts/handshaker/alts_shared_resource.cc",
        "//src/core:tsi/alts/handshaker/alts_tsi_handshaker.cc",
        "//src/core:tsi/alts/handshaker/alts_tsi_utils.cc",
    ],
    hdrs = [
        "//src/core:tsi/alts/handshaker/alts_handshaker_client.h",
        "//src/core:tsi/alts/handshaker/alts_shared_resource.h",
        "//src/core:tsi/alts/handshaker/alts_tsi_handshaker.h",
        "//src/core:tsi/alts/handshaker/alts_tsi_handshaker_private.h",
        "//src/core:tsi/alts/handshaker/alts_tsi_utils.h",
    ],
    external_deps = [
        "absl/log:check",
        "absl/log:log",
        "absl/strings",
        "@com_google_protobuf//upb:base",
        "@com_google_protobuf//upb:mem",
    ],
    language = "c++",
    visibility = ["@grpc:public"],
    deps = [
        "alts_upb",
        "alts_util",
        "channel",
        "channel_create",
        "exec_ctx",
        "gpr",
        "grpc_base",
        "grpc_core_credentials_header",
        "grpc_security_base",
        "tsi_alts_frame_protector",
        "tsi_base",
        "//src/core:channel_args",
        "//src/core:closure",
        "//src/core:env",
        "//src/core:pollset_set",
        "//src/core:slice",
    ],
)

grpc_cc_library(
    name = "tsi_alts_frame_protector",
    srcs = [
        "//src/core:tsi/alts/crypt/aes_gcm.cc",
        "//src/core:tsi/alts/crypt/gsec.cc",
        "//src/core:tsi/alts/frame_protector/alts_counter.cc",
        "//src/core:tsi/alts/frame_protector/alts_crypter.cc",
        "//src/core:tsi/alts/frame_protector/alts_frame_protector.cc",
        "//src/core:tsi/alts/frame_protector/alts_record_protocol_crypter_common.cc",
        "//src/core:tsi/alts/frame_protector/alts_seal_privacy_integrity_crypter.cc",
        "//src/core:tsi/alts/frame_protector/alts_unseal_privacy_integrity_crypter.cc",
        "//src/core:tsi/alts/frame_protector/frame_handler.cc",
        "//src/core:tsi/alts/zero_copy_frame_protector/alts_grpc_integrity_only_record_protocol.cc",
        "//src/core:tsi/alts/zero_copy_frame_protector/alts_grpc_privacy_integrity_record_protocol.cc",
        "//src/core:tsi/alts/zero_copy_frame_protector/alts_grpc_record_protocol_common.cc",
        "//src/core:tsi/alts/zero_copy_frame_protector/alts_iovec_record_protocol.cc",
        "//src/core:tsi/alts/zero_copy_frame_protector/alts_zero_copy_grpc_protector.cc",
    ],
    hdrs = [
        "//src/core:tsi/alts/crypt/gsec.h",
        "//src/core:tsi/alts/frame_protector/alts_counter.h",
        "//src/core:tsi/alts/frame_protector/alts_crypter.h",
        "//src/core:tsi/alts/frame_protector/alts_frame_protector.h",
        "//src/core:tsi/alts/frame_protector/alts_record_protocol_crypter_common.h",
        "//src/core:tsi/alts/frame_protector/frame_handler.h",
        "//src/core:tsi/alts/zero_copy_frame_protector/alts_grpc_integrity_only_record_protocol.h",
        "//src/core:tsi/alts/zero_copy_frame_protector/alts_grpc_privacy_integrity_record_protocol.h",
        "//src/core:tsi/alts/zero_copy_frame_protector/alts_grpc_record_protocol.h",
        "//src/core:tsi/alts/zero_copy_frame_protector/alts_grpc_record_protocol_common.h",
        "//src/core:tsi/alts/zero_copy_frame_protector/alts_iovec_record_protocol.h",
        "//src/core:tsi/alts/zero_copy_frame_protector/alts_zero_copy_grpc_protector.h",
    ],
    external_deps = [
        "absl/log:check",
        "absl/log:log",
        "absl/types:span",
        "libcrypto",
        "libssl",
    ],
    language = "c++",
    visibility = ["@grpc:public"],
    deps = [
        "event_engine_base_hdrs",
        "exec_ctx",
        "gpr",
        "gpr_platform",
        "tsi_base",
        "//src/core:slice",
        "//src/core:slice_buffer",
        "//src/core:useful",
    ],
)

grpc_cc_library(
    name = "tsi_ssl_session_cache",
    srcs = [
        "//src/core:tsi/ssl/session_cache/ssl_session_boringssl.cc",
        "//src/core:tsi/ssl/session_cache/ssl_session_cache.cc",
        "//src/core:tsi/ssl/session_cache/ssl_session_openssl.cc",
    ],
    hdrs = [
        "//src/core:tsi/ssl/session_cache/ssl_session.h",
        "//src/core:tsi/ssl/session_cache/ssl_session_cache.h",
    ],
    external_deps = [
        "absl/log:check",
        "absl/log:log",
        "absl/memory",
        "libssl",
    ],
    language = "c++",
    visibility = ["@grpc:public"],
    deps = [
        "cpp_impl_of",
        "gpr",
        "grpc_public_hdrs",
        "//src/core:ref_counted",
        "//src/core:slice",
    ],
)

grpc_cc_library(
    name = "tsi_ssl_credentials",
    srcs = [
        "//src/core:lib/security/security_connector/ssl_utils.cc",
        "//src/core:tsi/ssl/key_logging/ssl_key_logging.cc",
        "//src/core:tsi/ssl_transport_security.cc",
        "//src/core:tsi/ssl_transport_security_utils.cc",
    ],
    hdrs = [
        "//src/core:lib/security/security_connector/ssl_utils.h",
        "//src/core:tsi/ssl/key_logging/ssl_key_logging.h",
        "//src/core:tsi/ssl_transport_security.h",
        "//src/core:tsi/ssl_transport_security_utils.h",
    ],
    external_deps = [
        "absl/base:core_headers",
        "absl/log:check",
        "absl/log:log",
        "absl/status",
        "absl/status:statusor",
        "absl/strings",
        "libcrypto",
        "libssl",
    ],
    language = "c++",
    visibility = ["@grpc:public"],
    deps = [
        "channel_arg_names",
        "config_vars",
        "gpr",
        "grpc_base",
        "grpc_core_credentials_header",
        "grpc_credentials_util",
        "grpc_public_hdrs",
        "grpc_security_base",
        "ref_counted_ptr",
        "tsi_base",
        "tsi_ssl_session_cache",
        "//src/core:channel_args",
        "//src/core:error",
        "//src/core:grpc_crl_provider",
        "//src/core:grpc_transport_chttp2_alpn",
        "//src/core:load_file",
        "//src/core:ref_counted",
        "//src/core:slice",
        "//src/core:tsi_ssl_types",
        "//src/core:useful",
    ],
)

grpc_cc_library(
    name = "grpc_http_filters",
    srcs = [
        "//src/core:ext/filters/http/client/http_client_filter.cc",
        "//src/core:ext/filters/http/http_filters_plugin.cc",
        "//src/core:ext/filters/http/message_compress/compression_filter.cc",
        "//src/core:ext/filters/http/server/http_server_filter.cc",
    ],
    hdrs = [
        "//src/core:ext/filters/http/client/http_client_filter.h",
        "//src/core:ext/filters/http/message_compress/compression_filter.h",
        "//src/core:ext/filters/http/server/http_server_filter.h",
    ],
    external_deps = [
        "absl/base:core_headers",
        "absl/log:check",
        "absl/log:log",
        "absl/status",
        "absl/status:statusor",
        "absl/strings",
        "absl/strings:str_format",
    ],
    language = "c++",
    visibility = ["@grpc:http"],
    deps = [
        "call_tracer",
        "channel_arg_names",
        "config",
        "gpr",
        "grpc_base",
        "grpc_public_hdrs",
        "grpc_trace",
        "promise",
        "//src/core:activity",
        "//src/core:arena",
        "//src/core:arena_promise",
        "//src/core:channel_args",
        "//src/core:channel_fwd",
        "//src/core:channel_stack_type",
        "//src/core:compression",
        "//src/core:context",
        "//src/core:experiments",
        "//src/core:grpc_message_size_filter",
        "//src/core:latch",
        "//src/core:latent_see",
        "//src/core:map",
        "//src/core:metadata_batch",
        "//src/core:percent_encoding",
        "//src/core:pipe",
        "//src/core:poll",
        "//src/core:prioritized_race",
        "//src/core:race",
        "//src/core:slice",
        "//src/core:slice_buffer",
        "//src/core:status_conversion",
    ],
)

grpc_cc_library(
    name = "grpc_grpclb_balancer_addresses",
    srcs = [
        "//src/core:load_balancing/grpclb/grpclb_balancer_addresses.cc",
    ],
    hdrs = [
        "//src/core:load_balancing/grpclb/grpclb_balancer_addresses.h",
    ],
    language = "c++",
    visibility = ["@grpc:grpclb"],
    deps = [
        "endpoint_addresses",
        "gpr_platform",
        "grpc_public_hdrs",
        "//src/core:channel_args",
        "//src/core:useful",
    ],
)

grpc_cc_library(
    name = "xds_client",
    srcs = [
        "//src/core:xds/xds_client/lrs_client.cc",
        "//src/core:xds/xds_client/xds_api.cc",
        "//src/core:xds/xds_client/xds_bootstrap.cc",
        "//src/core:xds/xds_client/xds_client.cc",
    ],
    hdrs = [
        "//src/core:xds/xds_client/lrs_client.h",
        "//src/core:xds/xds_client/xds_api.h",
        "//src/core:xds/xds_client/xds_bootstrap.h",
        "//src/core:xds/xds_client/xds_channel_args.h",
        "//src/core:xds/xds_client/xds_client.h",
        "//src/core:xds/xds_client/xds_locality.h",
        "//src/core:xds/xds_client/xds_metrics.h",
        "//src/core:xds/xds_client/xds_resource_type.h",
        "//src/core:xds/xds_client/xds_resource_type_impl.h",
        "//src/core:xds/xds_client/xds_transport.h",
    ],
    external_deps = [
        "absl/base:core_headers",
        "absl/container:flat_hash_set",
        "absl/cleanup",
        "absl/log:check",
        "absl/log:log",
        "absl/memory",
        "absl/status",
        "absl/status:statusor",
        "absl/strings",
        "absl/strings:str_format",
        "@com_google_protobuf//upb:base",
        "@com_google_protobuf//upb:mem",
        "@com_google_protobuf//upb:text",
        "@com_google_protobuf//upb:json",
        "@com_google_protobuf//upb:reflection",
    ],
    language = "c++",
    tags = ["nofixdeps"],
    visibility = ["@grpc:xds_client_core"],
    deps = [
        "backoff",
        "call_tracer",
        "debug_location",
        "endpoint_addresses",
        "envoy_admin_upb",
        "envoy_config_core_upb",
        "envoy_config_endpoint_upb",
        "envoy_service_discovery_upb",
        "envoy_service_discovery_upbdefs",
        "envoy_service_load_stats_upb",
        "envoy_service_load_stats_upbdefs",
        "envoy_service_status_upb",
        "envoy_service_status_upbdefs",
        "event_engine_base_hdrs",
        "exec_ctx",
        "google_rpc_status_upb",
        "gpr",
        "grpc_trace",
        "orphanable",
        "protobuf_any_upb",
        "protobuf_duration_upb",
        "protobuf_struct_upb",
        "protobuf_timestamp_upb",
        "ref_counted_ptr",
        "uri",
        "work_serializer",
        "//src/core:default_event_engine",
        "//src/core:dual_ref_counted",
        "//src/core:env",
        "//src/core:grpc_backend_metric_data",
        "//src/core:json",
        "//src/core:per_cpu",
        "//src/core:ref_counted",
        "//src/core:ref_counted_string",
        "//src/core:time",
        "//src/core:upb_utils",
        "//src/core:useful",
        "//src/core:xds_backend_metric_propagation",
    ],
)

grpc_cc_library(
    name = "grpc_mock_cel",
    hdrs = [
        "//src/core:lib/security/authorization/mock_cel/activation.h",
        "//src/core:lib/security/authorization/mock_cel/cel_expr_builder_factory.h",
        "//src/core:lib/security/authorization/mock_cel/cel_expression.h",
        "//src/core:lib/security/authorization/mock_cel/cel_value.h",
        "//src/core:lib/security/authorization/mock_cel/evaluator_core.h",
        "//src/core:lib/security/authorization/mock_cel/flat_expr_builder.h",
    ],
    external_deps = [
        "absl/status",
        "absl/status:statusor",
        "absl/strings",
        "absl/types:span",
    ],
    language = "c++",
    deps = [
        "google_api_expr_v1alpha1_syntax_upb",
        "gpr_public_hdrs",
    ],
)

grpc_cc_library(
    name = "grpc_resolver_fake",
    srcs = ["//src/core:resolver/fake/fake_resolver.cc"],
    hdrs = ["//src/core:resolver/fake/fake_resolver.h"],
    external_deps = [
        "absl/base:core_headers",
        "absl/log:check",
        "absl/strings",
        "absl/time",
    ],
    language = "c++",
    visibility = [
        "//test:__subpackages__",
        "@grpc:grpc_resolver_fake",
    ],
    deps = [
        "config",
        "debug_location",
        "gpr",
        "grpc_public_hdrs",
        "grpc_resolver",
        "orphanable",
        "ref_counted_ptr",
        "uri",
        "work_serializer",
        "//src/core:channel_args",
        "//src/core:notification",
        "//src/core:ref_counted",
        "//src/core:useful",
    ],
)

grpc_cc_library(
    name = "chttp2_frame",
    srcs = [
        "//src/core:ext/transport/chttp2/transport/frame.cc",
    ],
    hdrs = [
        "//src/core:ext/transport/chttp2/transport/frame.h",
    ],
    external_deps = [
        "absl/log:check",
        "absl/status",
        "absl/status:statusor",
        "absl/strings",
        "absl/types:span",
    ],
    deps = [
        "gpr",
        "//src/core:slice",
        "//src/core:slice_buffer",
    ],
)

grpc_cc_library(
    name = "chttp2_legacy_frame",
    hdrs = [
        "//src/core:ext/transport/chttp2/transport/legacy_frame.h",
    ],
    deps = ["gpr"],
)

grpc_cc_library(
    name = "hpack_parser_table",
    srcs = [
        "//src/core:ext/transport/chttp2/transport/hpack_parser_table.cc",
    ],
    hdrs = [
        "//src/core:ext/transport/chttp2/transport/hpack_parser_table.h",
    ],
    external_deps = [
        "absl/functional:function_ref",
        "absl/log:check",
        "absl/log:log",
        "absl/status",
        "absl/strings",
    ],
    deps = [
        "gpr",
        "gpr_platform",
        "grpc_trace",
        "hpack_parse_result",
        "stats",
        "//src/core:hpack_constants",
        "//src/core:metadata_batch",
        "//src/core:no_destruct",
        "//src/core:parsed_metadata",
        "//src/core:slice",
        "//src/core:unique_ptr_with_bitset",
    ],
)

grpc_cc_library(
    name = "hpack_parse_result",
    srcs = [
        "//src/core:ext/transport/chttp2/transport/hpack_parse_result.cc",
    ],
    hdrs = [
        "//src/core:ext/transport/chttp2/transport/hpack_parse_result.h",
    ],
    external_deps = [
        "absl/log:check",
        "absl/status",
        "absl/strings",
        "absl/strings:str_format",
    ],
    deps = [
        "gpr",
        "grpc_base",
        "ref_counted_ptr",
        "//src/core:error",
        "//src/core:hpack_constants",
        "//src/core:metadata_batch",
        "//src/core:ref_counted",
        "//src/core:slice",
        "//src/core:status_helper",
    ],
)

grpc_cc_library(
    name = "hpack_parser",
    srcs = [
        "//src/core:ext/transport/chttp2/transport/hpack_parser.cc",
    ],
    hdrs = [
        "//src/core:ext/transport/chttp2/transport/hpack_parser.h",
    ],
    external_deps = [
        "absl/base:core_headers",
        "absl/log:check",
        "absl/log:log",
        "absl/random:bit_gen_ref",
        "absl/status",
        "absl/strings",
        "absl/types:span",
    ],
    deps = [
        "call_tracer",
        "chttp2_legacy_frame",
        "gpr",
        "gpr_platform",
        "grpc_base",
        "grpc_public_hdrs",
        "grpc_trace",
        "hpack_parse_result",
        "hpack_parser_table",
        "stats",
        "//src/core:decode_huff",
        "//src/core:error",
        "//src/core:hpack_constants",
        "//src/core:match",
        "//src/core:metadata_batch",
        "//src/core:metadata_info",
        "//src/core:parsed_metadata",
        "//src/core:random_early_detection",
        "//src/core:slice",
        "//src/core:slice_refcount",
        "//src/core:stats_data",
    ],
)

grpc_cc_library(
    name = "hpack_encoder",
    srcs = [
        "//src/core:ext/transport/chttp2/transport/hpack_encoder.cc",
    ],
    hdrs = [
        "//src/core:ext/transport/chttp2/transport/hpack_encoder.h",
    ],
    external_deps = [
        "absl/log:check",
        "absl/log:log",
        "absl/strings",
    ],
    deps = [
        "call_tracer",
        "chttp2_bin_encoder",
        "chttp2_legacy_frame",
        "chttp2_varint",
        "gpr",
        "gpr_platform",
        "grpc_base",
        "grpc_public_hdrs",
        "grpc_trace",
        "//src/core:hpack_constants",
        "//src/core:hpack_encoder_table",
        "//src/core:metadata_batch",
        "//src/core:metadata_compression_traits",
        "//src/core:slice",
        "//src/core:slice_buffer",
        "//src/core:time",
        "//src/core:timeout_encoding",
    ],
)

grpc_cc_library(
    name = "chttp2_bin_encoder",
    srcs = [
        "//src/core:ext/transport/chttp2/transport/bin_encoder.cc",
    ],
    hdrs = [
        "//src/core:ext/transport/chttp2/transport/bin_encoder.h",
    ],
    external_deps = [
        "absl/log:check",
    ],
    deps = [
        "gpr",
        "gpr_platform",
        "//src/core:huffsyms",
        "//src/core:slice",
    ],
)

grpc_cc_library(
    name = "chttp2_varint",
    srcs = [
        "//src/core:ext/transport/chttp2/transport/varint.cc",
    ],
    hdrs = [
        "//src/core:ext/transport/chttp2/transport/varint.h",
    ],
    external_deps = [
        "absl/base:core_headers",
        "absl/log:check",
    ],
    deps = ["gpr"],
)

grpc_cc_library(
    name = "chttp2_context_list_entry",
    hdrs = [
        "//src/core:ext/transport/chttp2/transport/context_list_entry.h",
    ],
    deps = [
        "gpr",
        "tcp_tracer",
    ],
)

grpc_cc_library(
    name = "tcp_tracer",
    hdrs = [
        "//src/core:telemetry/tcp_tracer.h",
    ],
    external_deps = [
        "absl/time",
    ],
    language = "c++",
    visibility = ["@grpc:tcp_tracer"],
    deps = ["gpr"],
)

grpc_cc_library(
    name = "grpc_http2_client_transport",
    srcs = [
        "//src/core:ext/transport/chttp2/transport/http2_client_transport.cc",
    ],
    hdrs = [
        "//src/core:ext/transport/chttp2/transport/http2_client_transport.h",
    ],
    external_deps = [],
    language = "c++",
    deps = [
        "grpc_base",
        "hpack_encoder",
        "hpack_parser",
        "//src/core:grpc_promise_endpoint",
    ],
)

grpc_cc_library(
    name = "grpc_http2_server_transport",
    srcs = [
        "//src/core:ext/transport/chttp2/transport/http2_server_transport.cc",
    ],
    hdrs = [
        "//src/core:ext/transport/chttp2/transport/http2_server_transport.h",
    ],
    external_deps = [],
    language = "c++",
    deps = [
        "grpc_base",
        "hpack_encoder",
        "hpack_parser",
        "//src/core:grpc_promise_endpoint",
    ],
)

grpc_cc_library(
    name = "grpc_transport_chttp2",
    srcs = [
        "//src/core:ext/transport/chttp2/transport/bin_decoder.cc",
        "//src/core:ext/transport/chttp2/transport/call_tracer_wrapper.cc",
        "//src/core:ext/transport/chttp2/transport/chttp2_transport.cc",
        "//src/core:ext/transport/chttp2/transport/frame_data.cc",
        "//src/core:ext/transport/chttp2/transport/frame_goaway.cc",
        "//src/core:ext/transport/chttp2/transport/frame_ping.cc",
        "//src/core:ext/transport/chttp2/transport/frame_rst_stream.cc",
        "//src/core:ext/transport/chttp2/transport/frame_security.cc",
        "//src/core:ext/transport/chttp2/transport/frame_settings.cc",
        "//src/core:ext/transport/chttp2/transport/frame_window_update.cc",
        "//src/core:ext/transport/chttp2/transport/parsing.cc",
        "//src/core:ext/transport/chttp2/transport/stream_lists.cc",
        "//src/core:ext/transport/chttp2/transport/writing.cc",
    ],
    hdrs = [
        "//src/core:ext/transport/chttp2/transport/bin_decoder.h",
        "//src/core:ext/transport/chttp2/transport/call_tracer_wrapper.h",
        "//src/core:ext/transport/chttp2/transport/chttp2_transport.h",
        "//src/core:ext/transport/chttp2/transport/frame_data.h",
        "//src/core:ext/transport/chttp2/transport/frame_goaway.h",
        "//src/core:ext/transport/chttp2/transport/frame_ping.h",
        "//src/core:ext/transport/chttp2/transport/frame_rst_stream.h",
        "//src/core:ext/transport/chttp2/transport/frame_security.h",
        "//src/core:ext/transport/chttp2/transport/frame_settings.h",
        "//src/core:ext/transport/chttp2/transport/frame_window_update.h",
        "//src/core:ext/transport/chttp2/transport/internal.h",
        "//src/core:ext/transport/chttp2/transport/stream_lists.h",
    ],
    external_deps = [
        "absl/base:core_headers",
        "absl/container:flat_hash_map",
        "absl/functional:bind_front",
        "absl/hash",
        "absl/log:check",
        "absl/log:log",
        "absl/meta:type_traits",
        "absl/random",
        "absl/random:bit_gen_ref",
        "absl/random:distributions",
        "absl/status",
        "absl/strings",
        "absl/strings:cord",
        "absl/strings:str_format",
<<<<<<< HEAD
        "absl/types:variant",
=======
        "absl/types:optional",
>>>>>>> 1c0f1862
    ],
    language = "c++",
    visibility = ["@grpc:grpclb"],
    deps = [
        "call_tracer",
        "channel_arg_names",
        "channelz",
        "chttp2_context_list_entry",
        "chttp2_legacy_frame",
        "chttp2_varint",
        "config_vars",
        "debug_location",
        "exec_ctx",
        "gpr",
        "grpc_base",
        "grpc_public_hdrs",
        "grpc_trace",
        "hpack_encoder",
        "hpack_parser",
        "hpack_parser_table",
        "httpcli",
        "iomgr",
        "iomgr_buffer_list",
        "ref_counted_ptr",
        "stats",
        "tcp_tracer",
        "//src/core:arena",
        "//src/core:bdp_estimator",
        "//src/core:bitset",
        "//src/core:channel_args",
        "//src/core:chttp2_flow_control",
        "//src/core:closure",
        "//src/core:connectivity_state",
        "//src/core:error",
        "//src/core:error_utils",
        "//src/core:event_engine_extensions",
        "//src/core:event_engine_query_extensions",
        "//src/core:experiments",
        "//src/core:gpr_manual_constructor",
        "//src/core:http2_errors",
        "//src/core:http2_settings",
        "//src/core:init_internally",
        "//src/core:iomgr_fwd",
        "//src/core:iomgr_port",
        "//src/core:match",
        "//src/core:memory_quota",
        "//src/core:metadata_batch",
        "//src/core:metadata_info",
        "//src/core:ping_abuse_policy",
        "//src/core:ping_callbacks",
        "//src/core:ping_rate_policy",
        "//src/core:poll",
        "//src/core:random_early_detection",
        "//src/core:ref_counted",
        "//src/core:resource_quota",
        "//src/core:slice",
        "//src/core:slice_buffer",
        "//src/core:slice_refcount",
        "//src/core:stats_data",
        "//src/core:status_conversion",
        "//src/core:status_helper",
        "//src/core:time",
        "//src/core:transport_framing_endpoint_extension",
        "//src/core:useful",
        "//src/core:write_size_policy",
    ],
)

grpc_cc_library(
    name = "grpcpp_status",
    srcs = [
        "src/cpp/util/status.cc",
    ],
    public_hdrs = [
        "include/grpc++/support/status.h",
        "include/grpcpp/impl/status.h",
        "include/grpcpp/support/status.h",
        "include/grpc++/impl/codegen/status.h",
        "include/grpcpp/impl/codegen/status.h",
    ],
    deps = [
        "gpr_platform",
        "grpc++_public_hdrs",
        "grpc_public_hdrs",
    ],
)

grpc_cc_library(
    name = "grpcpp_chaotic_good",
    srcs = [
        "src/cpp/ext/chaotic_good.cc",
    ],
    hdrs = [
        "src/cpp/ext/chaotic_good.h",
    ],
    visibility = ["@grpc:chaotic_good"],
    deps = [
        "gpr",
        "grpc++_base",
        "grpc_public_hdrs",
        "//src/core:chaotic_good_connector",
        "//src/core:chaotic_good_server",
    ],
)

grpc_cc_library(
    name = "subprocess",
    srcs = [
        "//src/core:util/subprocess_posix.cc",
        "//src/core:util/subprocess_windows.cc",
    ],
    hdrs = [
        "//src/core:util/subprocess.h",
    ],
    external_deps = [
        "absl/log:check",
        "absl/log:log",
        "absl/strings",
        "absl/types:span",
    ],
    deps = [
        "gpr",
        "//src/core:strerror",
        "//src/core:tchar",
    ],
)

grpc_cc_library(
    name = "global_callback_hook",
    srcs = [
        "src/cpp/client/global_callback_hook.cc",
    ],
    hdrs = [
        "include/grpcpp/support/global_callback_hook.h",
    ],
    external_deps = [
        "absl/base:no_destructor",
        "absl/log:check",
        "absl/functional:function_ref",
    ],
    language = "c++",
)

# TODO(yashykt): Remove the UPB definitions from here once they are no longer needed
### UPB Targets

grpc_upb_proto_library(
    name = "envoy_admin_upb",
    deps = ["@envoy_api//envoy/admin/v3:pkg"],
)

grpc_upb_proto_library(
    name = "envoy_config_cluster_upb",
    deps = ["@envoy_api//envoy/config/cluster/v3:pkg"],
)

grpc_upb_proto_reflection_library(
    name = "envoy_config_cluster_upbdefs",
    deps = ["@envoy_api//envoy/config/cluster/v3:pkg"],
)

grpc_upb_proto_library(
    name = "envoy_config_core_upb",
    deps = ["@envoy_api//envoy/config/core/v3:pkg"],
)

grpc_upb_proto_reflection_library(
    name = "envoy_config_core_upbdefs",
    deps = ["@envoy_api//envoy/config/core/v3:pkg"],
)

grpc_upb_proto_library(
    name = "envoy_config_endpoint_upb",
    deps = ["@envoy_api//envoy/config/endpoint/v3:pkg"],
)

grpc_upb_proto_reflection_library(
    name = "envoy_config_endpoint_upbdefs",
    deps = ["@envoy_api//envoy/config/endpoint/v3:pkg"],
)

grpc_upb_proto_library(
    name = "envoy_config_listener_upb",
    deps = ["@envoy_api//envoy/config/listener/v3:pkg"],
)

grpc_upb_proto_reflection_library(
    name = "envoy_config_listener_upbdefs",
    deps = ["@envoy_api//envoy/config/listener/v3:pkg"],
)

grpc_upb_proto_library(
    name = "envoy_config_rbac_upb",
    deps = ["@envoy_api//envoy/config/rbac/v3:pkg"],
)

grpc_upb_proto_library(
    name = "envoy_config_route_upb",
    deps = ["@envoy_api//envoy/config/route/v3:pkg"],
)

grpc_upb_proto_reflection_library(
    name = "envoy_config_route_upbdefs",
    deps = ["@envoy_api//envoy/config/route/v3:pkg"],
)

grpc_upb_proto_library(
    name = "envoy_extensions_clusters_aggregate_upb",
    deps = ["@envoy_api//envoy/extensions/clusters/aggregate/v3:pkg"],
)

grpc_upb_proto_reflection_library(
    name = "envoy_extensions_clusters_aggregate_upbdefs",
    deps = ["@envoy_api//envoy/extensions/clusters/aggregate/v3:pkg"],
)

grpc_upb_proto_library(
    name = "envoy_extensions_filters_common_fault_upb",
    deps = ["@envoy_api//envoy/extensions/filters/common/fault/v3:pkg"],
)

grpc_upb_proto_library(
    name = "envoy_extensions_filters_http_fault_upb",
    deps = ["@envoy_api//envoy/extensions/filters/http/fault/v3:pkg"],
)

grpc_upb_proto_reflection_library(
    name = "envoy_extensions_filters_http_fault_upbdefs",
    deps = ["@envoy_api//envoy/extensions/filters/http/fault/v3:pkg"],
)

grpc_upb_proto_library(
    name = "envoy_extensions_filters_http_gcp_authn_upb",
    deps = ["@envoy_api//envoy/extensions/filters/http/gcp_authn/v3:pkg"],
)

grpc_upb_proto_reflection_library(
    name = "envoy_extensions_filters_http_gcp_authn_upbdefs",
    deps = ["@envoy_api//envoy/extensions/filters/http/gcp_authn/v3:pkg"],
)

grpc_upb_proto_library(
    name = "envoy_extensions_filters_http_rbac_upb",
    deps = ["@envoy_api//envoy/extensions/filters/http/rbac/v3:pkg"],
)

grpc_upb_proto_reflection_library(
    name = "envoy_extensions_filters_http_rbac_upbdefs",
    deps = ["@envoy_api//envoy/extensions/filters/http/rbac/v3:pkg"],
)

grpc_upb_proto_library(
    name = "envoy_extensions_filters_http_router_upb",
    deps = ["@envoy_api//envoy/extensions/filters/http/router/v3:pkg"],
)

grpc_upb_proto_reflection_library(
    name = "envoy_extensions_filters_http_router_upbdefs",
    deps = ["@envoy_api//envoy/extensions/filters/http/router/v3:pkg"],
)

grpc_upb_proto_library(
    name = "envoy_extensions_filters_http_stateful_session_upb",
    deps = ["@envoy_api//envoy/extensions/filters/http/stateful_session/v3:pkg"],
)

grpc_upb_proto_reflection_library(
    name = "envoy_extensions_filters_http_stateful_session_upbdefs",
    deps = ["@envoy_api//envoy/extensions/filters/http/stateful_session/v3:pkg"],
)

grpc_upb_proto_library(
    name = "envoy_extensions_http_stateful_session_cookie_upb",
    deps = ["@envoy_api//envoy/extensions/http/stateful_session/cookie/v3:pkg"],
)

grpc_upb_proto_reflection_library(
    name = "envoy_extensions_http_stateful_session_cookie_upbdefs",
    deps = ["@envoy_api//envoy/extensions/http/stateful_session/cookie/v3:pkg"],
)

grpc_upb_proto_library(
    name = "envoy_type_http_upb",
    deps = ["@envoy_api//envoy/type/http/v3:pkg"],
)

grpc_upb_proto_library(
    name = "envoy_extensions_load_balancing_policies_client_side_weighted_round_robin_upb",
    deps = ["@envoy_api//envoy/extensions/load_balancing_policies/client_side_weighted_round_robin/v3:pkg"],
)

grpc_upb_proto_library(
    name = "envoy_extensions_load_balancing_policies_pick_first_upb",
    deps = ["@envoy_api//envoy/extensions/load_balancing_policies/pick_first/v3:pkg"],
)

grpc_upb_proto_library(
    name = "envoy_extensions_load_balancing_policies_ring_hash_upb",
    deps = ["@envoy_api//envoy/extensions/load_balancing_policies/ring_hash/v3:pkg"],
)

grpc_upb_proto_library(
    name = "envoy_extensions_load_balancing_policies_wrr_locality_upb",
    deps = ["@envoy_api//envoy/extensions/load_balancing_policies/wrr_locality/v3:pkg"],
)

grpc_upb_proto_library(
    name = "envoy_extensions_filters_network_http_connection_manager_upb",
    deps = ["@envoy_api//envoy/extensions/filters/network/http_connection_manager/v3:pkg"],
)

grpc_upb_proto_reflection_library(
    name = "envoy_extensions_filters_network_http_connection_manager_upbdefs",
    deps = ["@envoy_api//envoy/extensions/filters/network/http_connection_manager/v3:pkg"],
)

grpc_upb_proto_library(
    name = "envoy_extensions_transport_sockets_tls_upb",
    deps = ["@envoy_api//envoy/extensions/transport_sockets/tls/v3:pkg"],
)

grpc_upb_proto_reflection_library(
    name = "envoy_extensions_transport_sockets_tls_upbdefs",
    deps = ["@envoy_api//envoy/extensions/transport_sockets/tls/v3:pkg"],
)

grpc_upb_proto_library(
    name = "envoy_extensions_transport_sockets_http_11_proxy_upb",
    deps = ["@envoy_api//envoy/extensions/transport_sockets/http_11_proxy/v3:pkg"],
)

grpc_upb_proto_reflection_library(
    name = "envoy_extensions_transport_sockets_http_11_proxy_upbdefs",
    deps = ["@envoy_api//envoy/extensions/transport_sockets/http_11_proxy/v3:pkg"],
)

grpc_upb_proto_library(
    name = "envoy_extensions_upstreams_http_upb",
    deps = ["@envoy_api//envoy/extensions/upstreams/http/v3:pkg"],
)

grpc_upb_proto_reflection_library(
    name = "envoy_extensions_upstreams_http_upbdefs",
    deps = ["@envoy_api//envoy/extensions/upstreams/http/v3:pkg"],
)

grpc_upb_proto_library(
    name = "envoy_service_discovery_upb",
    deps = ["@envoy_api//envoy/service/discovery/v3:pkg"],
)

grpc_upb_proto_reflection_library(
    name = "envoy_service_discovery_upbdefs",
    deps = ["@envoy_api//envoy/service/discovery/v3:pkg"],
)

grpc_upb_proto_library(
    name = "envoy_service_load_stats_upb",
    deps = ["@envoy_api//envoy/service/load_stats/v3:pkg"],
)

grpc_upb_proto_reflection_library(
    name = "envoy_service_load_stats_upbdefs",
    deps = ["@envoy_api//envoy/service/load_stats/v3:pkg"],
)

grpc_upb_proto_library(
    name = "envoy_service_status_upb",
    deps = ["@envoy_api//envoy/service/status/v3:pkg"],
)

grpc_upb_proto_reflection_library(
    name = "envoy_service_status_upbdefs",
    deps = ["@envoy_api//envoy/service/status/v3:pkg"],
)

grpc_upb_proto_library(
    name = "envoy_type_matcher_upb",
    deps = ["@envoy_api//envoy/type/matcher/v3:pkg"],
)

grpc_upb_proto_library(
    name = "envoy_type_upb",
    deps = ["@envoy_api//envoy/type/v3:pkg"],
)

grpc_upb_proto_library(
    name = "xds_type_upb",
    deps = ["@com_github_cncf_xds//xds/type/v3:pkg"],
)

grpc_upb_proto_reflection_library(
    name = "xds_type_upbdefs",
    deps = ["@com_github_cncf_xds//xds/type/v3:pkg"],
)

grpc_upb_proto_library(
    name = "xds_orca_upb",
    deps = ["@com_github_cncf_xds//xds/data/orca/v3:pkg"],
)

grpc_upb_proto_library(
    name = "xds_orca_service_upb",
    deps = ["@com_github_cncf_xds//xds/service/orca/v3:pkg"],
)

grpc_upb_proto_library(
    name = "grpc_health_upb",
    deps = ["//src/proto/grpc/health/v1:health_proto"],
)

grpc_upb_proto_library(
    name = "google_rpc_status_upb",
    deps = ["@com_google_googleapis//google/rpc:status_proto"],
)

grpc_upb_proto_reflection_library(
    name = "google_rpc_status_upbdefs",
    deps = ["@com_google_googleapis//google/rpc:status_proto"],
)

grpc_upb_proto_library(
    name = "google_api_expr_v1alpha1_syntax_upb",
    deps = ["@com_google_googleapis//google/api/expr/v1alpha1:syntax_proto"],
)

grpc_upb_proto_library(
    name = "grpc_lb_upb",
    deps = ["//src/proto/grpc/lb/v1:load_balancer_proto"],
)

grpc_upb_proto_library(
    name = "alts_upb",
    deps = ["//src/proto/grpc/gcp:alts_handshaker_proto"],
)

grpc_upb_proto_library(
    name = "rls_upb",
    deps = ["//src/proto/grpc/lookup/v1:rls_proto"],
)

grpc_upb_proto_library(
    name = "rls_config_upb",
    deps = ["//src/proto/grpc/lookup/v1:rls_config_proto"],
)

grpc_upb_proto_reflection_library(
    name = "rls_config_upbdefs",
    deps = ["//src/proto/grpc/lookup/v1:rls_config_proto"],
)

WELL_KNOWN_PROTO_TARGETS = [
    "any",
    "duration",
    "empty",
    "struct",
    "timestamp",
    "wrappers",
]

[grpc_upb_proto_library(
    name = "protobuf_" + target + "_upb",
    deps = ["@com_google_protobuf//:" + target + "_proto"],
) for target in WELL_KNOWN_PROTO_TARGETS]

[grpc_upb_proto_reflection_library(
    name = "protobuf_" + target + "_upbdefs",
    deps = ["@com_google_protobuf//:" + target + "_proto"],
) for target in WELL_KNOWN_PROTO_TARGETS]

grpc_generate_one_off_targets()

filegroup(
    name = "root_certificates",
    srcs = [
        "etc/roots.pem",
    ],
    visibility = ["//visibility:public"],
)<|MERGE_RESOLUTION|>--- conflicted
+++ resolved
@@ -779,11 +779,6 @@
         "absl/strings:str_format",
         "absl/synchronization",
         "absl/time:time",
-<<<<<<< HEAD
-        "absl/types:variant",
-=======
-        "absl/types:optional",
->>>>>>> 1c0f1862
     ],
     language = "c++",
     public_hdrs = GPR_PUBLIC_HDRS,
@@ -3669,11 +3664,6 @@
         "absl/status:statusor",
         "absl/strings",
         "absl/strings:cord",
-<<<<<<< HEAD
-        "absl/types:variant",
-=======
-        "absl/types:optional",
->>>>>>> 1c0f1862
     ],
     language = "c++",
     visibility = ["@grpc:client_channel"],
@@ -4759,11 +4749,6 @@
         "absl/strings",
         "absl/strings:cord",
         "absl/strings:str_format",
-<<<<<<< HEAD
-        "absl/types:variant",
-=======
-        "absl/types:optional",
->>>>>>> 1c0f1862
     ],
     language = "c++",
     visibility = ["@grpc:grpclb"],
