--- conflicted
+++ resolved
@@ -1337,12 +1337,6 @@
     # to clean this up, we'll remove these.
     [
         "//src/core:lib/iomgr/closure.h",
-<<<<<<< HEAD
-        "//src/core:lib/iomgr/error.h",
-=======
-        "//src/core:lib/slice/slice_internal.h",
-        "//src/core:lib/slice/slice_string_helpers.h",
->>>>>>> 5b8f006e
         "//src/core:lib/iomgr/exec_ctx.h",
         "//src/core:lib/iomgr/executor.h",
         "//src/core:lib/iomgr/combiner.h",
