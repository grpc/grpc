--- conflicted
+++ resolved
@@ -2475,11 +2475,8 @@
         "src/core/ext/filters/client_channel/service_config_channel_arg_filter.cc",
         "src/core/ext/filters/client_channel/subchannel.cc",
         "src/core/ext/filters/client_channel/subchannel_pool_interface.cc",
-<<<<<<< HEAD
-         "src/core/ext/filters/client_channel/tcp_connect_handshaker.cc",
-=======
         "src/core/ext/filters/client_channel/subchannel_stream_client.cc",
->>>>>>> 76a52f76
+        "src/core/ext/filters/client_channel/tcp_connect_handshaker.cc",
     ],
     hdrs = [
         "src/core/ext/filters/client_channel/backend_metric.h",
@@ -2508,11 +2505,8 @@
         "src/core/ext/filters/client_channel/subchannel.h",
         "src/core/ext/filters/client_channel/subchannel_interface.h",
         "src/core/ext/filters/client_channel/subchannel_pool_interface.h",
-<<<<<<< HEAD
-         "src/core/ext/filters/client_channel/tcp_connect_handshaker.h",
-=======
         "src/core/ext/filters/client_channel/subchannel_stream_client.h",
->>>>>>> 76a52f76
+        "src/core/ext/filters/client_channel/tcp_connect_handshaker.h",
     ],
     external_deps = [
         "absl/container:inlined_vector",
