--- conflicted
+++ resolved
@@ -706,15 +706,6 @@
 )
 
 grpc_cc_library(
-<<<<<<< HEAD
-    name = "overload",
-    language = "c++",
-    public_hdrs = ["src/core/lib/gprpp/overload.h"],
-)
-
-grpc_cc_library(
-=======
->>>>>>> 84206eb8
     name = "gpr_codegen",
     language = "c++",
     public_hdrs = [
@@ -830,10 +821,7 @@
     public_hdrs = [
         "src/core/lib/promise/poll.h",
     ],
-<<<<<<< HEAD
-=======
     deps = ["gpr_platform"],
->>>>>>> 84206eb8
 )
 
 grpc_cc_library(
@@ -848,18 +836,11 @@
     deps = [
         "construct_destruct",
         "context",
-<<<<<<< HEAD
-        "poll",
-        "promise_factory",
-        "promise_status",
-        "gpr_base",
-=======
         "gpr_base",
         "gpr_codegen",
         "poll",
         "promise_factory",
         "promise_status",
->>>>>>> 84206eb8
     ],
 )
 
@@ -871,10 +852,7 @@
     ],
     deps = [
         "activity",
-<<<<<<< HEAD
-=======
         "gpr_platform",
->>>>>>> 84206eb8
         "wait_set",
     ],
 )
@@ -887,10 +865,7 @@
     ],
     deps = [
         "activity",
-<<<<<<< HEAD
-=======
         "gpr_platform",
->>>>>>> 84206eb8
     ],
 )
 
@@ -905,10 +880,7 @@
     ],
     deps = [
         "activity",
-<<<<<<< HEAD
-=======
         "gpr_platform",
->>>>>>> 84206eb8
     ],
 )
 
@@ -923,10 +895,7 @@
     ],
     deps = [
         "activity",
-<<<<<<< HEAD
-=======
         "gpr_platform",
->>>>>>> 84206eb8
         "intra_activity_waiter",
     ],
 )
@@ -942,10 +911,7 @@
     ],
     deps = [
         "activity",
-<<<<<<< HEAD
-=======
         "gpr_platform",
->>>>>>> 84206eb8
         "intra_activity_waiter",
     ],
 )
@@ -956,10 +922,7 @@
     public_hdrs = [
         "src/core/lib/promise/context.h",
     ],
-<<<<<<< HEAD
-=======
     deps = ["gpr_platform"],
->>>>>>> 84206eb8
 )
 
 grpc_cc_library(
@@ -968,10 +931,7 @@
     public_hdrs = [
         "src/core/lib/promise/detail/switch.h",
     ],
-<<<<<<< HEAD
-=======
     deps = ["gpr_platform"],
->>>>>>> 84206eb8
 )
 
 grpc_cc_library(
@@ -980,14 +940,10 @@
     public_hdrs = [
         "src/core/lib/promise/detail/promise_like.h",
     ],
-<<<<<<< HEAD
-    deps = ["poll"],
-=======
     deps = [
         "gpr_platform",
         "poll",
     ],
->>>>>>> 84206eb8
 )
 
 grpc_cc_library(
@@ -997,10 +953,7 @@
         "src/core/lib/promise/detail/promise_factory.h",
     ],
     deps = [
-<<<<<<< HEAD
-=======
         "gpr_platform",
->>>>>>> 84206eb8
         "poll",
         "promise_like",
     ],
@@ -1013,13 +966,9 @@
         "src/core/lib/promise/detail/basic_join.h",
     ],
     deps = [
-<<<<<<< HEAD
-        "construct_destruct",
-=======
         "bitset",
         "construct_destruct",
         "gpr_platform",
->>>>>>> 84206eb8
         "poll",
         "promise_factory",
     ],
@@ -1031,14 +980,10 @@
     public_hdrs = [
         "src/core/lib/promise/join.h",
     ],
-<<<<<<< HEAD
-    deps = ["basic_join"],
-=======
     deps = [
         "basic_join",
         "gpr_platform",
     ],
->>>>>>> 84206eb8
 )
 
 grpc_cc_library(
@@ -1049,10 +994,7 @@
     ],
     deps = [
         "basic_join",
-<<<<<<< HEAD
-=======
         "gpr_platform",
->>>>>>> 84206eb8
         "promise_status",
     ],
 )
@@ -1065,10 +1007,7 @@
     ],
     deps = [
         "construct_destruct",
-<<<<<<< HEAD
-=======
         "gpr_platform",
->>>>>>> 84206eb8
         "poll",
         "promise_factory",
         "switch",
@@ -1081,14 +1020,10 @@
     public_hdrs = [
         "src/core/lib/promise/seq.h",
     ],
-<<<<<<< HEAD
-    deps = ["basic_seq"],
-=======
     deps = [
         "basic_seq",
         "gpr_platform",
     ],
->>>>>>> 84206eb8
 )
 
 grpc_cc_library(
@@ -1099,10 +1034,7 @@
     ],
     deps = [
         "basic_seq",
-<<<<<<< HEAD
-=======
         "gpr_platform",
->>>>>>> 84206eb8
         "promise_status",
     ],
 )
@@ -1117,10 +1049,7 @@
     public_hdrs = [
         "src/core/lib/promise/detail/status.h",
     ],
-<<<<<<< HEAD
-=======
     deps = ["gpr_platform"],
->>>>>>> 84206eb8
 )
 
 grpc_cc_library(
@@ -1130,10 +1059,7 @@
         "src/core/lib/promise/loop.h",
     ],
     deps = [
-<<<<<<< HEAD
-=======
         "gpr_platform",
->>>>>>> 84206eb8
         "poll",
         "promise_factory",
     ],
@@ -1146,10 +1072,7 @@
         "src/core/lib/promise/visitor.h",
     ],
     deps = [
-<<<<<<< HEAD
-=======
         "gpr_platform",
->>>>>>> 84206eb8
         "overload",
         "poll",
         "promise_factory",
@@ -1164,10 +1087,7 @@
     language = "c++",
     public_hdrs = ["src/core/lib/promise/if.h"],
     deps = [
-<<<<<<< HEAD
-=======
         "gpr_platform",
->>>>>>> 84206eb8
         "poll",
         "promise_factory",
     ],
@@ -1182,10 +1102,7 @@
     language = "c++",
     public_hdrs = ["src/core/lib/promise/for_each.h"],
     deps = [
-<<<<<<< HEAD
-=======
         "gpr_platform",
->>>>>>> 84206eb8
         "poll",
         "promise_factory",
     ],
@@ -1196,10 +1113,7 @@
     language = "c++",
     public_hdrs = ["src/core/lib/promise/race.h"],
     deps = [
-<<<<<<< HEAD
-=======
         "gpr_platform",
->>>>>>> 84206eb8
         "poll",
         "promise_factory",
     ],
@@ -1210,10 +1124,7 @@
     language = "c++",
     public_hdrs = ["src/core/lib/promise/map.h"],
     deps = [
-<<<<<<< HEAD
-=======
         "gpr_platform",
->>>>>>> 84206eb8
         "poll",
         "promise_factory",
     ],
@@ -1229,10 +1140,7 @@
         "src/core/lib/promise/promise.h",
     ],
     deps = [
-<<<<<<< HEAD
-=======
         "gpr_platform",
->>>>>>> 84206eb8
         "poll",
         "promise_like",
     ],
