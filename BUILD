--- conflicted
+++ resolved
@@ -1114,7 +1114,18 @@
 )
 
 grpc_cc_library(
-<<<<<<< HEAD
+    name = "intra_activity_waiter",
+    language = "c++",
+    public_hdrs = [
+        "src/core/lib/promise/intra_activity_waiter.h",
+    ],
+    deps = [
+        "activity",
+        "gpr_platform",
+    ],
+)
+
+grpc_cc_library(
     name = "latch",
     external_deps = [
         "absl/status",
@@ -1122,20 +1133,11 @@
     language = "c++",
     public_hdrs = [
         "src/core/lib/promise/latch.h",
-=======
-    name = "intra_activity_waiter",
-    language = "c++",
-    public_hdrs = [
-        "src/core/lib/promise/intra_activity_waiter.h",
->>>>>>> 7bc42482
     ],
     deps = [
         "activity",
         "gpr_platform",
-<<<<<<< HEAD
         "intra_activity_waiter",
-=======
->>>>>>> 7bc42482
     ],
 )
 
