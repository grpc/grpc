# gRPC Bazel BUILD file.
#
# Copyright 2016 gRPC authors.
#
# Licensed under the Apache License, Version 2.0 (the "License");
# you may not use this file except in compliance with the License.
# You may obtain a copy of the License at
#
#     http://www.apache.org/licenses/LICENSE-2.0
#
# Unless required by applicable law or agreed to in writing, software
# distributed under the License is distributed on an "AS IS" BASIS,
# WITHOUT WARRANTIES OR CONDITIONS OF ANY KIND, either express or implied.
# See the License for the specific language governing permissions and
# limitations under the License.

load(
    "//bazel:grpc_build_system.bzl",
    "grpc_cc_library",
    "grpc_generate_one_off_targets",
    "grpc_upb_proto_library",
    "python_config_settings",
)
load("@bazel_skylib//lib:selects.bzl", "selects")

licenses(["notice"])

package(
    default_visibility = ["//visibility:public"],
    features = [
        "layering_check",
        "-parse_headers",
    ],
)

exports_files([
    "LICENSE",
    "etc/roots.pem",
])

config_setting(
    name = "grpc_no_ares",
    values = {"define": "grpc_no_ares=true"},
)

config_setting(
    name = "grpc_no_xds_define",
    values = {"define": "grpc_no_xds=true"},
)

config_setting(
    name = "android",
    values = {"crosstool_top": "//external:android/crosstool"},
)

config_setting(
    name = "ios",
    values = {"apple_platform_type": "ios"},
)

selects.config_setting_group(
    name = "grpc_no_xds",
    match_any = [
        ":grpc_no_xds_define",
        # In addition to disabling XDS support when --define=grpc_no_xds=true is
        # specified, we also disable it on mobile platforms where it is not
        # likely to be needed and where reducing the binary size is more
        # important.
        ":android",
        ":ios",
    ],
)

config_setting(
    name = "grpc_allow_exceptions",
    values = {"define": "GRPC_ALLOW_EXCEPTIONS=1"},
)

config_setting(
    name = "grpc_disallow_exceptions",
    values = {"define": "GRPC_ALLOW_EXCEPTIONS=0"},
)

config_setting(
    name = "remote_execution",
    values = {"define": "GRPC_PORT_ISOLATED_RUNTIME=1"},
)

config_setting(
    name = "windows",
    values = {"cpu": "x64_windows"},
)

config_setting(
    name = "windows_msvc",
    values = {"cpu": "x64_windows_msvc"},
)

config_setting(
    name = "mac_x86_64",
    values = {"cpu": "darwin"},
)

config_setting(
    name = "use_strict_warning",
    values = {"define": "use_strict_warning=true"},
)

python_config_settings()

# This should be updated along with build_handwritten.yaml
g_stands_for = "goat"  # @unused

core_version = "18.0.0"  # @unused

version = "1.41.0-dev"  # @unused

GPR_PUBLIC_HDRS = [
    "include/grpc/support/alloc.h",
    "include/grpc/support/atm.h",
    "include/grpc/support/atm_gcc_atomic.h",
    "include/grpc/support/atm_gcc_sync.h",
    "include/grpc/support/atm_windows.h",
    "include/grpc/support/cpu.h",
    "include/grpc/support/log.h",
    "include/grpc/support/log_windows.h",
    "include/grpc/support/port_platform.h",
    "include/grpc/support/string_util.h",
    "include/grpc/support/sync.h",
    "include/grpc/support/sync_abseil.h",
    "include/grpc/support/sync_custom.h",
    "include/grpc/support/sync_generic.h",
    "include/grpc/support/sync_posix.h",
    "include/grpc/support/sync_windows.h",
    "include/grpc/support/thd_id.h",
    "include/grpc/support/time.h",
]

GRPC_PUBLIC_HDRS = [
    "include/grpc/byte_buffer.h",
    "include/grpc/byte_buffer_reader.h",
    "include/grpc/compression.h",
    "include/grpc/fork.h",
    "include/grpc/grpc.h",
    "include/grpc/grpc_posix.h",
    "include/grpc/grpc_security_constants.h",
    "include/grpc/slice.h",
    "include/grpc/slice_buffer.h",
    "include/grpc/status.h",
    "include/grpc/load_reporting.h",
    "include/grpc/support/workaround_list.h",
]

GRPC_PUBLIC_EVENT_ENGINE_HDRS = [
    "include/grpc/event_engine/endpoint_config.h",
    "include/grpc/event_engine/event_engine.h",
    "include/grpc/event_engine/port.h",
    "include/grpc/event_engine/slice_allocator.h",
]

GRPC_SECURE_PUBLIC_HDRS = [
    "include/grpc/grpc_security.h",
]

# TODO(ctiller): layer grpc atop grpc_unsecure, layer grpc++ atop grpc++_unsecure
GRPCXX_SRCS = [
    "src/cpp/client/channel_cc.cc",
    "src/cpp/client/client_callback.cc",
    "src/cpp/client/client_context.cc",
    "src/cpp/client/client_interceptor.cc",
    "src/cpp/client/create_channel.cc",
    "src/cpp/client/create_channel_internal.cc",
    "src/cpp/client/create_channel_posix.cc",
    "src/cpp/client/credentials_cc.cc",
    "src/cpp/common/alarm.cc",
    "src/cpp/common/channel_arguments.cc",
    "src/cpp/common/channel_filter.cc",
    "src/cpp/common/completion_queue_cc.cc",
    "src/cpp/common/core_codegen.cc",
    "src/cpp/common/resource_quota_cc.cc",
    "src/cpp/common/rpc_method.cc",
    "src/cpp/common/version_cc.cc",
    "src/cpp/common/validate_service_config.cc",
    "src/cpp/server/async_generic_service.cc",
    "src/cpp/server/channel_argument_option.cc",
    "src/cpp/server/create_default_thread_pool.cc",
    "src/cpp/server/dynamic_thread_pool.cc",
    "src/cpp/server/external_connection_acceptor_impl.cc",
    "src/cpp/server/health/default_health_check_service.cc",
    "src/cpp/server/health/health_check_service.cc",
    "src/cpp/server/health/health_check_service_server_builder_option.cc",
    "src/cpp/server/server_builder.cc",
    "src/cpp/server/server_callback.cc",
    "src/cpp/server/server_cc.cc",
    "src/cpp/server/server_context.cc",
    "src/cpp/server/server_credentials.cc",
    "src/cpp/server/server_posix.cc",
    "src/cpp/thread_manager/thread_manager.cc",
    "src/cpp/util/byte_buffer_cc.cc",
    "src/cpp/util/status.cc",
    "src/cpp/util/string_ref.cc",
    "src/cpp/util/time_cc.cc",
]

GRPCXX_HDRS = [
    "src/cpp/client/create_channel_internal.h",
    "src/cpp/common/channel_filter.h",
    "src/cpp/server/dynamic_thread_pool.h",
    "src/cpp/server/external_connection_acceptor_impl.h",
    "src/cpp/server/health/default_health_check_service.h",
    "src/cpp/server/thread_pool_interface.h",
    "src/cpp/thread_manager/thread_manager.h",
]

GRPCXX_PUBLIC_HDRS = [
    "include/grpc++/alarm.h",
    "include/grpc++/channel.h",
    "include/grpc++/client_context.h",
    "include/grpc++/completion_queue.h",
    "include/grpc++/create_channel.h",
    "include/grpc++/create_channel_posix.h",
    "include/grpc++/ext/health_check_service_server_builder_option.h",
    "include/grpc++/generic/async_generic_service.h",
    "include/grpc++/generic/generic_stub.h",
    "include/grpc++/grpc++.h",
    "include/grpc++/health_check_service_interface.h",
    "include/grpc++/impl/call.h",
    "include/grpc++/impl/channel_argument_option.h",
    "include/grpc++/impl/client_unary_call.h",
    "include/grpc++/impl/codegen/core_codegen.h",
    "include/grpc++/impl/grpc_library.h",
    "include/grpc++/impl/method_handler_impl.h",
    "include/grpc++/impl/rpc_method.h",
    "include/grpc++/impl/rpc_service_method.h",
    "include/grpc++/impl/serialization_traits.h",
    "include/grpc++/impl/server_builder_option.h",
    "include/grpc++/impl/server_builder_plugin.h",
    "include/grpc++/impl/server_initializer.h",
    "include/grpc++/impl/service_type.h",
    "include/grpc++/security/auth_context.h",
    "include/grpc++/resource_quota.h",
    "include/grpc++/security/auth_metadata_processor.h",
    "include/grpc++/security/credentials.h",
    "include/grpc++/security/server_credentials.h",
    "include/grpc++/server.h",
    "include/grpc++/server_builder.h",
    "include/grpc++/server_context.h",
    "include/grpc++/server_posix.h",
    "include/grpc++/support/async_stream.h",
    "include/grpc++/support/async_unary_call.h",
    "include/grpc++/support/byte_buffer.h",
    "include/grpc++/support/channel_arguments.h",
    "include/grpc++/support/config.h",
    "include/grpc++/support/slice.h",
    "include/grpc++/support/status.h",
    "include/grpc++/support/status_code_enum.h",
    "include/grpc++/support/string_ref.h",
    "include/grpc++/support/stub_options.h",
    "include/grpc++/support/sync_stream.h",
    "include/grpc++/support/time.h",
    "include/grpcpp/alarm.h",
    "include/grpcpp/channel.h",
    "include/grpcpp/client_context.h",
    "include/grpcpp/completion_queue.h",
    "include/grpcpp/create_channel.h",
    "include/grpcpp/create_channel_posix.h",
    "include/grpcpp/ext/health_check_service_server_builder_option.h",
    "include/grpcpp/generic/async_generic_service.h",
    "include/grpcpp/generic/generic_stub.h",
    "include/grpcpp/grpcpp.h",
    "include/grpcpp/health_check_service_interface.h",
    "include/grpcpp/impl/call.h",
    "include/grpcpp/impl/channel_argument_option.h",
    "include/grpcpp/impl/client_unary_call.h",
    "include/grpcpp/impl/codegen/core_codegen.h",
    "include/grpcpp/impl/grpc_library.h",
    "include/grpcpp/impl/method_handler_impl.h",
    "include/grpcpp/impl/rpc_method.h",
    "include/grpcpp/impl/rpc_service_method.h",
    "include/grpcpp/impl/serialization_traits.h",
    "include/grpcpp/impl/server_builder_option.h",
    "include/grpcpp/impl/server_builder_plugin.h",
    "include/grpcpp/impl/server_initializer.h",
    "include/grpcpp/impl/service_type.h",
    "include/grpcpp/resource_quota.h",
    "include/grpcpp/security/auth_context.h",
    "include/grpcpp/security/auth_metadata_processor.h",
    "include/grpcpp/security/credentials.h",
    "include/grpcpp/security/server_credentials.h",
    "include/grpcpp/security/tls_certificate_provider.h",
    "include/grpcpp/security/authorization_policy_provider.h",
    "include/grpcpp/security/tls_credentials_options.h",
    "include/grpcpp/server.h",
    "include/grpcpp/server_builder.h",
    "include/grpcpp/server_context.h",
    "include/grpcpp/server_posix.h",
    "include/grpcpp/support/async_stream.h",
    "include/grpcpp/support/async_unary_call.h",
    "include/grpcpp/support/byte_buffer.h",
    "include/grpcpp/support/channel_arguments.h",
    "include/grpcpp/support/client_callback.h",
    "include/grpcpp/support/client_interceptor.h",
    "include/grpcpp/support/config.h",
    "include/grpcpp/support/interceptor.h",
    "include/grpcpp/support/message_allocator.h",
    "include/grpcpp/support/method_handler.h",
    "include/grpcpp/support/proto_buffer_reader.h",
    "include/grpcpp/support/proto_buffer_writer.h",
    "include/grpcpp/support/server_callback.h",
    "include/grpcpp/support/server_interceptor.h",
    "include/grpcpp/support/slice.h",
    "include/grpcpp/support/status.h",
    "include/grpcpp/support/status_code_enum.h",
    "include/grpcpp/support/string_ref.h",
    "include/grpcpp/support/stub_options.h",
    "include/grpcpp/support/sync_stream.h",
    "include/grpcpp/support/time.h",
    "include/grpcpp/support/validate_service_config.h",
]

grpc_cc_library(
    name = "gpr",
    language = "c++",
    public_hdrs = GPR_PUBLIC_HDRS,
    standalone = True,
    tags = ["avoid_dep"],
    visibility = ["@grpc:public"],
    deps = [
        "gpr_base",
    ],
)

grpc_cc_library(
    name = "atomic_utils",
    language = "c++",
    public_hdrs = ["src/core/lib/gprpp/atomic_utils.h"],
    deps = ["gpr_platform"],
)

grpc_cc_library(
    name = "grpc_unsecure",
    srcs = [
        "src/core/lib/security/authorization/authorization_policy_provider_null_vtable.cc",
        "src/core/lib/surface/init.cc",
        "src/core/lib/surface/init_unsecure.cc",
        "src/core/plugin_registry/grpc_unsecure_plugin_registry.cc",
    ],
    language = "c++",
    public_hdrs = GRPC_PUBLIC_HDRS,
    standalone = True,
    tags = ["avoid_dep"],
    visibility = ["@grpc:public"],
    deps = [
        "config",
        "gpr_base",
        "grpc_base_c",
        "grpc_common",
        "grpc_lb_policy_grpclb",
        "grpc_trace",
    ],
)

grpc_cc_library(
    name = "grpc",
    srcs = [
        "src/core/lib/surface/init.cc",
        "src/core/plugin_registry/grpc_plugin_registry.cc",
    ],
    defines = select({
        "grpc_no_xds": ["GRPC_NO_XDS"],
        "//conditions:default": [],
    }),
    language = "c++",
    public_hdrs = GRPC_PUBLIC_HDRS + GRPC_SECURE_PUBLIC_HDRS,
    select_deps = {
        "grpc_no_xds": [],
        "//conditions:default": [
            "grpc_lb_policy_cds",
            "grpc_lb_policy_xds_cluster_impl",
            "grpc_lb_policy_xds_cluster_manager",
            "grpc_lb_policy_xds_cluster_resolver",
            "grpc_resolver_xds",
            "grpc_resolver_c2p",
            "grpc_xds_server_config_fetcher",
        ],
    },
    standalone = True,
    visibility = [
        "@grpc:public",
    ],
    deps = [
        "config",
        "gpr_base",
        "grpc_base_c",
        "grpc_common",
        "grpc_lb_policy_grpclb_secure",
        "grpc_secure",
        "grpc_trace",
        "grpc_transport_chttp2_client_secure",
        "grpc_transport_chttp2_server_secure",
    ],
)

grpc_cc_library(
    name = "grpc++_public_hdrs",
    hdrs = GRPCXX_PUBLIC_HDRS,
    external_deps = [
        "absl/synchronization",
        "protobuf_headers",
    ],
    visibility = ["@grpc:public"],
)

grpc_cc_library(
    name = "grpc++",
    hdrs = [
        "src/cpp/client/secure_credentials.h",
        "src/cpp/common/secure_auth_context.h",
        "src/cpp/common/tls_credentials_options_util.h",
        "src/cpp/server/secure_server_credentials.h",
    ],
    language = "c++",
    public_hdrs = GRPCXX_PUBLIC_HDRS,
    select_deps = {
        "grpc_no_xds": [],
        "//conditions:default": [
            "grpc++_xds_client",
            "grpc++_xds_server",
        ],
    },
    standalone = True,
    visibility = [
        "@grpc:public",
    ],
    deps = [
        "grpc++_internals",
    ],
)

grpc_cc_library(
    name = "grpc++_internals",
    srcs = [
        "src/cpp/client/insecure_credentials.cc",
        "src/cpp/client/secure_credentials.cc",
        "src/cpp/common/auth_property_iterator.cc",
        "src/cpp/common/secure_auth_context.cc",
        "src/cpp/common/secure_channel_arguments.cc",
        "src/cpp/common/secure_create_auth_context.cc",
        "src/cpp/common/tls_certificate_provider.cc",
        "src/cpp/common/tls_credentials_options.cc",
        "src/cpp/common/tls_credentials_options_util.cc",
        "src/cpp/server/insecure_server_credentials.cc",
        "src/cpp/server/secure_server_credentials.cc",
    ],
    hdrs = [
        "src/cpp/client/secure_credentials.h",
        "src/cpp/common/secure_auth_context.h",
        "src/cpp/common/tls_credentials_options_util.h",
        "src/cpp/server/secure_server_credentials.h",
    ],
    external_deps = [
        "absl/synchronization",
        "absl/container:inlined_vector",
        "absl/strings",
        "protobuf_headers",
    ],
    language = "c++",
    public_hdrs = GRPCXX_PUBLIC_HDRS,
    deps = [
        "gpr_base",
        "grpc",
        "grpc++_base",
        "grpc++_codegen_base",
        "grpc++_codegen_base_src",
        "grpc++_codegen_proto",
        "grpc_base_c",
        "grpc_codegen",
        "grpc_secure",
        "ref_counted_ptr",
    ],
)

grpc_cc_library(
    name = "grpc++_xds_client",
    srcs = [
        "src/cpp/client/xds_credentials.cc",
    ],
    hdrs = [
        "src/cpp/client/secure_credentials.h",
    ],
    external_deps = [
        "absl/container:inlined_vector",
    ],
    language = "c++",
    deps = [
        "grpc++_internals",
    ],
)

grpc_cc_library(
    name = "grpc++_xds_server",
    srcs = [
        "src/cpp/server/xds_server_credentials.cc",
    ],
    hdrs = [
        "src/cpp/server/secure_server_credentials.h",
    ],
    language = "c++",
    public_hdrs = [
        "include/grpcpp/xds_server_builder.h",
    ],
    visibility = ["@grpc:xds"],
    deps = [
        "grpc++_internals",
    ],
)

grpc_cc_library(
    name = "grpc++_unsecure",
    srcs = [
        "src/cpp/client/insecure_credentials.cc",
        "src/cpp/common/insecure_create_auth_context.cc",
        "src/cpp/server/insecure_server_credentials.cc",
    ],
    language = "c++",
    standalone = True,
    tags = ["avoid_dep"],
    visibility = ["@grpc:public"],
    deps = [
        "gpr",
        "grpc++_base_unsecure",
        "grpc++_codegen_base",
        "grpc++_codegen_base_src",
        "grpc++_codegen_proto",
        "grpc_unsecure",
    ],
)

grpc_cc_library(
    name = "grpc++_error_details",
    srcs = [
        "src/cpp/util/error_details.cc",
    ],
    hdrs = [
        "include/grpc++/support/error_details.h",
        "include/grpcpp/support/error_details.h",
    ],
    language = "c++",
    standalone = True,
    visibility = ["@grpc:public"],
    deps = [
        "grpc++",
    ],
)

grpc_cc_library(
    name = "grpc++_alts",
    srcs = [
        "src/cpp/common/alts_context.cc",
        "src/cpp/common/alts_util.cc",
    ],
    hdrs = [
        "include/grpcpp/security/alts_context.h",
        "include/grpcpp/security/alts_util.h",
    ],
    external_deps = [
        "upb_lib",
    ],
    language = "c++",
    standalone = True,
    visibility = ["@grpc:tsi"],
    deps = [
        "alts_upb",
        "alts_util",
        "gpr_base",
        "grpc++",
        "tsi",
    ],
)

grpc_cc_library(
    name = "grpc_csharp_ext",
    srcs = [
        "src/csharp/ext/grpc_csharp_ext.c",
    ],
    language = "csharp",
    deps = [
        "gpr",
        "grpc",
    ],
)

grpc_cc_library(
    name = "census",
    srcs = [
        "src/core/ext/filters/census/grpc_context.cc",
    ],
    language = "c++",
    public_hdrs = [
        "include/grpc/census.h",
    ],
    visibility = ["@grpc:public"],
    deps = [
        "gpr_base",
        "grpc_base_c",
        "grpc_trace",
    ],
)

grpc_cc_library(
    name = "grpc++_internal_hdrs_only",
    hdrs = [
        "include/grpcpp/impl/codegen/sync.h",
    ],
    external_deps = [
        "absl/synchronization",
    ],
    language = "c++",
    deps = [
        "gpr_codegen",
    ],
)

grpc_cc_library(
    name = "gpr_base",
    srcs = [
        "src/core/lib/gpr/alloc.cc",
        "src/core/lib/gpr/atm.cc",
        "src/core/lib/gpr/cpu_iphone.cc",
        "src/core/lib/gpr/cpu_linux.cc",
        "src/core/lib/gpr/cpu_posix.cc",
        "src/core/lib/gpr/cpu_windows.cc",
        "src/core/lib/gpr/env_linux.cc",
        "src/core/lib/gpr/env_posix.cc",
        "src/core/lib/gpr/env_windows.cc",
        "src/core/lib/gpr/log.cc",
        "src/core/lib/gpr/log_android.cc",
        "src/core/lib/gpr/log_linux.cc",
        "src/core/lib/gpr/log_posix.cc",
        "src/core/lib/gpr/log_windows.cc",
        "src/core/lib/gpr/murmur_hash.cc",
        "src/core/lib/gpr/string.cc",
        "src/core/lib/gpr/string_posix.cc",
        "src/core/lib/gpr/string_util_windows.cc",
        "src/core/lib/gpr/string_windows.cc",
        "src/core/lib/gpr/sync.cc",
        "src/core/lib/gpr/sync_abseil.cc",
        "src/core/lib/gpr/sync_posix.cc",
        "src/core/lib/gpr/sync_windows.cc",
        "src/core/lib/gpr/time.cc",
        "src/core/lib/gpr/time_posix.cc",
        "src/core/lib/gpr/time_precise.cc",
        "src/core/lib/gpr/time_windows.cc",
        "src/core/lib/gpr/tmpfile_msys.cc",
        "src/core/lib/gpr/tmpfile_posix.cc",
        "src/core/lib/gpr/tmpfile_windows.cc",
        "src/core/lib/gpr/wrap_memcpy.cc",
        "src/core/lib/gprpp/arena.cc",
        "src/core/lib/gprpp/examine_stack.cc",
        "src/core/lib/gprpp/fork.cc",
        "src/core/lib/gprpp/global_config_env.cc",
        "src/core/lib/gprpp/host_port.cc",
        "src/core/lib/gprpp/mpscq.cc",
        "src/core/lib/gprpp/stat_posix.cc",
        "src/core/lib/gprpp/stat_windows.cc",
        "src/core/lib/gprpp/status_helper.cc",
        "src/core/lib/gprpp/thd_posix.cc",
        "src/core/lib/gprpp/thd_windows.cc",
        "src/core/lib/gprpp/time_util.cc",
        "src/core/lib/profiling/basic_timers.cc",
        "src/core/lib/profiling/stap_timers.cc",
    ],
    hdrs = [
        "src/core/lib/gpr/alloc.h",
        "src/core/lib/gpr/env.h",
        "src/core/lib/gpr/murmur_hash.h",
        "src/core/lib/gpr/spinlock.h",
        "src/core/lib/gpr/string.h",
        "src/core/lib/gpr/string_windows.h",
        "src/core/lib/gpr/time_precise.h",
        "src/core/lib/gpr/tmpfile.h",
        "src/core/lib/gpr/useful.h",
        "src/core/lib/gprpp/arena.h",
        "src/core/lib/gprpp/examine_stack.h",
        "src/core/lib/gprpp/fork.h",
        "src/core/lib/gprpp/global_config.h",
        "src/core/lib/gprpp/global_config_custom.h",
        "src/core/lib/gprpp/global_config_env.h",
        "src/core/lib/gprpp/global_config_generic.h",
        "src/core/lib/gprpp/host_port.h",
        "src/core/lib/gprpp/manual_constructor.h",
        "src/core/lib/gprpp/memory.h",
        "src/core/lib/gprpp/mpscq.h",
        "src/core/lib/gprpp/stat.h",
        "src/core/lib/gprpp/status_helper.h",
        "src/core/lib/gprpp/sync.h",
        "src/core/lib/gprpp/thd.h",
        "src/core/lib/gprpp/time_util.h",
        "src/core/lib/profiling/timers.h",
    ],
    external_deps = [
        "absl/base",
        "absl/base:core_headers",
        "absl/memory",
        "absl/status",
        "absl/strings",
        "absl/strings:cord",
        "absl/strings:str_format",
        "absl/synchronization",
        "absl/time:time",
        "absl/types:optional",
        "upb_lib",
    ],
    language = "c++",
    public_hdrs = GPR_PUBLIC_HDRS,
    visibility = ["@grpc:alt_gpr_base_legacy"],
    deps = [
        "construct_destruct",
        "debug_location",
        "google_api_upb",
        "gpr_codegen",
        "gpr_tls",
        "grpc_codegen",
    ],
)

grpc_cc_library(
    name = "gpr_tls",
    hdrs = ["src/core/lib/gpr/tls.h"],
    deps = ["gpr_platform"],
)

grpc_cc_library(
    name = "capture",
    external_deps = ["absl/utility"],
    language = "c++",
    public_hdrs = ["src/core/lib/gprpp/capture.h"],
    deps = ["gpr_platform"],
)

grpc_cc_library(
    name = "construct_destruct",
    language = "c++",
    public_hdrs = ["src/core/lib/gprpp/construct_destruct.h"],
)

grpc_cc_library(
    name = "gpr_codegen",
    language = "c++",
    public_hdrs = [
        "include/grpc/impl/codegen/atm.h",
        "include/grpc/impl/codegen/atm_gcc_atomic.h",
        "include/grpc/impl/codegen/atm_gcc_sync.h",
        "include/grpc/impl/codegen/atm_windows.h",
        "include/grpc/impl/codegen/fork.h",
        "include/grpc/impl/codegen/gpr_slice.h",
        "include/grpc/impl/codegen/gpr_types.h",
        "include/grpc/impl/codegen/log.h",
        "include/grpc/impl/codegen/port_platform.h",
        "include/grpc/impl/codegen/sync.h",
        "include/grpc/impl/codegen/sync_abseil.h",
        "include/grpc/impl/codegen/sync_custom.h",
        "include/grpc/impl/codegen/sync_generic.h",
        "include/grpc/impl/codegen/sync_posix.h",
        "include/grpc/impl/codegen/sync_windows.h",
    ],
    visibility = ["@grpc:public"],
)

# A library that vends only port_platform, so that libraries that don't need
# anything else from gpr can still be portable!
grpc_cc_library(
    name = "gpr_platform",
    language = "c++",
    public_hdrs = [
        "include/grpc/impl/codegen/port_platform.h",
    ],
)

grpc_cc_library(
    name = "grpc_trace",
    srcs = ["src/core/lib/debug/trace.cc"],
    hdrs = ["src/core/lib/debug/trace.h"],
    language = "c++",
    public_hdrs = GRPC_PUBLIC_HDRS,
    visibility = ["@grpc:trace"],
    deps = [
        "gpr",
        "grpc_codegen",
    ],
)

grpc_cc_library(
    name = "config",
    srcs = [
        "src/core/lib/config/core_configuration.cc",
    ],
    language = "c++",
    public_hdrs = [
        "src/core/lib/config/core_configuration.h",
    ],
    deps = [
        "gpr_platform",
    ],
)

grpc_cc_library(
    name = "debug_location",
    language = "c++",
    public_hdrs = ["src/core/lib/gprpp/debug_location.h"],
    visibility = ["@grpc:debug_location"],
)

grpc_cc_library(
    name = "overload",
    language = "c++",
    public_hdrs = ["src/core/lib/gprpp/overload.h"],
    deps = ["gpr_platform"],
)

grpc_cc_library(
    name = "match",
    external_deps = [
        "absl/types:variant",
    ],
    language = "c++",
    public_hdrs = ["src/core/lib/gprpp/match.h"],
    deps = [
        "gpr_platform",
        "overload",
    ],
)

grpc_cc_library(
    name = "table",
    external_deps = ["absl/utility"],
    language = "c++",
    public_hdrs = ["src/core/lib/gprpp/table.h"],
    deps = [
        "bitset",
        "gpr_platform",
    ],
)

grpc_cc_library(
    name = "bitset",
    language = "c++",
    public_hdrs = ["src/core/lib/gprpp/bitset.h"],
    deps = [
        "gpr_platform",
    ],
)

grpc_cc_library(
    name = "orphanable",
    language = "c++",
    public_hdrs = ["src/core/lib/gprpp/orphanable.h"],
    visibility = ["@grpc:client_channel"],
    deps = [
        "debug_location",
        "gpr_base",
        "grpc_trace",
        "ref_counted",
        "ref_counted_ptr",
    ],
)

grpc_cc_library(
    name = "poll",
    external_deps = [
        "absl/types:variant",
    ],
    language = "c++",
    public_hdrs = [
        "src/core/lib/promise/poll.h",
    ],
    deps = ["gpr_platform"],
)

grpc_cc_library(
    name = "context",
    language = "c++",
    public_hdrs = [
        "src/core/lib/promise/context.h",
    ],
    deps = [
        "gpr_platform",
        "gpr_tls",
    ],
)

grpc_cc_library(
    name = "map",
    language = "c++",
    public_hdrs = ["src/core/lib/promise/map.h"],
    deps = [
        "gpr_platform",
        "poll",
        "promise_like",
    ],
)

grpc_cc_library(
    name = "promise",
    external_deps = [
        "absl/types:optional",
    ],
    language = "c++",
    public_hdrs = [
        "src/core/lib/promise/promise.h",
    ],
    deps = [
        "gpr_platform",
        "poll",
        "promise_like",
    ],
)

grpc_cc_library(
    name = "promise_like",
    language = "c++",
    public_hdrs = [
        "src/core/lib/promise/detail/promise_like.h",
    ],
    deps = [
        "gpr_platform",
        "poll",
    ],
)

grpc_cc_library(
    name = "promise_factory",
    language = "c++",
    public_hdrs = [
        "src/core/lib/promise/detail/promise_factory.h",
    ],
    deps = [
        "gpr_platform",
        "poll",
        "promise_like",
    ],
)

grpc_cc_library(
    name = "if",
    external_deps = [
        "absl/status:statusor",
    ],
    language = "c++",
    public_hdrs = ["src/core/lib/promise/if.h"],
    deps = [
        "gpr_platform",
        "poll",
        "promise_factory",
    ],
)

grpc_cc_library(
    name = "promise_status",
    external_deps = [
        "absl/status",
        "absl/status:statusor",
    ],
    language = "c++",
    public_hdrs = [
        "src/core/lib/promise/detail/status.h",
    ],
    deps = ["gpr_platform"],
)

grpc_cc_library(
    name = "race",
    language = "c++",
    public_hdrs = ["src/core/lib/promise/race.h"],
    deps = [
        "gpr_platform",
        "poll",
    ],
)

grpc_cc_library(
    name = "loop",
    language = "c++",
    public_hdrs = [
        "src/core/lib/promise/loop.h",
    ],
    deps = [
        "gpr_platform",
        "poll",
        "promise_factory",
    ],
)

grpc_cc_library(
    name = "switch",
    language = "c++",
    public_hdrs = [
        "src/core/lib/promise/detail/switch.h",
    ],
    deps = ["gpr_platform"],
)

grpc_cc_library(
    name = "basic_join",
    language = "c++",
    public_hdrs = [
        "src/core/lib/promise/detail/basic_join.h",
    ],
    deps = [
        "bitset",
        "construct_destruct",
        "gpr_platform",
        "poll",
        "promise_factory",
    ],
)

grpc_cc_library(
    name = "join",
    language = "c++",
    public_hdrs = [
        "src/core/lib/promise/join.h",
    ],
    deps = [
        "basic_join",
        "gpr_platform",
    ],
)

grpc_cc_library(
    name = "try_join",
    language = "c++",
    public_hdrs = [
        "src/core/lib/promise/try_join.h",
    ],
    deps = [
        "basic_join",
        "gpr_platform",
        "promise_status",
    ],
)

grpc_cc_library(
    name = "basic_seq",
    language = "c++",
    public_hdrs = [
        "src/core/lib/promise/detail/basic_seq.h",
    ],
    deps = [
        "construct_destruct",
        "gpr_platform",
        "poll",
        "promise_factory",
        "switch",
    ],
)

grpc_cc_library(
    name = "seq",
    language = "c++",
    public_hdrs = [
        "src/core/lib/promise/seq.h",
    ],
    deps = [
        "basic_seq",
        "gpr_platform",
    ],
)

grpc_cc_library(
    name = "try_seq",
    language = "c++",
    public_hdrs = [
        "src/core/lib/promise/try_seq.h",
    ],
    deps = [
        "basic_seq",
        "gpr_platform",
        "promise_status",
    ],
)

grpc_cc_library(
    name = "activity",
    srcs = [
        "src/core/lib/promise/activity.cc",
    ],
    language = "c++",
    public_hdrs = [
        "src/core/lib/promise/activity.h",
    ],
    deps = [
        "atomic_utils",
        "construct_destruct",
        "context",
        "gpr_base",
        "gpr_codegen",
        "poll",
        "promise_factory",
        "promise_status",
    ],
)

grpc_cc_library(
    name = "wait_set",
    external_deps = [
        "absl/container:flat_hash_set",
    ],
    language = "c++",
    public_hdrs = [
        "src/core/lib/promise/wait_set.h",
    ],
    deps = [
        "activity",
        "gpr_platform",
    ],
)

grpc_cc_library(
    name = "intra_activity_waiter",
    language = "c++",
    public_hdrs = [
        "src/core/lib/promise/intra_activity_waiter.h",
    ],
    deps = [
        "activity",
        "gpr_platform",
    ],
)

grpc_cc_library(
    name = "latch",
    external_deps = [
        "absl/status",
    ],
    language = "c++",
    public_hdrs = [
        "src/core/lib/promise/latch.h",
    ],
    deps = [
        "activity",
        "gpr_platform",
        "intra_activity_waiter",
    ],
)

grpc_cc_library(
    name = "observable",
    language = "c++",
    public_hdrs = [
        "src/core/lib/promise/observable.h",
    ],
    deps = [
        "activity",
        "gpr_platform",
        "wait_set",
    ],
)

grpc_cc_library(
<<<<<<< HEAD
    name = "visitor",
    language = "c++",
    public_hdrs = [
        "src/core/lib/promise/visitor.h",
    ],
    deps = [
        "gpr_platform",
        "overload",
        "poll",
        "promise_factory",
=======
    name = "pipe",
    external_deps = [
        "absl/status",
    ],
    language = "c++",
    public_hdrs = [
        "src/core/lib/promise/pipe.h",
    ],
    deps = [
        "activity",
        "gpr_platform",
        "intra_activity_waiter",
>>>>>>> 4a267667
    ],
)

grpc_cc_library(
    name = "ref_counted",
    language = "c++",
    public_hdrs = ["src/core/lib/gprpp/ref_counted.h"],
    deps = [
        "atomic_utils",
        "debug_location",
        "gpr_base",
        "grpc_trace",
        "ref_counted_ptr",
    ],
)

grpc_cc_library(
    name = "dual_ref_counted",
    language = "c++",
    public_hdrs = ["src/core/lib/gprpp/dual_ref_counted.h"],
    deps = [
        "debug_location",
        "gpr_base",
        "grpc_trace",
        "orphanable",
        "ref_counted_ptr",
    ],
)

grpc_cc_library(
    name = "ref_counted_ptr",
    language = "c++",
    public_hdrs = ["src/core/lib/gprpp/ref_counted_ptr.h"],
    visibility = ["@grpc:ref_counted_ptr"],
    deps = [
        "gpr_base",
    ],
)

grpc_cc_library(
    name = "grpc_base_c",
    srcs = [
        "src/core/lib/address_utils/parse_address.cc",
        "src/core/lib/address_utils/sockaddr_utils.cc",
        "src/core/lib/avl/avl.cc",
        "src/core/lib/backoff/backoff.cc",
        "src/core/lib/channel/channel_args.cc",
        "src/core/lib/channel/channel_stack.cc",
        "src/core/lib/channel/channel_stack_builder.cc",
        "src/core/lib/channel/channel_trace.cc",
        "src/core/lib/channel/channelz.cc",
        "src/core/lib/channel/channelz_registry.cc",
        "src/core/lib/channel/connected_channel.cc",
        "src/core/lib/channel/handshaker.cc",
        "src/core/lib/channel/handshaker_registry.cc",
        "src/core/lib/channel/status_util.cc",
        "src/core/lib/compression/compression.cc",
        "src/core/lib/compression/compression_args.cc",
        "src/core/lib/compression/compression_internal.cc",
        "src/core/lib/compression/message_compress.cc",
        "src/core/lib/compression/stream_compression.cc",
        "src/core/lib/compression/stream_compression_gzip.cc",
        "src/core/lib/compression/stream_compression_identity.cc",
        "src/core/lib/debug/stats.cc",
        "src/core/lib/debug/stats_data.cc",
        "src/core/lib/event_engine/endpoint_config.cc",
        "src/core/lib/event_engine/event_engine.cc",
        "src/core/lib/event_engine/sockaddr.cc",
        "src/core/lib/http/format_request.cc",
        "src/core/lib/http/httpcli.cc",
        "src/core/lib/http/parser.cc",
        "src/core/lib/iomgr/buffer_list.cc",
        "src/core/lib/iomgr/call_combiner.cc",
        "src/core/lib/iomgr/cfstream_handle.cc",
        "src/core/lib/iomgr/combiner.cc",
        "src/core/lib/iomgr/dualstack_socket_posix.cc",
        "src/core/lib/iomgr/endpoint.cc",
        "src/core/lib/iomgr/endpoint_cfstream.cc",
        "src/core/lib/iomgr/endpoint_pair_event_engine.cc",
        "src/core/lib/iomgr/endpoint_pair_posix.cc",
        "src/core/lib/iomgr/endpoint_pair_windows.cc",
        "src/core/lib/iomgr/error.cc",
        "src/core/lib/iomgr/error_cfstream.cc",
        "src/core/lib/iomgr/ev_apple.cc",
        "src/core/lib/iomgr/ev_epoll1_linux.cc",
        "src/core/lib/iomgr/ev_epollex_linux.cc",
        "src/core/lib/iomgr/ev_poll_posix.cc",
        "src/core/lib/iomgr/ev_posix.cc",
        "src/core/lib/iomgr/ev_windows.cc",
        "src/core/lib/iomgr/event_engine/closure.cc",
        "src/core/lib/iomgr/event_engine/endpoint.cc",
        "src/core/lib/iomgr/event_engine/iomgr.cc",
        "src/core/lib/iomgr/event_engine/pollset.cc",
        "src/core/lib/iomgr/event_engine/resolved_address_internal.cc",
        "src/core/lib/iomgr/event_engine/resolver.cc",
        "src/core/lib/iomgr/event_engine/tcp.cc",
        "src/core/lib/iomgr/event_engine/timer.cc",
        "src/core/lib/iomgr/exec_ctx.cc",
        "src/core/lib/iomgr/executor.cc",
        "src/core/lib/iomgr/executor/mpmcqueue.cc",
        "src/core/lib/iomgr/executor/threadpool.cc",
        "src/core/lib/iomgr/fork_posix.cc",
        "src/core/lib/iomgr/fork_windows.cc",
        "src/core/lib/iomgr/gethostname_fallback.cc",
        "src/core/lib/iomgr/gethostname_host_name_max.cc",
        "src/core/lib/iomgr/gethostname_sysconf.cc",
        "src/core/lib/iomgr/grpc_if_nametoindex_posix.cc",
        "src/core/lib/iomgr/grpc_if_nametoindex_unsupported.cc",
        "src/core/lib/iomgr/internal_errqueue.cc",
        "src/core/lib/iomgr/iocp_windows.cc",
        "src/core/lib/iomgr/iomgr.cc",
        "src/core/lib/iomgr/iomgr_custom.cc",
        "src/core/lib/iomgr/iomgr_internal.cc",
        "src/core/lib/iomgr/iomgr_posix.cc",
        "src/core/lib/iomgr/iomgr_posix_cfstream.cc",
        "src/core/lib/iomgr/iomgr_windows.cc",
        "src/core/lib/iomgr/is_epollexclusive_available.cc",
        "src/core/lib/iomgr/load_file.cc",
        "src/core/lib/iomgr/lockfree_event.cc",
        "src/core/lib/iomgr/polling_entity.cc",
        "src/core/lib/iomgr/pollset.cc",
        "src/core/lib/iomgr/pollset_custom.cc",
        "src/core/lib/iomgr/pollset_set.cc",
        "src/core/lib/iomgr/pollset_set_custom.cc",
        "src/core/lib/iomgr/pollset_set_windows.cc",
        "src/core/lib/iomgr/pollset_windows.cc",
        "src/core/lib/iomgr/resolve_address.cc",
        "src/core/lib/iomgr/resolve_address_custom.cc",
        "src/core/lib/iomgr/resolve_address_posix.cc",
        "src/core/lib/iomgr/resolve_address_windows.cc",
        "src/core/lib/iomgr/resource_quota.cc",
        "src/core/lib/iomgr/socket_factory_posix.cc",
        "src/core/lib/iomgr/socket_mutator.cc",
        "src/core/lib/iomgr/socket_utils_common_posix.cc",
        "src/core/lib/iomgr/socket_utils_linux.cc",
        "src/core/lib/iomgr/socket_utils_posix.cc",
        "src/core/lib/iomgr/socket_utils_windows.cc",
        "src/core/lib/iomgr/socket_windows.cc",
        "src/core/lib/iomgr/tcp_client.cc",
        "src/core/lib/iomgr/tcp_client_cfstream.cc",
        "src/core/lib/iomgr/tcp_client_custom.cc",
        "src/core/lib/iomgr/tcp_client_posix.cc",
        "src/core/lib/iomgr/tcp_client_windows.cc",
        "src/core/lib/iomgr/tcp_custom.cc",
        "src/core/lib/iomgr/tcp_posix.cc",
        "src/core/lib/iomgr/tcp_server.cc",
        "src/core/lib/iomgr/tcp_server_custom.cc",
        "src/core/lib/iomgr/tcp_server_posix.cc",
        "src/core/lib/iomgr/tcp_server_utils_posix_common.cc",
        "src/core/lib/iomgr/tcp_server_utils_posix_ifaddrs.cc",
        "src/core/lib/iomgr/tcp_server_utils_posix_noifaddrs.cc",
        "src/core/lib/iomgr/tcp_server_windows.cc",
        "src/core/lib/iomgr/tcp_windows.cc",
        "src/core/lib/iomgr/time_averaged_stats.cc",
        "src/core/lib/iomgr/timer.cc",
        "src/core/lib/iomgr/timer_custom.cc",
        "src/core/lib/iomgr/timer_generic.cc",
        "src/core/lib/iomgr/timer_heap.cc",
        "src/core/lib/iomgr/timer_manager.cc",
        "src/core/lib/iomgr/udp_server.cc",
        "src/core/lib/iomgr/unix_sockets_posix.cc",
        "src/core/lib/iomgr/unix_sockets_posix_noop.cc",
        "src/core/lib/iomgr/wakeup_fd_eventfd.cc",
        "src/core/lib/iomgr/wakeup_fd_nospecial.cc",
        "src/core/lib/iomgr/wakeup_fd_pipe.cc",
        "src/core/lib/iomgr/wakeup_fd_posix.cc",
        "src/core/lib/iomgr/work_serializer.cc",
        "src/core/lib/json/json_reader.cc",
        "src/core/lib/json/json_util.cc",
        "src/core/lib/json/json_writer.cc",
        "src/core/lib/slice/b64.cc",
        "src/core/lib/slice/percent_encoding.cc",
        "src/core/lib/slice/slice.cc",
        "src/core/lib/slice/slice_buffer.cc",
        "src/core/lib/slice/slice_intern.cc",
        "src/core/lib/slice/slice_string_helpers.cc",
        "src/core/lib/surface/api_trace.cc",
        "src/core/lib/surface/byte_buffer.cc",
        "src/core/lib/surface/byte_buffer_reader.cc",
        "src/core/lib/surface/call.cc",
        "src/core/lib/surface/call_details.cc",
        "src/core/lib/surface/call_log_batch.cc",
        "src/core/lib/surface/channel.cc",
        "src/core/lib/surface/channel_init.cc",
        "src/core/lib/surface/channel_ping.cc",
        "src/core/lib/surface/channel_stack_type.cc",
        "src/core/lib/surface/completion_queue.cc",
        "src/core/lib/surface/completion_queue_factory.cc",
        "src/core/lib/surface/event_string.cc",
        "src/core/lib/surface/metadata_array.cc",
        "src/core/lib/surface/server.cc",
        "src/core/lib/surface/validate_metadata.cc",
        "src/core/lib/surface/version.cc",
        "src/core/lib/transport/authority_override.cc",
        "src/core/lib/transport/bdp_estimator.cc",
        "src/core/lib/transport/byte_stream.cc",
        "src/core/lib/transport/connectivity_state.cc",
        "src/core/lib/transport/error_utils.cc",
        "src/core/lib/transport/metadata.cc",
        "src/core/lib/transport/metadata_batch.cc",
        "src/core/lib/transport/pid_controller.cc",
        "src/core/lib/transport/static_metadata.cc",
        "src/core/lib/transport/status_conversion.cc",
        "src/core/lib/transport/status_metadata.cc",
        "src/core/lib/transport/timeout_encoding.cc",
        "src/core/lib/transport/transport.cc",
        "src/core/lib/transport/transport_op_string.cc",
        "src/core/lib/uri/uri_parser.cc",
    ],
    hdrs = [
        "src/core/lib/address_utils/parse_address.h",
        "src/core/lib/address_utils/sockaddr_utils.h",
        "src/core/lib/avl/avl.h",
        "src/core/lib/backoff/backoff.h",
        "src/core/lib/channel/call_tracer.h",
        "src/core/lib/channel/channel_args.h",
        "src/core/lib/channel/channel_stack.h",
        "src/core/lib/channel/channel_stack_builder.h",
        "src/core/lib/channel/channel_trace.h",
        "src/core/lib/channel/channelz.h",
        "src/core/lib/channel/channelz_registry.h",
        "src/core/lib/channel/connected_channel.h",
        "src/core/lib/channel/context.h",
        "src/core/lib/channel/handshaker.h",
        "src/core/lib/channel/handshaker_factory.h",
        "src/core/lib/channel/handshaker_registry.h",
        "src/core/lib/channel/status_util.h",
        "src/core/lib/compression/algorithm_metadata.h",
        "src/core/lib/compression/compression_args.h",
        "src/core/lib/compression/compression_internal.h",
        "src/core/lib/compression/message_compress.h",
        "src/core/lib/compression/stream_compression.h",
        "src/core/lib/compression/stream_compression_gzip.h",
        "src/core/lib/compression/stream_compression_identity.h",
        "src/core/lib/debug/stats.h",
        "src/core/lib/debug/stats_data.h",
        "src/core/lib/event_engine/endpoint_config_internal.h",
        "src/core/lib/event_engine/sockaddr.h",
        "src/core/lib/http/format_request.h",
        "src/core/lib/http/httpcli.h",
        "src/core/lib/http/parser.h",
        "src/core/lib/iomgr/block_annotate.h",
        "src/core/lib/iomgr/buffer_list.h",
        "src/core/lib/iomgr/call_combiner.h",
        "src/core/lib/iomgr/cfstream_handle.h",
        "src/core/lib/iomgr/closure.h",
        "src/core/lib/iomgr/combiner.h",
        "src/core/lib/iomgr/dynamic_annotations.h",
        "src/core/lib/iomgr/endpoint.h",
        "src/core/lib/iomgr/endpoint_cfstream.h",
        "src/core/lib/iomgr/endpoint_pair.h",
        "src/core/lib/iomgr/error.h",
        "src/core/lib/iomgr/error_cfstream.h",
        "src/core/lib/iomgr/error_internal.h",
        "src/core/lib/iomgr/ev_apple.h",
        "src/core/lib/iomgr/ev_epoll1_linux.h",
        "src/core/lib/iomgr/ev_epollex_linux.h",
        "src/core/lib/iomgr/ev_poll_posix.h",
        "src/core/lib/iomgr/ev_posix.h",
        "src/core/lib/iomgr/event_engine/closure.h",
        "src/core/lib/iomgr/event_engine/endpoint.h",
        "src/core/lib/iomgr/event_engine/iomgr.h",
        "src/core/lib/iomgr/event_engine/pollset.h",
        "src/core/lib/iomgr/event_engine/promise.h",
        "src/core/lib/iomgr/event_engine/resolved_address_internal.h",
        "src/core/lib/iomgr/exec_ctx.h",
        "src/core/lib/iomgr/executor.h",
        "src/core/lib/iomgr/executor/mpmcqueue.h",
        "src/core/lib/iomgr/executor/threadpool.h",
        "src/core/lib/iomgr/gethostname.h",
        "src/core/lib/iomgr/grpc_if_nametoindex.h",
        "src/core/lib/iomgr/internal_errqueue.h",
        "src/core/lib/iomgr/iocp_windows.h",
        "src/core/lib/iomgr/iomgr.h",
        "src/core/lib/iomgr/iomgr_custom.h",
        "src/core/lib/iomgr/iomgr_internal.h",
        "src/core/lib/iomgr/is_epollexclusive_available.h",
        "src/core/lib/iomgr/load_file.h",
        "src/core/lib/iomgr/lockfree_event.h",
        "src/core/lib/iomgr/nameser.h",
        "src/core/lib/iomgr/polling_entity.h",
        "src/core/lib/iomgr/pollset.h",
        "src/core/lib/iomgr/pollset_custom.h",
        "src/core/lib/iomgr/pollset_set.h",
        "src/core/lib/iomgr/pollset_set_custom.h",
        "src/core/lib/iomgr/pollset_set_windows.h",
        "src/core/lib/iomgr/pollset_windows.h",
        "src/core/lib/iomgr/port.h",
        "src/core/lib/iomgr/python_util.h",
        "src/core/lib/iomgr/resolve_address.h",
        "src/core/lib/iomgr/resolve_address_custom.h",
        "src/core/lib/iomgr/resource_quota.h",
        "src/core/lib/iomgr/sockaddr.h",
        "src/core/lib/iomgr/sockaddr_posix.h",
        "src/core/lib/iomgr/sockaddr_windows.h",
        "src/core/lib/iomgr/socket_factory_posix.h",
        "src/core/lib/iomgr/socket_mutator.h",
        "src/core/lib/iomgr/socket_utils.h",
        "src/core/lib/iomgr/socket_utils_posix.h",
        "src/core/lib/iomgr/socket_windows.h",
        "src/core/lib/iomgr/sys_epoll_wrapper.h",
        "src/core/lib/iomgr/tcp_client.h",
        "src/core/lib/iomgr/tcp_client_posix.h",
        "src/core/lib/iomgr/tcp_custom.h",
        "src/core/lib/iomgr/tcp_posix.h",
        "src/core/lib/iomgr/tcp_server.h",
        "src/core/lib/iomgr/tcp_server_utils_posix.h",
        "src/core/lib/iomgr/tcp_windows.h",
        "src/core/lib/iomgr/time_averaged_stats.h",
        "src/core/lib/iomgr/timer.h",
        "src/core/lib/iomgr/timer_custom.h",
        "src/core/lib/iomgr/timer_generic.h",
        "src/core/lib/iomgr/timer_heap.h",
        "src/core/lib/iomgr/timer_manager.h",
        "src/core/lib/iomgr/udp_server.h",
        "src/core/lib/iomgr/unix_sockets_posix.h",
        "src/core/lib/iomgr/wakeup_fd_pipe.h",
        "src/core/lib/iomgr/wakeup_fd_posix.h",
        "src/core/lib/iomgr/work_serializer.h",
        "src/core/lib/json/json.h",
        "src/core/lib/json/json_util.h",
        "src/core/lib/slice/b64.h",
        "src/core/lib/slice/percent_encoding.h",
        "src/core/lib/slice/slice_internal.h",
        "src/core/lib/slice/slice_string_helpers.h",
        "src/core/lib/slice/slice_utils.h",
        "src/core/lib/surface/api_trace.h",
        "src/core/lib/surface/call.h",
        "src/core/lib/surface/call_test_only.h",
        "src/core/lib/surface/channel.h",
        "src/core/lib/surface/channel_init.h",
        "src/core/lib/surface/channel_stack_type.h",
        "src/core/lib/surface/completion_queue.h",
        "src/core/lib/surface/completion_queue_factory.h",
        "src/core/lib/surface/event_string.h",
        "src/core/lib/surface/init.h",
        "src/core/lib/surface/lame_client.h",
        "src/core/lib/surface/server.h",
        "src/core/lib/surface/validate_metadata.h",
        "src/core/lib/transport/authority_override.h",
        "src/core/lib/transport/bdp_estimator.h",
        "src/core/lib/transport/byte_stream.h",
        "src/core/lib/transport/connectivity_state.h",
        "src/core/lib/transport/error_utils.h",
        "src/core/lib/transport/http2_errors.h",
        "src/core/lib/transport/metadata.h",
        "src/core/lib/transport/metadata_batch.h",
        "src/core/lib/transport/pid_controller.h",
        "src/core/lib/transport/static_metadata.h",
        "src/core/lib/transport/status_conversion.h",
        "src/core/lib/transport/status_metadata.h",
        "src/core/lib/transport/timeout_encoding.h",
        "src/core/lib/transport/transport.h",
        "src/core/lib/transport/transport_impl.h",
        "src/core/lib/uri/uri_parser.h",
    ],
    external_deps = [
        "absl/container:flat_hash_map",
        "absl/container:inlined_vector",
        "absl/functional:bind_front",
        "absl/memory",
        "absl/status:statusor",
        "absl/status",
        "absl/strings:str_format",
        "absl/strings",
        "absl/types:optional",
        "madler_zlib",
    ],
    language = "c++",
    public_hdrs = GRPC_PUBLIC_HDRS + GRPC_PUBLIC_EVENT_ENGINE_HDRS,
    visibility = ["@grpc:alt_grpc_base_legacy"],
    deps = [
        "bitset",
        "dual_ref_counted",
        "gpr_base",
        "gpr_codegen",
        "gpr_tls",
        "grpc_codegen",
        "grpc_trace",
        "orphanable",
        "ref_counted",
        "ref_counted_ptr",
    ],
)

grpc_cc_library(
    name = "grpc_base",
    srcs = [
        "src/core/lib/surface/lame_client.cc",
    ],
    language = "c++",
    visibility = ["@grpc:alt_grpc_base_legacy"],
    deps = [
        "gpr_base",
        "grpc_base_c",
    ],
)

grpc_cc_library(
    name = "grpc_common",
    language = "c++",
    deps = [
        "grpc_base",
        # standard plugins
        "census",
        "grpc_deadline_filter",
        "grpc_client_authority_filter",
        "grpc_lb_policy_pick_first",
        "grpc_lb_policy_priority",
        "grpc_lb_policy_ring_hash",
        "grpc_lb_policy_round_robin",
        "grpc_lb_policy_weighted_target",
        "grpc_client_idle_filter",
        "grpc_max_age_filter",
        "grpc_message_size_filter",
        "grpc_resolver_dns_ares",
        "grpc_resolver_fake",
        "grpc_resolver_dns_native",
        "grpc_resolver_sockaddr",
        "grpc_transport_chttp2_client_insecure",
        "grpc_transport_chttp2_server_insecure",
        "grpc_transport_inproc",
        "grpc_fault_injection_filter",
        "grpc_workaround_cronet_compression_filter",
        "grpc_server_backward_compatibility",
    ],
)

grpc_cc_library(
    name = "grpc_client_channel",
    srcs = [
        "src/core/ext/filters/client_channel/backend_metric.cc",
        "src/core/ext/filters/client_channel/backup_poller.cc",
        "src/core/ext/filters/client_channel/channel_connectivity.cc",
        "src/core/ext/filters/client_channel/client_channel.cc",
        "src/core/ext/filters/client_channel/client_channel_channelz.cc",
        "src/core/ext/filters/client_channel/client_channel_factory.cc",
        "src/core/ext/filters/client_channel/client_channel_plugin.cc",
        "src/core/ext/filters/client_channel/config_selector.cc",
        "src/core/ext/filters/client_channel/dynamic_filters.cc",
        "src/core/ext/filters/client_channel/global_subchannel_pool.cc",
        "src/core/ext/filters/client_channel/health/health_check_client.cc",
        "src/core/ext/filters/client_channel/http_connect_handshaker.cc",
        "src/core/ext/filters/client_channel/http_proxy.cc",
        "src/core/ext/filters/client_channel/lb_policy.cc",
        "src/core/ext/filters/client_channel/lb_policy/child_policy_handler.cc",
        "src/core/ext/filters/client_channel/lb_policy_registry.cc",
        "src/core/ext/filters/client_channel/local_subchannel_pool.cc",
        "src/core/ext/filters/client_channel/proxy_mapper_registry.cc",
        "src/core/ext/filters/client_channel/resolver.cc",
        "src/core/ext/filters/client_channel/resolver_registry.cc",
        "src/core/ext/filters/client_channel/resolver_result_parsing.cc",
        "src/core/ext/filters/client_channel/retry_filter.cc",
        "src/core/ext/filters/client_channel/retry_service_config.cc",
        "src/core/ext/filters/client_channel/retry_throttle.cc",
        "src/core/ext/filters/client_channel/server_address.cc",
        "src/core/ext/filters/client_channel/service_config.cc",
        "src/core/ext/filters/client_channel/service_config_channel_arg_filter.cc",
        "src/core/ext/filters/client_channel/service_config_parser.cc",
        "src/core/ext/filters/client_channel/subchannel.cc",
        "src/core/ext/filters/client_channel/subchannel_pool_interface.cc",
    ],
    hdrs = [
        "src/core/ext/filters/client_channel/backend_metric.h",
        "src/core/ext/filters/client_channel/backup_poller.h",
        "src/core/ext/filters/client_channel/client_channel.h",
        "src/core/ext/filters/client_channel/client_channel_channelz.h",
        "src/core/ext/filters/client_channel/client_channel_factory.h",
        "src/core/ext/filters/client_channel/config_selector.h",
        "src/core/ext/filters/client_channel/connector.h",
        "src/core/ext/filters/client_channel/dynamic_filters.h",
        "src/core/ext/filters/client_channel/global_subchannel_pool.h",
        "src/core/ext/filters/client_channel/health/health_check_client.h",
        "src/core/ext/filters/client_channel/http_connect_handshaker.h",
        "src/core/ext/filters/client_channel/http_proxy.h",
        "src/core/ext/filters/client_channel/lb_policy.h",
        "src/core/ext/filters/client_channel/lb_policy/child_policy_handler.h",
        "src/core/ext/filters/client_channel/lb_policy_factory.h",
        "src/core/ext/filters/client_channel/lb_policy_registry.h",
        "src/core/ext/filters/client_channel/local_subchannel_pool.h",
        "src/core/ext/filters/client_channel/proxy_mapper.h",
        "src/core/ext/filters/client_channel/proxy_mapper_registry.h",
        "src/core/ext/filters/client_channel/resolver.h",
        "src/core/ext/filters/client_channel/resolver_factory.h",
        "src/core/ext/filters/client_channel/resolver_registry.h",
        "src/core/ext/filters/client_channel/resolver_result_parsing.h",
        "src/core/ext/filters/client_channel/retry_filter.h",
        "src/core/ext/filters/client_channel/retry_service_config.h",
        "src/core/ext/filters/client_channel/retry_throttle.h",
        "src/core/ext/filters/client_channel/server_address.h",
        "src/core/ext/filters/client_channel/service_config.h",
        "src/core/ext/filters/client_channel/service_config_call_data.h",
        "src/core/ext/filters/client_channel/service_config_parser.h",
        "src/core/ext/filters/client_channel/subchannel.h",
        "src/core/ext/filters/client_channel/subchannel_interface.h",
        "src/core/ext/filters/client_channel/subchannel_pool_interface.h",
    ],
    external_deps = [
        "absl/container:inlined_vector",
        "absl/strings",
        "absl/strings:str_format",
        "absl/types:optional",
        "absl/status:statusor",
        "upb_lib",
    ],
    language = "c++",
    visibility = ["@grpc:client_channel"],
    deps = [
        "debug_location",
        "gpr_base",
        "grpc_base_c",
        "grpc_client_authority_filter",
        "grpc_deadline_filter",
        "grpc_health_upb",
        "grpc_trace",
        "orphanable",
        "ref_counted",
        "ref_counted_ptr",
        "udpa_orca_upb",
    ],
)

grpc_cc_library(
    name = "grpc_client_idle_filter",
    srcs = [
        "src/core/ext/filters/client_idle/client_idle_filter.cc",
    ],
    language = "c++",
    deps = [
        "gpr_base",
        "grpc_base_c",
    ],
)

grpc_cc_library(
    name = "grpc_max_age_filter",
    srcs = [
        "src/core/ext/filters/max_age/max_age_filter.cc",
    ],
    hdrs = [
        "src/core/ext/filters/max_age/max_age_filter.h",
    ],
    language = "c++",
    deps = [
        "gpr_base",
        "grpc_base_c",
    ],
)

grpc_cc_library(
    name = "grpc_deadline_filter",
    srcs = [
        "src/core/ext/filters/deadline/deadline_filter.cc",
    ],
    hdrs = [
        "src/core/ext/filters/deadline/deadline_filter.h",
    ],
    language = "c++",
    deps = [
        "gpr_base",
        "grpc_base_c",
    ],
)

grpc_cc_library(
    name = "grpc_client_authority_filter",
    srcs = [
        "src/core/ext/filters/http/client_authority_filter.cc",
    ],
    hdrs = [
        "src/core/ext/filters/http/client_authority_filter.h",
    ],
    language = "c++",
    deps = [
        "gpr_base",
        "grpc_base_c",
    ],
)

grpc_cc_library(
    name = "grpc_message_size_filter",
    srcs = [
        "src/core/ext/filters/message_size/message_size_filter.cc",
    ],
    hdrs = [
        "src/core/ext/filters/message_size/message_size_filter.h",
    ],
    external_deps = ["absl/strings:str_format"],
    language = "c++",
    deps = [
        "gpr_base",
        "grpc_base_c",
        "grpc_client_channel",
        "grpc_codegen",
        "ref_counted",
        "ref_counted_ptr",
    ],
)

grpc_cc_library(
    name = "grpc_fault_injection_filter",
    srcs = [
        "src/core/ext/filters/fault_injection/fault_injection_filter.cc",
        "src/core/ext/filters/fault_injection/service_config_parser.cc",
    ],
    hdrs = [
        "src/core/ext/filters/fault_injection/fault_injection_filter.h",
        "src/core/ext/filters/fault_injection/service_config_parser.h",
    ],
    external_deps = ["absl/strings"],
    language = "c++",
    deps = [
        "gpr_base",
        "grpc_base_c",
        "grpc_client_channel",
    ],
)

grpc_cc_library(
    name = "grpc_http_filters",
    srcs = [
        "src/core/ext/filters/http/client/http_client_filter.cc",
        "src/core/ext/filters/http/http_filters_plugin.cc",
        "src/core/ext/filters/http/message_compress/message_compress_filter.cc",
        "src/core/ext/filters/http/message_compress/message_decompress_filter.cc",
        "src/core/ext/filters/http/server/http_server_filter.cc",
    ],
    hdrs = [
        "src/core/ext/filters/http/client/http_client_filter.h",
        "src/core/ext/filters/http/message_compress/message_compress_filter.h",
        "src/core/ext/filters/http/message_compress/message_decompress_filter.h",
        "src/core/ext/filters/http/server/http_server_filter.h",
    ],
    external_deps = [
        "absl/strings:str_format",
        "absl/strings",
        "absl/types:optional",
    ],
    language = "c++",
    deps = [
        "gpr_base",
        "grpc_base_c",
        "grpc_message_size_filter",
    ],
)

grpc_cc_library(
    name = "grpc_workaround_cronet_compression_filter",
    srcs = [
        "src/core/ext/filters/workarounds/workaround_cronet_compression_filter.cc",
    ],
    hdrs = [
        "src/core/ext/filters/workarounds/workaround_cronet_compression_filter.h",
    ],
    language = "c++",
    deps = [
        "gpr_base",
        "grpc_base_c",
        "grpc_server_backward_compatibility",
    ],
)

grpc_cc_library(
    name = "grpc_codegen",
    language = "c++",
    public_hdrs = [
        "include/grpc/impl/codegen/byte_buffer.h",
        "include/grpc/impl/codegen/byte_buffer_reader.h",
        "include/grpc/impl/codegen/compression_types.h",
        "include/grpc/impl/codegen/connectivity_state.h",
        "include/grpc/impl/codegen/grpc_types.h",
        "include/grpc/impl/codegen/propagation_bits.h",
        "include/grpc/impl/codegen/status.h",
        "include/grpc/impl/codegen/slice.h",
    ],
    visibility = ["@grpc:public"],
    deps = [
        "gpr_codegen",
    ],
)

grpc_cc_library(
    name = "grpc_grpclb_balancer_addresses",
    srcs = [
        "src/core/ext/filters/client_channel/lb_policy/grpclb/grpclb_balancer_addresses.cc",
    ],
    hdrs = [
        "src/core/ext/filters/client_channel/lb_policy/grpclb/grpclb_balancer_addresses.h",
    ],
    language = "c++",
    visibility = ["@grpc:grpclb"],
    deps = [
        "gpr_base",
        "grpc_base_c",
        "grpc_client_channel",
    ],
)

grpc_cc_library(
    name = "grpc_lb_policy_grpclb",
    srcs = [
        "src/core/ext/filters/client_channel/lb_policy/grpclb/client_load_reporting_filter.cc",
        "src/core/ext/filters/client_channel/lb_policy/grpclb/grpclb.cc",
        "src/core/ext/filters/client_channel/lb_policy/grpclb/grpclb_channel.cc",
        "src/core/ext/filters/client_channel/lb_policy/grpclb/grpclb_client_stats.cc",
        "src/core/ext/filters/client_channel/lb_policy/grpclb/load_balancer_api.cc",
    ],
    hdrs = [
        "src/core/ext/filters/client_channel/lb_policy/grpclb/client_load_reporting_filter.h",
        "src/core/ext/filters/client_channel/lb_policy/grpclb/grpclb.h",
        "src/core/ext/filters/client_channel/lb_policy/grpclb/grpclb_channel.h",
        "src/core/ext/filters/client_channel/lb_policy/grpclb/grpclb_client_stats.h",
        "src/core/ext/filters/client_channel/lb_policy/grpclb/load_balancer_api.h",
    ],
    external_deps = [
        "absl/memory",
        "absl/container:inlined_vector",
        "absl/strings",
        "absl/strings:str_format",
        "upb_lib",
    ],
    language = "c++",
    deps = [
        "google_api_upb",
        "gpr_base",
        "grpc_base_c",
        "grpc_client_channel",
        "grpc_grpclb_balancer_addresses",
        "grpc_lb_upb",
        "grpc_resolver_fake",
        "grpc_transport_chttp2_client_insecure",
        "orphanable",
        "ref_counted_ptr",
    ],
)

grpc_cc_library(
    name = "grpc_lb_policy_grpclb_secure",
    srcs = [
        "src/core/ext/filters/client_channel/lb_policy/grpclb/client_load_reporting_filter.cc",
        "src/core/ext/filters/client_channel/lb_policy/grpclb/grpclb.cc",
        "src/core/ext/filters/client_channel/lb_policy/grpclb/grpclb_channel_secure.cc",
        "src/core/ext/filters/client_channel/lb_policy/grpclb/grpclb_client_stats.cc",
        "src/core/ext/filters/client_channel/lb_policy/grpclb/load_balancer_api.cc",
    ],
    hdrs = [
        "src/core/ext/filters/client_channel/lb_policy/grpclb/client_load_reporting_filter.h",
        "src/core/ext/filters/client_channel/lb_policy/grpclb/grpclb.h",
        "src/core/ext/filters/client_channel/lb_policy/grpclb/grpclb_channel.h",
        "src/core/ext/filters/client_channel/lb_policy/grpclb/grpclb_client_stats.h",
        "src/core/ext/filters/client_channel/lb_policy/grpclb/load_balancer_api.h",
    ],
    external_deps = [
        "absl/memory",
        "absl/container:inlined_vector",
        "absl/strings",
        "absl/strings:str_format",
        "upb_lib",
    ],
    language = "c++",
    deps = [
        "google_api_upb",
        "gpr_base",
        "grpc_base_c",
        "grpc_client_channel",
        "grpc_grpclb_balancer_addresses",
        "grpc_lb_upb",
        "grpc_resolver_fake",
        "grpc_secure",
        "grpc_transport_chttp2_client_secure",
        "orphanable",
        "ref_counted_ptr",
    ],
)

grpc_cc_library(
    name = "grpc_xds_client",
    srcs = [
        "src/core/ext/xds/certificate_provider_registry.cc",
        "src/core/ext/xds/certificate_provider_store.cc",
        "src/core/ext/xds/file_watcher_certificate_provider_factory.cc",
        "src/core/ext/xds/xds_api.cc",
        "src/core/ext/xds/xds_bootstrap.cc",
        "src/core/ext/xds/xds_certificate_provider.cc",
        "src/core/ext/xds/xds_client.cc",
        "src/core/ext/xds/xds_client_stats.cc",
        "src/core/ext/xds/xds_http_fault_filter.cc",
        "src/core/ext/xds/xds_http_filters.cc",
        "src/core/lib/security/credentials/xds/xds_credentials.cc",
    ],
    hdrs = [
        "src/core/ext/xds/certificate_provider_factory.h",
        "src/core/ext/xds/certificate_provider_registry.h",
        "src/core/ext/xds/certificate_provider_store.h",
        "src/core/ext/xds/file_watcher_certificate_provider_factory.h",
        "src/core/ext/xds/xds_api.h",
        "src/core/ext/xds/xds_bootstrap.h",
        "src/core/ext/xds/xds_certificate_provider.h",
        "src/core/ext/xds/xds_channel_args.h",
        "src/core/ext/xds/xds_client.h",
        "src/core/ext/xds/xds_client_stats.h",
        "src/core/ext/xds/xds_http_fault_filter.h",
        "src/core/ext/xds/xds_http_filters.h",
        "src/core/lib/security/credentials/xds/xds_credentials.h",
    ],
    external_deps = [
        "absl/functional:bind_front",
        "absl/status:statusor",
        "absl/strings",
        "absl/strings:str_format",
        "absl/container:inlined_vector",
        "upb_lib",
        "upb_textformat_lib",
        "upb_json_lib",
        "re2",
        "upb_reflection",
    ],
    language = "c++",
    deps = [
        "envoy_ads_upb",
        "envoy_ads_upbdefs",
        "envoy_core_upb",
        "envoy_core_upbdefs",
        "envoy_type_upb",
        "google_api_upb",
        "gpr_base",
        "gpr_codegen",
        "grpc_base_c",
        "grpc_client_channel",
        "grpc_codegen",
        "grpc_fault_injection_filter",
        "grpc_lb_xds_channel_args",
        "grpc_matchers",
        "grpc_secure",
        "grpc_transport_chttp2_client_secure",
        "orphanable",
        "ref_counted_ptr",
        "udpa_type_upb",
        "udpa_type_upbdefs",
    ],
)

grpc_cc_library(
    name = "grpc_xds_server_config_fetcher",
    srcs = [
        "src/core/ext/xds/xds_server_config_fetcher.cc",
    ],
    external_deps = [
        "absl/strings",
    ],
    language = "c++",
    deps = [
        "gpr_base",
        "grpc_base_c",
        "grpc_xds_client",
    ],
)

grpc_cc_library(
    name = "grpc_google_mesh_ca_certificate_provider_factory",
    srcs = [
        "src/core/ext/xds/google_mesh_ca_certificate_provider_factory.cc",
    ],
    hdrs = [
        "src/core/ext/xds/google_mesh_ca_certificate_provider_factory.h",
    ],
    external_deps = [
        "absl/strings",
    ],
    language = "c++",
    deps = [
        "gpr_base",
        "grpc_base_c",
        "grpc_xds_client",
    ],
)

grpc_cc_library(
    name = "grpc_lb_policy_cds",
    srcs = [
        "src/core/ext/filters/client_channel/lb_policy/xds/cds.cc",
    ],
    external_deps = [
        "absl/strings",
    ],
    language = "c++",
    deps = [
        "gpr_base",
        "grpc_base_c",
        "grpc_client_channel",
        "grpc_xds_client",
        "orphanable",
        "ref_counted_ptr",
    ],
)

grpc_cc_library(
    name = "grpc_lb_xds_channel_args",
    hdrs = [
        "src/core/ext/filters/client_channel/lb_policy/xds/xds_channel_args.h",
    ],
    language = "c++",
)

grpc_cc_library(
    name = "grpc_lb_xds_common",
    hdrs = [
        "src/core/ext/filters/client_channel/lb_policy/xds/xds.h",
    ],
    language = "c++",
    deps = [
        "gpr_base",
        "grpc_base_c",
        "grpc_client_channel",
        "grpc_xds_client",
    ],
)

grpc_cc_library(
    name = "grpc_lb_policy_xds_cluster_resolver",
    srcs = [
        "src/core/ext/filters/client_channel/lb_policy/xds/xds_cluster_resolver.cc",
    ],
    external_deps = [
        "absl/strings",
        "absl/types:optional",
    ],
    language = "c++",
    deps = [
        "gpr_base",
        "grpc_base_c",
        "grpc_client_channel",
        "grpc_lb_address_filtering",
        "grpc_lb_policy_ring_hash",
        "grpc_lb_xds_channel_args",
        "grpc_lb_xds_common",
        "grpc_resolver_fake",
        "grpc_xds_client",
        "orphanable",
        "ref_counted_ptr",
    ],
)

grpc_cc_library(
    name = "grpc_lb_policy_xds_cluster_impl",
    srcs = [
        "src/core/ext/filters/client_channel/lb_policy/xds/xds_cluster_impl.cc",
    ],
    external_deps = [
        "absl/strings",
    ],
    language = "c++",
    deps = [
        "gpr_base",
        "grpc_base_c",
        "grpc_client_channel",
        "grpc_lb_xds_channel_args",
        "grpc_lb_xds_common",
        "grpc_xds_client",
        "orphanable",
        "ref_counted_ptr",
    ],
)

grpc_cc_library(
    name = "grpc_lb_policy_xds_cluster_manager",
    srcs = [
        "src/core/ext/filters/client_channel/lb_policy/xds/xds_cluster_manager.cc",
    ],
    external_deps = [
        "absl/strings",
        "absl/status",
    ],
    language = "c++",
    deps = [
        "gpr_base",
        "grpc_base_c",
        "grpc_client_channel",
        "grpc_resolver_xds_header",
        "orphanable",
        "ref_counted",
        "ref_counted_ptr",
    ],
)

grpc_cc_library(
    name = "grpc_lb_address_filtering",
    srcs = [
        "src/core/ext/filters/client_channel/lb_policy/address_filtering.cc",
    ],
    hdrs = [
        "src/core/ext/filters/client_channel/lb_policy/address_filtering.h",
    ],
    external_deps = [
        "absl/strings",
    ],
    language = "c++",
    deps = [
        "gpr_base",
        "grpc_base_c",
        "grpc_client_channel",
    ],
)

grpc_cc_library(
    name = "grpc_lb_subchannel_list",
    hdrs = [
        "src/core/ext/filters/client_channel/lb_policy/subchannel_list.h",
    ],
    language = "c++",
    deps = [
        "gpr_base",
        "grpc_base_c",
        "grpc_client_channel",
    ],
)

grpc_cc_library(
    name = "grpc_lb_policy_pick_first",
    srcs = [
        "src/core/ext/filters/client_channel/lb_policy/pick_first/pick_first.cc",
    ],
    language = "c++",
    deps = [
        "gpr_base",
        "grpc_base_c",
        "grpc_client_channel",
        "grpc_lb_subchannel_list",
    ],
)

grpc_cc_library(
    name = "grpc_lb_policy_ring_hash",
    srcs = [
        "src/core/ext/filters/client_channel/lb_policy/ring_hash/ring_hash.cc",
    ],
    hdrs = [
        "src/core/ext/filters/client_channel/lb_policy/ring_hash/ring_hash.h",
    ],
    external_deps = [
        "absl/strings",
        "xxhash",
    ],
    language = "c++",
    deps = [
        "gpr_base",
        "grpc_base_c",
        "grpc_client_channel",
        "grpc_lb_subchannel_list",
        "grpc_trace",
        "ref_counted_ptr",
    ],
)

grpc_cc_library(
    name = "grpc_lb_policy_round_robin",
    srcs = [
        "src/core/ext/filters/client_channel/lb_policy/round_robin/round_robin.cc",
    ],
    language = "c++",
    deps = [
        "gpr_base",
        "grpc_base_c",
        "grpc_client_channel",
        "grpc_lb_subchannel_list",
        "grpc_trace",
        "ref_counted_ptr",
    ],
)

grpc_cc_library(
    name = "grpc_lb_policy_priority",
    srcs = [
        "src/core/ext/filters/client_channel/lb_policy/priority/priority.cc",
    ],
    external_deps = [
        "absl/strings",
        "absl/strings:str_format",
    ],
    language = "c++",
    deps = [
        "gpr_base",
        "grpc_base_c",
        "grpc_client_channel",
        "grpc_lb_address_filtering",
        "orphanable",
        "ref_counted_ptr",
    ],
)

grpc_cc_library(
    name = "grpc_lb_policy_weighted_target",
    srcs = [
        "src/core/ext/filters/client_channel/lb_policy/weighted_target/weighted_target.cc",
    ],
    external_deps = [
        "absl/container:inlined_vector",
        "absl/strings",
    ],
    language = "c++",
    deps = [
        "gpr_base",
        "grpc_base_c",
        "grpc_client_channel",
        "grpc_lb_address_filtering",
        "orphanable",
        "ref_counted_ptr",
    ],
)

grpc_cc_library(
    name = "lb_server_load_reporting_filter",
    srcs = [
        "src/core/ext/filters/load_reporting/server_load_reporting_filter.cc",
    ],
    hdrs = [
        "src/core/ext/filters/load_reporting/registered_opencensus_objects.h",
        "src/core/ext/filters/load_reporting/server_load_reporting_filter.h",
        "src/cpp/server/load_reporter/constants.h",
    ],
    external_deps = [
        "absl/strings",
        "absl/strings:str_format",
        "opencensus-stats",
    ],
    language = "c++",
    deps = [
        "gpr",
        "grpc++_base",
        "grpc_base_c",
        "grpc_secure",
    ],
    alwayslink = 1,
)

grpc_cc_library(
    name = "lb_load_data_store",
    srcs = [
        "src/cpp/server/load_reporter/load_data_store.cc",
    ],
    hdrs = [
        "src/cpp/server/load_reporter/constants.h",
        "src/cpp/server/load_reporter/load_data_store.h",
    ],
    language = "c++",
    deps = [
        "gpr",
        "gpr_codegen",
        "grpc++",
        "grpc_base_c",
    ],
)

grpc_cc_library(
    name = "lb_server_load_reporting_service_server_builder_plugin",
    srcs = [
        "src/cpp/server/load_reporter/load_reporting_service_server_builder_plugin.cc",
    ],
    hdrs = [
        "src/cpp/server/load_reporter/load_reporting_service_server_builder_plugin.h",
    ],
    language = "c++",
    deps = [
        "gpr",
        "grpc++",
        "lb_load_reporter_service",
    ],
)

grpc_cc_library(
    name = "grpcpp_server_load_reporting",
    srcs = [
        "src/cpp/server/load_reporter/load_reporting_service_server_builder_option.cc",
        "src/cpp/server/load_reporter/util.cc",
    ],
    language = "c++",
    public_hdrs = [
        "include/grpcpp/ext/server_load_reporting.h",
    ],
    deps = [
        "gpr",
        "gpr_codegen",
        "lb_server_load_reporting_filter",
        "lb_server_load_reporting_service_server_builder_plugin",
    ],
)

grpc_cc_library(
    name = "lb_load_reporter_service",
    srcs = [
        "src/cpp/server/load_reporter/load_reporter_async_service_impl.cc",
    ],
    hdrs = [
        "src/cpp/server/load_reporter/load_reporter_async_service_impl.h",
    ],
    external_deps = ["absl/memory"],
    language = "c++",
    deps = [
        "gpr",
        "lb_load_reporter",
    ],
)

grpc_cc_library(
    name = "lb_get_cpu_stats",
    srcs = [
        "src/cpp/server/load_reporter/get_cpu_stats_linux.cc",
        "src/cpp/server/load_reporter/get_cpu_stats_macos.cc",
        "src/cpp/server/load_reporter/get_cpu_stats_unsupported.cc",
        "src/cpp/server/load_reporter/get_cpu_stats_windows.cc",
    ],
    hdrs = [
        "src/cpp/server/load_reporter/get_cpu_stats.h",
    ],
    language = "c++",
    deps = [
        "gpr_base",
        "grpc++",
    ],
)

grpc_cc_library(
    name = "lb_load_reporter",
    srcs = [
        "src/cpp/server/load_reporter/load_reporter.cc",
    ],
    hdrs = [
        "src/cpp/server/load_reporter/constants.h",
        "src/cpp/server/load_reporter/load_reporter.h",
    ],
    external_deps = [
        "opencensus-stats",
        "opencensus-tags",
    ],
    language = "c++",
    deps = [
        "gpr",
        "gpr_codegen",
        "lb_get_cpu_stats",
        "lb_load_data_store",
        "//src/proto/grpc/lb/v1:load_reporter_proto",
    ],
)

grpc_cc_library(
    name = "grpc_resolver_dns_selection",
    srcs = [
        "src/core/ext/filters/client_channel/resolver/dns/dns_resolver_selection.cc",
    ],
    hdrs = [
        "src/core/ext/filters/client_channel/resolver/dns/dns_resolver_selection.h",
    ],
    language = "c++",
    deps = [
        "gpr_base",
        "grpc_base_c",
    ],
)

grpc_cc_library(
    name = "grpc_resolver_dns_native",
    srcs = [
        "src/core/ext/filters/client_channel/resolver/dns/native/dns_resolver.cc",
    ],
    external_deps = [
        "absl/strings",
    ],
    language = "c++",
    deps = [
        "gpr_base",
        "grpc_base_c",
        "grpc_client_channel",
        "grpc_resolver_dns_selection",
    ],
)

grpc_cc_library(
    name = "grpc_resolver_dns_ares",
    srcs = [
        "src/core/ext/filters/client_channel/resolver/dns/c_ares/dns_resolver_ares.cc",
        "src/core/ext/filters/client_channel/resolver/dns/c_ares/grpc_ares_ev_driver_event_engine.cc",
        "src/core/ext/filters/client_channel/resolver/dns/c_ares/grpc_ares_ev_driver_posix.cc",
        "src/core/ext/filters/client_channel/resolver/dns/c_ares/grpc_ares_ev_driver_windows.cc",
        "src/core/ext/filters/client_channel/resolver/dns/c_ares/grpc_ares_wrapper.cc",
        "src/core/ext/filters/client_channel/resolver/dns/c_ares/grpc_ares_wrapper_event_engine.cc",
        "src/core/ext/filters/client_channel/resolver/dns/c_ares/grpc_ares_wrapper_posix.cc",
        "src/core/ext/filters/client_channel/resolver/dns/c_ares/grpc_ares_wrapper_windows.cc",
    ],
    hdrs = [
        "src/core/ext/filters/client_channel/resolver/dns/c_ares/grpc_ares_ev_driver.h",
        "src/core/ext/filters/client_channel/resolver/dns/c_ares/grpc_ares_wrapper.h",
    ],
    external_deps = [
        "absl/strings",
        "absl/strings:str_format",
        "absl/container:inlined_vector",
        "address_sorting",
        "cares",
    ],
    language = "c++",
    deps = [
        "gpr_base",
        "grpc_base_c",
        "grpc_client_channel",
        "grpc_grpclb_balancer_addresses",
        "grpc_resolver_dns_selection",
    ],
)

grpc_cc_library(
    name = "grpc_resolver_sockaddr",
    srcs = [
        "src/core/ext/filters/client_channel/resolver/sockaddr/sockaddr_resolver.cc",
    ],
    external_deps = [
        "absl/strings",
    ],
    language = "c++",
    deps = [
        "gpr_base",
        "grpc_base_c",
        "grpc_client_channel",
    ],
)

grpc_cc_library(
    name = "grpc_resolver_fake",
    srcs = ["src/core/ext/filters/client_channel/resolver/fake/fake_resolver.cc"],
    hdrs = ["src/core/ext/filters/client_channel/resolver/fake/fake_resolver.h"],
    language = "c++",
    visibility = [
        "//test:__subpackages__",
        "@grpc:grpc_resolver_fake",
    ],
    deps = [
        "gpr_base",
        "grpc_base_c",
        "grpc_client_channel",
    ],
)

grpc_cc_library(
    name = "grpc_resolver_xds_header",
    hdrs = [
        "src/core/ext/filters/client_channel/resolver/xds/xds_resolver.h",
    ],
    language = "c++",
)

grpc_cc_library(
    name = "grpc_resolver_xds",
    srcs = [
        "src/core/ext/filters/client_channel/resolver/xds/xds_resolver.cc",
    ],
    external_deps = [
        "xxhash",
        "re2",
        "absl/strings",
    ],
    language = "c++",
    deps = [
        "gpr_base",
        "grpc_base_c",
        "grpc_client_channel",
        "grpc_lb_policy_ring_hash",
        "grpc_xds_client",
    ],
)

grpc_cc_library(
    name = "grpc_resolver_c2p",
    srcs = [
        "src/core/ext/filters/client_channel/resolver/google_c2p/google_c2p_resolver.cc",
    ],
    language = "c++",
    deps = [
        "alts_util",
        "gpr_base",
        "grpc_base_c",
        "grpc_client_channel",
        "grpc_xds_client",
    ],
)

grpc_cc_library(
    name = "grpc_secure",
    srcs = [
        "src/core/lib/http/httpcli_security_connector.cc",
        "src/core/lib/security/authorization/authorization_policy_provider_vtable.cc",
        "src/core/lib/security/authorization/evaluate_args.cc",
        "src/core/lib/security/authorization/sdk_server_authz_filter.cc",
        "src/core/lib/security/context/security_context.cc",
        "src/core/lib/security/credentials/alts/alts_credentials.cc",
        "src/core/lib/security/credentials/composite/composite_credentials.cc",
        "src/core/lib/security/credentials/credentials.cc",
        "src/core/lib/security/credentials/credentials_metadata.cc",
        "src/core/lib/security/credentials/external/aws_external_account_credentials.cc",
        "src/core/lib/security/credentials/external/aws_request_signer.cc",
        "src/core/lib/security/credentials/external/external_account_credentials.cc",
        "src/core/lib/security/credentials/external/file_external_account_credentials.cc",
        "src/core/lib/security/credentials/external/url_external_account_credentials.cc",
        "src/core/lib/security/credentials/fake/fake_credentials.cc",
        "src/core/lib/security/credentials/google_default/credentials_generic.cc",
        "src/core/lib/security/credentials/google_default/google_default_credentials.cc",
        "src/core/lib/security/credentials/iam/iam_credentials.cc",
        "src/core/lib/security/credentials/insecure/insecure_credentials.cc",
        "src/core/lib/security/credentials/jwt/json_token.cc",
        "src/core/lib/security/credentials/jwt/jwt_credentials.cc",
        "src/core/lib/security/credentials/jwt/jwt_verifier.cc",
        "src/core/lib/security/credentials/local/local_credentials.cc",
        "src/core/lib/security/credentials/oauth2/oauth2_credentials.cc",
        "src/core/lib/security/credentials/plugin/plugin_credentials.cc",
        "src/core/lib/security/credentials/ssl/ssl_credentials.cc",
        "src/core/lib/security/credentials/tls/grpc_tls_certificate_distributor.cc",
        "src/core/lib/security/credentials/tls/grpc_tls_certificate_provider.cc",
        "src/core/lib/security/credentials/tls/grpc_tls_credentials_options.cc",
        "src/core/lib/security/credentials/tls/tls_credentials.cc",
        "src/core/lib/security/credentials/tls/tls_utils.cc",
        "src/core/lib/security/security_connector/alts/alts_security_connector.cc",
        "src/core/lib/security/security_connector/fake/fake_security_connector.cc",
        "src/core/lib/security/security_connector/insecure/insecure_security_connector.cc",
        "src/core/lib/security/security_connector/load_system_roots_fallback.cc",
        "src/core/lib/security/security_connector/load_system_roots_linux.cc",
        "src/core/lib/security/security_connector/local/local_security_connector.cc",
        "src/core/lib/security/security_connector/security_connector.cc",
        "src/core/lib/security/security_connector/ssl/ssl_security_connector.cc",
        "src/core/lib/security/security_connector/ssl_utils.cc",
        "src/core/lib/security/security_connector/ssl_utils_config.cc",
        "src/core/lib/security/security_connector/tls/tls_security_connector.cc",
        "src/core/lib/security/transport/client_auth_filter.cc",
        "src/core/lib/security/transport/secure_endpoint.cc",
        "src/core/lib/security/transport/security_handshaker.cc",
        "src/core/lib/security/transport/server_auth_filter.cc",
        "src/core/lib/security/transport/tsi_error.cc",
        "src/core/lib/security/util/json_util.cc",
        "src/core/lib/surface/init_secure.cc",
    ],
    hdrs = [
        "src/core/ext/filters/client_channel/lb_policy/grpclb/grpclb.h",
        "src/core/ext/xds/xds_channel_args.h",
        "src/core/lib/security/authorization/authorization_engine.h",
        "src/core/lib/security/authorization/authorization_policy_provider.h",
        "src/core/lib/security/authorization/evaluate_args.h",
        "src/core/lib/security/authorization/sdk_server_authz_filter.h",
        "src/core/lib/security/context/security_context.h",
        "src/core/lib/security/credentials/alts/alts_credentials.h",
        "src/core/lib/security/credentials/composite/composite_credentials.h",
        "src/core/lib/security/credentials/credentials.h",
        "src/core/lib/security/credentials/external/aws_external_account_credentials.h",
        "src/core/lib/security/credentials/external/aws_request_signer.h",
        "src/core/lib/security/credentials/external/external_account_credentials.h",
        "src/core/lib/security/credentials/external/file_external_account_credentials.h",
        "src/core/lib/security/credentials/external/url_external_account_credentials.h",
        "src/core/lib/security/credentials/fake/fake_credentials.h",
        "src/core/lib/security/credentials/google_default/google_default_credentials.h",
        "src/core/lib/security/credentials/iam/iam_credentials.h",
        "src/core/lib/security/credentials/jwt/json_token.h",
        "src/core/lib/security/credentials/jwt/jwt_credentials.h",
        "src/core/lib/security/credentials/jwt/jwt_verifier.h",
        "src/core/lib/security/credentials/local/local_credentials.h",
        "src/core/lib/security/credentials/oauth2/oauth2_credentials.h",
        "src/core/lib/security/credentials/plugin/plugin_credentials.h",
        "src/core/lib/security/credentials/ssl/ssl_credentials.h",
        "src/core/lib/security/credentials/tls/grpc_tls_certificate_distributor.h",
        "src/core/lib/security/credentials/tls/grpc_tls_certificate_provider.h",
        "src/core/lib/security/credentials/tls/grpc_tls_credentials_options.h",
        "src/core/lib/security/credentials/tls/tls_credentials.h",
        "src/core/lib/security/credentials/tls/tls_utils.h",
        "src/core/lib/security/security_connector/alts/alts_security_connector.h",
        "src/core/lib/security/security_connector/fake/fake_security_connector.h",
        "src/core/lib/security/security_connector/insecure/insecure_security_connector.h",
        "src/core/lib/security/security_connector/load_system_roots.h",
        "src/core/lib/security/security_connector/load_system_roots_linux.h",
        "src/core/lib/security/security_connector/local/local_security_connector.h",
        "src/core/lib/security/security_connector/security_connector.h",
        "src/core/lib/security/security_connector/ssl/ssl_security_connector.h",
        "src/core/lib/security/security_connector/ssl_utils.h",
        "src/core/lib/security/security_connector/ssl_utils_config.h",
        "src/core/lib/security/security_connector/tls/tls_security_connector.h",
        "src/core/lib/security/transport/auth_filters.h",
        "src/core/lib/security/transport/secure_endpoint.h",
        "src/core/lib/security/transport/security_handshaker.h",
        "src/core/lib/security/transport/tsi_error.h",
        "src/core/lib/security/util/json_util.h",
    ],
    external_deps = [
        "absl/container:inlined_vector",
        "absl/strings",
        "absl/strings:str_format",
        "absl/time",
        "libcrypto",
        "libssl",
    ],
    language = "c++",
    public_hdrs = GRPC_SECURE_PUBLIC_HDRS,
    visibility = ["@grpc:public"],
    deps = [
        "alts_util",
        "gpr_base",
        "grpc_base",
        "grpc_base_c",
        "grpc_client_channel",
        "grpc_codegen",
        "grpc_lb_xds_channel_args",
        "grpc_trace",
        "grpc_transport_chttp2_alpn",
        "ref_counted",
        "ref_counted_ptr",
        "tsi",
        "tsi_interface",
    ],
)

grpc_cc_library(
    name = "grpc_mock_cel",
    hdrs = [
        "src/core/lib/security/authorization/mock_cel/activation.h",
        "src/core/lib/security/authorization/mock_cel/cel_expr_builder_factory.h",
        "src/core/lib/security/authorization/mock_cel/cel_expression.h",
        "src/core/lib/security/authorization/mock_cel/cel_value.h",
        "src/core/lib/security/authorization/mock_cel/evaluator_core.h",
        "src/core/lib/security/authorization/mock_cel/flat_expr_builder.h",
    ],
    language = "c++",
    deps = [
        "google_api_upb",
        "grpc_base_c",
    ],
)

# This target depends on RE2 and should not be linked into grpc by default for binary-size reasons.
grpc_cc_library(
    name = "grpc_matchers",
    srcs = [
        "src/core/lib/matchers/matchers.cc",
    ],
    hdrs = [
        "src/core/lib/matchers/matchers.h",
    ],
    external_deps = [
        "re2",
        "absl/memory",
        "absl/strings",
        "absl/strings:str_format",
    ],
    language = "c++",
    deps = [
        "gpr_base",
        "grpc_base_c",
    ],
)

# This target pulls in a dependency on RE2 and should not be linked into grpc by default for binary-size reasons.
grpc_cc_library(
    name = "grpc_rbac_engine",
    srcs = [
        "src/core/lib/security/authorization/grpc_authorization_engine.cc",
        "src/core/lib/security/authorization/matchers.cc",
        "src/core/lib/security/authorization/rbac_policy.cc",
    ],
    hdrs = [
        "src/core/lib/security/authorization/grpc_authorization_engine.h",
        "src/core/lib/security/authorization/matchers.h",
        "src/core/lib/security/authorization/rbac_policy.h",
    ],
    external_deps = [
        "absl/strings",
        "absl/strings:str_format",
    ],
    language = "c++",
    deps = [
        "gpr_base",
        "grpc_base_c",
        "grpc_matchers",
        "grpc_secure",
    ],
)

# This target pulls in a dependency on RE2 and should not be linked into grpc by default for binary-size reasons.
grpc_cc_library(
    name = "grpc_authorization_provider",
    srcs = [
        "src/core/lib/security/authorization/grpc_authorization_policy_provider.cc",
        "src/core/lib/security/authorization/rbac_translator.cc",
    ],
    hdrs = [
        "src/core/lib/security/authorization/grpc_authorization_policy_provider.h",
        "src/core/lib/security/authorization/rbac_translator.h",
    ],
    external_deps = [
        "absl/strings",
        "absl/strings:str_format",
    ],
    language = "c++",
    deps = [
        "gpr_base",
        "grpc_matchers",
        "grpc_rbac_engine",
        "grpc_secure",
    ],
)

# This target pulls in a dependency on RE2 and should not be linked into grpc by default for binary-size reasons.
grpc_cc_library(
    name = "grpc++_authorization_provider",
    srcs = [
        "src/cpp/server/authorization_policy_provider.cc",
    ],
    external_deps = [
        "absl/synchronization",
        "protobuf_headers",
    ],
    language = "c++",
    public_hdrs = GRPCXX_PUBLIC_HDRS + GRPC_SECURE_PUBLIC_HDRS,
    deps = [
        "gpr_base",
        "grpc++_codegen_base",
        "grpc_authorization_provider",
    ],
)

# This target pulls in a dependency on RE2 and should not be linked into grpc by default for binary-size reasons.
grpc_cc_library(
    name = "grpc_cel_engine",
    srcs = [
        "src/core/lib/security/authorization/cel_authorization_engine.cc",
    ],
    hdrs = [
        "src/core/lib/security/authorization/cel_authorization_engine.h",
    ],
    external_deps = [
        "absl/container:flat_hash_set",
        "absl/memory",
    ],
    language = "c++",
    deps = [
        "envoy_ads_upb",
        "google_api_upb",
        "gpr_base",
        "grpc_base_c",
        "grpc_mock_cel",
        "grpc_rbac_engine",
    ],
)

grpc_cc_library(
    name = "popularity_count",
    hdrs = [
        "src/core/ext/transport/chttp2/transport/popularity_count.h",
    ],
    language = "c++",
    deps = [
        "gpr_platform",
    ],
)

grpc_cc_library(
    name = "hpack_constants",
    hdrs = [
        "src/core/ext/transport/chttp2/transport/hpack_constants.h",
    ],
    language = "c++",
    deps = [
        "gpr_platform",
    ],
)

grpc_cc_library(
    name = "hpack_encoder_index",
    hdrs = [
        "src/core/ext/transport/chttp2/transport/hpack_encoder_index.h",
    ],
    external_deps = [
        "absl/types:optional",
    ],
    language = "c++",
    deps = [
        "gpr_platform",
    ],
)

grpc_cc_library(
    name = "hpack_encoder_table",
    srcs = [
        "src/core/ext/transport/chttp2/transport/hpack_encoder_table.cc",
    ],
    hdrs = [
        "src/core/ext/transport/chttp2/transport/hpack_encoder_table.h",
    ],
    external_deps = [
        "absl/container:inlined_vector",
    ],
    language = "c++",
    deps = [
        "gpr",
        "hpack_constants",
    ],
)

grpc_cc_library(
    name = "grpc_transport_chttp2",
    srcs = [
        "src/core/ext/transport/chttp2/transport/bin_decoder.cc",
        "src/core/ext/transport/chttp2/transport/bin_encoder.cc",
        "src/core/ext/transport/chttp2/transport/chttp2_plugin.cc",
        "src/core/ext/transport/chttp2/transport/chttp2_slice_allocator.cc",
        "src/core/ext/transport/chttp2/transport/chttp2_transport.cc",
        "src/core/ext/transport/chttp2/transport/context_list.cc",
        "src/core/ext/transport/chttp2/transport/flow_control.cc",
        "src/core/ext/transport/chttp2/transport/frame_data.cc",
        "src/core/ext/transport/chttp2/transport/frame_goaway.cc",
        "src/core/ext/transport/chttp2/transport/frame_ping.cc",
        "src/core/ext/transport/chttp2/transport/frame_rst_stream.cc",
        "src/core/ext/transport/chttp2/transport/frame_settings.cc",
        "src/core/ext/transport/chttp2/transport/frame_window_update.cc",
        "src/core/ext/transport/chttp2/transport/hpack_encoder.cc",
        "src/core/ext/transport/chttp2/transport/hpack_parser.cc",
        "src/core/ext/transport/chttp2/transport/hpack_parser_table.cc",
        "src/core/ext/transport/chttp2/transport/hpack_utils.cc",
        "src/core/ext/transport/chttp2/transport/http2_settings.cc",
        "src/core/ext/transport/chttp2/transport/huffsyms.cc",
        "src/core/ext/transport/chttp2/transport/incoming_metadata.cc",
        "src/core/ext/transport/chttp2/transport/parsing.cc",
        "src/core/ext/transport/chttp2/transport/stream_lists.cc",
        "src/core/ext/transport/chttp2/transport/stream_map.cc",
        "src/core/ext/transport/chttp2/transport/varint.cc",
        "src/core/ext/transport/chttp2/transport/writing.cc",
    ],
    hdrs = [
        "src/core/ext/transport/chttp2/transport/bin_decoder.h",
        "src/core/ext/transport/chttp2/transport/bin_encoder.h",
        "src/core/ext/transport/chttp2/transport/chttp2_slice_allocator.h",
        "src/core/ext/transport/chttp2/transport/chttp2_transport.h",
        "src/core/ext/transport/chttp2/transport/context_list.h",
        "src/core/ext/transport/chttp2/transport/flow_control.h",
        "src/core/ext/transport/chttp2/transport/frame.h",
        "src/core/ext/transport/chttp2/transport/frame_data.h",
        "src/core/ext/transport/chttp2/transport/frame_goaway.h",
        "src/core/ext/transport/chttp2/transport/frame_ping.h",
        "src/core/ext/transport/chttp2/transport/frame_rst_stream.h",
        "src/core/ext/transport/chttp2/transport/frame_settings.h",
        "src/core/ext/transport/chttp2/transport/frame_window_update.h",
        "src/core/ext/transport/chttp2/transport/hpack_encoder.h",
        "src/core/ext/transport/chttp2/transport/hpack_parser.h",
        "src/core/ext/transport/chttp2/transport/hpack_parser_table.h",
        "src/core/ext/transport/chttp2/transport/hpack_utils.h",
        "src/core/ext/transport/chttp2/transport/http2_settings.h",
        "src/core/ext/transport/chttp2/transport/huffsyms.h",
        "src/core/ext/transport/chttp2/transport/incoming_metadata.h",
        "src/core/ext/transport/chttp2/transport/internal.h",
        "src/core/ext/transport/chttp2/transport/stream_map.h",
        "src/core/ext/transport/chttp2/transport/varint.h",
    ],
    external_deps = [
        "absl/base:core_headers",
        "absl/memory",
        "absl/status",
        "absl/strings",
        "absl/strings:str_format",
    ],
    language = "c++",
    visibility = ["@grpc:grpclb"],
    deps = [
        "gpr_base",
        "grpc_base_c",
        "grpc_http_filters",
        "grpc_trace",
        "grpc_transport_chttp2_alpn",
        "hpack_constants",
        "hpack_encoder_index",
        "hpack_encoder_table",
        "match",
        "popularity_count",
    ],
)

grpc_cc_library(
    name = "grpc_transport_chttp2_alpn",
    srcs = [
        "src/core/ext/transport/chttp2/alpn/alpn.cc",
    ],
    hdrs = [
        "src/core/ext/transport/chttp2/alpn/alpn.h",
    ],
    language = "c++",
    deps = [
        "gpr_base",
    ],
)

grpc_cc_library(
    name = "grpc_transport_chttp2_client_connector",
    srcs = [
        "src/core/ext/transport/chttp2/client/authority.cc",
        "src/core/ext/transport/chttp2/client/chttp2_connector.cc",
    ],
    hdrs = [
        "src/core/ext/transport/chttp2/client/authority.h",
        "src/core/ext/transport/chttp2/client/chttp2_connector.h",
    ],
    language = "c++",
    deps = [
        "gpr_base",
        "grpc_base_c",
        "grpc_client_channel",
        "grpc_transport_chttp2",
    ],
)

grpc_cc_library(
    name = "grpc_transport_chttp2_client_insecure",
    srcs = [
        "src/core/ext/transport/chttp2/client/insecure/channel_create.cc",
        "src/core/ext/transport/chttp2/client/insecure/channel_create_posix.cc",
    ],
    language = "c++",
    deps = [
        "gpr_base",
        "grpc_base_c",
        "grpc_client_channel",
        "grpc_transport_chttp2",
        "grpc_transport_chttp2_client_connector",
    ],
)

grpc_cc_library(
    name = "grpc_transport_chttp2_client_secure",
    srcs = [
        "src/core/ext/transport/chttp2/client/secure/secure_channel_create.cc",
    ],
    language = "c++",
    deps = [
        "gpr_base",
        "grpc_base_c",
        "grpc_client_channel",
        "grpc_secure",
        "grpc_transport_chttp2",
        "grpc_transport_chttp2_client_connector",
    ],
)

grpc_cc_library(
    name = "grpc_transport_chttp2_server",
    srcs = [
        "src/core/ext/transport/chttp2/server/chttp2_server.cc",
    ],
    hdrs = [
        "src/core/ext/transport/chttp2/server/chttp2_server.h",
    ],
    external_deps = [
        "absl/strings",
        "absl/strings:str_format",
    ],
    language = "c++",
    deps = [
        "gpr_base",
        "grpc_base_c",
        "grpc_codegen",
        "grpc_http_filters",
        "grpc_transport_chttp2",
        "ref_counted",
        "ref_counted_ptr",
    ],
)

grpc_cc_library(
    name = "grpc_transport_chttp2_server_insecure",
    srcs = [
        "src/core/ext/transport/chttp2/server/insecure/server_chttp2.cc",
        "src/core/ext/transport/chttp2/server/insecure/server_chttp2_posix.cc",
    ],
    external_deps = [
        "absl/strings",
    ],
    language = "c++",
    deps = [
        "gpr_base",
        "grpc_base_c",
        "grpc_transport_chttp2",
        "grpc_transport_chttp2_server",
    ],
)

grpc_cc_library(
    name = "grpc_transport_chttp2_server_secure",
    srcs = [
        "src/core/ext/transport/chttp2/server/secure/server_secure_chttp2.cc",
    ],
    external_deps = [
        "absl/strings",
    ],
    language = "c++",
    deps = [
        "gpr_base",
        "grpc_base_c",
        "grpc_secure",
        "grpc_transport_chttp2",
        "grpc_transport_chttp2_server",
        "ref_counted_ptr",
    ],
)

grpc_cc_library(
    name = "grpc_transport_inproc",
    srcs = [
        "src/core/ext/transport/inproc/inproc_plugin.cc",
        "src/core/ext/transport/inproc/inproc_transport.cc",
    ],
    hdrs = [
        "src/core/ext/transport/inproc/inproc_transport.h",
    ],
    language = "c++",
    deps = [
        "gpr_base",
        "grpc_base_c",
        "grpc_trace",
    ],
)

grpc_cc_library(
    name = "tsi_interface",
    srcs = [
        "src/core/tsi/transport_security.cc",
    ],
    hdrs = [
        "src/core/tsi/transport_security.h",
        "src/core/tsi/transport_security_interface.h",
    ],
    language = "c++",
    visibility = ["@grpc:tsi_interface"],
    deps = [
        "gpr",
        "grpc_trace",
    ],
)

grpc_cc_library(
    name = "alts_frame_protector",
    srcs = [
        "src/core/tsi/alts/crypt/aes_gcm.cc",
        "src/core/tsi/alts/crypt/gsec.cc",
        "src/core/tsi/alts/frame_protector/alts_counter.cc",
        "src/core/tsi/alts/frame_protector/alts_crypter.cc",
        "src/core/tsi/alts/frame_protector/alts_frame_protector.cc",
        "src/core/tsi/alts/frame_protector/alts_record_protocol_crypter_common.cc",
        "src/core/tsi/alts/frame_protector/alts_seal_privacy_integrity_crypter.cc",
        "src/core/tsi/alts/frame_protector/alts_unseal_privacy_integrity_crypter.cc",
        "src/core/tsi/alts/frame_protector/frame_handler.cc",
        "src/core/tsi/alts/zero_copy_frame_protector/alts_grpc_integrity_only_record_protocol.cc",
        "src/core/tsi/alts/zero_copy_frame_protector/alts_grpc_privacy_integrity_record_protocol.cc",
        "src/core/tsi/alts/zero_copy_frame_protector/alts_grpc_record_protocol_common.cc",
        "src/core/tsi/alts/zero_copy_frame_protector/alts_iovec_record_protocol.cc",
        "src/core/tsi/alts/zero_copy_frame_protector/alts_zero_copy_grpc_protector.cc",
    ],
    hdrs = [
        "src/core/tsi/alts/crypt/gsec.h",
        "src/core/tsi/alts/frame_protector/alts_counter.h",
        "src/core/tsi/alts/frame_protector/alts_crypter.h",
        "src/core/tsi/alts/frame_protector/alts_frame_protector.h",
        "src/core/tsi/alts/frame_protector/alts_record_protocol_crypter_common.h",
        "src/core/tsi/alts/frame_protector/frame_handler.h",
        "src/core/tsi/alts/zero_copy_frame_protector/alts_grpc_integrity_only_record_protocol.h",
        "src/core/tsi/alts/zero_copy_frame_protector/alts_grpc_privacy_integrity_record_protocol.h",
        "src/core/tsi/alts/zero_copy_frame_protector/alts_grpc_record_protocol.h",
        "src/core/tsi/alts/zero_copy_frame_protector/alts_grpc_record_protocol_common.h",
        "src/core/tsi/alts/zero_copy_frame_protector/alts_iovec_record_protocol.h",
        "src/core/tsi/alts/zero_copy_frame_protector/alts_zero_copy_grpc_protector.h",
        "src/core/tsi/transport_security_grpc.h",
    ],
    external_deps = [
        "libssl",
        "libcrypto",
    ],
    language = "c++",
    visibility = ["@grpc:alts_frame_protector"],
    deps = [
        "gpr_base",
        "grpc_base_c",
        "tsi_interface",
    ],
)

grpc_cc_library(
    name = "alts_util",
    srcs = [
        "src/core/lib/security/credentials/alts/check_gcp_environment.cc",
        "src/core/lib/security/credentials/alts/check_gcp_environment_linux.cc",
        "src/core/lib/security/credentials/alts/check_gcp_environment_no_op.cc",
        "src/core/lib/security/credentials/alts/check_gcp_environment_windows.cc",
        "src/core/lib/security/credentials/alts/grpc_alts_credentials_client_options.cc",
        "src/core/lib/security/credentials/alts/grpc_alts_credentials_options.cc",
        "src/core/lib/security/credentials/alts/grpc_alts_credentials_server_options.cc",
        "src/core/tsi/alts/handshaker/transport_security_common_api.cc",
    ],
    hdrs = [
        "src/core/lib/security/credentials/alts/check_gcp_environment.h",
        "src/core/lib/security/credentials/alts/grpc_alts_credentials_options.h",
        "src/core/tsi/alts/handshaker/transport_security_common_api.h",
    ],
    external_deps = [
        "upb_lib",
    ],
    language = "c++",
    public_hdrs = GRPC_SECURE_PUBLIC_HDRS,
    visibility = ["@grpc:tsi"],
    deps = [
        "alts_upb",
        "gpr",
        "grpc_base_c",
    ],
)

grpc_cc_library(
    name = "tsi",
    srcs = [
        "src/core/tsi/alts/handshaker/alts_handshaker_client.cc",
        "src/core/tsi/alts/handshaker/alts_shared_resource.cc",
        "src/core/tsi/alts/handshaker/alts_tsi_handshaker.cc",
        "src/core/tsi/alts/handshaker/alts_tsi_utils.cc",
        "src/core/tsi/fake_transport_security.cc",
        "src/core/tsi/local_transport_security.cc",
        "src/core/tsi/ssl/session_cache/ssl_session_boringssl.cc",
        "src/core/tsi/ssl/session_cache/ssl_session_cache.cc",
        "src/core/tsi/ssl/session_cache/ssl_session_openssl.cc",
        "src/core/tsi/ssl_transport_security.cc",
        "src/core/tsi/transport_security_grpc.cc",
    ],
    hdrs = [
        "src/core/tsi/alts/handshaker/alts_handshaker_client.h",
        "src/core/tsi/alts/handshaker/alts_shared_resource.h",
        "src/core/tsi/alts/handshaker/alts_tsi_handshaker.h",
        "src/core/tsi/alts/handshaker/alts_tsi_handshaker_private.h",
        "src/core/tsi/alts/handshaker/alts_tsi_utils.h",
        "src/core/tsi/fake_transport_security.h",
        "src/core/tsi/local_transport_security.h",
        "src/core/tsi/ssl/session_cache/ssl_session.h",
        "src/core/tsi/ssl/session_cache/ssl_session_cache.h",
        "src/core/tsi/ssl_transport_security.h",
        "src/core/tsi/ssl_types.h",
        "src/core/tsi/transport_security_grpc.h",
    ],
    external_deps = [
        "libssl",
        "libcrypto",
        "absl/strings",
        "upb_lib",
    ],
    language = "c++",
    visibility = ["@grpc:tsi"],
    deps = [
        "alts_frame_protector",
        "alts_util",
        "gpr_base",
        "grpc_base_c",
        "grpc_transport_chttp2_client_insecure",
        "tsi_interface",
    ],
)

grpc_cc_library(
    name = "grpc++_base",
    srcs = GRPCXX_SRCS,
    hdrs = GRPCXX_HDRS,
    external_deps = [
        "absl/synchronization",
        "absl/memory",
        "upb_lib",
        "protobuf_headers",
    ],
    language = "c++",
    public_hdrs = GRPCXX_PUBLIC_HDRS,
    visibility = ["@grpc:alt_grpc++_base_legacy"],
    deps = [
        "gpr_base",
        "grpc",
        "grpc++_codegen_base",
        "grpc++_codegen_base_src",
        "grpc++_internal_hdrs_only",
        "grpc_base_c",
        "grpc_client_channel",
        "grpc_codegen",
        "grpc_health_upb",
        "grpc_trace",
        "grpc_transport_inproc",
        "ref_counted",
    ],
)

grpc_cc_library(
    name = "grpc++_base_unsecure",
    srcs = GRPCXX_SRCS,
    hdrs = GRPCXX_HDRS,
    external_deps = [
        "absl/synchronization",
        "absl/memory",
        "upb_lib",
        "protobuf_headers",
    ],
    language = "c++",
    public_hdrs = GRPCXX_PUBLIC_HDRS,
    tags = ["avoid_dep"],
    visibility = ["@grpc:alt_grpc++_base_unsecure_legacy"],
    deps = [
        "gpr_base",
        "grpc++_codegen_base",
        "grpc++_codegen_base_src",
        "grpc++_internal_hdrs_only",
        "grpc_base_c",
        "grpc_client_channel",
        "grpc_codegen",
        "grpc_health_upb",
        "grpc_trace",
        "grpc_transport_inproc",
        "grpc_unsecure",
        "ref_counted",
    ],
)

grpc_cc_library(
    name = "grpc++_codegen_base",
    language = "c++",
    public_hdrs = [
        "include/grpc++/impl/codegen/async_stream.h",
        "include/grpc++/impl/codegen/async_unary_call.h",
        "include/grpc++/impl/codegen/byte_buffer.h",
        "include/grpc++/impl/codegen/call_hook.h",
        "include/grpc++/impl/codegen/call.h",
        "include/grpc++/impl/codegen/channel_interface.h",
        "include/grpc++/impl/codegen/client_context.h",
        "include/grpc++/impl/codegen/client_unary_call.h",
        "include/grpc++/impl/codegen/completion_queue_tag.h",
        "include/grpc++/impl/codegen/completion_queue.h",
        "include/grpc++/impl/codegen/config.h",
        "include/grpc++/impl/codegen/core_codegen_interface.h",
        "include/grpc++/impl/codegen/create_auth_context.h",
        "include/grpc++/impl/codegen/grpc_library.h",
        "include/grpc++/impl/codegen/metadata_map.h",
        "include/grpc++/impl/codegen/method_handler_impl.h",
        "include/grpc++/impl/codegen/rpc_method.h",
        "include/grpc++/impl/codegen/rpc_service_method.h",
        "include/grpc++/impl/codegen/security/auth_context.h",
        "include/grpc++/impl/codegen/serialization_traits.h",
        "include/grpc++/impl/codegen/server_context.h",
        "include/grpc++/impl/codegen/server_interface.h",
        "include/grpc++/impl/codegen/service_type.h",
        "include/grpc++/impl/codegen/slice.h",
        "include/grpc++/impl/codegen/status_code_enum.h",
        "include/grpc++/impl/codegen/status.h",
        "include/grpc++/impl/codegen/string_ref.h",
        "include/grpc++/impl/codegen/stub_options.h",
        "include/grpc++/impl/codegen/sync_stream.h",
        "include/grpc++/impl/codegen/time.h",
        "include/grpcpp/impl/codegen/async_generic_service.h",
        "include/grpcpp/impl/codegen/async_stream.h",
        "include/grpcpp/impl/codegen/async_unary_call.h",
        "include/grpcpp/impl/codegen/byte_buffer.h",
        "include/grpcpp/impl/codegen/call_hook.h",
        "include/grpcpp/impl/codegen/call_op_set_interface.h",
        "include/grpcpp/impl/codegen/call_op_set.h",
        "include/grpcpp/impl/codegen/call.h",
        "include/grpcpp/impl/codegen/callback_common.h",
        "include/grpcpp/impl/codegen/channel_interface.h",
        "include/grpcpp/impl/codegen/client_callback.h",
        "include/grpcpp/impl/codegen/client_context.h",
        "include/grpcpp/impl/codegen/client_interceptor.h",
        "include/grpcpp/impl/codegen/client_unary_call.h",
        "include/grpcpp/impl/codegen/completion_queue_tag.h",
        "include/grpcpp/impl/codegen/completion_queue.h",
        "include/grpcpp/impl/codegen/config.h",
        "include/grpcpp/impl/codegen/core_codegen_interface.h",
        "include/grpcpp/impl/codegen/create_auth_context.h",
        "include/grpcpp/impl/codegen/delegating_channel.h",
        "include/grpcpp/impl/codegen/grpc_library.h",
        "include/grpcpp/impl/codegen/intercepted_channel.h",
        "include/grpcpp/impl/codegen/interceptor_common.h",
        "include/grpcpp/impl/codegen/interceptor.h",
        "include/grpcpp/impl/codegen/message_allocator.h",
        "include/grpcpp/impl/codegen/metadata_map.h",
        "include/grpcpp/impl/codegen/method_handler_impl.h",
        "include/grpcpp/impl/codegen/method_handler.h",
        "include/grpcpp/impl/codegen/rpc_method.h",
        "include/grpcpp/impl/codegen/rpc_service_method.h",
        "include/grpcpp/impl/codegen/security/auth_context.h",
        "include/grpcpp/impl/codegen/serialization_traits.h",
        "include/grpcpp/impl/codegen/server_callback_handlers.h",
        "include/grpcpp/impl/codegen/server_callback.h",
        "include/grpcpp/impl/codegen/server_context.h",
        "include/grpcpp/impl/codegen/server_interceptor.h",
        "include/grpcpp/impl/codegen/server_interface.h",
        "include/grpcpp/impl/codegen/service_type.h",
        "include/grpcpp/impl/codegen/slice.h",
        "include/grpcpp/impl/codegen/status_code_enum.h",
        "include/grpcpp/impl/codegen/status.h",
        "include/grpcpp/impl/codegen/string_ref.h",
        "include/grpcpp/impl/codegen/stub_options.h",
        "include/grpcpp/impl/codegen/sync_stream.h",
        "include/grpcpp/impl/codegen/time.h",
    ],
    visibility = ["@grpc:public"],
    deps = [
        "grpc++_internal_hdrs_only",
        "grpc_codegen",
    ],
)

grpc_cc_library(
    name = "grpc++_codegen_base_src",
    srcs = [
        "src/cpp/codegen/codegen_init.cc",
    ],
    language = "c++",
    deps = [
        "grpc++_codegen_base",
    ],
)

grpc_cc_library(
    name = "grpc++_codegen_proto",
    external_deps = [
        "protobuf_headers",
    ],
    language = "c++",
    public_hdrs = [
        "include/grpc++/impl/codegen/proto_utils.h",
        "include/grpcpp/impl/codegen/proto_buffer_reader.h",
        "include/grpcpp/impl/codegen/proto_buffer_writer.h",
        "include/grpcpp/impl/codegen/proto_utils.h",
    ],
    visibility = ["@grpc:public"],
    deps = [
        "grpc++_codegen_base",
        "grpc++_config_proto",
    ],
)

grpc_cc_library(
    name = "grpc++_config_proto",
    external_deps = [
        "protobuf_headers",
    ],
    language = "c++",
    public_hdrs = [
        "include/grpc++/impl/codegen/config_protobuf.h",
        "include/grpcpp/impl/codegen/config_protobuf.h",
    ],
    visibility = ["@grpc:public"],
)

grpc_cc_library(
    name = "grpc++_reflection",
    srcs = [
        "src/cpp/ext/proto_server_reflection.cc",
        "src/cpp/ext/proto_server_reflection_plugin.cc",
    ],
    hdrs = [
        "src/cpp/ext/proto_server_reflection.h",
    ],
    language = "c++",
    public_hdrs = [
        "include/grpc++/ext/proto_server_reflection_plugin.h",
        "include/grpcpp/ext/proto_server_reflection_plugin.h",
    ],
    visibility = ["@grpc:public"],
    deps = [
        "grpc++",
        "//src/proto/grpc/reflection/v1alpha:reflection_proto",
    ],
    alwayslink = 1,
)

grpc_cc_library(
    name = "grpcpp_channelz",
    srcs = [
        "src/cpp/server/channelz/channelz_service.cc",
        "src/cpp/server/channelz/channelz_service_plugin.cc",
    ],
    hdrs = [
        "src/cpp/server/channelz/channelz_service.h",
    ],
    language = "c++",
    public_hdrs = [
        "include/grpcpp/ext/channelz_service_plugin.h",
    ],
    visibility = ["@grpc:channelz"],
    deps = [
        "gpr",
        "grpc",
        "grpc++",
        "//src/proto/grpc/channelz:channelz_proto",
    ],
    alwayslink = 1,
)

grpc_cc_library(
    name = "grpcpp_csds",
    srcs = [
        "src/cpp/server/csds/csds.cc",
    ],
    hdrs = [
        "src/cpp/server/csds/csds.h",
    ],
    external_deps = ["absl/status:statusor"],
    language = "c++",
    deps = [
        "gpr",
        "grpc",
        "grpc++_codegen_base",
        "grpc++_internals",
        "//src/proto/grpc/testing/xds/v3:csds_proto",
    ],
    alwayslink = 1,
)

grpc_cc_library(
    name = "grpcpp_admin",
    srcs = [
        "src/cpp/server/admin/admin_services.cc",
    ],
    hdrs = [],
    defines = select({
        "grpc_no_xds": ["GRPC_NO_XDS"],
        "//conditions:default": [],
    }),
    external_deps = [
        "absl/memory",
    ],
    language = "c++",
    public_hdrs = [
        "include/grpcpp/ext/admin_services.h",
    ],
    select_deps = {
        "grpc_no_xds": [],
        "//conditions:default": ["//:grpcpp_csds"],
    },
    deps = [
        "gpr",
        "grpc++",
        "grpcpp_channelz",
    ],
    alwayslink = 1,
)

grpc_cc_library(
    name = "grpc++_test",
    testonly = True,
    srcs = [
        "src/cpp/client/channel_test_peer.cc",
    ],
    external_deps = [
        "gtest",
    ],
    public_hdrs = [
        "include/grpc++/test/mock_stream.h",
        "include/grpc++/test/server_context_test_spouse.h",
        "include/grpcpp/test/channel_test_peer.h",
        "include/grpcpp/test/client_context_test_peer.h",
        "include/grpcpp/test/default_reactor_test_peer.h",
        "include/grpcpp/test/mock_stream.h",
        "include/grpcpp/test/server_context_test_spouse.h",
    ],
    visibility = ["@grpc:grpc++_test"],
    deps = [
        "gpr_base",
        "grpc++",
        "grpc_base_c",
    ],
)

grpc_cc_library(
    name = "grpc_server_backward_compatibility",
    srcs = [
        "src/core/ext/filters/workarounds/workaround_utils.cc",
    ],
    hdrs = [
        "src/core/ext/filters/workarounds/workaround_utils.h",
    ],
    language = "c++",
    deps = [
        "gpr_base",
        "grpc_base_c",
    ],
)

grpc_cc_library(
    name = "grpc++_core_stats",
    srcs = [
        "src/cpp/util/core_stats.cc",
    ],
    hdrs = [
        "src/cpp/util/core_stats.h",
    ],
    language = "c++",
    deps = [
        "gpr",
        "grpc++",
        "//src/proto/grpc/core:stats_proto",
    ],
)

grpc_cc_library(
    name = "grpc_opencensus_plugin",
    srcs = [
        "src/cpp/ext/filters/census/channel_filter.cc",
        "src/cpp/ext/filters/census/client_filter.cc",
        "src/cpp/ext/filters/census/context.cc",
        "src/cpp/ext/filters/census/grpc_plugin.cc",
        "src/cpp/ext/filters/census/measures.cc",
        "src/cpp/ext/filters/census/rpc_encoding.cc",
        "src/cpp/ext/filters/census/server_filter.cc",
        "src/cpp/ext/filters/census/views.cc",
    ],
    hdrs = [
        "include/grpcpp/opencensus.h",
        "src/cpp/ext/filters/census/channel_filter.h",
        "src/cpp/ext/filters/census/client_filter.h",
        "src/cpp/ext/filters/census/context.h",
        "src/cpp/ext/filters/census/grpc_plugin.h",
        "src/cpp/ext/filters/census/measures.h",
        "src/cpp/ext/filters/census/open_census_call_tracer.h",
        "src/cpp/ext/filters/census/rpc_encoding.h",
        "src/cpp/ext/filters/census/server_filter.h",
    ],
    external_deps = [
        "absl-base",
        "absl-time",
        "absl/strings",
        "opencensus-trace",
        "opencensus-trace-context_util",
        "opencensus-trace-propagation",
        "opencensus-tags",
        "opencensus-tags-context_util",
        "opencensus-stats",
        "opencensus-context",
    ],
    language = "c++",
    visibility = ["@grpc:grpc_opencensus_plugin"],
    deps = [
        "census",
        "gpr_base",
        "grpc++",
        "grpc_base_c",
    ],
)

# Once upb code-gen issue is resolved, use the targets commented below to replace the ones using
# upb-generated files.

# grpc_upb_proto_library(
#     name = "upb_load_report",
#     deps = ["@envoy_api//envoy/api/v2/endpoint:load_report_export"],
# )
#
# grpc_upb_proto_library(
#     name = "upb_lrs",
#     deps = ["@envoy_api//envoy/service/load_stats/v2:lrs_export"],
# )
#
# grpc_upb_proto_library(
#     name = "upb_cds",
#     deps = ["@envoy_api//envoy/api/v2:cds_export"],
# )

# grpc_cc_library(
#    name = "envoy_lrs_upb",
#    external_deps = [
#        "upb_lib",
#    ],
#    language = "c++",
#    tags = ["no_windows"],
#    deps = [
#        "upb_load_report",
#        "upb_lrs",
#    ],
# )

# grpc_cc_library(
#    name = "envoy_ads_upb",
#    external_deps = [
#        "upb_lib",
#    ],
#    language = "c++",
#    tags = ["no_windows"],
#    deps = [
#        "upb_cds",
#    ],
# )

grpc_cc_library(
    name = "envoy_ads_upb",
    srcs = [
        "src/core/ext/upb-generated/envoy/admin/v3/config_dump.upb.c",
        "src/core/ext/upb-generated/envoy/config/accesslog/v3/accesslog.upb.c",
        "src/core/ext/upb-generated/envoy/config/bootstrap/v3/bootstrap.upb.c",
        "src/core/ext/upb-generated/envoy/config/cluster/v3/circuit_breaker.upb.c",
        "src/core/ext/upb-generated/envoy/config/cluster/v3/cluster.upb.c",
        "src/core/ext/upb-generated/envoy/config/cluster/v3/filter.upb.c",
        "src/core/ext/upb-generated/envoy/config/cluster/v3/outlier_detection.upb.c",
        "src/core/ext/upb-generated/envoy/config/core/v3/resolver.upb.c",
        "src/core/ext/upb-generated/envoy/config/core/v3/udp_socket_config.upb.c",
        "src/core/ext/upb-generated/envoy/config/endpoint/v3/endpoint.upb.c",
        "src/core/ext/upb-generated/envoy/config/endpoint/v3/endpoint_components.upb.c",
        "src/core/ext/upb-generated/envoy/config/endpoint/v3/load_report.upb.c",
        "src/core/ext/upb-generated/envoy/config/listener/v3/api_listener.upb.c",
        "src/core/ext/upb-generated/envoy/config/listener/v3/listener.upb.c",
        "src/core/ext/upb-generated/envoy/config/listener/v3/listener_components.upb.c",
        "src/core/ext/upb-generated/envoy/config/listener/v3/quic_config.upb.c",
        "src/core/ext/upb-generated/envoy/config/listener/v3/udp_listener_config.upb.c",
        "src/core/ext/upb-generated/envoy/config/metrics/v3/stats.upb.c",
        "src/core/ext/upb-generated/envoy/config/overload/v3/overload.upb.c",
        "src/core/ext/upb-generated/envoy/config/rbac/v3/rbac.upb.c",
        "src/core/ext/upb-generated/envoy/config/route/v3/route.upb.c",
        "src/core/ext/upb-generated/envoy/config/route/v3/route_components.upb.c",
        "src/core/ext/upb-generated/envoy/config/route/v3/scoped_route.upb.c",
        "src/core/ext/upb-generated/envoy/config/trace/v3/http_tracer.upb.c",
        "src/core/ext/upb-generated/envoy/extensions/clusters/aggregate/v3/cluster.upb.c",
        "src/core/ext/upb-generated/envoy/extensions/filters/common/fault/v3/fault.upb.c",
        "src/core/ext/upb-generated/envoy/extensions/filters/http/fault/v3/fault.upb.c",
        "src/core/ext/upb-generated/envoy/extensions/filters/http/router/v3/router.upb.c",
        "src/core/ext/upb-generated/envoy/extensions/filters/network/http_connection_manager/v3/http_connection_manager.upb.c",
        "src/core/ext/upb-generated/envoy/extensions/transport_sockets/tls/v3/cert.upb.c",
        "src/core/ext/upb-generated/envoy/extensions/transport_sockets/tls/v3/common.upb.c",
        "src/core/ext/upb-generated/envoy/extensions/transport_sockets/tls/v3/secret.upb.c",
        "src/core/ext/upb-generated/envoy/extensions/transport_sockets/tls/v3/tls.upb.c",
        "src/core/ext/upb-generated/envoy/service/cluster/v3/cds.upb.c",
        "src/core/ext/upb-generated/envoy/service/discovery/v3/ads.upb.c",
        "src/core/ext/upb-generated/envoy/service/discovery/v3/discovery.upb.c",
        "src/core/ext/upb-generated/envoy/service/endpoint/v3/eds.upb.c",
        "src/core/ext/upb-generated/envoy/service/listener/v3/lds.upb.c",
        "src/core/ext/upb-generated/envoy/service/load_stats/v3/lrs.upb.c",
        "src/core/ext/upb-generated/envoy/service/route/v3/rds.upb.c",
        "src/core/ext/upb-generated/envoy/service/route/v3/srds.upb.c",
        "src/core/ext/upb-generated/envoy/service/status/v3/csds.upb.c",
        "src/core/ext/upb-generated/envoy/type/http/v3/path_transformation.upb.c",
    ],
    hdrs = [
        "src/core/ext/upb-generated/envoy/admin/v3/config_dump.upb.h",
        "src/core/ext/upb-generated/envoy/config/accesslog/v3/accesslog.upb.h",
        "src/core/ext/upb-generated/envoy/config/bootstrap/v3/bootstrap.upb.h",
        "src/core/ext/upb-generated/envoy/config/cluster/v3/circuit_breaker.upb.h",
        "src/core/ext/upb-generated/envoy/config/cluster/v3/cluster.upb.h",
        "src/core/ext/upb-generated/envoy/config/cluster/v3/filter.upb.h",
        "src/core/ext/upb-generated/envoy/config/cluster/v3/outlier_detection.upb.h",
        "src/core/ext/upb-generated/envoy/config/core/v3/resolver.upb.h",
        "src/core/ext/upb-generated/envoy/config/core/v3/udp_socket_config.upb.h",
        "src/core/ext/upb-generated/envoy/config/endpoint/v3/endpoint.upb.h",
        "src/core/ext/upb-generated/envoy/config/endpoint/v3/endpoint_components.upb.h",
        "src/core/ext/upb-generated/envoy/config/endpoint/v3/load_report.upb.h",
        "src/core/ext/upb-generated/envoy/config/listener/v3/api_listener.upb.h",
        "src/core/ext/upb-generated/envoy/config/listener/v3/listener.upb.h",
        "src/core/ext/upb-generated/envoy/config/listener/v3/listener_components.upb.h",
        "src/core/ext/upb-generated/envoy/config/listener/v3/quic_config.upb.h",
        "src/core/ext/upb-generated/envoy/config/listener/v3/udp_listener_config.upb.h",
        "src/core/ext/upb-generated/envoy/config/metrics/v3/stats.upb.h",
        "src/core/ext/upb-generated/envoy/config/overload/v3/overload.upb.h",
        "src/core/ext/upb-generated/envoy/config/rbac/v3/rbac.upb.h",
        "src/core/ext/upb-generated/envoy/config/route/v3/route.upb.h",
        "src/core/ext/upb-generated/envoy/config/route/v3/route_components.upb.h",
        "src/core/ext/upb-generated/envoy/config/route/v3/scoped_route.upb.h",
        "src/core/ext/upb-generated/envoy/config/trace/v3/http_tracer.upb.h",
        "src/core/ext/upb-generated/envoy/extensions/clusters/aggregate/v3/cluster.upb.h",
        "src/core/ext/upb-generated/envoy/extensions/filters/common/fault/v3/fault.upb.h",
        "src/core/ext/upb-generated/envoy/extensions/filters/http/fault/v3/fault.upb.h",
        "src/core/ext/upb-generated/envoy/extensions/filters/http/router/v3/router.upb.h",
        "src/core/ext/upb-generated/envoy/extensions/filters/network/http_connection_manager/v3/http_connection_manager.upb.h",
        "src/core/ext/upb-generated/envoy/extensions/transport_sockets/tls/v3/cert.upb.h",
        "src/core/ext/upb-generated/envoy/extensions/transport_sockets/tls/v3/common.upb.h",
        "src/core/ext/upb-generated/envoy/extensions/transport_sockets/tls/v3/secret.upb.h",
        "src/core/ext/upb-generated/envoy/extensions/transport_sockets/tls/v3/tls.upb.h",
        "src/core/ext/upb-generated/envoy/service/cluster/v3/cds.upb.h",
        "src/core/ext/upb-generated/envoy/service/discovery/v3/ads.upb.h",
        "src/core/ext/upb-generated/envoy/service/discovery/v3/discovery.upb.h",
        "src/core/ext/upb-generated/envoy/service/endpoint/v3/eds.upb.h",
        "src/core/ext/upb-generated/envoy/service/listener/v3/lds.upb.h",
        "src/core/ext/upb-generated/envoy/service/load_stats/v3/lrs.upb.h",
        "src/core/ext/upb-generated/envoy/service/route/v3/rds.upb.h",
        "src/core/ext/upb-generated/envoy/service/route/v3/srds.upb.h",
        "src/core/ext/upb-generated/envoy/service/status/v3/csds.upb.h",
        "src/core/ext/upb-generated/envoy/type/http/v3/path_transformation.upb.h",
    ],
    external_deps = [
        "upb_lib",
        "upb_lib_descriptor",
        "upb_generated_code_support__only_for_generated_code_do_not_use__i_give_permission_to_break_me",
    ],
    language = "c++",
    deps = [
        "envoy_annotations_upb",
        "envoy_core_upb",
        "envoy_type_upb",
        "google_api_upb",
        "proto_gen_validate_upb",
        "udpa_annotations_upb",
        "xds_core_upb",
    ],
)

grpc_cc_library(
    name = "envoy_ads_upbdefs",
    srcs = [
        "src/core/ext/upbdefs-generated/envoy/admin/v3/config_dump.upbdefs.c",
        "src/core/ext/upbdefs-generated/envoy/config/accesslog/v3/accesslog.upbdefs.c",
        "src/core/ext/upbdefs-generated/envoy/config/bootstrap/v3/bootstrap.upbdefs.c",
        "src/core/ext/upbdefs-generated/envoy/config/cluster/v3/circuit_breaker.upbdefs.c",
        "src/core/ext/upbdefs-generated/envoy/config/cluster/v3/cluster.upbdefs.c",
        "src/core/ext/upbdefs-generated/envoy/config/cluster/v3/filter.upbdefs.c",
        "src/core/ext/upbdefs-generated/envoy/config/cluster/v3/outlier_detection.upbdefs.c",
        "src/core/ext/upbdefs-generated/envoy/config/core/v3/resolver.upbdefs.c",
        "src/core/ext/upbdefs-generated/envoy/config/core/v3/udp_socket_config.upbdefs.c",
        "src/core/ext/upbdefs-generated/envoy/config/endpoint/v3/endpoint.upbdefs.c",
        "src/core/ext/upbdefs-generated/envoy/config/endpoint/v3/endpoint_components.upbdefs.c",
        "src/core/ext/upbdefs-generated/envoy/config/endpoint/v3/load_report.upbdefs.c",
        "src/core/ext/upbdefs-generated/envoy/config/listener/v3/api_listener.upbdefs.c",
        "src/core/ext/upbdefs-generated/envoy/config/listener/v3/listener.upbdefs.c",
        "src/core/ext/upbdefs-generated/envoy/config/listener/v3/listener_components.upbdefs.c",
        "src/core/ext/upbdefs-generated/envoy/config/listener/v3/quic_config.upbdefs.c",
        "src/core/ext/upbdefs-generated/envoy/config/listener/v3/udp_listener_config.upbdefs.c",
        "src/core/ext/upbdefs-generated/envoy/config/metrics/v3/stats.upbdefs.c",
        "src/core/ext/upbdefs-generated/envoy/config/overload/v3/overload.upbdefs.c",
        "src/core/ext/upbdefs-generated/envoy/config/route/v3/route.upbdefs.c",
        "src/core/ext/upbdefs-generated/envoy/config/route/v3/route_components.upbdefs.c",
        "src/core/ext/upbdefs-generated/envoy/config/route/v3/scoped_route.upbdefs.c",
        "src/core/ext/upbdefs-generated/envoy/config/trace/v3/http_tracer.upbdefs.c",
        "src/core/ext/upbdefs-generated/envoy/extensions/clusters/aggregate/v3/cluster.upbdefs.c",
        "src/core/ext/upbdefs-generated/envoy/extensions/filters/common/fault/v3/fault.upbdefs.c",
        "src/core/ext/upbdefs-generated/envoy/extensions/filters/http/fault/v3/fault.upbdefs.c",
        "src/core/ext/upbdefs-generated/envoy/extensions/filters/http/router/v3/router.upbdefs.c",
        "src/core/ext/upbdefs-generated/envoy/extensions/filters/network/http_connection_manager/v3/http_connection_manager.upbdefs.c",
        "src/core/ext/upbdefs-generated/envoy/extensions/transport_sockets/tls/v3/cert.upbdefs.c",
        "src/core/ext/upbdefs-generated/envoy/extensions/transport_sockets/tls/v3/common.upbdefs.c",
        "src/core/ext/upbdefs-generated/envoy/extensions/transport_sockets/tls/v3/secret.upbdefs.c",
        "src/core/ext/upbdefs-generated/envoy/extensions/transport_sockets/tls/v3/tls.upbdefs.c",
        "src/core/ext/upbdefs-generated/envoy/service/cluster/v3/cds.upbdefs.c",
        "src/core/ext/upbdefs-generated/envoy/service/discovery/v3/ads.upbdefs.c",
        "src/core/ext/upbdefs-generated/envoy/service/discovery/v3/discovery.upbdefs.c",
        "src/core/ext/upbdefs-generated/envoy/service/endpoint/v3/eds.upbdefs.c",
        "src/core/ext/upbdefs-generated/envoy/service/listener/v3/lds.upbdefs.c",
        "src/core/ext/upbdefs-generated/envoy/service/load_stats/v3/lrs.upbdefs.c",
        "src/core/ext/upbdefs-generated/envoy/service/route/v3/rds.upbdefs.c",
        "src/core/ext/upbdefs-generated/envoy/service/route/v3/srds.upbdefs.c",
        "src/core/ext/upbdefs-generated/envoy/service/status/v3/csds.upbdefs.c",
        "src/core/ext/upbdefs-generated/envoy/type/http/v3/path_transformation.upbdefs.c",
    ],
    hdrs = [
        "src/core/ext/upbdefs-generated/envoy/admin/v3/config_dump.upbdefs.h",
        "src/core/ext/upbdefs-generated/envoy/config/accesslog/v3/accesslog.upbdefs.h",
        "src/core/ext/upbdefs-generated/envoy/config/bootstrap/v3/bootstrap.upbdefs.h",
        "src/core/ext/upbdefs-generated/envoy/config/cluster/v3/circuit_breaker.upbdefs.h",
        "src/core/ext/upbdefs-generated/envoy/config/cluster/v3/cluster.upbdefs.h",
        "src/core/ext/upbdefs-generated/envoy/config/cluster/v3/filter.upbdefs.h",
        "src/core/ext/upbdefs-generated/envoy/config/cluster/v3/outlier_detection.upbdefs.h",
        "src/core/ext/upbdefs-generated/envoy/config/core/v3/resolver.upbdefs.h",
        "src/core/ext/upbdefs-generated/envoy/config/core/v3/udp_socket_config.upbdefs.h",
        "src/core/ext/upbdefs-generated/envoy/config/endpoint/v3/endpoint.upbdefs.h",
        "src/core/ext/upbdefs-generated/envoy/config/endpoint/v3/endpoint_components.upbdefs.h",
        "src/core/ext/upbdefs-generated/envoy/config/endpoint/v3/load_report.upbdefs.h",
        "src/core/ext/upbdefs-generated/envoy/config/listener/v3/api_listener.upbdefs.h",
        "src/core/ext/upbdefs-generated/envoy/config/listener/v3/listener.upbdefs.h",
        "src/core/ext/upbdefs-generated/envoy/config/listener/v3/listener_components.upbdefs.h",
        "src/core/ext/upbdefs-generated/envoy/config/listener/v3/quic_config.upbdefs.h",
        "src/core/ext/upbdefs-generated/envoy/config/listener/v3/udp_listener_config.upbdefs.h",
        "src/core/ext/upbdefs-generated/envoy/config/metrics/v3/stats.upbdefs.h",
        "src/core/ext/upbdefs-generated/envoy/config/overload/v3/overload.upbdefs.h",
        "src/core/ext/upbdefs-generated/envoy/config/route/v3/route.upbdefs.h",
        "src/core/ext/upbdefs-generated/envoy/config/route/v3/route_components.upbdefs.h",
        "src/core/ext/upbdefs-generated/envoy/config/route/v3/scoped_route.upbdefs.h",
        "src/core/ext/upbdefs-generated/envoy/config/trace/v3/http_tracer.upbdefs.h",
        "src/core/ext/upbdefs-generated/envoy/extensions/clusters/aggregate/v3/cluster.upbdefs.h",
        "src/core/ext/upbdefs-generated/envoy/extensions/filters/common/fault/v3/fault.upbdefs.h",
        "src/core/ext/upbdefs-generated/envoy/extensions/filters/http/fault/v3/fault.upbdefs.h",
        "src/core/ext/upbdefs-generated/envoy/extensions/filters/http/router/v3/router.upbdefs.h",
        "src/core/ext/upbdefs-generated/envoy/extensions/filters/network/http_connection_manager/v3/http_connection_manager.upbdefs.h",
        "src/core/ext/upbdefs-generated/envoy/extensions/transport_sockets/tls/v3/cert.upbdefs.h",
        "src/core/ext/upbdefs-generated/envoy/extensions/transport_sockets/tls/v3/common.upbdefs.h",
        "src/core/ext/upbdefs-generated/envoy/extensions/transport_sockets/tls/v3/secret.upbdefs.h",
        "src/core/ext/upbdefs-generated/envoy/extensions/transport_sockets/tls/v3/tls.upbdefs.h",
        "src/core/ext/upbdefs-generated/envoy/service/cluster/v3/cds.upbdefs.h",
        "src/core/ext/upbdefs-generated/envoy/service/discovery/v3/ads.upbdefs.h",
        "src/core/ext/upbdefs-generated/envoy/service/discovery/v3/discovery.upbdefs.h",
        "src/core/ext/upbdefs-generated/envoy/service/endpoint/v3/eds.upbdefs.h",
        "src/core/ext/upbdefs-generated/envoy/service/listener/v3/lds.upbdefs.h",
        "src/core/ext/upbdefs-generated/envoy/service/load_stats/v3/lrs.upbdefs.h",
        "src/core/ext/upbdefs-generated/envoy/service/route/v3/rds.upbdefs.h",
        "src/core/ext/upbdefs-generated/envoy/service/route/v3/srds.upbdefs.h",
        "src/core/ext/upbdefs-generated/envoy/service/status/v3/csds.upbdefs.h",
        "src/core/ext/upbdefs-generated/envoy/type/http/v3/path_transformation.upbdefs.h",
    ],
    external_deps = [
        "upb_lib",
        "upb_lib_descriptor_reflection",
        "upb_textformat_lib",
        "upb_reflection",
        "upb_generated_code_support__only_for_generated_code_do_not_use__i_give_permission_to_break_me",
    ],
    language = "c++",
    deps = [
        "envoy_ads_upb",
        "envoy_annotations_upbdefs",
        "envoy_core_upbdefs",
        "envoy_type_upbdefs",
        "google_api_upbdefs",
        "proto_gen_validate_upbdefs",
        "udpa_annotations_upbdefs",
        "xds_core_upbdefs",
    ],
)

grpc_cc_library(
    name = "envoy_annotations_upb",
    srcs = [
        "src/core/ext/upb-generated/envoy/annotations/deprecation.upb.c",
        "src/core/ext/upb-generated/envoy/annotations/resource.upb.c",
    ],
    hdrs = [
        "src/core/ext/upb-generated/envoy/annotations/deprecation.upb.h",
        "src/core/ext/upb-generated/envoy/annotations/resource.upb.h",
    ],
    external_deps = [
        "upb_lib",
        "upb_lib_descriptor",
        "upb_generated_code_support__only_for_generated_code_do_not_use__i_give_permission_to_break_me",
    ],
    language = "c++",
    deps = [
        "google_api_upb",
    ],
)

grpc_cc_library(
    name = "envoy_annotations_upbdefs",
    srcs = [
        "src/core/ext/upbdefs-generated/envoy/annotations/deprecation.upbdefs.c",
        "src/core/ext/upbdefs-generated/envoy/annotations/resource.upbdefs.c",
    ],
    hdrs = [
        "src/core/ext/upbdefs-generated/envoy/annotations/deprecation.upbdefs.h",
        "src/core/ext/upbdefs-generated/envoy/annotations/resource.upbdefs.h",
    ],
    external_deps = [
        "upb_lib",
        "upb_lib_descriptor_reflection",
        "upb_reflection",
        "upb_textformat_lib",
        "upb_generated_code_support__only_for_generated_code_do_not_use__i_give_permission_to_break_me",
    ],
    language = "c++",
    deps = [
        "envoy_annotations_upb",
        "google_api_upbdefs",
    ],
)

grpc_cc_library(
    name = "envoy_core_upb",
    srcs = [
        "src/core/ext/upb-generated/envoy/config/core/v3/address.upb.c",
        "src/core/ext/upb-generated/envoy/config/core/v3/backoff.upb.c",
        "src/core/ext/upb-generated/envoy/config/core/v3/base.upb.c",
        "src/core/ext/upb-generated/envoy/config/core/v3/config_source.upb.c",
        "src/core/ext/upb-generated/envoy/config/core/v3/event_service_config.upb.c",
        "src/core/ext/upb-generated/envoy/config/core/v3/extension.upb.c",
        "src/core/ext/upb-generated/envoy/config/core/v3/grpc_service.upb.c",
        "src/core/ext/upb-generated/envoy/config/core/v3/health_check.upb.c",
        "src/core/ext/upb-generated/envoy/config/core/v3/http_uri.upb.c",
        "src/core/ext/upb-generated/envoy/config/core/v3/protocol.upb.c",
        "src/core/ext/upb-generated/envoy/config/core/v3/proxy_protocol.upb.c",
        "src/core/ext/upb-generated/envoy/config/core/v3/socket_option.upb.c",
        "src/core/ext/upb-generated/envoy/config/core/v3/substitution_format_string.upb.c",
    ],
    hdrs = [
        "src/core/ext/upb-generated/envoy/config/core/v3/address.upb.h",
        "src/core/ext/upb-generated/envoy/config/core/v3/backoff.upb.h",
        "src/core/ext/upb-generated/envoy/config/core/v3/base.upb.h",
        "src/core/ext/upb-generated/envoy/config/core/v3/config_source.upb.h",
        "src/core/ext/upb-generated/envoy/config/core/v3/event_service_config.upb.h",
        "src/core/ext/upb-generated/envoy/config/core/v3/extension.upb.h",
        "src/core/ext/upb-generated/envoy/config/core/v3/grpc_service.upb.h",
        "src/core/ext/upb-generated/envoy/config/core/v3/health_check.upb.h",
        "src/core/ext/upb-generated/envoy/config/core/v3/http_uri.upb.h",
        "src/core/ext/upb-generated/envoy/config/core/v3/protocol.upb.h",
        "src/core/ext/upb-generated/envoy/config/core/v3/proxy_protocol.upb.h",
        "src/core/ext/upb-generated/envoy/config/core/v3/socket_option.upb.h",
        "src/core/ext/upb-generated/envoy/config/core/v3/substitution_format_string.upb.h",
    ],
    external_deps = [
        "upb_lib",
        "upb_lib_descriptor",
        "upb_generated_code_support__only_for_generated_code_do_not_use__i_give_permission_to_break_me",
    ],
    language = "c++",
    deps = [
        "envoy_annotations_upb",
        "envoy_type_upb",
        "google_api_upb",
        "proto_gen_validate_upb",
        "udpa_annotations_upb",
        "xds_core_upb",
    ],
)

grpc_cc_library(
    name = "envoy_core_upbdefs",
    srcs = [
        "src/core/ext/upbdefs-generated/envoy/config/core/v3/address.upbdefs.c",
        "src/core/ext/upbdefs-generated/envoy/config/core/v3/backoff.upbdefs.c",
        "src/core/ext/upbdefs-generated/envoy/config/core/v3/base.upbdefs.c",
        "src/core/ext/upbdefs-generated/envoy/config/core/v3/config_source.upbdefs.c",
        "src/core/ext/upbdefs-generated/envoy/config/core/v3/event_service_config.upbdefs.c",
        "src/core/ext/upbdefs-generated/envoy/config/core/v3/extension.upbdefs.c",
        "src/core/ext/upbdefs-generated/envoy/config/core/v3/grpc_service.upbdefs.c",
        "src/core/ext/upbdefs-generated/envoy/config/core/v3/health_check.upbdefs.c",
        "src/core/ext/upbdefs-generated/envoy/config/core/v3/http_uri.upbdefs.c",
        "src/core/ext/upbdefs-generated/envoy/config/core/v3/protocol.upbdefs.c",
        "src/core/ext/upbdefs-generated/envoy/config/core/v3/proxy_protocol.upbdefs.c",
        "src/core/ext/upbdefs-generated/envoy/config/core/v3/socket_option.upbdefs.c",
        "src/core/ext/upbdefs-generated/envoy/config/core/v3/substitution_format_string.upbdefs.c",
    ],
    hdrs = [
        "src/core/ext/upbdefs-generated/envoy/config/core/v3/address.upbdefs.h",
        "src/core/ext/upbdefs-generated/envoy/config/core/v3/backoff.upbdefs.h",
        "src/core/ext/upbdefs-generated/envoy/config/core/v3/base.upbdefs.h",
        "src/core/ext/upbdefs-generated/envoy/config/core/v3/config_source.upbdefs.h",
        "src/core/ext/upbdefs-generated/envoy/config/core/v3/event_service_config.upbdefs.h",
        "src/core/ext/upbdefs-generated/envoy/config/core/v3/extension.upbdefs.h",
        "src/core/ext/upbdefs-generated/envoy/config/core/v3/grpc_service.upbdefs.h",
        "src/core/ext/upbdefs-generated/envoy/config/core/v3/health_check.upbdefs.h",
        "src/core/ext/upbdefs-generated/envoy/config/core/v3/http_uri.upbdefs.h",
        "src/core/ext/upbdefs-generated/envoy/config/core/v3/protocol.upbdefs.h",
        "src/core/ext/upbdefs-generated/envoy/config/core/v3/proxy_protocol.upbdefs.h",
        "src/core/ext/upbdefs-generated/envoy/config/core/v3/socket_option.upbdefs.h",
        "src/core/ext/upbdefs-generated/envoy/config/core/v3/substitution_format_string.upbdefs.h",
    ],
    external_deps = [
        "upb_lib",
        "upb_lib_descriptor_reflection",
        "upb_textformat_lib",
        "upb_reflection",
        "upb_generated_code_support__only_for_generated_code_do_not_use__i_give_permission_to_break_me",
    ],
    language = "c++",
    deps = [
        "envoy_annotations_upbdefs",
        "envoy_core_upb",
        "envoy_type_upbdefs",
        "google_api_upbdefs",
        "proto_gen_validate_upbdefs",
        "xds_core_upbdefs",
    ],
)

grpc_cc_library(
    name = "envoy_type_upb",
    srcs = [
        "src/core/ext/upb-generated/envoy/type/matcher/v3/metadata.upb.c",
        "src/core/ext/upb-generated/envoy/type/matcher/v3/node.upb.c",
        "src/core/ext/upb-generated/envoy/type/matcher/v3/number.upb.c",
        "src/core/ext/upb-generated/envoy/type/matcher/v3/path.upb.c",
        "src/core/ext/upb-generated/envoy/type/matcher/v3/regex.upb.c",
        "src/core/ext/upb-generated/envoy/type/matcher/v3/string.upb.c",
        "src/core/ext/upb-generated/envoy/type/matcher/v3/struct.upb.c",
        "src/core/ext/upb-generated/envoy/type/matcher/v3/value.upb.c",
        "src/core/ext/upb-generated/envoy/type/metadata/v3/metadata.upb.c",
        "src/core/ext/upb-generated/envoy/type/tracing/v3/custom_tag.upb.c",
        "src/core/ext/upb-generated/envoy/type/v3/http.upb.c",
        "src/core/ext/upb-generated/envoy/type/v3/percent.upb.c",
        "src/core/ext/upb-generated/envoy/type/v3/range.upb.c",
        "src/core/ext/upb-generated/envoy/type/v3/semantic_version.upb.c",
    ],
    hdrs = [
        "src/core/ext/upb-generated/envoy/type/matcher/v3/metadata.upb.h",
        "src/core/ext/upb-generated/envoy/type/matcher/v3/node.upb.h",
        "src/core/ext/upb-generated/envoy/type/matcher/v3/number.upb.h",
        "src/core/ext/upb-generated/envoy/type/matcher/v3/path.upb.h",
        "src/core/ext/upb-generated/envoy/type/matcher/v3/regex.upb.h",
        "src/core/ext/upb-generated/envoy/type/matcher/v3/string.upb.h",
        "src/core/ext/upb-generated/envoy/type/matcher/v3/struct.upb.h",
        "src/core/ext/upb-generated/envoy/type/matcher/v3/value.upb.h",
        "src/core/ext/upb-generated/envoy/type/metadata/v3/metadata.upb.h",
        "src/core/ext/upb-generated/envoy/type/tracing/v3/custom_tag.upb.h",
        "src/core/ext/upb-generated/envoy/type/v3/http.upb.h",
        "src/core/ext/upb-generated/envoy/type/v3/percent.upb.h",
        "src/core/ext/upb-generated/envoy/type/v3/range.upb.h",
        "src/core/ext/upb-generated/envoy/type/v3/semantic_version.upb.h",
    ],
    external_deps = [
        "upb_lib",
        "upb_lib_descriptor",
        "upb_generated_code_support__only_for_generated_code_do_not_use__i_give_permission_to_break_me",
    ],
    language = "c++",
    deps = [
        "envoy_annotations_upb",
        "google_api_upb",
        "proto_gen_validate_upb",
        "udpa_annotations_upb",
    ],
)

grpc_cc_library(
    name = "envoy_type_upbdefs",
    srcs = [
        "src/core/ext/upbdefs-generated/envoy/type/matcher/v3/metadata.upbdefs.c",
        "src/core/ext/upbdefs-generated/envoy/type/matcher/v3/node.upbdefs.c",
        "src/core/ext/upbdefs-generated/envoy/type/matcher/v3/number.upbdefs.c",
        "src/core/ext/upbdefs-generated/envoy/type/matcher/v3/path.upbdefs.c",
        "src/core/ext/upbdefs-generated/envoy/type/matcher/v3/regex.upbdefs.c",
        "src/core/ext/upbdefs-generated/envoy/type/matcher/v3/string.upbdefs.c",
        "src/core/ext/upbdefs-generated/envoy/type/matcher/v3/struct.upbdefs.c",
        "src/core/ext/upbdefs-generated/envoy/type/matcher/v3/value.upbdefs.c",
        "src/core/ext/upbdefs-generated/envoy/type/metadata/v3/metadata.upbdefs.c",
        "src/core/ext/upbdefs-generated/envoy/type/tracing/v3/custom_tag.upbdefs.c",
        "src/core/ext/upbdefs-generated/envoy/type/v3/http.upbdefs.c",
        "src/core/ext/upbdefs-generated/envoy/type/v3/percent.upbdefs.c",
        "src/core/ext/upbdefs-generated/envoy/type/v3/range.upbdefs.c",
        "src/core/ext/upbdefs-generated/envoy/type/v3/semantic_version.upbdefs.c",
    ],
    hdrs = [
        "src/core/ext/upbdefs-generated/envoy/type/matcher/v3/metadata.upbdefs.h",
        "src/core/ext/upbdefs-generated/envoy/type/matcher/v3/node.upbdefs.h",
        "src/core/ext/upbdefs-generated/envoy/type/matcher/v3/number.upbdefs.h",
        "src/core/ext/upbdefs-generated/envoy/type/matcher/v3/path.upbdefs.h",
        "src/core/ext/upbdefs-generated/envoy/type/matcher/v3/regex.upbdefs.h",
        "src/core/ext/upbdefs-generated/envoy/type/matcher/v3/string.upbdefs.h",
        "src/core/ext/upbdefs-generated/envoy/type/matcher/v3/struct.upbdefs.h",
        "src/core/ext/upbdefs-generated/envoy/type/matcher/v3/value.upbdefs.h",
        "src/core/ext/upbdefs-generated/envoy/type/metadata/v3/metadata.upbdefs.h",
        "src/core/ext/upbdefs-generated/envoy/type/tracing/v3/custom_tag.upbdefs.h",
        "src/core/ext/upbdefs-generated/envoy/type/v3/http.upbdefs.h",
        "src/core/ext/upbdefs-generated/envoy/type/v3/percent.upbdefs.h",
        "src/core/ext/upbdefs-generated/envoy/type/v3/range.upbdefs.h",
        "src/core/ext/upbdefs-generated/envoy/type/v3/semantic_version.upbdefs.h",
    ],
    external_deps = [
        "upb_lib",
        "upb_lib_descriptor_reflection",
        "upb_reflection",
        "upb_textformat_lib",
        "upb_generated_code_support__only_for_generated_code_do_not_use__i_give_permission_to_break_me",
    ],
    language = "c++",
    deps = [
        "envoy_type_upb",
        "google_api_upbdefs",
        "proto_gen_validate_upbdefs",
    ],
)

grpc_cc_library(
    name = "proto_gen_validate_upb",
    srcs = [
        "src/core/ext/upb-generated/validate/validate.upb.c",
    ],
    hdrs = [
        "src/core/ext/upb-generated/validate/validate.upb.h",
    ],
    external_deps = [
        "upb_lib",
        "upb_lib_descriptor",
        "upb_generated_code_support__only_for_generated_code_do_not_use__i_give_permission_to_break_me",
    ],
    language = "c++",
    deps = [
        "google_api_upb",
    ],
)

grpc_cc_library(
    name = "proto_gen_validate_upbdefs",
    srcs = [
        "src/core/ext/upbdefs-generated/validate/validate.upbdefs.c",
    ],
    hdrs = [
        "src/core/ext/upbdefs-generated/validate/validate.upbdefs.h",
    ],
    external_deps = [
        "upb_lib",
        "upb_lib_descriptor_reflection",
        "upb_textformat_lib",
        "upb_reflection",
        "upb_generated_code_support__only_for_generated_code_do_not_use__i_give_permission_to_break_me",
    ],
    language = "c++",
    deps = [
        "google_api_upbdefs",
        "proto_gen_validate_upb",
    ],
)

# Once upb code-gen issue is resolved, replace udpa_orca_upb with this.
# grpc_upb_proto_library(
#     name = "udpa_orca_upb",
#     deps = ["@envoy_api//udpa/data/orca/v1:orca_load_report"]
# )

grpc_cc_library(
    name = "udpa_orca_upb",
    srcs = [
        "src/core/ext/upb-generated/udpa/data/orca/v1/orca_load_report.upb.c",
    ],
    hdrs = [
        "src/core/ext/upb-generated/udpa/data/orca/v1/orca_load_report.upb.h",
    ],
    external_deps = [
        "upb_lib",
        "upb_lib_descriptor",
        "upb_generated_code_support__only_for_generated_code_do_not_use__i_give_permission_to_break_me",
    ],
    language = "c++",
    deps = [
        "proto_gen_validate_upb",
    ],
)

grpc_cc_library(
    name = "udpa_annotations_upb",
    srcs = [
        "src/core/ext/upb-generated/udpa/annotations/migrate.upb.c",
        "src/core/ext/upb-generated/udpa/annotations/security.upb.c",
        "src/core/ext/upb-generated/udpa/annotations/sensitive.upb.c",
        "src/core/ext/upb-generated/udpa/annotations/status.upb.c",
        "src/core/ext/upb-generated/udpa/annotations/versioning.upb.c",
    ],
    hdrs = [
        "src/core/ext/upb-generated/udpa/annotations/migrate.upb.h",
        "src/core/ext/upb-generated/udpa/annotations/security.upb.h",
        "src/core/ext/upb-generated/udpa/annotations/sensitive.upb.h",
        "src/core/ext/upb-generated/udpa/annotations/status.upb.h",
        "src/core/ext/upb-generated/udpa/annotations/versioning.upb.h",
    ],
    external_deps = [
        "upb_lib",
        "upb_lib_descriptor",
        "upb_generated_code_support__only_for_generated_code_do_not_use__i_give_permission_to_break_me",
    ],
    language = "c++",
    deps = [
        "google_api_upb",
        "proto_gen_validate_upb",
    ],
)

grpc_cc_library(
    name = "udpa_annotations_upbdefs",
    srcs = [
        "src/core/ext/upbdefs-generated/udpa/annotations/migrate.upbdefs.c",
        "src/core/ext/upbdefs-generated/udpa/annotations/security.upbdefs.c",
        "src/core/ext/upbdefs-generated/udpa/annotations/sensitive.upbdefs.c",
        "src/core/ext/upbdefs-generated/udpa/annotations/status.upbdefs.c",
        "src/core/ext/upbdefs-generated/udpa/annotations/versioning.upbdefs.c",
    ],
    hdrs = [
        "src/core/ext/upbdefs-generated/udpa/annotations/migrate.upbdefs.h",
        "src/core/ext/upbdefs-generated/udpa/annotations/security.upbdefs.h",
        "src/core/ext/upbdefs-generated/udpa/annotations/sensitive.upbdefs.h",
        "src/core/ext/upbdefs-generated/udpa/annotations/status.upbdefs.h",
        "src/core/ext/upbdefs-generated/udpa/annotations/versioning.upbdefs.h",
    ],
    external_deps = [
        "upb_lib",
        "upb_lib_descriptor_reflection",
        "upb_textformat_lib",
        "upb_reflection",
        "upb_generated_code_support__only_for_generated_code_do_not_use__i_give_permission_to_break_me",
    ],
    language = "c++",
    deps = [
        "google_api_upbdefs",
        "udpa_annotations_upb",
    ],
)

grpc_cc_library(
    name = "xds_core_upb",
    srcs = [
        "src/core/ext/upb-generated/xds/core/v3/authority.upb.c",
        "src/core/ext/upb-generated/xds/core/v3/collection_entry.upb.c",
        "src/core/ext/upb-generated/xds/core/v3/context_params.upb.c",
        "src/core/ext/upb-generated/xds/core/v3/resource.upb.c",
        "src/core/ext/upb-generated/xds/core/v3/resource_locator.upb.c",
        "src/core/ext/upb-generated/xds/core/v3/resource_name.upb.c",
    ],
    hdrs = [
        "src/core/ext/upb-generated/xds/core/v3/authority.upb.h",
        "src/core/ext/upb-generated/xds/core/v3/collection_entry.upb.h",
        "src/core/ext/upb-generated/xds/core/v3/context_params.upb.h",
        "src/core/ext/upb-generated/xds/core/v3/resource.upb.h",
        "src/core/ext/upb-generated/xds/core/v3/resource_locator.upb.h",
        "src/core/ext/upb-generated/xds/core/v3/resource_name.upb.h",
    ],
    external_deps = [
        "upb_lib",
        "upb_lib_descriptor",
        "upb_generated_code_support__only_for_generated_code_do_not_use__i_give_permission_to_break_me",
    ],
    language = "c++",
    deps = [
        "google_api_upb",
        "proto_gen_validate_upb",
        "udpa_annotations_upb",
    ],
)

grpc_cc_library(
    name = "xds_core_upbdefs",
    srcs = [
        "src/core/ext/upbdefs-generated/xds/core/v3/authority.upbdefs.c",
        "src/core/ext/upbdefs-generated/xds/core/v3/collection_entry.upbdefs.c",
        "src/core/ext/upbdefs-generated/xds/core/v3/context_params.upbdefs.c",
        "src/core/ext/upbdefs-generated/xds/core/v3/resource.upbdefs.c",
        "src/core/ext/upbdefs-generated/xds/core/v3/resource_locator.upbdefs.c",
        "src/core/ext/upbdefs-generated/xds/core/v3/resource_name.upbdefs.c",
    ],
    hdrs = [
        "src/core/ext/upbdefs-generated/xds/core/v3/authority.upbdefs.h",
        "src/core/ext/upbdefs-generated/xds/core/v3/collection_entry.upbdefs.h",
        "src/core/ext/upbdefs-generated/xds/core/v3/context_params.upbdefs.h",
        "src/core/ext/upbdefs-generated/xds/core/v3/resource.upbdefs.h",
        "src/core/ext/upbdefs-generated/xds/core/v3/resource_locator.upbdefs.h",
        "src/core/ext/upbdefs-generated/xds/core/v3/resource_name.upbdefs.h",
    ],
    external_deps = [
        "upb_lib",
        "upb_lib_descriptor_reflection",
        "upb_textformat_lib",
        "upb_reflection",
        "upb_generated_code_support__only_for_generated_code_do_not_use__i_give_permission_to_break_me",
    ],
    language = "c++",
    deps = [
        "google_api_upbdefs",
        "proto_gen_validate_upbdefs",
        "udpa_annotations_upbdefs",
        "xds_core_upb",
    ],
)

grpc_cc_library(
    name = "udpa_type_upb",
    srcs = [
        "src/core/ext/upb-generated/udpa/type/v1/typed_struct.upb.c",
    ],
    hdrs = [
        "src/core/ext/upb-generated/udpa/type/v1/typed_struct.upb.h",
    ],
    external_deps = [
        "upb_lib",
        "upb_lib_descriptor",
        "upb_generated_code_support__only_for_generated_code_do_not_use__i_give_permission_to_break_me",
    ],
    language = "c++",
    deps = [
        "google_api_upb",
        "proto_gen_validate_upb",
    ],
)

grpc_cc_library(
    name = "udpa_type_upbdefs",
    srcs = [
        "src/core/ext/upbdefs-generated/udpa/type/v1/typed_struct.upbdefs.c",
    ],
    hdrs = [
        "src/core/ext/upbdefs-generated/udpa/type/v1/typed_struct.upbdefs.h",
    ],
    external_deps = [
        "upb_lib",
        "upb_lib_descriptor_reflection",
        "upb_textformat_lib",
        "upb_reflection",
        "upb_generated_code_support__only_for_generated_code_do_not_use__i_give_permission_to_break_me",
    ],
    language = "c++",
    deps = [
        "google_api_upbdefs",
        "proto_gen_validate_upbdefs",
    ],
)

# Once upb code-gen issue is resolved, replace grpc_health_upb with this.
# grpc_upb_proto_library(
#     name = "grpc_health_upb",
#     deps = ["//src/proto/grpc/health/v1:health_proto_descriptor"],
# )

grpc_cc_library(
    name = "grpc_health_upb",
    srcs = [
        "src/core/ext/upb-generated/src/proto/grpc/health/v1/health.upb.c",
    ],
    hdrs = [
        "src/core/ext/upb-generated/src/proto/grpc/health/v1/health.upb.h",
    ],
    external_deps = [
        "upb_lib",
        "upb_lib_descriptor",
        "upb_generated_code_support__only_for_generated_code_do_not_use__i_give_permission_to_break_me",
    ],
    language = "c++",
)

# Once upb code-gen issue is resolved, remove this.
grpc_cc_library(
    name = "google_api_upb",
    srcs = [
        "src/core/ext/upb-generated/google/api/annotations.upb.c",
        "src/core/ext/upb-generated/google/api/expr/v1alpha1/checked.upb.c",
        "src/core/ext/upb-generated/google/api/expr/v1alpha1/syntax.upb.c",
        "src/core/ext/upb-generated/google/api/http.upb.c",
        "src/core/ext/upb-generated/google/protobuf/any.upb.c",
        "src/core/ext/upb-generated/google/protobuf/duration.upb.c",
        "src/core/ext/upb-generated/google/protobuf/empty.upb.c",
        "src/core/ext/upb-generated/google/protobuf/struct.upb.c",
        "src/core/ext/upb-generated/google/protobuf/timestamp.upb.c",
        "src/core/ext/upb-generated/google/protobuf/wrappers.upb.c",
        "src/core/ext/upb-generated/google/rpc/status.upb.c",
    ],
    hdrs = [
        "src/core/ext/upb-generated/google/api/annotations.upb.h",
        "src/core/ext/upb-generated/google/api/expr/v1alpha1/checked.upb.h",
        "src/core/ext/upb-generated/google/api/expr/v1alpha1/syntax.upb.h",
        "src/core/ext/upb-generated/google/api/http.upb.h",
        "src/core/ext/upb-generated/google/protobuf/any.upb.h",
        "src/core/ext/upb-generated/google/protobuf/duration.upb.h",
        "src/core/ext/upb-generated/google/protobuf/empty.upb.h",
        "src/core/ext/upb-generated/google/protobuf/struct.upb.h",
        "src/core/ext/upb-generated/google/protobuf/timestamp.upb.h",
        "src/core/ext/upb-generated/google/protobuf/wrappers.upb.h",
        "src/core/ext/upb-generated/google/rpc/status.upb.h",
    ],
    external_deps = [
        "upb_lib",
        "upb_lib_descriptor",
        "upb_generated_code_support__only_for_generated_code_do_not_use__i_give_permission_to_break_me",
    ],
    language = "c++",
)

grpc_cc_library(
    name = "google_api_upbdefs",
    srcs = [
        "src/core/ext/upbdefs-generated/google/api/annotations.upbdefs.c",
        "src/core/ext/upbdefs-generated/google/api/http.upbdefs.c",
        "src/core/ext/upbdefs-generated/google/protobuf/any.upbdefs.c",
        "src/core/ext/upbdefs-generated/google/protobuf/duration.upbdefs.c",
        "src/core/ext/upbdefs-generated/google/protobuf/empty.upbdefs.c",
        "src/core/ext/upbdefs-generated/google/protobuf/struct.upbdefs.c",
        "src/core/ext/upbdefs-generated/google/protobuf/timestamp.upbdefs.c",
        "src/core/ext/upbdefs-generated/google/protobuf/wrappers.upbdefs.c",
        "src/core/ext/upbdefs-generated/google/rpc/status.upbdefs.c",
    ],
    hdrs = [
        "src/core/ext/upbdefs-generated/google/api/annotations.upbdefs.h",
        "src/core/ext/upbdefs-generated/google/api/http.upbdefs.h",
        "src/core/ext/upbdefs-generated/google/protobuf/any.upbdefs.h",
        "src/core/ext/upbdefs-generated/google/protobuf/duration.upbdefs.h",
        "src/core/ext/upbdefs-generated/google/protobuf/empty.upbdefs.h",
        "src/core/ext/upbdefs-generated/google/protobuf/struct.upbdefs.h",
        "src/core/ext/upbdefs-generated/google/protobuf/timestamp.upbdefs.h",
        "src/core/ext/upbdefs-generated/google/protobuf/wrappers.upbdefs.h",
        "src/core/ext/upbdefs-generated/google/rpc/status.upbdefs.h",
    ],
    external_deps = [
        "upb_lib",
        "upb_lib_descriptor_reflection",
        "upb_textformat_lib",
        "upb_reflection",
        "upb_generated_code_support__only_for_generated_code_do_not_use__i_give_permission_to_break_me",
    ],
    language = "c++",
    deps = [
        "google_api_upb",
    ],
)

# Once upb code-gen issue is resolved, replace grpc_lb_upb with this.
# grpc_upb_proto_library(
#     name = "grpc_lb_upb",
#     deps = ["//src/proto/grpc/lb/v1:load_balancer_proto_descriptor"],
# )

grpc_cc_library(
    name = "grpc_lb_upb",
    srcs = [
        "src/core/ext/upb-generated/src/proto/grpc/lb/v1/load_balancer.upb.c",
    ],
    hdrs = [
        "src/core/ext/upb-generated/src/proto/grpc/lb/v1/load_balancer.upb.h",
    ],
    external_deps = [
        "upb_lib",
        "upb_lib_descriptor",
        "upb_generated_code_support__only_for_generated_code_do_not_use__i_give_permission_to_break_me",
    ],
    language = "c++",
    deps = [
        "google_api_upb",
    ],
)

# Once upb code-gen issue is resolved, replace meshca_upb with this.
# meshca_upb_proto_library(
#     name = "meshca_upb",
#     deps = ["//third_party/istio/security/proto/providers/google:meshca_proto"],
# )

grpc_cc_library(
    name = "meshca_upb",
    srcs = [
        "src/core/ext/upb-generated/third_party/istio/security/proto/providers/google/meshca.upb.c",
    ],
    hdrs = [
        "src/core/ext/upb-generated/third_party/istio/security/proto/providers/google/meshca.upb.h",
    ],
    external_deps = [
        "upb_generated_code_support__only_for_generated_code_do_not_use__i_give_permission_to_break_me",
    ],
    language = "c++",
    deps = [
        "google_api_upb",
    ],
)

# Once upb code-gen issue is resolved, replace alts_upb with this.
# grpc_upb_proto_library(
#     name = "alts_upb",
#     deps = ["//src/proto/grpc/gcp:alts_handshaker_proto"],
# )

grpc_cc_library(
    name = "alts_upb",
    srcs = [
        "src/core/ext/upb-generated/src/proto/grpc/gcp/altscontext.upb.c",
        "src/core/ext/upb-generated/src/proto/grpc/gcp/handshaker.upb.c",
        "src/core/ext/upb-generated/src/proto/grpc/gcp/transport_security_common.upb.c",
    ],
    hdrs = [
        "src/core/ext/upb-generated/src/proto/grpc/gcp/altscontext.upb.h",
        "src/core/ext/upb-generated/src/proto/grpc/gcp/handshaker.upb.h",
        "src/core/ext/upb-generated/src/proto/grpc/gcp/transport_security_common.upb.h",
    ],
    external_deps = [
        "upb_lib",
        "upb_lib_descriptor",
        "upb_generated_code_support__only_for_generated_code_do_not_use__i_give_permission_to_break_me",
    ],
    language = "c++",
)

grpc_generate_one_off_targets()

filegroup(
    name = "root_certificates",
    srcs = [
        "etc/roots.pem",
    ],
    visibility = ["//visibility:public"],
)<|MERGE_RESOLUTION|>--- conflicted
+++ resolved
@@ -1158,7 +1158,22 @@
 )
 
 grpc_cc_library(
-<<<<<<< HEAD
+    name = "pipe",
+    external_deps = [
+        "absl/status",
+    ],
+    language = "c++",
+    public_hdrs = [
+        "src/core/lib/promise/pipe.h",
+    ],
+    deps = [
+        "activity",
+        "gpr_platform",
+        "intra_activity_waiter",
+    ],
+)
+
+grpc_cc_library(
     name = "visitor",
     language = "c++",
     public_hdrs = [
@@ -1169,20 +1184,6 @@
         "overload",
         "poll",
         "promise_factory",
-=======
-    name = "pipe",
-    external_deps = [
-        "absl/status",
-    ],
-    language = "c++",
-    public_hdrs = [
-        "src/core/lib/promise/pipe.h",
-    ],
-    deps = [
-        "activity",
-        "gpr_platform",
-        "intra_activity_waiter",
->>>>>>> 4a267667
     ],
 )
 
