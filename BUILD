# gRPC Bazel BUILD file.
#
# Copyright 2016 gRPC authors.
#
# Licensed under the Apache License, Version 2.0 (the "License");
# you may not use this file except in compliance with the License.
# You may obtain a copy of the License at
#
#     http://www.apache.org/licenses/LICENSE-2.0
#
# Unless required by applicable law or agreed to in writing, software
# distributed under the License is distributed on an "AS IS" BASIS,
# WITHOUT WARRANTIES OR CONDITIONS OF ANY KIND, either express or implied.
# See the License for the specific language governing permissions and
# limitations under the License.

load(
    "//bazel:grpc_build_system.bzl",
    "grpc_cc_library",
    "grpc_generate_one_off_targets",
    "grpc_upb_proto_library",
    "grpc_upb_proto_reflection_library",
    "python_config_settings",
)
load("@bazel_skylib//lib:selects.bzl", "selects")

licenses(["reciprocal"])

package(
    default_visibility = ["//visibility:public"],
    features = [
        "layering_check",
        "-parse_headers",
    ],
)

exports_files([
    "LICENSE",
    "etc/roots.pem",
])

config_setting(
    name = "grpc_no_ares",
    values = {"define": "grpc_no_ares=true"},
)

config_setting(
    name = "grpc_no_xds_define",
    values = {"define": "grpc_no_xds=true"},
)

# When gRPC is build as shared library, binder transport code might still
# get included even when user's code does not depend on it. In that case
# --define=grpc_no_binder=true can be used to disable binder transport
# related code to reduce binary size.
# For users using build system other than bazel, they can define
# GRPC_NO_BINDER to achieve the same effect.
config_setting(
    name = "grpc_no_binder_define",
    values = {"define": "grpc_no_binder=true"},
)

config_setting(
    name = "android",
    values = {"crosstool_top": "//external:android/crosstool"},
)

config_setting(
    name = "ios",
    values = {"apple_platform_type": "ios"},
)

selects.config_setting_group(
    name = "grpc_no_xds",
    match_any = [
        ":grpc_no_xds_define",
        # In addition to disabling XDS support when --define=grpc_no_xds=true is
        # specified, we also disable it on mobile platforms where it is not
        # likely to be needed and where reducing the binary size is more
        # important.
        ":android",
        ":ios",
    ],
)

selects.config_setting_group(
    name = "grpc_no_binder",
    match_any = [
        ":grpc_no_binder_define",
        # We do not need binder on ios.
        ":ios",
    ],
)

selects.config_setting_group(
    name = "grpc_no_rls",
    match_any = [
        # Disable RLS support on mobile platforms where it is not likely to be
        # needed and where reducing the binary size is more important.
        ":android",
        ":ios",
    ],
)

# Fuzzers can be built as fuzzers or as tests
config_setting(
    name = "grpc_build_fuzzers",
    values = {"define": "grpc_build_fuzzers=true"},
)

config_setting(
    name = "grpc_allow_exceptions",
    values = {"define": "GRPC_ALLOW_EXCEPTIONS=1"},
)

config_setting(
    name = "grpc_disallow_exceptions",
    values = {"define": "GRPC_ALLOW_EXCEPTIONS=0"},
)

config_setting(
    name = "remote_execution",
    values = {"define": "GRPC_PORT_ISOLATED_RUNTIME=1"},
)

config_setting(
    name = "windows",
    values = {"cpu": "x64_windows"},
)

config_setting(
    name = "windows_msvc",
    values = {"cpu": "x64_windows_msvc"},
)

config_setting(
    name = "mac_x86_64",
    values = {"cpu": "darwin"},
)

config_setting(
    name = "use_strict_warning",
    values = {"define": "use_strict_warning=true"},
)

python_config_settings()

# This should be updated along with build_handwritten.yaml
g_stands_for = "galley"  # @unused

core_version = "27.0.0"  # @unused

version = "1.50.0-dev"  # @unused

GPR_PUBLIC_HDRS = [
    "include/grpc/support/alloc.h",
    "include/grpc/support/atm.h",
    "include/grpc/support/atm_gcc_atomic.h",
    "include/grpc/support/atm_gcc_sync.h",
    "include/grpc/support/atm_windows.h",
    "include/grpc/support/cpu.h",
    "include/grpc/support/log.h",
    "include/grpc/support/log_windows.h",
    "include/grpc/support/port_platform.h",
    "include/grpc/support/string_util.h",
    "include/grpc/support/sync.h",
    "include/grpc/support/sync_abseil.h",
    "include/grpc/support/sync_custom.h",
    "include/grpc/support/sync_generic.h",
    "include/grpc/support/sync_posix.h",
    "include/grpc/support/sync_windows.h",
    "include/grpc/support/thd_id.h",
    "include/grpc/support/time.h",
    "include/grpc/impl/codegen/atm.h",
    "include/grpc/impl/codegen/atm_gcc_atomic.h",
    "include/grpc/impl/codegen/atm_gcc_sync.h",
    "include/grpc/impl/codegen/atm_windows.h",
    "include/grpc/impl/codegen/fork.h",
    "include/grpc/impl/codegen/gpr_slice.h",
    "include/grpc/impl/codegen/gpr_types.h",
    "include/grpc/impl/codegen/log.h",
    "include/grpc/impl/codegen/port_platform.h",
    "include/grpc/impl/codegen/sync.h",
    "include/grpc/impl/codegen/sync_abseil.h",
    "include/grpc/impl/codegen/sync_custom.h",
    "include/grpc/impl/codegen/sync_generic.h",
    "include/grpc/impl/codegen/sync_posix.h",
    "include/grpc/impl/codegen/sync_windows.h",
]

GRPC_PUBLIC_HDRS = [
    "include/grpc/byte_buffer.h",
    "include/grpc/byte_buffer_reader.h",
    "include/grpc/compression.h",
    "include/grpc/fork.h",
    "include/grpc/grpc.h",
    "include/grpc/grpc_posix.h",
    "include/grpc/grpc_security.h",
    "include/grpc/grpc_security_constants.h",
    "include/grpc/slice.h",
    "include/grpc/slice_buffer.h",
    "include/grpc/status.h",
    "include/grpc/load_reporting.h",
    "include/grpc/support/workaround_list.h",
    "include/grpc/impl/codegen/byte_buffer.h",
    "include/grpc/impl/codegen/byte_buffer_reader.h",
    "include/grpc/impl/codegen/compression_types.h",
    "include/grpc/impl/codegen/connectivity_state.h",
    "include/grpc/impl/codegen/grpc_types.h",
    "include/grpc/impl/codegen/propagation_bits.h",
    "include/grpc/impl/codegen/status.h",
    "include/grpc/impl/codegen/slice.h",
]

GRPC_PUBLIC_EVENT_ENGINE_HDRS = [
    "include/grpc/event_engine/endpoint_config.h",
    "include/grpc/event_engine/event_engine.h",
    "include/grpc/event_engine/port.h",
    "include/grpc/event_engine/memory_allocator.h",
    "include/grpc/event_engine/memory_request.h",
    "include/grpc/event_engine/internal/memory_allocator_impl.h",
    "include/grpc/event_engine/slice.h",
    "include/grpc/event_engine/slice_buffer.h",
]

GRPCXX_SRCS = [
    "src/cpp/client/channel_cc.cc",
    "src/cpp/client/client_callback.cc",
    "src/cpp/client/client_context.cc",
    "src/cpp/client/client_interceptor.cc",
    "src/cpp/client/create_channel.cc",
    "src/cpp/client/create_channel_internal.cc",
    "src/cpp/client/create_channel_posix.cc",
    "src/cpp/client/credentials_cc.cc",
    "src/cpp/common/alarm.cc",
    "src/cpp/common/channel_arguments.cc",
    "src/cpp/common/channel_filter.cc",
    "src/cpp/common/completion_queue_cc.cc",
    "src/cpp/common/core_codegen.cc",
    "src/cpp/common/resource_quota_cc.cc",
    "src/cpp/common/rpc_method.cc",
    "src/cpp/common/version_cc.cc",
    "src/cpp/common/validate_service_config.cc",
    "src/cpp/server/async_generic_service.cc",
    "src/cpp/server/channel_argument_option.cc",
    "src/cpp/server/create_default_thread_pool.cc",
    "src/cpp/server/dynamic_thread_pool.cc",
    "src/cpp/server/external_connection_acceptor_impl.cc",
    "src/cpp/server/health/default_health_check_service.cc",
    "src/cpp/server/health/health_check_service.cc",
    "src/cpp/server/health/health_check_service_server_builder_option.cc",
    "src/cpp/server/server_builder.cc",
    "src/cpp/server/server_callback.cc",
    "src/cpp/server/server_cc.cc",
    "src/cpp/server/server_context.cc",
    "src/cpp/server/server_credentials.cc",
    "src/cpp/server/server_posix.cc",
    "src/cpp/thread_manager/thread_manager.cc",
    "src/cpp/util/byte_buffer_cc.cc",
    "src/cpp/util/status.cc",
    "src/cpp/util/string_ref.cc",
    "src/cpp/util/time_cc.cc",
]

GRPCXX_HDRS = [
    "src/cpp/client/create_channel_internal.h",
    "src/cpp/common/channel_filter.h",
    "src/cpp/server/dynamic_thread_pool.h",
    "src/cpp/server/external_connection_acceptor_impl.h",
    "src/cpp/server/health/default_health_check_service.h",
    "src/cpp/server/thread_pool_interface.h",
    "src/cpp/thread_manager/thread_manager.h",
]

GRPCXX_PUBLIC_HDRS = [
    "include/grpc++/alarm.h",
    "include/grpc++/channel.h",
    "include/grpc++/client_context.h",
    "include/grpc++/completion_queue.h",
    "include/grpc++/create_channel.h",
    "include/grpc++/create_channel_posix.h",
    "include/grpc++/ext/health_check_service_server_builder_option.h",
    "include/grpc++/generic/async_generic_service.h",
    "include/grpc++/generic/generic_stub.h",
    "include/grpc++/grpc++.h",
    "include/grpc++/health_check_service_interface.h",
    "include/grpc++/impl/call.h",
    "include/grpc++/impl/channel_argument_option.h",
    "include/grpc++/impl/client_unary_call.h",
    "include/grpc++/impl/codegen/core_codegen.h",
    "include/grpc++/impl/grpc_library.h",
    "include/grpc++/impl/method_handler_impl.h",
    "include/grpc++/impl/rpc_method.h",
    "include/grpc++/impl/rpc_service_method.h",
    "include/grpc++/impl/serialization_traits.h",
    "include/grpc++/impl/server_builder_option.h",
    "include/grpc++/impl/server_builder_plugin.h",
    "include/grpc++/impl/server_initializer.h",
    "include/grpc++/impl/service_type.h",
    "include/grpc++/security/auth_context.h",
    "include/grpc++/resource_quota.h",
    "include/grpc++/security/auth_metadata_processor.h",
    "include/grpc++/security/credentials.h",
    "include/grpc++/security/server_credentials.h",
    "include/grpc++/server.h",
    "include/grpc++/server_builder.h",
    "include/grpc++/server_context.h",
    "include/grpc++/server_posix.h",
    "include/grpc++/support/async_stream.h",
    "include/grpc++/support/async_unary_call.h",
    "include/grpc++/support/byte_buffer.h",
    "include/grpc++/support/channel_arguments.h",
    "include/grpc++/support/config.h",
    "include/grpc++/support/slice.h",
    "include/grpc++/support/status.h",
    "include/grpc++/support/status_code_enum.h",
    "include/grpc++/support/string_ref.h",
    "include/grpc++/support/stub_options.h",
    "include/grpc++/support/sync_stream.h",
    "include/grpc++/support/time.h",
    "include/grpcpp/alarm.h",
    "include/grpcpp/channel.h",
    "include/grpcpp/client_context.h",
    "include/grpcpp/completion_queue.h",
    "include/grpcpp/create_channel.h",
    "include/grpcpp/create_channel_posix.h",
    "include/grpcpp/ext/health_check_service_server_builder_option.h",
    "include/grpcpp/generic/async_generic_service.h",
    "include/grpcpp/generic/generic_stub.h",
    "include/grpcpp/grpcpp.h",
    "include/grpcpp/health_check_service_interface.h",
    "include/grpcpp/impl/call.h",
    "include/grpcpp/impl/channel_argument_option.h",
    "include/grpcpp/impl/client_unary_call.h",
    "include/grpcpp/impl/codegen/core_codegen.h",
    "include/grpcpp/impl/grpc_library.h",
    "include/grpcpp/impl/method_handler_impl.h",
    "include/grpcpp/impl/rpc_method.h",
    "include/grpcpp/impl/rpc_service_method.h",
    "include/grpcpp/impl/serialization_traits.h",
    "include/grpcpp/impl/server_builder_option.h",
    "include/grpcpp/impl/server_builder_plugin.h",
    "include/grpcpp/impl/server_initializer.h",
    "include/grpcpp/impl/service_type.h",
    "include/grpcpp/resource_quota.h",
    "include/grpcpp/security/auth_context.h",
    "include/grpcpp/security/auth_metadata_processor.h",
    "include/grpcpp/security/credentials.h",
    "include/grpcpp/security/server_credentials.h",
    "include/grpcpp/security/tls_certificate_provider.h",
    "include/grpcpp/security/authorization_policy_provider.h",
    "include/grpcpp/security/tls_certificate_verifier.h",
    "include/grpcpp/security/tls_credentials_options.h",
    "include/grpcpp/server.h",
    "include/grpcpp/server_builder.h",
    "include/grpcpp/server_context.h",
    "include/grpcpp/server_posix.h",
    "include/grpcpp/support/async_stream.h",
    "include/grpcpp/support/async_unary_call.h",
    "include/grpcpp/support/byte_buffer.h",
    "include/grpcpp/support/channel_arguments.h",
    "include/grpcpp/support/client_callback.h",
    "include/grpcpp/support/client_interceptor.h",
    "include/grpcpp/support/config.h",
    "include/grpcpp/support/interceptor.h",
    "include/grpcpp/support/message_allocator.h",
    "include/grpcpp/support/method_handler.h",
    "include/grpcpp/support/proto_buffer_reader.h",
    "include/grpcpp/support/proto_buffer_writer.h",
    "include/grpcpp/support/server_callback.h",
    "include/grpcpp/support/server_interceptor.h",
    "include/grpcpp/support/slice.h",
    "include/grpcpp/support/status.h",
    "include/grpcpp/support/status_code_enum.h",
    "include/grpcpp/support/string_ref.h",
    "include/grpcpp/support/stub_options.h",
    "include/grpcpp/support/sync_stream.h",
    "include/grpcpp/support/time.h",
    "include/grpcpp/support/validate_service_config.h",
    "include/grpc++/impl/codegen/async_stream.h",
    "include/grpc++/impl/codegen/async_unary_call.h",
    "include/grpc++/impl/codegen/byte_buffer.h",
    "include/grpc++/impl/codegen/call_hook.h",
    "include/grpc++/impl/codegen/call.h",
    "include/grpc++/impl/codegen/channel_interface.h",
    "include/grpc++/impl/codegen/client_context.h",
    "include/grpc++/impl/codegen/client_unary_call.h",
    "include/grpc++/impl/codegen/completion_queue_tag.h",
    "include/grpc++/impl/codegen/completion_queue.h",
    "include/grpc++/impl/codegen/config.h",
    "include/grpc++/impl/codegen/core_codegen_interface.h",
    "include/grpc++/impl/codegen/create_auth_context.h",
    "include/grpc++/impl/codegen/grpc_library.h",
    "include/grpc++/impl/codegen/metadata_map.h",
    "include/grpc++/impl/codegen/method_handler_impl.h",
    "include/grpc++/impl/codegen/rpc_method.h",
    "include/grpc++/impl/codegen/rpc_service_method.h",
    "include/grpc++/impl/codegen/security/auth_context.h",
    "include/grpc++/impl/codegen/serialization_traits.h",
    "include/grpc++/impl/codegen/server_context.h",
    "include/grpc++/impl/codegen/server_interface.h",
    "include/grpc++/impl/codegen/service_type.h",
    "include/grpc++/impl/codegen/slice.h",
    "include/grpc++/impl/codegen/status_code_enum.h",
    "include/grpc++/impl/codegen/status.h",
    "include/grpc++/impl/codegen/string_ref.h",
    "include/grpc++/impl/codegen/stub_options.h",
    "include/grpc++/impl/codegen/sync_stream.h",
    "include/grpc++/impl/codegen/time.h",
    "include/grpcpp/impl/codegen/async_generic_service.h",
    "include/grpcpp/impl/codegen/async_stream.h",
    "include/grpcpp/impl/codegen/async_unary_call.h",
    "include/grpcpp/impl/codegen/byte_buffer.h",
    "include/grpcpp/impl/codegen/call_hook.h",
    "include/grpcpp/impl/codegen/call_op_set_interface.h",
    "include/grpcpp/impl/codegen/call_op_set.h",
    "include/grpcpp/impl/codegen/call.h",
    "include/grpcpp/impl/codegen/callback_common.h",
    "include/grpcpp/impl/codegen/channel_interface.h",
    "include/grpcpp/impl/codegen/client_callback.h",
    "include/grpcpp/impl/codegen/client_context.h",
    "include/grpcpp/impl/codegen/client_interceptor.h",
    "include/grpcpp/impl/codegen/client_unary_call.h",
    "include/grpcpp/impl/codegen/completion_queue_tag.h",
    "include/grpcpp/impl/codegen/completion_queue.h",
    "include/grpcpp/impl/codegen/config.h",
    "include/grpcpp/impl/codegen/core_codegen_interface.h",
    "include/grpcpp/impl/codegen/create_auth_context.h",
    "include/grpcpp/impl/codegen/delegating_channel.h",
    "include/grpcpp/impl/codegen/grpc_library.h",
    "include/grpcpp/impl/codegen/intercepted_channel.h",
    "include/grpcpp/impl/codegen/interceptor_common.h",
    "include/grpcpp/impl/codegen/interceptor.h",
    "include/grpcpp/impl/codegen/message_allocator.h",
    "include/grpcpp/impl/codegen/metadata_map.h",
    "include/grpcpp/impl/codegen/method_handler_impl.h",
    "include/grpcpp/impl/codegen/method_handler.h",
    "include/grpcpp/impl/codegen/rpc_method.h",
    "include/grpcpp/impl/codegen/rpc_service_method.h",
    "include/grpcpp/impl/codegen/security/auth_context.h",
    "include/grpcpp/impl/codegen/serialization_traits.h",
    "include/grpcpp/impl/codegen/server_callback_handlers.h",
    "include/grpcpp/impl/codegen/server_callback.h",
    "include/grpcpp/impl/codegen/server_context.h",
    "include/grpcpp/impl/codegen/server_interceptor.h",
    "include/grpcpp/impl/codegen/server_interface.h",
    "include/grpcpp/impl/codegen/service_type.h",
    "include/grpcpp/impl/codegen/slice.h",
    "include/grpcpp/impl/codegen/status_code_enum.h",
    "include/grpcpp/impl/codegen/status.h",
    "include/grpcpp/impl/codegen/string_ref.h",
    "include/grpcpp/impl/codegen/stub_options.h",
    "include/grpcpp/impl/codegen/sync_stream.h",
    "include/grpcpp/impl/codegen/time.h",
    "include/grpcpp/impl/codegen/sync.h",
]

grpc_cc_library(
    name = "channel_fwd",
    hdrs = [
        "src/core/lib/channel/channel_fwd.h",
    ],
    language = "c++",
)

grpc_cc_library(
    name = "transport_fwd",
    hdrs = [
        "src/core/lib/transport/transport_fwd.h",
    ],
    language = "c++",
)

grpc_cc_library(
    name = "atomic_utils",
    language = "c++",
    public_hdrs = ["src/core/lib/gprpp/atomic_utils.h"],
    deps = ["gpr_platform"],
)

grpc_cc_library(
    name = "experiments",
    srcs = [
        "src/core/lib/experiments/config.cc",
        "src/core/lib/experiments/experiments.cc",
    ],
    hdrs = [
        "src/core/lib/experiments/config.h",
        "src/core/lib/experiments/experiments.h",
    ],
    external_deps = ["absl/strings"],
    language = "c++",
    deps = [
        "gpr",
        "gpr_platform",
        "no_destruct",
    ],
)

grpc_cc_library(
    name = "grpc_unsecure",
    srcs = [
        "src/core/lib/surface/init.cc",
        "src/core/plugin_registry/grpc_plugin_registry.cc",
        "src/core/plugin_registry/grpc_plugin_registry_noextra.cc",
    ],
    external_deps = [
        "absl/base:core_headers",
    ],
    language = "c++",
    public_hdrs = GRPC_PUBLIC_HDRS,
    tags = [
        "avoid_dep",
        "nofixdeps",
    ],
    visibility = ["@grpc:public"],
    deps = [
        "channel_init",
        "channel_stack_type",
        "config",
        "default_event_engine",
        "experiments",
        "forkable",
        "gpr",
        "grpc_authorization_base",
        "grpc_base",
        "grpc_common",
        "grpc_http_filters",
        "grpc_security_base",
        "grpc_trace",
        "http_connect_handshaker",
        "iomgr_timer",
        "posix_event_engine_timer_manager",
        "slice",
        "tcp_connect_handshaker",
    ],
)

GRPC_XDS_TARGETS = [
    "grpc_lb_policy_cds",
    "grpc_lb_policy_xds_cluster_impl",
    "grpc_lb_policy_xds_cluster_manager",
    "grpc_lb_policy_xds_cluster_resolver",
    "grpc_resolver_xds",
    "grpc_resolver_c2p",
    "grpc_xds_server_config_fetcher",

    # Not xDS-specific but currently only used by xDS.
    "channel_creds_registry_init",
]

grpc_cc_library(
    name = "grpc",
    srcs = [
        "src/core/lib/surface/init.cc",
        "src/core/plugin_registry/grpc_plugin_registry.cc",
        "src/core/plugin_registry/grpc_plugin_registry_extra.cc",
    ],
    defines = select({
        "grpc_no_xds": ["GRPC_NO_XDS"],
        "//conditions:default": [],
    }),
    external_deps = [
        "absl/base:core_headers",
    ],
    language = "c++",
    public_hdrs = GRPC_PUBLIC_HDRS,
    select_deps = [
        {
            "grpc_no_xds": [],
            "//conditions:default": GRPC_XDS_TARGETS,
        },
    ],
    tags = [
        "grpc_avoid_dep",
        "nofixdeps",
    ],
    visibility = [
        "@grpc:public",
    ],
    deps = [
        "channel_init",
        "channel_stack_type",
        "config",
        "default_event_engine",
        "experiments",
        "forkable",
        "gpr",
        "grpc_alts_credentials",
        "grpc_authorization_base",
        "grpc_base",
        "grpc_client_channel",
        "grpc_codegen",
        "grpc_common",
        "grpc_credentials_util",
        "grpc_external_account_credentials",
        "grpc_fake_credentials",
        "grpc_google_default_credentials",
        "grpc_http_filters",
        "grpc_iam_credentials",
        "grpc_insecure_credentials",
        "grpc_jwt_credentials",
        "grpc_local_credentials",
        "grpc_oauth2_credentials",
        "grpc_security_base",
        "grpc_ssl_credentials",
        "grpc_tls_credentials",
        "grpc_trace",
        "grpc_transport_chttp2_alpn",
        "http_connect_handshaker",
        "httpcli",
        "httpcli_ssl_credentials",
        "iomgr_timer",
        "json",
        "posix_event_engine_timer_manager",
        "promise",
        "ref_counted",
        "ref_counted_ptr",
        "slice",
        "slice_refcount",
        "sockaddr_utils",
        "tcp_connect_handshaker",
        "tsi_base",
        "uri_parser",
        "useful",
    ],
)

grpc_cc_library(
    name = "gpr_public_hdrs",
    hdrs = GPR_PUBLIC_HDRS,
    tags = [
        "avoid_dep",
        "nofixdeps",
    ],
)

grpc_cc_library(
    name = "grpc_public_hdrs",
    hdrs = GRPC_PUBLIC_HDRS,
    tags = [
        "avoid_dep",
        "nofixdeps",
    ],
    deps = ["gpr_public_hdrs"],
)

grpc_cc_library(
    name = "grpc++_public_hdrs",
    hdrs = GRPCXX_PUBLIC_HDRS,
    external_deps = [
        "absl/synchronization",
        "protobuf_headers",
    ],
    tags = [
        "avoid_dep",
        "nofixdeps",
    ],
    visibility = ["@grpc:public"],
    deps = ["grpc_public_hdrs"],
)

grpc_cc_library(
    name = "grpc++",
    hdrs = [
        "src/cpp/client/secure_credentials.h",
        "src/cpp/common/secure_auth_context.h",
        "src/cpp/server/secure_server_credentials.h",
    ],
    language = "c++",
    public_hdrs = GRPCXX_PUBLIC_HDRS,
    select_deps = [
        {
            "grpc_no_xds": [],
            "//conditions:default": [
                "grpc++_xds_client",
                "grpc++_xds_server",
            ],
        },
        {
            "grpc_no_binder": [],
            "//conditions:default": [
                "grpc++_binder",
            ],
        },
    ],
    tags = ["nofixdeps"],
    visibility = [
        "@grpc:public",
    ],
    deps = [
        "grpc++_base",
        "slice",
    ],
)

grpc_cc_library(
    name = "tchar",
    srcs = [
        "src/core/lib/gprpp/tchar.cc",
    ],
    hdrs = [
        "src/core/lib/gprpp/tchar.h",
    ],
    deps = ["gpr_platform"],
)

grpc_cc_library(
    name = "grpc++_binder",
    srcs = [
        "src/core/ext/transport/binder/client/binder_connector.cc",
        "src/core/ext/transport/binder/client/channel_create.cc",
        "src/core/ext/transport/binder/client/channel_create_impl.cc",
        "src/core/ext/transport/binder/client/connection_id_generator.cc",
        "src/core/ext/transport/binder/client/endpoint_binder_pool.cc",
        "src/core/ext/transport/binder/client/jni_utils.cc",
        "src/core/ext/transport/binder/client/security_policy_setting.cc",
        "src/core/ext/transport/binder/security_policy/binder_security_policy.cc",
        "src/core/ext/transport/binder/server/binder_server.cc",
        "src/core/ext/transport/binder/server/binder_server_credentials.cc",
        "src/core/ext/transport/binder/transport/binder_transport.cc",
        "src/core/ext/transport/binder/utils/ndk_binder.cc",
        "src/core/ext/transport/binder/utils/transport_stream_receiver_impl.cc",
        "src/core/ext/transport/binder/wire_format/binder_android.cc",
        "src/core/ext/transport/binder/wire_format/binder_constants.cc",
        "src/core/ext/transport/binder/wire_format/transaction.cc",
        "src/core/ext/transport/binder/wire_format/wire_reader_impl.cc",
        "src/core/ext/transport/binder/wire_format/wire_writer.cc",
    ],
    hdrs = [
        "src/core/ext/transport/binder/client/binder_connector.h",
        "src/core/ext/transport/binder/client/channel_create_impl.h",
        "src/core/ext/transport/binder/client/connection_id_generator.h",
        "src/core/ext/transport/binder/client/endpoint_binder_pool.h",
        "src/core/ext/transport/binder/client/jni_utils.h",
        "src/core/ext/transport/binder/client/security_policy_setting.h",
        "src/core/ext/transport/binder/server/binder_server.h",
        "src/core/ext/transport/binder/transport/binder_stream.h",
        "src/core/ext/transport/binder/transport/binder_transport.h",
        "src/core/ext/transport/binder/utils/binder_auto_utils.h",
        "src/core/ext/transport/binder/utils/ndk_binder.h",
        "src/core/ext/transport/binder/utils/transport_stream_receiver.h",
        "src/core/ext/transport/binder/utils/transport_stream_receiver_impl.h",
        "src/core/ext/transport/binder/wire_format/binder.h",
        "src/core/ext/transport/binder/wire_format/binder_android.h",
        "src/core/ext/transport/binder/wire_format/binder_constants.h",
        "src/core/ext/transport/binder/wire_format/transaction.h",
        "src/core/ext/transport/binder/wire_format/wire_reader.h",
        "src/core/ext/transport/binder/wire_format/wire_reader_impl.h",
        "src/core/ext/transport/binder/wire_format/wire_writer.h",
    ],
    defines = select({
        "grpc_no_binder": ["GRPC_NO_BINDER"],
        "//conditions:default": [],
    }),
    external_deps = [
        "absl/base:core_headers",
        "absl/cleanup",
        "absl/container:flat_hash_map",
        "absl/hash",
        "absl/memory",
        "absl/meta:type_traits",
        "absl/status",
        "absl/status:statusor",
        "absl/strings",
        "absl/synchronization",
        "absl/time",
        "absl/types:variant",
    ],
    language = "c++",
    public_hdrs = [
        "include/grpcpp/security/binder_security_policy.h",
        "include/grpcpp/create_channel_binder.h",
        "include/grpcpp/security/binder_credentials.h",
    ],
    tags = ["nofixdeps"],
    deps = [
        "arena",
        "channel_args_preconditioning",
        "channel_stack_type",
        "config",
        "debug_location",
        "gpr",
        "gpr_platform",
        "grpc",
        "grpc++_base",
        "grpc_base",
        "grpc_client_channel",
        "grpc_codegen",
        "iomgr_fwd",
        "iomgr_port",
        "orphanable",
        "ref_counted_ptr",
        "slice",
        "slice_refcount",
        "transport_fwd",
    ],
)

grpc_cc_library(
    name = "grpc++_xds_client",
    srcs = [
        "src/cpp/client/xds_credentials.cc",
    ],
    hdrs = [
        "src/cpp/client/secure_credentials.h",
    ],
    external_deps = [
        "absl/container:inlined_vector",
    ],
    language = "c++",
    tags = ["nofixdeps"],
    deps = [
        "gpr",
        "grpc",
        "grpc++_base",
    ],
)

grpc_cc_library(
    name = "grpc++_xds_server",
    srcs = [
        "src/cpp/server/xds_server_credentials.cc",
    ],
    hdrs = [
        "src/cpp/server/secure_server_credentials.h",
    ],
    language = "c++",
    public_hdrs = [
        "include/grpcpp/xds_server_builder.h",
    ],
    tags = ["nofixdeps"],
    visibility = ["@grpc:xds"],
    deps = [
        "gpr",
        "grpc",
        "grpc++_base",
    ],
)

grpc_cc_library(
    name = "grpc++_unsecure",
    srcs = [
        "src/cpp/client/insecure_credentials.cc",
        "src/cpp/common/insecure_create_auth_context.cc",
        "src/cpp/server/insecure_server_credentials.cc",
    ],
    language = "c++",
    tags = [
        "avoid_dep",
        "nofixdeps",
    ],
    visibility = ["@grpc:public"],
    deps = [
        "gpr",
        "grpc++_base_unsecure",
        "grpc++_codegen_base",
        "grpc++_codegen_base_src",
        "grpc++_codegen_proto",
        "grpc_codegen",
        "grpc_insecure_credentials",
        "grpc_unsecure",
    ],
)

grpc_cc_library(
    name = "grpc++_error_details",
    srcs = [
        "src/cpp/util/error_details.cc",
    ],
    hdrs = [
        "include/grpc++/support/error_details.h",
        "include/grpcpp/support/error_details.h",
    ],
    language = "c++",
    standalone = True,
    tags = ["nofixdeps"],
    visibility = ["@grpc:public"],
    deps = [
        "grpc++",
    ],
)

grpc_cc_library(
    name = "grpc++_alts",
    srcs = [
        "src/cpp/common/alts_context.cc",
        "src/cpp/common/alts_util.cc",
    ],
    hdrs = [
        "include/grpcpp/security/alts_context.h",
        "include/grpcpp/security/alts_util.h",
    ],
    external_deps = [
        "absl/memory",
        "upb_lib",
    ],
    language = "c++",
    standalone = True,
    tags = ["nofixdeps"],
    visibility = ["@grpc:tsi"],
    deps = [
        "alts_upb",
        "alts_util",
        "gpr",
        "grpc++",
        "grpc_base",
        "tsi_alts_credentials",
    ],
)

grpc_cc_library(
    name = "census",
    srcs = [
        "src/core/ext/filters/census/grpc_context.cc",
    ],
    language = "c++",
    public_hdrs = [
        "include/grpc/census.h",
    ],
    tags = ["nofixdeps"],
    visibility = ["@grpc:public"],
    deps = [
        "gpr",
        "grpc_base",
        "grpc_codegen",
        "grpc_trace",
    ],
)

grpc_cc_library(
    name = "useful",
    hdrs = ["src/core/lib/gpr/useful.h"],
    external_deps = [
        "absl/strings",
        "absl/types:variant",
    ],
    language = "c++",
    deps = ["gpr_platform"],
)

grpc_cc_library(
    name = "examine_stack",
    srcs = [
        "src/core/lib/gprpp/examine_stack.cc",
    ],
    hdrs = [
        "src/core/lib/gprpp/examine_stack.h",
    ],
    external_deps = ["absl/types:optional"],
    deps = ["gpr_platform"],
)

grpc_cc_library(
    name = "gpr",
    srcs = [
        "src/core/lib/gpr/alloc.cc",
        "src/core/lib/gpr/atm.cc",
        "src/core/lib/gpr/cpu_iphone.cc",
        "src/core/lib/gpr/cpu_linux.cc",
        "src/core/lib/gpr/cpu_posix.cc",
        "src/core/lib/gpr/cpu_windows.cc",
        "src/core/lib/gpr/env_linux.cc",
        "src/core/lib/gpr/env_posix.cc",
        "src/core/lib/gpr/env_windows.cc",
        "src/core/lib/gpr/log.cc",
        "src/core/lib/gpr/log_android.cc",
        "src/core/lib/gpr/log_linux.cc",
        "src/core/lib/gpr/log_posix.cc",
        "src/core/lib/gpr/log_windows.cc",
        "src/core/lib/gpr/murmur_hash.cc",
        "src/core/lib/gpr/string.cc",
        "src/core/lib/gpr/string_posix.cc",
        "src/core/lib/gpr/string_util_windows.cc",
        "src/core/lib/gpr/string_windows.cc",
        "src/core/lib/gpr/sync.cc",
        "src/core/lib/gpr/sync_abseil.cc",
        "src/core/lib/gpr/sync_posix.cc",
        "src/core/lib/gpr/sync_windows.cc",
        "src/core/lib/gpr/time.cc",
        "src/core/lib/gpr/time_posix.cc",
        "src/core/lib/gpr/time_precise.cc",
        "src/core/lib/gpr/time_windows.cc",
        "src/core/lib/gpr/tmpfile_msys.cc",
        "src/core/lib/gpr/tmpfile_posix.cc",
        "src/core/lib/gpr/tmpfile_windows.cc",
        "src/core/lib/gpr/wrap_memcpy.cc",
        "src/core/lib/gprpp/fork.cc",
        "src/core/lib/gprpp/global_config_env.cc",
        "src/core/lib/gprpp/host_port.cc",
        "src/core/lib/gprpp/mpscq.cc",
        "src/core/lib/gprpp/stat_posix.cc",
        "src/core/lib/gprpp/stat_windows.cc",
        "src/core/lib/gprpp/thd_posix.cc",
        "src/core/lib/gprpp/thd_windows.cc",
        "src/core/lib/gprpp/time_util.cc",
    ],
    hdrs = [
        "src/core/lib/gpr/alloc.h",
        "src/core/lib/gpr/env.h",
        "src/core/lib/gpr/murmur_hash.h",
        "src/core/lib/gpr/spinlock.h",
        "src/core/lib/gpr/string.h",
        "src/core/lib/gpr/time_precise.h",
        "src/core/lib/gpr/tmpfile.h",
        "src/core/lib/gprpp/fork.h",
        "src/core/lib/gprpp/global_config.h",
        "src/core/lib/gprpp/global_config_custom.h",
        "src/core/lib/gprpp/global_config_env.h",
        "src/core/lib/gprpp/global_config_generic.h",
        "src/core/lib/gprpp/host_port.h",
        "src/core/lib/gprpp/manual_constructor.h",
        "src/core/lib/gprpp/memory.h",
        "src/core/lib/gprpp/mpscq.h",
        "src/core/lib/gprpp/stat.h",
        "src/core/lib/gprpp/sync.h",
        "src/core/lib/gprpp/thd.h",
        "src/core/lib/gprpp/time_util.h",
    ],
    external_deps = [
        "absl/base",
        "absl/base:core_headers",
        "absl/memory",
        "absl/random",
        "absl/status",
        "absl/strings",
        "absl/strings:cord",
        "absl/strings:str_format",
        "absl/synchronization",
        "absl/time:time",
        "absl/types:optional",
    ],
    language = "c++",
    public_hdrs = GPR_PUBLIC_HDRS,
    tags = [
        "nofixdeps",
    ],
    visibility = ["@grpc:public"],
    deps = [
        "construct_destruct",
        "examine_stack",
        "gpr_tls",
        "grpc_codegen",
        "no_destruct",
        "tchar",
        "useful",
    ],
)

grpc_cc_library(
    name = "gpr_tls",
    hdrs = ["src/core/lib/gpr/tls.h"],
    deps = ["gpr_platform"],
)

grpc_cc_library(
    name = "chunked_vector",
    hdrs = ["src/core/lib/gprpp/chunked_vector.h"],
    deps = [
        "arena",
        "gpr",
    ],
)

grpc_cc_library(
    name = "construct_destruct",
    language = "c++",
    public_hdrs = ["src/core/lib/gprpp/construct_destruct.h"],
    deps = ["gpr_platform"],
)

grpc_cc_library(
    name = "cpp_impl_of",
    hdrs = ["src/core/lib/gprpp/cpp_impl_of.h"],
    language = "c++",
)

grpc_cc_library(
    name = "status_helper",
    srcs = [
        "src/core/lib/gprpp/status_helper.cc",
    ],
    hdrs = [
        "src/core/lib/gprpp/status_helper.h",
    ],
    external_deps = [
        "absl/status",
        "absl/strings",
        "absl/strings:cord",
        "absl/time",
        "absl/types:optional",
        "upb_lib",
    ],
    language = "c++",
    deps = [
        "debug_location",
        "google_rpc_status_upb",
        "gpr",
        "percent_encoding",
        "protobuf_any_upb",
        "slice",
    ],
)

grpc_cc_library(
    name = "unique_type_name",
    hdrs = ["src/core/lib/gprpp/unique_type_name.h"],
    external_deps = ["absl/strings"],
    language = "c++",
    deps = [
        "gpr_platform",
        "useful",
    ],
)

grpc_cc_library(
    name = "work_serializer",
    srcs = [
        "src/core/lib/gprpp/work_serializer.cc",
    ],
    hdrs = [
        "src/core/lib/gprpp/work_serializer.h",
    ],
    external_deps = ["absl/base:core_headers"],
    language = "c++",
    visibility = ["@grpc:client_channel"],
    deps = [
        "debug_location",
        "gpr",
        "grpc_trace",
        "orphanable",
    ],
)

grpc_cc_library(
    name = "gpr_codegen",
    language = "c++",
    public_hdrs = [
        "include/grpc/impl/codegen/atm.h",
        "include/grpc/impl/codegen/atm_gcc_atomic.h",
        "include/grpc/impl/codegen/atm_gcc_sync.h",
        "include/grpc/impl/codegen/atm_windows.h",
        "include/grpc/impl/codegen/fork.h",
        "include/grpc/impl/codegen/gpr_slice.h",
        "include/grpc/impl/codegen/gpr_types.h",
        "include/grpc/impl/codegen/log.h",
        "include/grpc/impl/codegen/port_platform.h",
        "include/grpc/impl/codegen/sync.h",
        "include/grpc/impl/codegen/sync_abseil.h",
        "include/grpc/impl/codegen/sync_custom.h",
        "include/grpc/impl/codegen/sync_generic.h",
        "include/grpc/impl/codegen/sync_posix.h",
        "include/grpc/impl/codegen/sync_windows.h",
    ],
    tags = ["nofixdeps"],
    visibility = ["@grpc:public"],
)

# A library that vends only port_platform, so that libraries that don't need
# anything else from gpr can still be portable!
grpc_cc_library(
    name = "gpr_platform",
    language = "c++",
    public_hdrs = [
        "include/grpc/impl/codegen/port_platform.h",
        "include/grpc/support/port_platform.h",
    ],
    tags = ["nofixdeps"],
)

grpc_cc_library(
    name = "grpc_trace",
    srcs = ["src/core/lib/debug/trace.cc"],
    hdrs = ["src/core/lib/debug/trace.h"],
    language = "c++",
    public_hdrs = GRPC_PUBLIC_HDRS,
    visibility = ["@grpc:trace"],
    deps = [
        "gpr",
        "gpr_codegen",
        "grpc_codegen",
        "grpc_public_hdrs",
    ],
)

grpc_cc_library(
    name = "config",
    srcs = [
        "src/core/lib/config/core_configuration.cc",
    ],
    language = "c++",
    public_hdrs = [
        "src/core/lib/config/core_configuration.h",
    ],
    visibility = ["@grpc:client_channel"],
    deps = [
        "channel_args_preconditioning",
        "channel_creds_registry",
        "channel_init",
        "gpr",
        "grpc_resolver",
        "handshaker_registry",
        "lb_policy_registry",
        "service_config_parser",
    ],
)

grpc_cc_library(
    name = "debug_location",
    language = "c++",
    public_hdrs = ["src/core/lib/gprpp/debug_location.h"],
    visibility = ["@grpc:debug_location"],
)

grpc_cc_library(
    name = "overload",
    language = "c++",
    public_hdrs = ["src/core/lib/gprpp/overload.h"],
    deps = ["gpr_platform"],
)

grpc_cc_library(
    name = "match",
    external_deps = ["absl/types:variant"],
    language = "c++",
    public_hdrs = ["src/core/lib/gprpp/match.h"],
    deps = [
        "gpr_platform",
        "overload",
    ],
)

grpc_cc_library(
    name = "table",
    external_deps = [
        "absl/meta:type_traits",
        "absl/utility",
    ],
    language = "c++",
    public_hdrs = ["src/core/lib/gprpp/table.h"],
    deps = [
        "bitset",
        "gpr_platform",
    ],
)

grpc_cc_library(
    name = "packed_table",
    hdrs = ["src/core/lib/gprpp/packed_table.h"],
    language = "c++",
    deps = [
        "gpr_public_hdrs",
        "sorted_pack",
        "table",
    ],
)

grpc_cc_library(
    name = "bitset",
    language = "c++",
    public_hdrs = ["src/core/lib/gprpp/bitset.h"],
    deps = [
        "gpr_platform",
        "useful",
    ],
)

grpc_cc_library(
    name = "no_destruct",
    language = "c++",
    public_hdrs = ["src/core/lib/gprpp/no_destruct.h"],
    deps = [
        "construct_destruct",
        "gpr_platform",
    ],
)

grpc_cc_library(
    name = "orphanable",
    language = "c++",
    public_hdrs = ["src/core/lib/gprpp/orphanable.h"],
    visibility = ["@grpc:client_channel"],
    deps = [
        "debug_location",
        "gpr_platform",
        "ref_counted",
        "ref_counted_ptr",
    ],
)

grpc_cc_library(
    name = "poll",
    external_deps = ["absl/types:variant"],
    language = "c++",
    public_hdrs = [
        "src/core/lib/promise/poll.h",
    ],
    deps = ["gpr_platform"],
)

grpc_cc_library(
    name = "call_push_pull",
    hdrs = ["src/core/lib/promise/call_push_pull.h"],
    external_deps = ["absl/types:variant"],
    language = "c++",
    deps = [
        "bitset",
        "construct_destruct",
        "gpr_platform",
        "poll",
        "promise_like",
        "promise_status",
    ],
)

grpc_cc_library(
    name = "context",
    language = "c++",
    public_hdrs = [
        "src/core/lib/promise/context.h",
    ],
    deps = [
        "gpr_platform",
        "gpr_tls",
    ],
)

grpc_cc_library(
    name = "map",
    external_deps = ["absl/types:variant"],
    language = "c++",
    public_hdrs = ["src/core/lib/promise/map.h"],
    deps = [
        "gpr_platform",
        "poll",
        "promise_like",
    ],
)

grpc_cc_library(
    name = "sleep",
    srcs = [
        "src/core/lib/promise/sleep.cc",
    ],
    hdrs = [
        "src/core/lib/promise/sleep.h",
    ],
    external_deps = ["absl/status"],
    deps = [
        "activity",
        "default_event_engine",
        "event_engine_base_hdrs",
        "exec_ctx",
        "gpr",
        "poll",
        "time",
    ],
)

grpc_cc_library(
    name = "promise",
    external_deps = [
        "absl/status",
        "absl/types:optional",
        "absl/types:variant",
    ],
    language = "c++",
    public_hdrs = [
        "src/core/lib/promise/promise.h",
    ],
    visibility = ["@grpc:alt_grpc_base_legacy"],
    deps = [
        "gpr_platform",
        "poll",
        "promise_like",
    ],
)

grpc_cc_library(
    name = "arena_promise",
    external_deps = ["absl/meta:type_traits"],
    language = "c++",
    public_hdrs = [
        "src/core/lib/promise/arena_promise.h",
    ],
    deps = [
        "arena",
        "context",
        "gpr_platform",
        "poll",
    ],
)

grpc_cc_library(
    name = "promise_like",
    external_deps = ["absl/meta:type_traits"],
    language = "c++",
    public_hdrs = [
        "src/core/lib/promise/detail/promise_like.h",
    ],
    deps = [
        "gpr_platform",
        "poll",
    ],
)

grpc_cc_library(
    name = "promise_factory",
    external_deps = ["absl/meta:type_traits"],
    language = "c++",
    public_hdrs = [
        "src/core/lib/promise/detail/promise_factory.h",
    ],
    deps = [
        "gpr_platform",
        "promise_like",
    ],
)

grpc_cc_library(
    name = "if",
    external_deps = [
        "absl/status:statusor",
        "absl/types:variant",
    ],
    language = "c++",
    public_hdrs = ["src/core/lib/promise/if.h"],
    deps = [
        "gpr_platform",
        "poll",
        "promise_factory",
        "promise_like",
    ],
)

grpc_cc_library(
    name = "promise_status",
    external_deps = [
        "absl/status",
        "absl/status:statusor",
    ],
    language = "c++",
    public_hdrs = [
        "src/core/lib/promise/detail/status.h",
    ],
    deps = ["gpr_platform"],
)

grpc_cc_library(
    name = "race",
    external_deps = ["absl/types:variant"],
    language = "c++",
    public_hdrs = ["src/core/lib/promise/race.h"],
    deps = [
        "gpr_platform",
        "poll",
    ],
)

grpc_cc_library(
    name = "loop",
    external_deps = [
        "absl/status",
        "absl/status:statusor",
        "absl/types:variant",
    ],
    language = "c++",
    public_hdrs = [
        "src/core/lib/promise/loop.h",
    ],
    deps = [
        "gpr_platform",
        "poll",
        "promise_factory",
    ],
)

grpc_cc_library(
    name = "basic_join",
    external_deps = [
        "absl/types:variant",
        "absl/utility",
    ],
    language = "c++",
    public_hdrs = [
        "src/core/lib/promise/detail/basic_join.h",
    ],
    deps = [
        "bitset",
        "construct_destruct",
        "gpr_platform",
        "poll",
        "promise_like",
    ],
)

grpc_cc_library(
    name = "join",
    external_deps = ["absl/meta:type_traits"],
    language = "c++",
    public_hdrs = [
        "src/core/lib/promise/join.h",
    ],
    deps = [
        "basic_join",
        "gpr_platform",
    ],
)

grpc_cc_library(
    name = "try_join",
    external_deps = [
        "absl/meta:type_traits",
        "absl/status",
        "absl/status:statusor",
    ],
    language = "c++",
    public_hdrs = [
        "src/core/lib/promise/try_join.h",
    ],
    deps = [
        "basic_join",
        "gpr_platform",
        "poll",
        "promise_status",
    ],
)

grpc_cc_library(
    name = "basic_seq",
    external_deps = [
        "absl/meta:type_traits",
        "absl/types:variant",
        "absl/utility",
    ],
    language = "c++",
    public_hdrs = [
        "src/core/lib/promise/detail/basic_seq.h",
    ],
    deps = [
        "construct_destruct",
        "gpr_platform",
        "poll",
        "promise_factory",
        "promise_like",
    ],
)

grpc_cc_library(
    name = "seq",
    language = "c++",
    public_hdrs = [
        "src/core/lib/promise/seq.h",
    ],
    deps = [
        "basic_seq",
        "gpr_platform",
        "poll",
        "promise_like",
    ],
)

grpc_cc_library(
    name = "try_seq",
    external_deps = [
        "absl/meta:type_traits",
        "absl/status",
        "absl/status:statusor",
    ],
    language = "c++",
    public_hdrs = [
        "src/core/lib/promise/try_seq.h",
    ],
    deps = [
        "basic_seq",
        "gpr_platform",
        "poll",
        "promise_like",
        "promise_status",
    ],
)

grpc_cc_library(
    name = "activity",
    srcs = [
        "src/core/lib/promise/activity.cc",
    ],
    external_deps = [
        "absl/base:core_headers",
        "absl/status",
        "absl/types:optional",
        "absl/types:variant",
    ],
    language = "c++",
    public_hdrs = [
        "src/core/lib/promise/activity.h",
    ],
    deps = [
        "atomic_utils",
        "construct_destruct",
        "context",
        "gpr",
        "gpr_tls",
        "no_destruct",
        "orphanable",
        "poll",
        "promise_factory",
        "promise_status",
    ],
)

grpc_cc_library(
    name = "exec_ctx_wakeup_scheduler",
    hdrs = [
        "src/core/lib/promise/exec_ctx_wakeup_scheduler.h",
    ],
    language = "c++",
    deps = [
        "closure",
        "debug_location",
        "error",
        "exec_ctx",
        "gpr_platform",
    ],
)

grpc_cc_library(
    name = "wait_set",
    external_deps = [
        "absl/container:flat_hash_set",
        "absl/hash",
    ],
    language = "c++",
    public_hdrs = [
        "src/core/lib/promise/wait_set.h",
    ],
    deps = [
        "activity",
        "gpr_platform",
        "poll",
    ],
)

grpc_cc_library(
    name = "intra_activity_waiter",
    language = "c++",
    public_hdrs = [
        "src/core/lib/promise/intra_activity_waiter.h",
    ],
    deps = [
        "activity",
        "gpr_platform",
        "poll",
    ],
)

grpc_cc_library(
    name = "latch",
    language = "c++",
    public_hdrs = [
        "src/core/lib/promise/latch.h",
    ],
    deps = [
        "gpr",
        "intra_activity_waiter",
        "poll",
    ],
)

grpc_cc_library(
    name = "observable",
    external_deps = [
        "absl/base:core_headers",
        "absl/types:optional",
        "absl/types:variant",
    ],
    language = "c++",
    public_hdrs = [
        "src/core/lib/promise/observable.h",
    ],
    deps = [
        "activity",
        "gpr",
        "poll",
        "promise_like",
        "wait_set",
    ],
)

grpc_cc_library(
    name = "pipe",
    external_deps = ["absl/types:optional"],
    language = "c++",
    public_hdrs = [
        "src/core/lib/promise/pipe.h",
    ],
    deps = [
        "arena",
        "context",
        "gpr",
        "intra_activity_waiter",
        "poll",
    ],
)

grpc_cc_library(
    name = "for_each",
    external_deps = [
        "absl/status",
        "absl/types:variant",
    ],
    language = "c++",
    public_hdrs = ["src/core/lib/promise/for_each.h"],
    deps = [
        "gpr_platform",
        "poll",
        "promise_factory",
    ],
)

grpc_cc_library(
    name = "ref_counted",
    language = "c++",
    public_hdrs = ["src/core/lib/gprpp/ref_counted.h"],
    deps = [
        "atomic_utils",
        "debug_location",
        "gpr",
        "ref_counted_ptr",
    ],
)

grpc_cc_library(
    name = "dual_ref_counted",
    language = "c++",
    public_hdrs = ["src/core/lib/gprpp/dual_ref_counted.h"],
    deps = [
        "debug_location",
        "gpr",
        "orphanable",
        "ref_counted_ptr",
    ],
)

grpc_cc_library(
    name = "ref_counted_ptr",
    language = "c++",
    public_hdrs = ["src/core/lib/gprpp/ref_counted_ptr.h"],
    visibility = ["@grpc:ref_counted_ptr"],
    deps = [
        "debug_location",
        "gpr_platform",
    ],
)

grpc_cc_library(
    name = "handshaker",
    srcs = [
        "src/core/lib/transport/handshaker.cc",
    ],
    external_deps = [
        "absl/container:inlined_vector",
        "absl/strings:str_format",
    ],
    language = "c++",
    public_hdrs = [
        "src/core/lib/transport/handshaker.h",
    ],
    visibility = ["@grpc:alt_grpc_base_legacy"],
    deps = [
        "channel_args",
        "closure",
        "debug_location",
        "exec_ctx",
        "gpr",
        "grpc_base",
        "grpc_codegen",
        "grpc_trace",
        "iomgr_timer",
        "ref_counted",
        "ref_counted_ptr",
        "slice",
        "slice_buffer",
        "slice_refcount",
        "time",
    ],
)

grpc_cc_library(
    name = "handshaker_factory",
    language = "c++",
    public_hdrs = [
        "src/core/lib/transport/handshaker_factory.h",
    ],
    deps = [
        "channel_args",
        "gpr_platform",
        "iomgr_fwd",
    ],
)

grpc_cc_library(
    name = "handshaker_registry",
    srcs = [
        "src/core/lib/transport/handshaker_registry.cc",
    ],
    language = "c++",
    public_hdrs = [
        "src/core/lib/transport/handshaker_registry.h",
    ],
    deps = [
        "channel_args",
        "gpr_platform",
        "handshaker_factory",
        "iomgr_fwd",
    ],
)

grpc_cc_library(
    name = "http_connect_handshaker",
    srcs = [
        "src/core/lib/transport/http_connect_handshaker.cc",
    ],
    external_deps = [
        "absl/base:core_headers",
        "absl/memory",
        "absl/strings",
        "absl/types:optional",
    ],
    language = "c++",
    public_hdrs = [
        "src/core/lib/transport/http_connect_handshaker.h",
    ],
    visibility = ["@grpc:alt_grpc_base_legacy"],
    deps = [
        "channel_args",
        "closure",
        "config",
        "debug_location",
        "exec_ctx",
        "gpr",
        "grpc_base",
        "handshaker",
        "handshaker_factory",
        "handshaker_registry",
        "httpcli",
        "iomgr_fwd",
        "ref_counted_ptr",
        "slice",
        "slice_buffer",
        "slice_refcount",
    ],
)

grpc_cc_library(
    name = "tcp_connect_handshaker",
    srcs = [
        "src/core/lib/transport/tcp_connect_handshaker.cc",
    ],
    external_deps = [
        "absl/base:core_headers",
        "absl/memory",
        "absl/status:statusor",
        "absl/strings",
        "absl/types:optional",
    ],
    language = "c++",
    public_hdrs = [
        "src/core/lib/transport/tcp_connect_handshaker.h",
    ],
    deps = [
        "channel_args",
        "closure",
        "config",
        "debug_location",
        "exec_ctx",
        "gpr",
        "grpc_base",
        "handshaker",
        "handshaker_factory",
        "handshaker_registry",
        "iomgr_fwd",
        "pollset_set",
        "ref_counted_ptr",
        "resolved_address",
        "slice",
        "slice_refcount",
        "uri_parser",
    ],
)

grpc_cc_library(
    name = "channel_creds_registry",
    hdrs = [
        "src/core/lib/security/credentials/channel_creds_registry.h",
    ],
    external_deps = ["absl/strings"],
    language = "c++",
    deps = [
        "gpr_platform",
        "json",
        "ref_counted_ptr",
    ],
)

grpc_cc_library(
    name = "event_engine_memory_allocator",
    srcs = [
        "src/core/lib/event_engine/memory_allocator.cc",
    ],
    hdrs = [
        "include/grpc/event_engine/internal/memory_allocator_impl.h",
        "include/grpc/event_engine/memory_allocator.h",
        "include/grpc/event_engine/memory_request.h",
    ],
    external_deps = ["absl/strings"],
    language = "c++",
    deps = [
        "gpr_platform",
        "slice",
        "slice_refcount",
    ],
)

grpc_cc_library(
    name = "memory_quota",
    srcs = [
        "src/core/lib/resource_quota/memory_quota.cc",
    ],
    hdrs = [
        "src/core/lib/resource_quota/memory_quota.h",
    ],
    external_deps = [
        "absl/base:core_headers",
        "absl/status",
        "absl/strings",
        "absl/types:optional",
    ],
    deps = [
        "activity",
        "event_engine_memory_allocator",
        "exec_ctx_wakeup_scheduler",
        "experiments",
        "gpr",
        "grpc_trace",
        "loop",
        "map",
        "orphanable",
        "periodic_update",
        "poll",
        "race",
        "ref_counted_ptr",
        "resource_quota_trace",
        "seq",
        "time",
        "useful",
    ],
)

grpc_cc_library(
    name = "periodic_update",
    srcs = [
        "src/core/lib/resource_quota/periodic_update.cc",
    ],
    hdrs = [
        "src/core/lib/resource_quota/periodic_update.h",
    ],
    external_deps = ["absl/functional:function_ref"],
    deps = [
        "exec_ctx",
        "gpr_platform",
        "time",
        "useful",
    ],
)

grpc_cc_library(
    name = "arena",
    srcs = [
        "src/core/lib/resource_quota/arena.cc",
    ],
    hdrs = [
        "src/core/lib/resource_quota/arena.h",
    ],
    deps = [
        "construct_destruct",
        "context",
        "event_engine_memory_allocator",
        "gpr",
        "memory_quota",
    ],
)

grpc_cc_library(
    name = "thread_quota",
    srcs = [
        "src/core/lib/resource_quota/thread_quota.cc",
    ],
    hdrs = [
        "src/core/lib/resource_quota/thread_quota.h",
    ],
    external_deps = ["absl/base:core_headers"],
    deps = [
        "gpr",
        "ref_counted",
        "ref_counted_ptr",
    ],
)

grpc_cc_library(
    name = "resource_quota_trace",
    srcs = [
        "src/core/lib/resource_quota/trace.cc",
    ],
    hdrs = [
        "src/core/lib/resource_quota/trace.h",
    ],
    tags = ["nofixdeps"],
    deps = [
        "gpr_platform",
        "grpc_trace",
    ],
)

grpc_cc_library(
    name = "resource_quota",
    srcs = [
        "src/core/lib/resource_quota/resource_quota.cc",
    ],
    hdrs = [
        "src/core/lib/resource_quota/resource_quota.h",
    ],
    external_deps = ["absl/strings"],
    deps = [
        "cpp_impl_of",
        "gpr_platform",
        "grpc_codegen",
        "memory_quota",
        "ref_counted",
        "ref_counted_ptr",
        "thread_quota",
        "useful",
    ],
)

grpc_cc_library(
    name = "slice_refcount",
    srcs = [
        "src/core/lib/slice/slice_refcount.cc",
    ],
    hdrs = [
        "src/core/lib/slice/slice_refcount.h",
        "src/core/lib/slice/slice_refcount_base.h",
    ],
    public_hdrs = [
        "include/grpc/slice.h",
    ],
    deps = [
        "gpr",
        "grpc_codegen",
    ],
)

grpc_cc_library(
    name = "slice",
    srcs = [
        "src/core/lib/slice/slice.cc",
        "src/core/lib/slice/slice_string_helpers.cc",
    ],
    hdrs = [
        "include/grpc/slice.h",
        "src/core/lib/slice/slice.h",
        "src/core/lib/slice/slice_internal.h",
        "src/core/lib/slice/slice_string_helpers.h",
    ],
    external_deps = ["absl/strings"],
    deps = [
        "gpr",
        "grpc_codegen",
        "slice_refcount",
    ],
)

grpc_cc_library(
    name = "slice_buffer",
    srcs = [
        "src/core/lib/slice/slice_buffer.cc",
    ],
    hdrs = [
        "include/grpc/slice_buffer.h",
        "src/core/lib/slice/slice_buffer.h",
    ],
    deps = [
        "gpr",
        "slice",
        "slice_refcount",
    ],
)

grpc_cc_library(
    name = "error",
    srcs = [
        "src/core/lib/iomgr/error.cc",
    ],
    hdrs = [
        "src/core/lib/iomgr/error.h",
    ],
    tags = ["nofixdeps"],
    deps = [
        "gpr",
        "grpc_codegen",
        "grpc_trace",
        "slice",
        "slice_refcount",
        "status_helper",
        "useful",
    ],
)

grpc_cc_library(
    name = "closure",
    hdrs = [
        "src/core/lib/iomgr/closure.h",
    ],
    deps = [
        "debug_location",
        "error",
        "gpr",
    ],
)

grpc_cc_library(
    name = "time",
    srcs = [
        "src/core/lib/gprpp/time.cc",
    ],
    hdrs = [
        "src/core/lib/gprpp/time.h",
    ],
    external_deps = ["absl/strings:str_format"],
    deps = [
        "event_engine_base_hdrs",
        "gpr",
        "gpr_codegen",
        "useful",
    ],
)

grpc_cc_library(
    name = "exec_ctx",
    srcs = [
        "src/core/lib/iomgr/combiner.cc",
        "src/core/lib/iomgr/exec_ctx.cc",
        "src/core/lib/iomgr/executor.cc",
        "src/core/lib/iomgr/iomgr_internal.cc",
    ],
    hdrs = [
        "src/core/lib/iomgr/combiner.h",
        "src/core/lib/iomgr/exec_ctx.h",
        "src/core/lib/iomgr/executor.h",
        "src/core/lib/iomgr/iomgr_internal.h",
    ],
    deps = [
        "closure",
        "debug_location",
        "error",
        "gpr",
        "gpr_codegen",
        "gpr_tls",
        "grpc_codegen",
        "grpc_trace",
        "time",
        "useful",
    ],
)

grpc_cc_library(
    name = "sockaddr_utils",
    srcs = [
        "src/core/lib/address_utils/sockaddr_utils.cc",
    ],
    hdrs = [
        "src/core/lib/address_utils/sockaddr_utils.h",
    ],
    external_deps = [
        "absl/status",
        "absl/status:statusor",
        "absl/strings",
        "absl/strings:str_format",
    ],
    visibility = ["@grpc:alt_grpc_base_legacy"],
    deps = [
        "gpr",
        "grpc_sockaddr",
        "iomgr_port",
        "resolved_address",
        "uri_parser",
    ],
)

grpc_cc_library(
    name = "iomgr_port",
    hdrs = [
        "src/core/lib/iomgr/port.h",
    ],
    deps = ["gpr_platform"],
)

grpc_cc_library(
    name = "iomgr_timer",
    srcs = [
        "src/core/lib/iomgr/timer.cc",
        "src/core/lib/iomgr/timer_generic.cc",
        "src/core/lib/iomgr/timer_heap.cc",
        "src/core/lib/iomgr/timer_manager.cc",
    ],
    hdrs = [
        "src/core/lib/iomgr/timer.h",
        "src/core/lib/iomgr/timer_generic.h",
        "src/core/lib/iomgr/timer_heap.h",
        "src/core/lib/iomgr/timer_manager.h",
    ] + [
        # TODO(hork): deduplicate
        "src/core/lib/iomgr/iomgr.h",
    ],
    external_deps = [
        "absl/strings",
    ],
    tags = ["nofixdeps"],
    visibility = ["@grpc:iomgr_timer"],
    deps = [
        "event_engine_base_hdrs",
        "exec_ctx",
        "gpr",
        "gpr_platform",
        "gpr_tls",
        "grpc_trace",
        "iomgr_port",
        "time",
        "time_averaged_stats",
        "useful",
    ],
)

grpc_cc_library(
    name = "iomgr_fwd",
    hdrs = [
        "src/core/lib/iomgr/iomgr_fwd.h",
    ],
    deps = ["gpr_platform"],
)

grpc_cc_library(
    name = "grpc_sockaddr",
    srcs = [
        "src/core/lib/iomgr/sockaddr_utils_posix.cc",
        "src/core/lib/iomgr/socket_utils_windows.cc",
    ],
    hdrs = [
        "src/core/lib/iomgr/sockaddr.h",
        "src/core/lib/iomgr/sockaddr_posix.h",
        "src/core/lib/iomgr/sockaddr_windows.h",
        "src/core/lib/iomgr/socket_utils.h",
    ],
    deps = [
        "gpr",
        "iomgr_port",
    ],
)

grpc_cc_library(
    name = "avl",
    hdrs = [
        "src/core/lib/avl/avl.h",
    ],
    deps = [
        "gpr_platform",
        "useful",
    ],
)

grpc_cc_library(
    name = "event_engine_base_hdrs",
    hdrs = GRPC_PUBLIC_EVENT_ENGINE_HDRS + GRPC_PUBLIC_HDRS,
    external_deps = [
        "absl/status",
        "absl/status:statusor",
        "absl/time",
        "absl/types:optional",
        "absl/functional:any_invocable",
    ],
    tags = ["nofixdeps"],
    deps = [
        "gpr",
    ],
)

grpc_cc_library(
    name = "time_averaged_stats",
    srcs = ["src/core/lib/gprpp/time_averaged_stats.cc"],
    hdrs = [
        "src/core/lib/gprpp/time_averaged_stats.h",
    ],
    deps = ["gpr"],
)

grpc_cc_library(
    name = "forkable",
    srcs = [
        "src/core/lib/event_engine/forkable.cc",
    ],
    hdrs = [
        "src/core/lib/event_engine/forkable.h",
    ],
    external_deps = ["absl/container:flat_hash_set"],
    deps = [
        "gpr",
        "gpr_platform",
        "no_destruct",
    ],
)

grpc_cc_library(
    name = "event_engine_poller",
    hdrs = [
        "src/core/lib/event_engine/poller.h",
    ],
    external_deps = [
        "absl/container:inlined_vector",
        "absl/types:variant",
    ],
    deps = [
        "event_engine_base_hdrs",
        "gpr_platform",
    ],
)

grpc_cc_library(
    name = "event_engine_executor",
    hdrs = [
        "src/core/lib/event_engine/executor/executor.h",
    ],
    external_deps = ["absl/functional:any_invocable"],
    deps = [
        "event_engine_base_hdrs",
        "gpr_platform",
    ],
)

grpc_cc_library(
    name = "event_engine_time_util",
    srcs = ["src/core/lib/event_engine/time_util.cc"],
    hdrs = ["src/core/lib/event_engine/time_util.h"],
    deps = [
        "event_engine_base_hdrs",
        "gpr_platform",
    ],
)

grpc_cc_library(
    name = "event_engine_threaded_executor",
    srcs = [
        "src/core/lib/event_engine/executor/threaded_executor.cc",
    ],
    hdrs = [
        "src/core/lib/event_engine/executor/threaded_executor.h",
    ],
    external_deps = ["absl/functional:any_invocable"],
    deps = [
        "event_engine_base_hdrs",
        "event_engine_executor",
        "event_engine_thread_pool",
        "gpr_platform",
    ],
)

grpc_cc_library(
    name = "common_event_engine_closures",
    hdrs = ["src/core/lib/event_engine/common_closures.h"],
    external_deps = ["absl/functional:any_invocable"],
    deps = [
        "event_engine_base_hdrs",
        "gpr_platform",
    ],
)

grpc_cc_library(
    name = "posix_event_engine_timer",
    srcs = [
        "src/core/lib/event_engine/posix_engine/timer.cc",
        "src/core/lib/event_engine/posix_engine/timer_heap.cc",
    ],
    hdrs = [
        "src/core/lib/event_engine/posix_engine/timer.h",
        "src/core/lib/event_engine/posix_engine/timer_heap.h",
    ],
    external_deps = [
        "absl/base:core_headers",
        "absl/types:optional",
    ],
    deps = [
        "event_engine_base_hdrs",
        "gpr",
        "time",
        "time_averaged_stats",
        "useful",
    ],
)

grpc_cc_library(
    name = "event_engine_thread_pool",
    srcs = ["src/core/lib/event_engine/thread_pool.cc"],
    hdrs = [
        "src/core/lib/event_engine/thread_pool.h",
    ],
    external_deps = [
        "absl/base:core_headers",
        "absl/functional:any_invocable",
    ],
    deps = [
        "forkable",
        "gpr",
    ],
)

grpc_cc_library(
    name = "posix_event_engine_timer_manager",
    srcs = ["src/core/lib/event_engine/posix_engine/timer_manager.cc"],
    hdrs = [
        "src/core/lib/event_engine/posix_engine/timer_manager.h",
    ],
    external_deps = [
        "absl/base:core_headers",
        "absl/memory",
        "absl/time",
        "absl/types:optional",
    ],
    deps = [
        "event_engine_base_hdrs",
        "forkable",
        "gpr",
        "gpr_codegen",
        "gpr_tls",
        "grpc_trace",
        "posix_event_engine_timer",
        "time",
    ],
)

grpc_cc_library(
    name = "posix_event_engine_event_poller",
    srcs = [],
    hdrs = [
        "src/core/lib/event_engine/posix_engine/event_poller.h",
    ],
    external_deps = [
        "absl/functional:any_invocable",
        "absl/status",
        "absl/strings",
    ],
    deps = [
        "event_engine_base_hdrs",
        "event_engine_poller",
        "gpr_platform",
        "posix_event_engine_closure",
    ],
)

grpc_cc_library(
    name = "posix_event_engine_closure",
    srcs = [],
    hdrs = [
        "src/core/lib/event_engine/posix_engine/posix_engine_closure.h",
    ],
    external_deps = [
        "absl/functional:any_invocable",
        "absl/status",
    ],
    deps = [
        "event_engine_base_hdrs",
        "gpr_platform",
    ],
)

grpc_cc_library(
    name = "posix_event_engine_lockfree_event",
    srcs = [
        "src/core/lib/event_engine/posix_engine/lockfree_event.cc",
    ],
    hdrs = [
        "src/core/lib/event_engine/posix_engine/lockfree_event.h",
    ],
    external_deps = ["absl/status"],
    deps = [
        "gpr",
        "posix_event_engine_closure",
        "posix_event_engine_event_poller",
        "status_helper",
    ],
)

grpc_cc_library(
    name = "posix_event_engine_wakeup_fd_posix",
    hdrs = [
        "src/core/lib/event_engine/posix_engine/wakeup_fd_posix.h",
    ],
    external_deps = ["absl/status"],
    deps = ["gpr_platform"],
)

grpc_cc_library(
    name = "posix_event_engine_wakeup_fd_posix_pipe",
    srcs = [
        "src/core/lib/event_engine/posix_engine/wakeup_fd_pipe.cc",
    ],
    hdrs = [
        "src/core/lib/event_engine/posix_engine/wakeup_fd_pipe.h",
    ],
    external_deps = [
        "absl/memory",
        "absl/status",
        "absl/status:statusor",
        "absl/strings",
    ],
    deps = [
        "gpr",
        "iomgr_port",
        "posix_event_engine_wakeup_fd_posix",
    ],
)

grpc_cc_library(
    name = "posix_event_engine_wakeup_fd_posix_eventfd",
    srcs = [
        "src/core/lib/event_engine/posix_engine/wakeup_fd_eventfd.cc",
    ],
    hdrs = [
        "src/core/lib/event_engine/posix_engine/wakeup_fd_eventfd.h",
    ],
    external_deps = [
        "absl/memory",
        "absl/status",
        "absl/status:statusor",
        "absl/strings",
    ],
    deps = [
        "gpr",
        "iomgr_port",
        "posix_event_engine_wakeup_fd_posix",
    ],
)

grpc_cc_library(
    name = "posix_event_engine_wakeup_fd_posix_default",
    srcs = [
        "src/core/lib/event_engine/posix_engine/wakeup_fd_posix_default.cc",
    ],
    hdrs = [
        "src/core/lib/event_engine/posix_engine/wakeup_fd_posix_default.h",
    ],
    external_deps = [
        "absl/status",
        "absl/status:statusor",
    ],
    deps = [
        "gpr_platform",
        "iomgr_port",
        "posix_event_engine_wakeup_fd_posix",
        "posix_event_engine_wakeup_fd_posix_eventfd",
        "posix_event_engine_wakeup_fd_posix_pipe",
    ],
)

grpc_cc_library(
    name = "posix_event_engine_poller_posix_epoll1",
    srcs = [
        "src/core/lib/event_engine/posix_engine/ev_epoll1_linux.cc",
    ],
    hdrs = [
        "src/core/lib/event_engine/posix_engine/ev_epoll1_linux.h",
    ],
    external_deps = [
        "absl/base:core_headers",
        "absl/functional:any_invocable",
        "absl/memory",
        "absl/status",
        "absl/status:statusor",
        "absl/strings",
        "absl/synchronization",
    ],
    deps = [
        "common_event_engine_closures",
        "event_engine_base_hdrs",
        "event_engine_poller",
        "event_engine_time_util",
        "gpr",
        "iomgr_port",
        "posix_event_engine_closure",
        "posix_event_engine_event_poller",
        "posix_event_engine_lockfree_event",
        "posix_event_engine_wakeup_fd_posix",
        "posix_event_engine_wakeup_fd_posix_default",
    ],
)

grpc_cc_library(
    name = "posix_event_engine_poller_posix_poll",
    srcs = [
        "src/core/lib/event_engine/posix_engine/ev_poll_posix.cc",
    ],
    hdrs = [
        "src/core/lib/event_engine/posix_engine/ev_poll_posix.h",
    ],
    external_deps = [
        "absl/base:core_headers",
        "absl/functional:any_invocable",
        "absl/status",
        "absl/status:statusor",
        "absl/strings",
        "absl/synchronization",
    ],
    deps = [
        "common_event_engine_closures",
        "event_engine_base_hdrs",
        "event_engine_poller",
        "event_engine_time_util",
        "gpr",
        "gpr_codegen",
        "iomgr_port",
        "posix_event_engine_closure",
        "posix_event_engine_event_poller",
        "posix_event_engine_wakeup_fd_posix",
        "posix_event_engine_wakeup_fd_posix_default",
        "time",
    ],
)

grpc_cc_library(
    name = "posix_event_engine_poller_posix_default",
    srcs = [
        "src/core/lib/event_engine/posix_engine/event_poller_posix_default.cc",
    ],
    hdrs = [
        "src/core/lib/event_engine/posix_engine/event_poller_posix_default.h",
    ],
    external_deps = ["absl/strings"],
    deps = [
        "gpr",
        "posix_event_engine_event_poller",
        "posix_event_engine_poller_posix_epoll1",
        "posix_event_engine_poller_posix_poll",
    ],
)

grpc_cc_library(
    name = "posix_event_engine_internal_errqueue",
    srcs = [
        "src/core/lib/event_engine/posix_engine/internal_errqueue.cc",
    ],
    hdrs = [
        "src/core/lib/event_engine/posix_engine/internal_errqueue.h",
    ],
    deps = [
        "gpr",
        "iomgr_port",
    ],
)

grpc_cc_library(
    name = "posix_event_engine_traced_buffer_list",
    srcs = [
        "src/core/lib/event_engine/posix_engine/traced_buffer_list.cc",
    ],
    hdrs = [
        "src/core/lib/event_engine/posix_engine/traced_buffer_list.h",
    ],
    external_deps = [
        "absl/functional:any_invocable",
        "absl/status",
        "absl/types:optional",
    ],
    deps = [
        "gpr",
        "gpr_codegen",
        "iomgr_port",
        "posix_event_engine_internal_errqueue",
    ],
)

grpc_cc_library(
    name = "event_engine_utils",
    srcs = ["src/core/lib/event_engine/utils.cc"],
    hdrs = ["src/core/lib/event_engine/utils.h"],
    external_deps = ["absl/strings"],
    deps = [
        "event_engine_base_hdrs",
        "gpr_platform",
        "time",
    ],
)

grpc_cc_library(
    name = "event_engine_socket_notifier",
    hdrs = ["src/core/lib/event_engine/socket_notifier.h"],
    external_deps = ["absl/status"],
    deps = [
        "event_engine_base_hdrs",
        "gpr_platform",
    ],
)

grpc_cc_library(
    name = "posix_event_engine",
    srcs = ["src/core/lib/event_engine/posix_engine/posix_engine.cc"],
    hdrs = ["src/core/lib/event_engine/posix_engine/posix_engine.h"],
    external_deps = [
        "absl/base:core_headers",
        "absl/container:flat_hash_set",
        "absl/functional:any_invocable",
        "absl/status",
        "absl/status:statusor",
        "absl/strings",
    ],
    deps = [
        "event_engine_base_hdrs",
        "event_engine_common",
        "event_engine_threaded_executor",
        "event_engine_trace",
        "event_engine_utils",
        "gpr",
        "grpc_trace",
        "posix_event_engine_timer",
        "posix_event_engine_timer_manager",
    ],
)

grpc_cc_library(
    name = "windows_event_engine",
    srcs = ["src/core/lib/event_engine/windows/windows_engine.cc"],
    hdrs = ["src/core/lib/event_engine/windows/windows_engine.h"],
    external_deps = [
        "absl/status",
        "absl/status:statusor",
        "absl/strings",
    ],
    deps = [
        "event_engine_base_hdrs",
        "event_engine_common",
        "event_engine_threaded_executor",
        "event_engine_trace",
        "event_engine_utils",
        "gpr",
        "posix_event_engine_timer_manager",
        "time",
        "windows_iocp",
    ],
)

grpc_cc_library(
    name = "windows_iocp",
    srcs = [
        "src/core/lib/event_engine/windows/iocp.cc",
        "src/core/lib/event_engine/windows/win_socket.cc",
    ],
    hdrs = [
        "src/core/lib/event_engine/windows/iocp.h",
        "src/core/lib/event_engine/windows/win_socket.h",
    ],
    external_deps = [
        "absl/base:core_headers",
        "absl/functional:any_invocable",
        "absl/status",
        "absl/strings:str_format",
    ],
    deps = [
        "error",
        "event_engine_base_hdrs",
        "event_engine_executor",
        "event_engine_poller",
        "event_engine_socket_notifier",
        "event_engine_time_util",
        "event_engine_trace",
        "gpr",
        "gpr_platform",
    ],
)

grpc_cc_library(
    name = "event_engine_common",
    srcs = [
        "src/core/lib/event_engine/resolved_address.cc",
        "src/core/lib/event_engine/slice.cc",
        "src/core/lib/event_engine/slice_buffer.cc",
    ],
    hdrs = [
        "src/core/lib/event_engine/handle_containers.h",
    ],
    external_deps = [
        "absl/container:flat_hash_set",
    ],
    tags = ["nofixdeps"],
    deps = [
        "event_engine_base_hdrs",
        "event_engine_trace",
        "gpr",
        "gpr_platform",
        "ref_counted",
        "slice",
        "slice_refcount",
    ],
)

grpc_cc_library(
    name = "event_engine_trace",
    srcs = [
        "src/core/lib/event_engine/trace.cc",
    ],
    hdrs = [
        "src/core/lib/event_engine/trace.h",
    ],
    tags = ["nofixdeps"],
    deps = [
        "gpr_platform",
        "grpc_trace",
    ],
)

# NOTE: this target gets replaced inside Google's build system to be one that
# integrates with other internal systems better. Please do not rename or fold
# this into other targets.
grpc_cc_library(
    name = "default_event_engine_factory",
    srcs = ["src/core/lib/event_engine/default_event_engine_factory.cc"],
    hdrs = ["src/core/lib/event_engine/default_event_engine_factory.h"],
    external_deps = ["absl/memory"],
    select_deps = [{
        "//:windows": ["windows_event_engine"],
        "//:windows_msvc": ["windows_event_engine"],
        "//:windows_other": ["windows_event_engine"],
        "//conditions:default": ["posix_event_engine"],
    }],
    deps = [
        "event_engine_base_hdrs",
        "gpr_platform",
    ],
)

grpc_cc_library(
    name = "default_event_engine",
    srcs = [
        "src/core/lib/event_engine/default_event_engine.cc",
    ],
    hdrs = [
        "src/core/lib/event_engine/default_event_engine.h",
    ],
    external_deps = ["absl/functional:any_invocable"],
    deps = [
        "default_event_engine_factory",
        "event_engine_base_hdrs",
        "gpr",
    ],
)

grpc_cc_library(
    name = "uri_parser",
    srcs = [
        "src/core/lib/uri/uri_parser.cc",
    ],
    hdrs = [
        "src/core/lib/uri/uri_parser.h",
    ],
    external_deps = [
        "absl/status",
        "absl/status:statusor",
        "absl/strings",
        "absl/strings:str_format",
    ],
    visibility = ["@grpc:alt_grpc_base_legacy"],
    deps = ["gpr"],
)

grpc_cc_library(
    name = "channel_args_preconditioning",
    srcs = [
        "src/core/lib/channel/channel_args_preconditioning.cc",
    ],
    hdrs = [
        "src/core/lib/channel/channel_args_preconditioning.h",
    ],
    deps = [
        "channel_args",
        "gpr_platform",
        "grpc_codegen",
    ],
)

grpc_cc_library(
    name = "pid_controller",
    srcs = [
        "src/core/lib/transport/pid_controller.cc",
    ],
    hdrs = [
        "src/core/lib/transport/pid_controller.h",
    ],
    deps = [
        "gpr_platform",
        "useful",
    ],
)

grpc_cc_library(
    name = "bdp_estimator",
    srcs = [
        "src/core/lib/transport/bdp_estimator.cc",
    ],
    hdrs = ["src/core/lib/transport/bdp_estimator.h"],
    deps = [
        "exec_ctx",
        "gpr",
        "gpr_codegen",
        "grpc_trace",
        "time",
    ],
)

grpc_cc_library(
    name = "percent_encoding",
    srcs = [
        "src/core/lib/slice/percent_encoding.cc",
    ],
    hdrs = [
        "src/core/lib/slice/percent_encoding.h",
    ],
    deps = [
        "bitset",
        "gpr",
        "slice",
    ],
)

grpc_cc_library(
    name = "backoff",
    srcs = [
        "src/core/lib/backoff/backoff.cc",
    ],
    hdrs = [
        "src/core/lib/backoff/backoff.h",
    ],
    external_deps = ["absl/random"],
    language = "c++",
    visibility = ["@grpc:alt_grpc_base_legacy"],
    deps = [
        "exec_ctx",
        "gpr_platform",
        "time",
    ],
)

grpc_cc_library(
    name = "pollset_set",
    srcs = [
        "src/core/lib/iomgr/pollset_set.cc",
    ],
    hdrs = [
        "src/core/lib/iomgr/pollset_set.h",
    ],
    deps = [
        "gpr",
        "iomgr_fwd",
    ],
)

grpc_cc_library(
    name = "grpc_base",
    srcs = [
        "src/core/lib/address_utils/parse_address.cc",
        "src/core/lib/channel/channel_stack.cc",
        "src/core/lib/channel/channel_stack_builder_impl.cc",
        "src/core/lib/channel/channel_trace.cc",
        "src/core/lib/channel/channelz.cc",
        "src/core/lib/channel/channelz_registry.cc",
        "src/core/lib/channel/connected_channel.cc",
        "src/core/lib/channel/promise_based_filter.cc",
        "src/core/lib/channel/status_util.cc",
        "src/core/lib/compression/compression.cc",
        "src/core/lib/compression/compression_internal.cc",
        "src/core/lib/compression/message_compress.cc",
        "src/core/lib/debug/stats.cc",
        "src/core/lib/debug/stats_data.cc",
        "src/core/lib/event_engine/channel_args_endpoint_config.cc",
        "src/core/lib/iomgr/buffer_list.cc",
        "src/core/lib/iomgr/call_combiner.cc",
        "src/core/lib/iomgr/cfstream_handle.cc",
        "src/core/lib/iomgr/dualstack_socket_posix.cc",
        "src/core/lib/iomgr/endpoint.cc",
        "src/core/lib/iomgr/endpoint_cfstream.cc",
        "src/core/lib/iomgr/endpoint_pair_posix.cc",
        "src/core/lib/iomgr/endpoint_pair_windows.cc",
        "src/core/lib/iomgr/error_cfstream.cc",
        "src/core/lib/iomgr/ev_apple.cc",
        "src/core/lib/iomgr/ev_epoll1_linux.cc",
        "src/core/lib/iomgr/ev_poll_posix.cc",
        "src/core/lib/iomgr/ev_posix.cc",
        "src/core/lib/iomgr/ev_windows.cc",
        "src/core/lib/iomgr/fork_posix.cc",
        "src/core/lib/iomgr/fork_windows.cc",
        "src/core/lib/iomgr/gethostname_fallback.cc",
        "src/core/lib/iomgr/gethostname_host_name_max.cc",
        "src/core/lib/iomgr/gethostname_sysconf.cc",
        "src/core/lib/iomgr/grpc_if_nametoindex_posix.cc",
        "src/core/lib/iomgr/grpc_if_nametoindex_unsupported.cc",
        "src/core/lib/iomgr/internal_errqueue.cc",
        "src/core/lib/iomgr/iocp_windows.cc",
        "src/core/lib/iomgr/iomgr.cc",
        "src/core/lib/iomgr/iomgr_posix.cc",
        "src/core/lib/iomgr/iomgr_posix_cfstream.cc",
        "src/core/lib/iomgr/iomgr_windows.cc",
        "src/core/lib/iomgr/load_file.cc",
        "src/core/lib/iomgr/lockfree_event.cc",
        "src/core/lib/iomgr/polling_entity.cc",
        "src/core/lib/iomgr/pollset.cc",
        "src/core/lib/iomgr/pollset_set_windows.cc",
        "src/core/lib/iomgr/pollset_windows.cc",
        "src/core/lib/iomgr/resolve_address.cc",
        "src/core/lib/iomgr/resolve_address_posix.cc",
        "src/core/lib/iomgr/resolve_address_windows.cc",
        "src/core/lib/iomgr/socket_factory_posix.cc",
        "src/core/lib/iomgr/socket_mutator.cc",
        "src/core/lib/iomgr/socket_utils_common_posix.cc",
        "src/core/lib/iomgr/socket_utils_linux.cc",
        "src/core/lib/iomgr/socket_utils_posix.cc",
        "src/core/lib/iomgr/socket_windows.cc",
        "src/core/lib/iomgr/tcp_client.cc",
        "src/core/lib/iomgr/tcp_client_cfstream.cc",
        "src/core/lib/iomgr/tcp_client_posix.cc",
        "src/core/lib/iomgr/tcp_client_windows.cc",
        "src/core/lib/iomgr/tcp_posix.cc",
        "src/core/lib/iomgr/tcp_server.cc",
        "src/core/lib/iomgr/tcp_server_posix.cc",
        "src/core/lib/iomgr/tcp_server_utils_posix_common.cc",
        "src/core/lib/iomgr/tcp_server_utils_posix_ifaddrs.cc",
        "src/core/lib/iomgr/tcp_server_utils_posix_noifaddrs.cc",
        "src/core/lib/iomgr/tcp_server_windows.cc",
        "src/core/lib/iomgr/tcp_windows.cc",
        "src/core/lib/iomgr/unix_sockets_posix.cc",
        "src/core/lib/iomgr/unix_sockets_posix_noop.cc",
        "src/core/lib/iomgr/wakeup_fd_eventfd.cc",
        "src/core/lib/iomgr/wakeup_fd_nospecial.cc",
        "src/core/lib/iomgr/wakeup_fd_pipe.cc",
        "src/core/lib/iomgr/wakeup_fd_posix.cc",
        "src/core/lib/resource_quota/api.cc",
        "src/core/lib/slice/b64.cc",
        "src/core/lib/slice/slice_api.cc",
        "src/core/lib/slice/slice_buffer_api.cc",
        "src/core/lib/surface/api_trace.cc",
        "src/core/lib/surface/builtins.cc",
        "src/core/lib/surface/byte_buffer.cc",
        "src/core/lib/surface/byte_buffer_reader.cc",
        "src/core/lib/surface/call.cc",
        "src/core/lib/surface/call_details.cc",
        "src/core/lib/surface/call_log_batch.cc",
        "src/core/lib/surface/channel.cc",
        "src/core/lib/surface/channel_ping.cc",
        "src/core/lib/surface/completion_queue.cc",
        "src/core/lib/surface/completion_queue_factory.cc",
        "src/core/lib/surface/event_string.cc",
        "src/core/lib/surface/lame_client.cc",
        "src/core/lib/surface/metadata_array.cc",
        "src/core/lib/surface/server.cc",
        "src/core/lib/surface/validate_metadata.cc",
        "src/core/lib/surface/version.cc",
        "src/core/lib/transport/connectivity_state.cc",
        "src/core/lib/transport/error_utils.cc",
        "src/core/lib/transport/metadata_batch.cc",
        "src/core/lib/transport/parsed_metadata.cc",
        "src/core/lib/transport/status_conversion.cc",
        "src/core/lib/transport/timeout_encoding.cc",
        "src/core/lib/transport/transport.cc",
        "src/core/lib/transport/transport_op_string.cc",
    ],
    hdrs = [
        "src/core/lib/transport/error_utils.h",
        "src/core/lib/address_utils/parse_address.h",
        "src/core/lib/channel/call_finalization.h",
        "src/core/lib/channel/call_tracer.h",
        "src/core/lib/channel/channel_stack.h",
        "src/core/lib/channel/promise_based_filter.h",
        "src/core/lib/channel/channel_stack_builder_impl.h",
        "src/core/lib/channel/channel_trace.h",
        "src/core/lib/channel/channelz.h",
        "src/core/lib/channel/channelz_registry.h",
        "src/core/lib/channel/connected_channel.h",
        "src/core/lib/channel/context.h",
        "src/core/lib/channel/status_util.h",
        "src/core/lib/compression/compression_internal.h",
        "src/core/lib/resource_quota/api.h",
        "src/core/lib/compression/message_compress.h",
        "src/core/lib/debug/stats.h",
        "src/core/lib/debug/stats_data.h",
        "src/core/lib/event_engine/channel_args_endpoint_config.h",
        "src/core/lib/event_engine/promise.h",
        "src/core/lib/iomgr/block_annotate.h",
        "src/core/lib/iomgr/buffer_list.h",
        "src/core/lib/iomgr/call_combiner.h",
        "src/core/lib/iomgr/cfstream_handle.h",
        "src/core/lib/iomgr/dynamic_annotations.h",
        "src/core/lib/iomgr/endpoint.h",
        "src/core/lib/iomgr/endpoint_cfstream.h",
        "src/core/lib/iomgr/endpoint_pair.h",
        "src/core/lib/iomgr/error_cfstream.h",
        "src/core/lib/iomgr/ev_apple.h",
        "src/core/lib/iomgr/ev_epoll1_linux.h",
        "src/core/lib/iomgr/ev_poll_posix.h",
        "src/core/lib/iomgr/ev_posix.h",
        "src/core/lib/iomgr/gethostname.h",
        "src/core/lib/iomgr/grpc_if_nametoindex.h",
        "src/core/lib/iomgr/internal_errqueue.h",
        "src/core/lib/iomgr/iocp_windows.h",
        "src/core/lib/iomgr/iomgr.h",
        "src/core/lib/iomgr/load_file.h",
        "src/core/lib/iomgr/lockfree_event.h",
        "src/core/lib/iomgr/nameser.h",
        "src/core/lib/iomgr/polling_entity.h",
        "src/core/lib/iomgr/pollset.h",
        "src/core/lib/iomgr/pollset_set_windows.h",
        "src/core/lib/iomgr/pollset_windows.h",
        "src/core/lib/iomgr/python_util.h",
        "src/core/lib/iomgr/resolve_address.h",
        "src/core/lib/iomgr/resolve_address_impl.h",
        "src/core/lib/iomgr/resolve_address_posix.h",
        "src/core/lib/iomgr/resolve_address_windows.h",
        "src/core/lib/iomgr/sockaddr.h",
        "src/core/lib/iomgr/sockaddr_posix.h",
        "src/core/lib/iomgr/sockaddr_windows.h",
        "src/core/lib/iomgr/socket_factory_posix.h",
        "src/core/lib/iomgr/socket_mutator.h",
        "src/core/lib/iomgr/socket_utils_posix.h",
        "src/core/lib/iomgr/socket_windows.h",
        "src/core/lib/iomgr/tcp_client.h",
        "src/core/lib/iomgr/tcp_client_posix.h",
        "src/core/lib/iomgr/tcp_posix.h",
        "src/core/lib/iomgr/tcp_server.h",
        "src/core/lib/iomgr/tcp_server_utils_posix.h",
        "src/core/lib/iomgr/tcp_windows.h",
        "src/core/lib/iomgr/unix_sockets_posix.h",
        "src/core/lib/iomgr/wakeup_fd_pipe.h",
        "src/core/lib/iomgr/wakeup_fd_posix.h",
        "src/core/lib/slice/b64.h",
        "src/core/lib/surface/api_trace.h",
        "src/core/lib/surface/builtins.h",
        "src/core/lib/surface/call.h",
        "src/core/lib/surface/call_test_only.h",
        "src/core/lib/surface/channel.h",
        "src/core/lib/surface/completion_queue.h",
        "src/core/lib/surface/completion_queue_factory.h",
        "src/core/lib/surface/event_string.h",
        "src/core/lib/surface/init.h",
        "src/core/lib/surface/lame_client.h",
        "src/core/lib/surface/server.h",
        "src/core/lib/surface/validate_metadata.h",
        "src/core/lib/transport/connectivity_state.h",
        "src/core/lib/transport/metadata_batch.h",
        "src/core/lib/transport/parsed_metadata.h",
        "src/core/lib/transport/status_conversion.h",
        "src/core/lib/transport/timeout_encoding.h",
        "src/core/lib/transport/transport.h",
        "src/core/lib/transport/transport_impl.h",
    ] +
    # TODO(ctiller): remove these
    # These headers used to be vended by this target, but they have been split
    # out into separate targets now. In order to transition downstream code, we
    # re-export these headers from here for now, and when LSC's have completed
    # to clean this up, we'll remove these.
    [
        "src/core/lib/iomgr/closure.h",
        "src/core/lib/iomgr/error.h",
        "src/core/lib/slice/slice_internal.h",
        "src/core/lib/slice/slice_string_helpers.h",
        "src/core/lib/iomgr/exec_ctx.h",
        "src/core/lib/iomgr/executor.h",
        "src/core/lib/iomgr/combiner.h",
        "src/core/lib/iomgr/iomgr_internal.h",
        "src/core/lib/channel/channel_args.h",
        "src/core/lib/channel/channel_stack_builder.h",
    ],
    external_deps = [
        "absl/base:core_headers",
        "absl/container:flat_hash_map",
        "absl/container:inlined_vector",
        "absl/functional:any_invocable",
        "absl/functional:function_ref",
        "absl/memory",
        "absl/meta:type_traits",
        "absl/random",
        "absl/status",
        "absl/status:statusor",
        "absl/strings",
        "absl/strings:str_format",
        "absl/synchronization",
        "absl/time",
        "absl/types:optional",
        "absl/types:variant",
        "absl/utility",
        "madler_zlib",
    ],
    language = "c++",
    public_hdrs = GRPC_PUBLIC_HDRS + GRPC_PUBLIC_EVENT_ENGINE_HDRS,
    tags = ["nofixdeps"],
    visibility = ["@grpc:alt_grpc_base_legacy"],
    deps = [
        "activity",
        "arena",
        "arena_promise",
        "atomic_utils",
        "avl",
        "bitset",
        "channel_args",
        "channel_args_preconditioning",
        "channel_fwd",
        "channel_init",
        "channel_stack_builder",
        "channel_stack_type",
        "chunked_vector",
        "closure",
        "config",
        "context",
        "cpp_impl_of",
        "debug_location",
        "default_event_engine",
        "dual_ref_counted",
        "error",
        "event_engine_common",
        "exec_ctx",
        "experiments",
        "gpr",
        "gpr_tls",
        "grpc_public_hdrs",
        "grpc_sockaddr",
        "grpc_trace",
        "handshaker_registry",
        "http2_errors",
        "iomgr_fwd",
        "iomgr_port",
        "iomgr_timer",
        "json",
        "latch",
        "memory_quota",
        "orphanable",
        "packed_table",
        "poll",
        "pollset_set",
        "promise",
        "ref_counted",
        "ref_counted_ptr",
        "resolved_address",
        "resource_quota",
        "resource_quota_trace",
        "slice",
        "slice_buffer",
        "slice_refcount",
        "sockaddr_utils",
        "status_helper",
        "table",
        "thread_quota",
        "time",
        "transport_fwd",
        "uri_parser",
        "useful",
        "work_serializer",
    ],
)

grpc_cc_library(
    name = "http2_errors",
    hdrs = [
        "src/core/lib/transport/http2_errors.h",
    ],
)

grpc_cc_library(
    name = "channel_stack_type",
    srcs = [
        "src/core/lib/surface/channel_stack_type.cc",
    ],
    hdrs = [
        "src/core/lib/surface/channel_stack_type.h",
    ],
    language = "c++",
    deps = ["gpr_platform"],
)

grpc_cc_library(
    name = "channel_init",
    srcs = [
        "src/core/lib/surface/channel_init.cc",
    ],
    hdrs = [
        "src/core/lib/surface/channel_init.h",
    ],
    language = "c++",
    deps = [
        "channel_stack_builder",
        "channel_stack_type",
        "gpr_platform",
    ],
)

grpc_cc_library(
    name = "single_set_ptr",
    hdrs = [
        "src/core/lib/gprpp/single_set_ptr.h",
    ],
    language = "c++",
    deps = ["gpr"],
)

grpc_cc_library(
    name = "channel_stack_builder",
    srcs = [
        "src/core/lib/channel/channel_stack_builder.cc",
    ],
    hdrs = [
        "src/core/lib/channel/channel_stack_builder.h",
    ],
    external_deps = [
        "absl/status:statusor",
        "absl/strings",
    ],
    language = "c++",
    visibility = ["@grpc:alt_grpc_base_legacy"],
    deps = [
        "channel_args",
        "channel_fwd",
        "channel_stack_type",
        "gpr",
        "ref_counted_ptr",
        "transport_fwd",
    ],
)

grpc_cc_library(
    name = "grpc_common",
    defines = select({
        "grpc_no_rls": ["GRPC_NO_RLS"],
        "//conditions:default": [],
    }),
    language = "c++",
    select_deps = [
        {
            "grpc_no_rls": [],
            "//conditions:default": ["grpc_lb_policy_rls"],
        },
    ],
    tags = ["nofixdeps"],
    deps = [
        "grpc_base",
        # standard plugins
        "census",
        "grpc_deadline_filter",
        "grpc_client_authority_filter",
        "grpc_lb_policy_grpclb",
        "grpc_lb_policy_outlier_detection",
        "grpc_lb_policy_pick_first",
        "grpc_lb_policy_priority",
        "grpc_lb_policy_ring_hash",
        "grpc_lb_policy_round_robin",
        "grpc_lb_policy_weighted_target",
        "grpc_channel_idle_filter",
        "grpc_message_size_filter",
        "grpc_resolver_binder",
        "grpc_resolver_dns_ares",
        "grpc_resolver_fake",
        "grpc_resolver_dns_native",
        "grpc_resolver_sockaddr",
        "grpc_transport_chttp2_client_connector",
        "grpc_transport_chttp2_server",
        "grpc_transport_inproc",
        "grpc_fault_injection_filter",
    ],
)

grpc_cc_library(
    name = "grpc_service_config",
    hdrs = [
        "src/core/lib/service_config/service_config.h",
        "src/core/lib/service_config/service_config_call_data.h",
    ],
    external_deps = ["absl/strings"],
    language = "c++",
    deps = [
        "gpr_platform",
        "ref_counted",
        "ref_counted_ptr",
        "service_config_parser",
        "slice_refcount",
        "unique_type_name",
        "useful",
    ],
)

grpc_cc_library(
    name = "grpc_service_config_impl",
    srcs = [
        "src/core/lib/service_config/service_config_impl.cc",
    ],
    hdrs = [
        "src/core/lib/service_config/service_config_impl.h",
    ],
    external_deps = [
        "absl/memory",
        "absl/status",
        "absl/status:statusor",
        "absl/strings",
    ],
    language = "c++",
    visibility = ["@grpc:client_channel"],
    deps = [
        "channel_args",
        "config",
        "gpr",
        "grpc_service_config",
        "json",
        "ref_counted_ptr",
        "service_config_parser",
        "slice",
        "slice_refcount",
    ],
)

grpc_cc_library(
    name = "service_config_parser",
    srcs = [
        "src/core/lib/service_config/service_config_parser.cc",
    ],
    hdrs = [
        "src/core/lib/service_config/service_config_parser.h",
    ],
    external_deps = [
        "absl/status",
        "absl/status:statusor",
        "absl/strings",
    ],
    language = "c++",
    deps = [
        "channel_args",
        "gpr",
        "json",
    ],
)

grpc_cc_library(
    name = "server_address",
    srcs = [
        "src/core/lib/resolver/server_address.cc",
    ],
    hdrs = [
        "src/core/lib/resolver/server_address.h",
    ],
    external_deps = [
        "absl/memory",
        "absl/status",
        "absl/status:statusor",
        "absl/strings",
        "absl/strings:str_format",
    ],
    language = "c++",
    visibility = ["@grpc:client_channel"],
    deps = [
        "channel_args",
        "gpr_platform",
        "resolved_address",
        "sockaddr_utils",
        "useful",
    ],
)

grpc_cc_library(
    name = "grpc_resolver",
    srcs = [
        "src/core/lib/resolver/resolver.cc",
        "src/core/lib/resolver/resolver_registry.cc",
    ],
    hdrs = [
        "src/core/lib/resolver/resolver.h",
        "src/core/lib/resolver/resolver_factory.h",
        "src/core/lib/resolver/resolver_registry.h",
    ],
    external_deps = [
        "absl/status",
        "absl/status:statusor",
        "absl/strings",
        "absl/strings:str_format",
    ],
    language = "c++",
    visibility = ["@grpc:client_channel"],
    deps = [
        "channel_args",
        "gpr",
        "grpc_service_config",
        "grpc_trace",
        "iomgr_fwd",
        "orphanable",
        "ref_counted_ptr",
        "server_address",
        "uri_parser",
    ],
)

grpc_cc_library(
    name = "channel_args",
    srcs = [
        "src/core/lib/channel/channel_args.cc",
    ],
    hdrs = [
        "src/core/lib/channel/channel_args.h",
    ],
    external_deps = [
        "absl/meta:type_traits",
        "absl/strings",
        "absl/strings:str_format",
        "absl/types:optional",
        "absl/types:variant",
    ],
    language = "c++",
    deps = [
        "avl",
        "channel_stack_type",
        "debug_location",
        "dual_ref_counted",
        "gpr",
        "grpc_codegen",
        "match",
        "ref_counted",
        "ref_counted_ptr",
        "time",
        "useful",
    ],
)

grpc_cc_library(
    name = "resolved_address",
    hdrs = ["src/core/lib/iomgr/resolved_address.h"],
    language = "c++",
    deps = [
        "gpr_platform",
        "iomgr_port",
    ],
)

grpc_cc_library(
    name = "lb_policy",
    srcs = ["src/core/lib/load_balancing/lb_policy.cc"],
    hdrs = ["src/core/lib/load_balancing/lb_policy.h"],
    external_deps = [
        "absl/status",
        "absl/status:statusor",
        "absl/strings",
        "absl/types:optional",
        "absl/types:variant",
    ],
    deps = [
        "channel_args",
        "closure",
        "debug_location",
        "error",
        "exec_ctx",
        "gpr_platform",
        "grpc_backend_metric_data",
        "grpc_codegen",
        "grpc_trace",
        "iomgr_fwd",
        "orphanable",
        "pollset_set",
        "ref_counted",
        "ref_counted_ptr",
        "server_address",
        "subchannel_interface",
        "work_serializer",
    ],
)

grpc_cc_library(
    name = "lb_policy_factory",
    hdrs = ["src/core/lib/load_balancing/lb_policy_factory.h"],
    external_deps = [
        "absl/status:statusor",
        "absl/strings",
    ],
    deps = [
        "gpr_platform",
        "json",
        "lb_policy",
        "orphanable",
        "ref_counted_ptr",
    ],
)

grpc_cc_library(
    name = "lb_policy_registry",
    srcs = ["src/core/lib/load_balancing/lb_policy_registry.cc"],
    hdrs = ["src/core/lib/load_balancing/lb_policy_registry.h"],
    external_deps = [
        "absl/status",
        "absl/status:statusor",
        "absl/strings",
        "absl/strings:str_format",
    ],
    deps = [
        "gpr",
        "json",
        "lb_policy",
        "lb_policy_factory",
        "orphanable",
        "ref_counted_ptr",
    ],
)

grpc_cc_library(
    name = "subchannel_interface",
    hdrs = ["src/core/lib/load_balancing/subchannel_interface.h"],
    external_deps = ["absl/status"],
    deps = [
        "channel_args",
        "gpr_platform",
        "grpc_codegen",
        "iomgr_fwd",
        "ref_counted",
        "ref_counted_ptr",
    ],
)

grpc_cc_library(
    name = "grpc_client_channel",
    srcs = [
        "src/core/ext/filters/client_channel/backend_metric.cc",
        "src/core/ext/filters/client_channel/backup_poller.cc",
        "src/core/ext/filters/client_channel/channel_connectivity.cc",
        "src/core/ext/filters/client_channel/client_channel.cc",
        "src/core/ext/filters/client_channel/client_channel_channelz.cc",
        "src/core/ext/filters/client_channel/client_channel_factory.cc",
        "src/core/ext/filters/client_channel/client_channel_plugin.cc",
        "src/core/ext/filters/client_channel/config_selector.cc",
        "src/core/ext/filters/client_channel/dynamic_filters.cc",
        "src/core/ext/filters/client_channel/global_subchannel_pool.cc",
        "src/core/ext/filters/client_channel/health/health_check_client.cc",
        "src/core/ext/filters/client_channel/http_proxy.cc",
        "src/core/ext/filters/client_channel/lb_policy/child_policy_handler.cc",
        "src/core/ext/filters/client_channel/lb_policy/oob_backend_metric.cc",
        "src/core/ext/filters/client_channel/local_subchannel_pool.cc",
        "src/core/ext/filters/client_channel/proxy_mapper_registry.cc",
        "src/core/ext/filters/client_channel/resolver_result_parsing.cc",
        "src/core/ext/filters/client_channel/retry_filter.cc",
        "src/core/ext/filters/client_channel/retry_service_config.cc",
        "src/core/ext/filters/client_channel/retry_throttle.cc",
        "src/core/ext/filters/client_channel/service_config_channel_arg_filter.cc",
        "src/core/ext/filters/client_channel/subchannel.cc",
        "src/core/ext/filters/client_channel/subchannel_pool_interface.cc",
        "src/core/ext/filters/client_channel/subchannel_stream_client.cc",
    ],
    hdrs = [
        "src/core/ext/filters/client_channel/backend_metric.h",
        "src/core/ext/filters/client_channel/backup_poller.h",
        "src/core/ext/filters/client_channel/client_channel.h",
        "src/core/ext/filters/client_channel/client_channel_channelz.h",
        "src/core/ext/filters/client_channel/client_channel_factory.h",
        "src/core/ext/filters/client_channel/config_selector.h",
        "src/core/ext/filters/client_channel/connector.h",
        "src/core/ext/filters/client_channel/dynamic_filters.h",
        "src/core/ext/filters/client_channel/global_subchannel_pool.h",
        "src/core/ext/filters/client_channel/health/health_check_client.h",
        "src/core/ext/filters/client_channel/http_proxy.h",
        "src/core/ext/filters/client_channel/lb_policy/child_policy_handler.h",
        "src/core/ext/filters/client_channel/lb_policy/oob_backend_metric.h",
        "src/core/ext/filters/client_channel/local_subchannel_pool.h",
        "src/core/ext/filters/client_channel/proxy_mapper.h",
        "src/core/ext/filters/client_channel/proxy_mapper_registry.h",
        "src/core/ext/filters/client_channel/resolver_result_parsing.h",
        "src/core/ext/filters/client_channel/retry_filter.h",
        "src/core/ext/filters/client_channel/retry_service_config.h",
        "src/core/ext/filters/client_channel/retry_throttle.h",
        "src/core/ext/filters/client_channel/subchannel.h",
        "src/core/ext/filters/client_channel/subchannel_interface_internal.h",
        "src/core/ext/filters/client_channel/subchannel_pool_interface.h",
        "src/core/ext/filters/client_channel/subchannel_stream_client.h",
    ],
    external_deps = [
        "absl/base:core_headers",
        "absl/container:inlined_vector",
        "absl/memory",
        "absl/status",
        "absl/status:statusor",
        "absl/strings",
        "absl/strings:cord",
        "absl/types:optional",
        "absl/types:variant",
        "upb_lib",
    ],
    language = "c++",
    visibility = ["@grpc:client_channel"],
    deps = [
        "arena",
        "backoff",
        "channel_fwd",
        "channel_init",
        "channel_stack_type",
        "config",
        "construct_destruct",
        "debug_location",
        "default_event_engine",
        "dual_ref_counted",
        "gpr",
        "gpr_codegen",
        "grpc_backend_metric_data",
        "grpc_base",
        "grpc_codegen",
        "grpc_deadline_filter",
        "grpc_health_upb",
        "grpc_public_hdrs",
        "grpc_resolver",
        "grpc_service_config",
        "grpc_service_config_impl",
        "grpc_trace",
        "http_connect_handshaker",
        "iomgr_fwd",
        "iomgr_timer",
        "json",
        "json_util",
        "lb_policy",
        "lb_policy_registry",
        "memory_quota",
        "orphanable",
        "pollset_set",
        "protobuf_duration_upb",
        "ref_counted",
        "ref_counted_ptr",
        "resolved_address",
        "resource_quota",
        "server_address",
        "service_config_parser",
        "slice",
        "slice_buffer",
        "slice_refcount",
        "sockaddr_utils",
        "subchannel_interface",
        "time",
        "transport_fwd",
        "unique_type_name",
        "uri_parser",
        "useful",
        "work_serializer",
        "xds_orca_service_upb",
        "xds_orca_upb",
    ],
)

grpc_cc_library(
    name = "grpc_server_config_selector",
    srcs = [
        "src/core/ext/filters/server_config_selector/server_config_selector.cc",
    ],
    hdrs = [
        "src/core/ext/filters/server_config_selector/server_config_selector.h",
    ],
    external_deps = [
        "absl/status:statusor",
        "absl/strings",
    ],
    language = "c++",
    deps = [
        "channel_args",
        "dual_ref_counted",
        "gpr_platform",
        "grpc_base",
        "grpc_codegen",
        "grpc_service_config",
        "ref_counted",
        "ref_counted_ptr",
        "service_config_parser",
        "useful",
    ],
)

grpc_cc_library(
    name = "grpc_server_config_selector_filter",
    srcs = [
        "src/core/ext/filters/server_config_selector/server_config_selector_filter.cc",
    ],
    hdrs = [
        "src/core/ext/filters/server_config_selector/server_config_selector_filter.h",
    ],
    external_deps = [
        "absl/base:core_headers",
        "absl/memory",
        "absl/status",
        "absl/status:statusor",
        "absl/types:optional",
    ],
    language = "c++",
    deps = [
        "arena",
        "arena_promise",
        "channel_args",
        "channel_fwd",
        "context",
        "gpr",
        "grpc_base",
        "grpc_server_config_selector",
        "grpc_service_config",
        "promise",
        "ref_counted_ptr",
    ],
)

grpc_cc_library(
    name = "sorted_pack",
    hdrs = [
        "src/core/lib/gprpp/sorted_pack.h",
    ],
    language = "c++",
    deps = ["gpr_platform"],
)

grpc_cc_library(
    name = "idle_filter_state",
    srcs = [
        "src/core/ext/filters/channel_idle/idle_filter_state.cc",
    ],
    hdrs = [
        "src/core/ext/filters/channel_idle/idle_filter_state.h",
    ],
    language = "c++",
    deps = ["gpr_platform"],
)

grpc_cc_library(
    name = "grpc_channel_idle_filter",
    srcs = [
        "src/core/ext/filters/channel_idle/channel_idle_filter.cc",
    ],
    hdrs = [
        "src/core/ext/filters/channel_idle/channel_idle_filter.h",
    ],
    external_deps = [
        "absl/status",
        "absl/status:statusor",
        "absl/types:optional",
    ],
    deps = [
        "activity",
        "arena_promise",
        "channel_args",
        "channel_fwd",
        "channel_init",
        "channel_stack_builder",
        "channel_stack_type",
        "closure",
        "config",
        "debug_location",
        "exec_ctx",
        "exec_ctx_wakeup_scheduler",
        "gpr",
        "grpc_base",
        "grpc_codegen",
        "grpc_trace",
        "http2_errors",
        "idle_filter_state",
        "loop",
        "orphanable",
        "poll",
        "promise",
        "ref_counted_ptr",
        "single_set_ptr",
        "sleep",
        "time",
        "try_seq",
    ],
)

grpc_cc_library(
    name = "grpc_deadline_filter",
    srcs = [
        "src/core/ext/filters/deadline/deadline_filter.cc",
    ],
    hdrs = [
        "src/core/ext/filters/deadline/deadline_filter.h",
    ],
    external_deps = [
        "absl/status",
        "absl/types:optional",
    ],
    language = "c++",
    deps = [
        "arena",
        "channel_args",
        "channel_fwd",
        "channel_init",
        "channel_stack_builder",
        "channel_stack_type",
        "closure",
        "config",
        "debug_location",
        "exec_ctx",
        "gpr",
        "grpc_base",
        "grpc_codegen",
        "grpc_public_hdrs",
        "iomgr_timer",
        "time",
    ],
)

grpc_cc_library(
    name = "grpc_client_authority_filter",
    srcs = [
        "src/core/ext/filters/http/client_authority_filter.cc",
    ],
    hdrs = [
        "src/core/ext/filters/http/client_authority_filter.h",
    ],
    external_deps = [
        "absl/status",
        "absl/status:statusor",
        "absl/strings",
        "absl/types:optional",
    ],
    language = "c++",
    deps = [
        "arena_promise",
        "channel_args",
        "channel_fwd",
        "channel_init",
        "channel_stack_builder",
        "channel_stack_type",
        "config",
        "gpr_platform",
        "grpc_base",
        "grpc_codegen",
        "slice",
    ],
)

grpc_cc_library(
    name = "grpc_message_size_filter",
    srcs = [
        "src/core/ext/filters/message_size/message_size_filter.cc",
    ],
    hdrs = [
        "src/core/ext/filters/message_size/message_size_filter.h",
    ],
    external_deps = [
        "absl/memory",
        "absl/status",
        "absl/status:statusor",
        "absl/strings",
        "absl/strings:str_format",
        "absl/types:optional",
    ],
    language = "c++",
    deps = [
        "channel_args",
        "channel_fwd",
        "channel_init",
        "channel_stack_builder",
        "channel_stack_type",
        "closure",
        "config",
        "debug_location",
        "gpr",
        "grpc_base",
        "grpc_codegen",
        "grpc_public_hdrs",
        "grpc_service_config",
        "json",
        "service_config_parser",
        "slice_buffer",
    ],
)

grpc_cc_library(
    name = "grpc_fault_injection_filter",
    srcs = [
        "src/core/ext/filters/fault_injection/fault_injection_filter.cc",
        "src/core/ext/filters/fault_injection/service_config_parser.cc",
    ],
    hdrs = [
        "src/core/ext/filters/fault_injection/fault_injection_filter.h",
        "src/core/ext/filters/fault_injection/service_config_parser.h",
    ],
    external_deps = [
        "absl/base:core_headers",
        "absl/memory",
        "absl/random",
        "absl/status",
        "absl/status:statusor",
        "absl/strings",
        "absl/types:optional",
    ],
    language = "c++",
    deps = [
        "arena_promise",
        "channel_fwd",
        "config",
        "context",
        "gpr",
        "grpc_base",
        "grpc_public_hdrs",
        "grpc_service_config",
        "grpc_trace",
        "json",
        "json_util",
        "service_config_parser",
        "sleep",
        "time",
        "try_seq",
    ],
)

grpc_cc_library(
    name = "grpc_rbac_filter",
    srcs = [
        "src/core/ext/filters/rbac/rbac_filter.cc",
        "src/core/ext/filters/rbac/rbac_service_config_parser.cc",
    ],
    hdrs = [
        "src/core/ext/filters/rbac/rbac_filter.h",
        "src/core/ext/filters/rbac/rbac_service_config_parser.h",
    ],
    external_deps = [
        "absl/memory",
        "absl/status",
        "absl/status:statusor",
        "absl/strings",
        "absl/strings:str_format",
        "absl/types:optional",
    ],
    language = "c++",
    deps = [
        "channel_args",
        "channel_fwd",
        "closure",
        "config",
        "debug_location",
        "gpr",
        "grpc_authorization_base",
        "grpc_base",
        "grpc_matchers",
        "grpc_public_hdrs",
        "grpc_rbac_engine",
        "grpc_security_base",
        "grpc_service_config",
        "json",
        "json_util",
        "service_config_parser",
        "transport_fwd",
    ],
)

grpc_cc_library(
    name = "grpc_http_filters",
    srcs = [
        "src/core/ext/filters/http/client/http_client_filter.cc",
        "src/core/ext/filters/http/http_filters_plugin.cc",
        "src/core/ext/filters/http/message_compress/message_compress_filter.cc",
        "src/core/ext/filters/http/message_compress/message_decompress_filter.cc",
        "src/core/ext/filters/http/server/http_server_filter.cc",
    ],
    hdrs = [
        "src/core/ext/filters/http/client/http_client_filter.h",
        "src/core/ext/filters/http/message_compress/message_compress_filter.h",
        "src/core/ext/filters/http/message_compress/message_decompress_filter.h",
        "src/core/ext/filters/http/server/http_server_filter.h",
    ],
    external_deps = [
        "absl/base:core_headers",
        "absl/meta:type_traits",
        "absl/status",
        "absl/status:statusor",
        "absl/strings",
        "absl/strings:str_format",
        "absl/types:optional",
    ],
    language = "c++",
    visibility = ["@grpc:http"],
    deps = [
        "arena",
        "arena_promise",
        "basic_seq",
        "call_push_pull",
        "channel_fwd",
        "channel_init",
        "channel_stack_type",
        "config",
        "context",
        "debug_location",
        "gpr",
        "grpc_base",
        "grpc_codegen",
        "grpc_message_size_filter",
        "grpc_public_hdrs",
        "grpc_trace",
        "latch",
        "percent_encoding",
        "promise",
        "seq",
        "slice",
        "slice_buffer",
        "transport_fwd",
    ],
)

grpc_cc_library(
    name = "grpc_codegen",
    language = "c++",
    public_hdrs = [
        "include/grpc/impl/codegen/byte_buffer.h",
        "include/grpc/impl/codegen/byte_buffer_reader.h",
        "include/grpc/impl/codegen/compression_types.h",
        "include/grpc/impl/codegen/connectivity_state.h",
        "include/grpc/impl/codegen/grpc_types.h",
        "include/grpc/impl/codegen/propagation_bits.h",
        "include/grpc/impl/codegen/status.h",
        "include/grpc/impl/codegen/slice.h",
    ],
    visibility = ["@grpc:public"],
    deps = ["gpr_codegen"],
)

grpc_cc_library(
    name = "grpc_grpclb_balancer_addresses",
    srcs = [
        "src/core/ext/filters/client_channel/lb_policy/grpclb/grpclb_balancer_addresses.cc",
    ],
    hdrs = [
        "src/core/ext/filters/client_channel/lb_policy/grpclb/grpclb_balancer_addresses.h",
    ],
    language = "c++",
    visibility = ["@grpc:grpclb"],
    deps = [
        "channel_args",
        "gpr_platform",
        "grpc_codegen",
        "server_address",
        "useful",
    ],
)

grpc_cc_library(
    name = "grpc_lb_policy_grpclb",
    srcs = [
        "src/core/ext/filters/client_channel/lb_policy/grpclb/client_load_reporting_filter.cc",
        "src/core/ext/filters/client_channel/lb_policy/grpclb/grpclb.cc",
        "src/core/ext/filters/client_channel/lb_policy/grpclb/grpclb_client_stats.cc",
        "src/core/ext/filters/client_channel/lb_policy/grpclb/load_balancer_api.cc",
    ],
    hdrs = [
        "src/core/ext/filters/client_channel/lb_policy/grpclb/client_load_reporting_filter.h",
        "src/core/ext/filters/client_channel/lb_policy/grpclb/grpclb.h",
        "src/core/ext/filters/client_channel/lb_policy/grpclb/grpclb_client_stats.h",
        "src/core/ext/filters/client_channel/lb_policy/grpclb/load_balancer_api.h",
    ],
    external_deps = [
        "absl/base:core_headers",
        "absl/container:inlined_vector",
        "absl/memory",
        "absl/status",
        "absl/status:statusor",
        "absl/strings",
        "absl/strings:str_format",
        "absl/types:optional",
        "absl/types:variant",
        "upb_lib",
    ],
    language = "c++",
    deps = [
        "backoff",
        "channel_fwd",
        "channel_init",
        "channel_stack_type",
        "config",
        "debug_location",
        "default_event_engine",
        "gpr",
        "gpr_codegen",
        "grpc_base",
        "grpc_client_channel",
        "grpc_codegen",
        "grpc_grpclb_balancer_addresses",
        "grpc_lb_upb",
        "grpc_public_hdrs",
        "grpc_resolver",
        "grpc_resolver_fake",
        "grpc_security_base",
        "grpc_sockaddr",
        "grpc_trace",
        "iomgr_timer",
        "json",
        "lb_policy",
        "lb_policy_factory",
        "lb_policy_registry",
        "orphanable",
        "pollset_set",
        "protobuf_duration_upb",
        "protobuf_timestamp_upb",
        "ref_counted",
        "ref_counted_ptr",
        "resolved_address",
        "server_address",
        "slice",
        "slice_refcount",
        "sockaddr_utils",
        "subchannel_interface",
        "time",
        "uri_parser",
        "useful",
        "work_serializer",
    ],
)

grpc_cc_library(
    name = "grpc_backend_metric_data",
    hdrs = [
        "src/core/ext/filters/client_channel/lb_policy/backend_metric_data.h",
    ],
    external_deps = ["absl/strings"],
    language = "c++",
    deps = ["gpr_platform"],
)

grpc_cc_library(
    name = "grpc_lb_policy_rls",
    srcs = [
        "src/core/ext/filters/client_channel/lb_policy/rls/rls.cc",
    ],
    external_deps = [
        "absl/base:core_headers",
        "absl/hash",
        "absl/memory",
        "absl/status",
        "absl/status:statusor",
        "absl/strings",
        "absl/strings:str_format",
        "absl/types:optional",
        "upb_lib",
    ],
    language = "c++",
    deps = [
        "backoff",
        "config",
        "debug_location",
        "dual_ref_counted",
        "gpr",
        "grpc_base",
        "grpc_client_channel",
        "grpc_codegen",
        "grpc_fake_credentials",
        "grpc_public_hdrs",
        "grpc_resolver",
        "grpc_security_base",
        "grpc_service_config_impl",
        "grpc_trace",
        "iomgr_timer",
        "json",
        "json_util",
        "lb_policy",
        "lb_policy_factory",
        "lb_policy_registry",
        "orphanable",
        "pollset_set",
        "ref_counted_ptr",
        "rls_upb",
        "server_address",
        "slice_refcount",
        "subchannel_interface",
        "time",
        "uri_parser",
        "work_serializer",
    ],
)

grpc_cc_library(
    name = "upb_utils",
    hdrs = [
        "src/core/ext/xds/upb_utils.h",
    ],
    external_deps = [
        "absl/strings",
        "upb_lib",
    ],
    language = "c++",
    deps = ["gpr_platform"],
)

grpc_cc_library(
    name = "xds_client",
    srcs = [
        "src/core/ext/xds/xds_api.cc",
        "src/core/ext/xds/xds_bootstrap.cc",
        "src/core/ext/xds/xds_client.cc",
        "src/core/ext/xds/xds_client_stats.cc",
        "src/core/ext/xds/xds_resource_type.cc",
    ],
    hdrs = [
        "src/core/ext/xds/xds_api.h",
        "src/core/ext/xds/xds_bootstrap.h",
        "src/core/ext/xds/xds_channel_args.h",
        "src/core/ext/xds/xds_client.h",
        "src/core/ext/xds/xds_client_stats.h",
        "src/core/ext/xds/xds_resource_type.h",
        "src/core/ext/xds/xds_resource_type_impl.h",
        "src/core/ext/xds/xds_transport.h",
    ],
    external_deps = [
        "absl/base:core_headers",
        "absl/memory",
        "absl/status",
        "absl/status:statusor",
        "absl/strings",
        "absl/strings:str_format",
        "absl/types:optional",
        "upb_lib",
        "upb_textformat_lib",
        "upb_json_lib",
        "upb_reflection",
    ],
    language = "c++",
    tags = ["nofixdeps"],
    visibility = ["@grpc:xds_client_core"],
    deps = [
        "backoff",
        "debug_location",
        "default_event_engine",
        "dual_ref_counted",
        "envoy_admin_upb",
        "envoy_config_core_upb",
        "envoy_config_endpoint_upb",
        "envoy_service_discovery_upb",
        "envoy_service_discovery_upbdefs",
        "envoy_service_load_stats_upb",
        "envoy_service_load_stats_upbdefs",
        "envoy_service_status_upb",
        "envoy_service_status_upbdefs",
        "event_engine_base_hdrs",
        "exec_ctx",
        "google_rpc_status_upb",
        "gpr",
        "gpr_codegen",
        "grpc_trace",
        "json",
        "orphanable",
        "protobuf_any_upb",
        "protobuf_duration_upb",
        "protobuf_struct_upb",
        "protobuf_timestamp_upb",
        "ref_counted_ptr",
        "time",
        "upb_utils",
        "uri_parser",
        "work_serializer",
    ],
)

grpc_cc_library(
    name = "certificate_provider_factory",
    hdrs = [
        "src/core/lib/security/certificate_provider/certificate_provider_factory.h",
    ],
    deps = [
        "gpr",
        "grpc_base",
        "json",
        "ref_counted",
        "ref_counted_ptr",
    ],
)

grpc_cc_library(
    name = "certificate_provider_registry",
    srcs = [
        "src/core/lib/security/certificate_provider/certificate_provider_registry.cc",
    ],
    hdrs = [
        "src/core/lib/security/certificate_provider/certificate_provider_registry.h",
    ],
    external_deps = ["absl/strings"],
    deps = [
        "certificate_provider_factory",
        "gpr_public_hdrs",
    ],
)

grpc_cc_library(
    name = "grpc_xds_client",
    srcs = [
        "src/core/ext/xds/certificate_provider_store.cc",
        "src/core/ext/xds/file_watcher_certificate_provider_factory.cc",
        "src/core/ext/xds/xds_bootstrap_grpc.cc",
        "src/core/ext/xds/xds_certificate_provider.cc",
        "src/core/ext/xds/xds_client_grpc.cc",
        "src/core/ext/xds/xds_cluster.cc",
        "src/core/ext/xds/xds_cluster_specifier_plugin.cc",
        "src/core/ext/xds/xds_common_types.cc",
        "src/core/ext/xds/xds_endpoint.cc",
        "src/core/ext/xds/xds_http_fault_filter.cc",
        "src/core/ext/xds/xds_http_filters.cc",
        "src/core/ext/xds/xds_http_rbac_filter.cc",
        "src/core/ext/xds/xds_lb_policy_registry.cc",
        "src/core/ext/xds/xds_listener.cc",
        "src/core/ext/xds/xds_route_config.cc",
        "src/core/ext/xds/xds_routing.cc",
        "src/core/ext/xds/xds_transport_grpc.cc",
        "src/core/lib/security/credentials/xds/xds_credentials.cc",
    ],
    hdrs = [
        "src/core/ext/xds/certificate_provider_store.h",
        "src/core/ext/xds/file_watcher_certificate_provider_factory.h",
        "src/core/ext/xds/xds_bootstrap_grpc.h",
        "src/core/ext/xds/xds_certificate_provider.h",
        "src/core/ext/xds/xds_client_grpc.h",
        "src/core/ext/xds/xds_cluster.h",
        "src/core/ext/xds/xds_cluster_specifier_plugin.h",
        "src/core/ext/xds/xds_common_types.h",
        "src/core/ext/xds/xds_endpoint.h",
        "src/core/ext/xds/xds_http_fault_filter.h",
        "src/core/ext/xds/xds_http_filters.h",
        "src/core/ext/xds/xds_http_rbac_filter.h",
        "src/core/ext/xds/xds_lb_policy_registry.h",
        "src/core/ext/xds/xds_listener.h",
        "src/core/ext/xds/xds_route_config.h",
        "src/core/ext/xds/xds_routing.h",
        "src/core/ext/xds/xds_transport_grpc.h",
        "src/core/lib/security/credentials/xds/xds_credentials.h",
    ],
    external_deps = [
        "absl/base:core_headers",
        "absl/functional:bind_front",
        "absl/memory",
        "absl/status",
        "absl/status:statusor",
        "absl/strings",
        "absl/strings:str_format",
        "absl/types:optional",
        "absl/types:variant",
        "upb_lib",
        "upb_textformat_lib",
        "upb_json_lib",
        "re2",
        "upb_reflection",
    ],
    language = "c++",
    tags = ["nofixdeps"],
    deps = [
        "certificate_provider_factory",
        "certificate_provider_registry",
        "channel_creds_registry",
        "channel_fwd",
        "config",
        "debug_location",
        "default_event_engine",
        "envoy_admin_upb",
        "envoy_config_cluster_upb",
        "envoy_config_cluster_upbdefs",
        "envoy_config_core_upb",
        "envoy_config_endpoint_upb",
        "envoy_config_endpoint_upbdefs",
        "envoy_config_listener_upb",
        "envoy_config_listener_upbdefs",
        "envoy_config_rbac_upb",
        "envoy_config_route_upb",
        "envoy_config_route_upbdefs",
        "envoy_extensions_clusters_aggregate_upb",
        "envoy_extensions_clusters_aggregate_upbdefs",
        "envoy_extensions_filters_common_fault_upb",
        "envoy_extensions_filters_http_fault_upb",
        "envoy_extensions_filters_http_fault_upbdefs",
        "envoy_extensions_filters_http_rbac_upb",
        "envoy_extensions_filters_http_rbac_upbdefs",
        "envoy_extensions_filters_http_router_upb",
        "envoy_extensions_filters_http_router_upbdefs",
        "envoy_extensions_filters_network_http_connection_manager_upb",
        "envoy_extensions_filters_network_http_connection_manager_upbdefs",
        "envoy_extensions_load_balancing_policies_ring_hash_upb",
        "envoy_extensions_load_balancing_policies_wrr_locality_upb",
        "envoy_extensions_transport_sockets_tls_upb",
        "envoy_extensions_transport_sockets_tls_upbdefs",
        "envoy_service_discovery_upb",
        "envoy_service_discovery_upbdefs",
        "envoy_service_load_stats_upb",
        "envoy_service_load_stats_upbdefs",
        "envoy_service_status_upb",
        "envoy_service_status_upbdefs",
        "envoy_type_matcher_upb",
        "envoy_type_upb",
        "error",
        "google_rpc_status_upb",
        "gpr",
        "gpr_codegen",
        "grpc_base",
        "grpc_client_channel",
        "grpc_codegen",
        "grpc_credentials_util",
        "grpc_fake_credentials",
        "grpc_fault_injection_filter",
        "grpc_lb_xds_channel_args",
        "grpc_matchers",
        "grpc_outlier_detection_header",
        "grpc_rbac_filter",
        "grpc_security_base",
        "grpc_sockaddr",
        "grpc_tls_credentials",
        "grpc_trace",
        "grpc_transport_chttp2_client_connector",
        "iomgr_timer",
        "json",
        "json_util",
        "lb_policy_registry",
        "match",
        "orphanable",
        "pollset_set",
        "protobuf_any_upb",
        "protobuf_duration_upb",
        "protobuf_struct_upb",
        "protobuf_struct_upbdefs",
        "protobuf_timestamp_upb",
        "protobuf_wrappers_upb",
        "ref_counted_ptr",
        "resolved_address",
        "rls_config_upb",
        "rls_config_upbdefs",
        "slice",
        "slice_refcount",
        "sockaddr_utils",
        "status_helper",
        "time",
        "tsi_ssl_credentials",
        "upb_utils",
        "uri_parser",
        "useful",
        "work_serializer",
        "xds_client",
        "xds_type_upb",
        "xds_type_upbdefs",
    ],
)

grpc_cc_library(
    name = "grpc_xds_channel_stack_modifier",
    srcs = [
        "src/core/ext/xds/xds_channel_stack_modifier.cc",
    ],
    hdrs = [
        "src/core/ext/xds/xds_channel_stack_modifier.h",
    ],
    external_deps = ["absl/strings"],
    language = "c++",
    deps = [
        "channel_args",
        "channel_fwd",
        "channel_init",
        "channel_stack_builder",
        "channel_stack_type",
        "config",
        "gpr_platform",
        "grpc_base",
        "grpc_codegen",
        "ref_counted",
        "ref_counted_ptr",
        "useful",
    ],
)

grpc_cc_library(
    name = "grpc_xds_server_config_fetcher",
    srcs = [
        "src/core/ext/xds/xds_server_config_fetcher.cc",
    ],
    external_deps = [
        "absl/base:core_headers",
        "absl/status",
        "absl/status:statusor",
        "absl/strings",
        "absl/types:optional",
        "absl/types:variant",
    ],
    language = "c++",
    deps = [
        "channel_args",
        "channel_args_preconditioning",
        "channel_fwd",
        "config",
        "debug_location",
        "exec_ctx",
        "gpr",
        "grpc_base",
        "grpc_codegen",
        "grpc_public_hdrs",
        "grpc_security_base",
        "grpc_server_config_selector",
        "grpc_server_config_selector_filter",
        "grpc_service_config",
        "grpc_service_config_impl",
        "grpc_sockaddr",
        "grpc_tls_credentials",
        "grpc_trace",
        "grpc_xds_channel_stack_modifier",
        "grpc_xds_client",
        "iomgr_fwd",
        "ref_counted_ptr",
        "resolved_address",
        "slice_refcount",
        "sockaddr_utils",
        "unique_type_name",
        "uri_parser",
        "xds_client",
    ],
)

grpc_cc_library(
    name = "channel_creds_registry_init",
    srcs = [
        "src/core/lib/security/credentials/channel_creds_registry_init.cc",
    ],
    external_deps = [
        "absl/memory",
        "absl/strings",
    ],
    language = "c++",
    tags = ["nofixdeps"],
    deps = [
        "channel_creds_registry",
        "config",
        "gpr_platform",
        "grpc_fake_credentials",
        "grpc_google_default_credentials",
        "grpc_security_base",
        "json",
        "ref_counted_ptr",
    ],
)

grpc_cc_library(
    name = "grpc_google_mesh_ca_certificate_provider_factory",
    srcs = [
        "src/core/ext/xds/google_mesh_ca_certificate_provider_factory.cc",
    ],
    hdrs = [
        "src/core/ext/xds/google_mesh_ca_certificate_provider_factory.h",
    ],
    language = "c++",
    deps = [
        "certificate_provider_factory",
        "error",
        "gpr_platform",
        "grpc_tls_credentials",
        "grpc_trace",
        "json",
        "json_util",
        "ref_counted_ptr",
        "time",
    ],
)

grpc_cc_library(
    name = "grpc_lb_policy_cds",
    srcs = [
        "src/core/ext/filters/client_channel/lb_policy/xds/cds.cc",
    ],
    external_deps = [
        "absl/memory",
        "absl/status",
        "absl/status:statusor",
        "absl/strings",
        "absl/types:optional",
    ],
    language = "c++",
    deps = [
        "config",
        "debug_location",
        "gpr",
        "grpc_base",
        "grpc_codegen",
        "grpc_matchers",
        "grpc_outlier_detection_header",
        "grpc_security_base",
        "grpc_tls_credentials",
        "grpc_trace",
        "grpc_xds_client",
        "json",
        "lb_policy",
        "lb_policy_factory",
        "lb_policy_registry",
        "orphanable",
        "pollset_set",
        "ref_counted_ptr",
        "server_address",
        "subchannel_interface",
        "time",
        "unique_type_name",
        "work_serializer",
        "xds_client",
    ],
)

grpc_cc_library(
    name = "grpc_lb_xds_channel_args",
    hdrs = [
        "src/core/ext/filters/client_channel/lb_policy/xds/xds_channel_args.h",
    ],
    language = "c++",
)

grpc_cc_library(
    name = "grpc_lb_xds_common",
    hdrs = [
        "src/core/ext/filters/client_channel/lb_policy/xds/xds.h",
    ],
    external_deps = ["absl/memory"],
    language = "c++",
    deps = [
        "gpr_platform",
        "ref_counted_ptr",
        "server_address",
        "xds_client",
    ],
)

grpc_cc_library(
    name = "grpc_lb_policy_xds_cluster_resolver",
    srcs = [
        "src/core/ext/filters/client_channel/lb_policy/xds/xds_cluster_resolver.cc",
    ],
    external_deps = [
        "absl/memory",
        "absl/status",
        "absl/status:statusor",
        "absl/strings",
        "absl/types:optional",
    ],
    language = "c++",
    deps = [
        "channel_args",
        "config",
        "debug_location",
        "gpr",
        "grpc_base",
        "grpc_client_channel",
        "grpc_codegen",
        "grpc_lb_address_filtering",
        "grpc_lb_policy_ring_hash",
        "grpc_lb_xds_channel_args",
        "grpc_lb_xds_common",
        "grpc_outlier_detection_header",
        "grpc_resolver",
        "grpc_resolver_fake",
        "grpc_trace",
        "grpc_xds_client",
        "json",
        "lb_policy",
        "lb_policy_factory",
        "lb_policy_registry",
        "orphanable",
        "pollset_set",
        "ref_counted_ptr",
        "server_address",
        "subchannel_interface",
        "work_serializer",
        "xds_client",
    ],
)

grpc_cc_library(
    name = "grpc_lb_policy_xds_cluster_impl",
    srcs = [
        "src/core/ext/filters/client_channel/lb_policy/xds/xds_cluster_impl.cc",
    ],
    external_deps = [
        "absl/base:core_headers",
        "absl/memory",
        "absl/status",
        "absl/status:statusor",
        "absl/strings",
        "absl/types:optional",
        "absl/types:variant",
    ],
    language = "c++",
    deps = [
        "channel_args",
        "config",
        "debug_location",
        "gpr",
        "grpc_base",
        "grpc_client_channel",
        "grpc_codegen",
        "grpc_lb_xds_channel_args",
        "grpc_lb_xds_common",
        "grpc_trace",
        "grpc_xds_client",
        "json",
        "lb_policy",
        "lb_policy_factory",
        "lb_policy_registry",
        "orphanable",
        "pollset_set",
        "ref_counted",
        "ref_counted_ptr",
        "server_address",
        "subchannel_interface",
        "xds_client",
    ],
)

grpc_cc_library(
    name = "grpc_lb_policy_xds_cluster_manager",
    srcs = [
        "src/core/ext/filters/client_channel/lb_policy/xds/xds_cluster_manager.cc",
    ],
    external_deps = [
        "absl/memory",
        "absl/status",
        "absl/status:statusor",
        "absl/strings",
    ],
    language = "c++",
    deps = [
        "channel_args",
        "closure",
        "config",
        "debug_location",
        "exec_ctx",
        "gpr",
        "grpc_base",
        "grpc_client_channel",
        "grpc_codegen",
        "grpc_resolver_xds_header",
        "grpc_trace",
        "iomgr_timer",
        "json",
        "lb_policy",
        "lb_policy_factory",
        "lb_policy_registry",
        "orphanable",
        "pollset_set",
        "ref_counted",
        "ref_counted_ptr",
        "server_address",
        "subchannel_interface",
        "time",
        "work_serializer",
    ],
)

grpc_cc_library(
    name = "grpc_lb_address_filtering",
    srcs = [
        "src/core/ext/filters/client_channel/lb_policy/address_filtering.cc",
    ],
    hdrs = [
        "src/core/ext/filters/client_channel/lb_policy/address_filtering.h",
    ],
    external_deps = [
        "absl/memory",
        "absl/status:statusor",
        "absl/strings",
    ],
    language = "c++",
    deps = [
        "gpr_platform",
        "server_address",
    ],
)

grpc_cc_library(
    name = "grpc_lb_subchannel_list",
    hdrs = [
        "src/core/ext/filters/client_channel/lb_policy/subchannel_list.h",
    ],
    external_deps = [
        "absl/status",
        "absl/types:optional",
    ],
    language = "c++",
    deps = [
        "debug_location",
        "dual_ref_counted",
        "gpr",
        "grpc_base",
        "grpc_codegen",
        "iomgr_fwd",
        "lb_policy",
        "ref_counted_ptr",
        "server_address",
        "subchannel_interface",
    ],
)

grpc_cc_library(
    name = "grpc_lb_policy_pick_first",
    srcs = [
        "src/core/ext/filters/client_channel/lb_policy/pick_first/pick_first.cc",
    ],
    external_deps = [
        "absl/memory",
        "absl/status",
        "absl/status:statusor",
        "absl/strings",
        "absl/types:optional",
    ],
    language = "c++",
    deps = [
        "channel_args",
        "config",
        "debug_location",
        "gpr",
        "grpc_base",
        "grpc_codegen",
        "grpc_lb_subchannel_list",
        "grpc_trace",
        "json",
        "lb_policy",
        "lb_policy_factory",
        "lb_policy_registry",
        "orphanable",
        "ref_counted_ptr",
        "server_address",
        "subchannel_interface",
    ],
)

grpc_cc_library(
    name = "grpc_lb_policy_ring_hash",
    srcs = [
        "src/core/ext/filters/client_channel/lb_policy/ring_hash/ring_hash.cc",
    ],
    hdrs = [
        "src/core/ext/filters/client_channel/lb_policy/ring_hash/ring_hash.h",
    ],
    external_deps = [
        "absl/base:core_headers",
        "absl/container:inlined_vector",
        "absl/memory",
        "absl/status",
        "absl/status:statusor",
        "absl/strings",
        "absl/types:optional",
        "xxhash",
    ],
    language = "c++",
    deps = [
        "closure",
        "config",
        "debug_location",
        "exec_ctx",
        "gpr",
        "grpc_base",
        "grpc_client_channel",
        "grpc_codegen",
        "grpc_lb_subchannel_list",
        "grpc_trace",
        "json",
        "lb_policy",
        "lb_policy_factory",
        "lb_policy_registry",
        "orphanable",
        "ref_counted_ptr",
        "server_address",
        "sockaddr_utils",
        "subchannel_interface",
        "unique_type_name",
        "work_serializer",
    ],
)

grpc_cc_library(
    name = "grpc_lb_policy_round_robin",
    srcs = [
        "src/core/ext/filters/client_channel/lb_policy/round_robin/round_robin.cc",
    ],
    external_deps = [
        "absl/memory",
        "absl/status",
        "absl/status:statusor",
        "absl/strings",
        "absl/types:optional",
    ],
    language = "c++",
    deps = [
        "config",
        "debug_location",
        "gpr",
        "grpc_base",
        "grpc_codegen",
        "grpc_lb_subchannel_list",
        "grpc_trace",
        "json",
        "lb_policy",
        "lb_policy_factory",
        "lb_policy_registry",
        "orphanable",
        "ref_counted_ptr",
        "server_address",
        "subchannel_interface",
    ],
)

grpc_cc_library(
    name = "grpc_outlier_detection_header",
    hdrs = [
        "src/core/ext/filters/client_channel/lb_policy/outlier_detection/outlier_detection.h",
    ],
    external_deps = ["absl/types:optional"],
    language = "c++",
    deps = [
        "gpr_platform",
        "time",
    ],
)

grpc_cc_library(
    name = "grpc_lb_policy_outlier_detection",
    srcs = [
        "src/core/ext/filters/client_channel/lb_policy/outlier_detection/outlier_detection.cc",
    ],
    external_deps = [
        "absl/memory",
        "absl/random",
        "absl/status",
        "absl/status:statusor",
        "absl/strings",
        "absl/types:variant",
    ],
    language = "c++",
    deps = [
        "channel_args",
        "closure",
        "config",
        "debug_location",
        "exec_ctx",
        "gpr",
        "grpc_base",
        "grpc_client_channel",
        "grpc_codegen",
        "grpc_outlier_detection_header",
        "grpc_trace",
        "iomgr_fwd",
        "iomgr_timer",
        "json",
        "json_util",
        "lb_policy",
        "lb_policy_factory",
        "lb_policy_registry",
        "orphanable",
        "pollset_set",
        "ref_counted",
        "ref_counted_ptr",
        "server_address",
        "sockaddr_utils",
        "subchannel_interface",
        "work_serializer",
    ],
)

grpc_cc_library(
    name = "grpc_lb_policy_priority",
    srcs = [
        "src/core/ext/filters/client_channel/lb_policy/priority/priority.cc",
    ],
    external_deps = [
        "absl/memory",
        "absl/status",
        "absl/status:statusor",
        "absl/strings",
        "absl/types:optional",
    ],
    language = "c++",
    deps = [
        "channel_args",
        "closure",
        "config",
        "debug_location",
        "exec_ctx",
        "gpr",
        "grpc_base",
        "grpc_client_channel",
        "grpc_codegen",
        "grpc_lb_address_filtering",
        "grpc_trace",
        "iomgr_timer",
        "json",
        "lb_policy",
        "lb_policy_factory",
        "lb_policy_registry",
        "orphanable",
        "pollset_set",
        "ref_counted",
        "ref_counted_ptr",
        "server_address",
        "subchannel_interface",
        "time",
        "work_serializer",
    ],
)

grpc_cc_library(
    name = "grpc_lb_policy_weighted_target",
    srcs = [
        "src/core/ext/filters/client_channel/lb_policy/weighted_target/weighted_target.cc",
    ],
    external_deps = [
        "absl/memory",
        "absl/status",
        "absl/status:statusor",
        "absl/strings",
        "absl/types:optional",
    ],
    language = "c++",
    deps = [
        "channel_args",
        "config",
        "debug_location",
        "default_event_engine",
        "gpr",
        "grpc_base",
        "grpc_client_channel",
        "grpc_codegen",
        "grpc_lb_address_filtering",
        "grpc_trace",
        "json",
        "lb_policy",
        "lb_policy_factory",
        "lb_policy_registry",
        "orphanable",
        "pollset_set",
        "ref_counted",
        "ref_counted_ptr",
        "server_address",
        "subchannel_interface",
        "time",
        "work_serializer",
    ],
)

grpc_cc_library(
    name = "lb_server_load_reporting_filter",
    srcs = [
        "src/core/ext/filters/load_reporting/server_load_reporting_filter.cc",
    ],
    hdrs = [
        "src/core/ext/filters/load_reporting/registered_opencensus_objects.h",
        "src/core/ext/filters/load_reporting/server_load_reporting_filter.h",
        "src/cpp/server/load_reporter/constants.h",
    ],
    external_deps = [
        "absl/container:inlined_vector",
        "absl/meta:type_traits",
        "absl/status",
        "absl/status:statusor",
        "absl/strings",
        "absl/strings:str_format",
        "absl/types:optional",
        "opencensus-stats",
        "opencensus-tags",
    ],
    language = "c++",
    deps = [
        "arena_promise",
        "channel_fwd",
        "channel_init",
        "channel_stack_type",
        "config",
        "context",
        "gpr",
        "gpr_platform",
        "grpc_base",
        "grpc_codegen",
        "grpc_public_hdrs",
        "grpc_security_base",
        "grpc_sockaddr",
        "promise",
        "resolved_address",
        "seq",
        "slice",
        "uri_parser",
    ],
    alwayslink = 1,
)

grpc_cc_library(
    name = "lb_load_data_store",
    srcs = [
        "src/cpp/server/load_reporter/load_data_store.cc",
    ],
    hdrs = [
        "src/cpp/server/load_reporter/constants.h",
        "src/cpp/server/load_reporter/load_data_store.h",
    ],
    language = "c++",
    deps = [
        "gpr",
        "gpr_platform",
        "grpc++",
        "grpc_sockaddr",
    ],
)

grpc_cc_library(
    name = "lb_server_load_reporting_service_server_builder_plugin",
    srcs = [
        "src/cpp/server/load_reporter/load_reporting_service_server_builder_plugin.cc",
    ],
    hdrs = [
        "src/cpp/server/load_reporter/load_reporting_service_server_builder_plugin.h",
    ],
    language = "c++",
    deps = [
        "gpr_platform",
        "grpc++",
        "lb_load_reporter_service",
    ],
)

grpc_cc_library(
    name = "grpcpp_server_load_reporting",
    srcs = [
        "src/cpp/server/load_reporter/load_reporting_service_server_builder_option.cc",
        "src/cpp/server/load_reporter/util.cc",
    ],
    language = "c++",
    public_hdrs = [
        "include/grpcpp/ext/server_load_reporting.h",
    ],
    tags = ["nofixdeps"],
    deps = [
        "gpr",
        "gpr_platform",
        "grpc",
        "grpc++",
        "grpc++_codegen_base",
        "grpc_codegen",
        "lb_server_load_reporting_filter",
        "lb_server_load_reporting_service_server_builder_plugin",
    ],
)

grpc_cc_library(
    name = "lb_load_reporter_service",
    srcs = [
        "src/cpp/server/load_reporter/load_reporter_async_service_impl.cc",
    ],
    hdrs = [
        "src/cpp/server/load_reporter/load_reporter_async_service_impl.h",
    ],
    external_deps = [
        "absl/memory",
        "protobuf_headers",
    ],
    language = "c++",
    tags = ["nofixdeps"],
    deps = [
        "gpr",
        "gpr_codegen",
        "grpc++",
        "lb_load_reporter",
    ],
)

grpc_cc_library(
    name = "lb_get_cpu_stats",
    srcs = [
        "src/cpp/server/load_reporter/get_cpu_stats_linux.cc",
        "src/cpp/server/load_reporter/get_cpu_stats_macos.cc",
        "src/cpp/server/load_reporter/get_cpu_stats_unsupported.cc",
        "src/cpp/server/load_reporter/get_cpu_stats_windows.cc",
    ],
    hdrs = [
        "src/cpp/server/load_reporter/get_cpu_stats.h",
    ],
    language = "c++",
    deps = [
        "gpr",
        "gpr_platform",
    ],
)

grpc_cc_library(
    name = "lb_load_reporter",
    srcs = [
        "src/cpp/server/load_reporter/load_reporter.cc",
    ],
    hdrs = [
        "src/cpp/server/load_reporter/constants.h",
        "src/cpp/server/load_reporter/load_reporter.h",
    ],
    external_deps = [
        "opencensus-stats",
        "opencensus-tags",
        "protobuf_headers",
    ],
    language = "c++",
    tags = ["nofixdeps"],
    deps = [
        "gpr",
        "gpr_codegen",
        "lb_get_cpu_stats",
        "lb_load_data_store",
        "//src/proto/grpc/lb/v1:load_reporter_proto",
    ],
)

grpc_cc_library(
    name = "polling_resolver",
    srcs = [
        "src/core/ext/filters/client_channel/resolver/polling_resolver.cc",
    ],
    hdrs = [
        "src/core/ext/filters/client_channel/resolver/polling_resolver.h",
    ],
    external_deps = [
        "absl/status",
        "absl/status:statusor",
        "absl/strings",
        "absl/types:optional",
    ],
    language = "c++",
    deps = [
        "backoff",
        "debug_location",
        "gpr",
        "grpc_base",
        "grpc_resolver",
        "grpc_trace",
        "iomgr_fwd",
        "iomgr_timer",
        "orphanable",
        "ref_counted_ptr",
        "time",
        "uri_parser",
        "work_serializer",
    ],
)

grpc_cc_library(
    name = "grpc_resolver_dns_selection",
    srcs = [
        "src/core/ext/filters/client_channel/resolver/dns/dns_resolver_selection.cc",
    ],
    hdrs = [
        "src/core/ext/filters/client_channel/resolver/dns/dns_resolver_selection.h",
    ],
    language = "c++",
    deps = ["gpr"],
)

grpc_cc_library(
    name = "grpc_resolver_dns_native",
    srcs = [
        "src/core/ext/filters/client_channel/resolver/dns/native/dns_resolver.cc",
    ],
    external_deps = [
        "absl/functional:bind_front",
        "absl/memory",
        "absl/status",
        "absl/status:statusor",
        "absl/strings",
        "absl/types:optional",
    ],
    language = "c++",
    deps = [
        "backoff",
        "config",
        "debug_location",
        "gpr",
        "grpc_base",
        "grpc_codegen",
        "grpc_resolver",
        "grpc_resolver_dns_selection",
        "grpc_trace",
        "orphanable",
        "polling_resolver",
        "ref_counted_ptr",
        "resolved_address",
        "server_address",
        "time",
        "uri_parser",
    ],
)

grpc_cc_library(
    name = "grpc_resolver_dns_ares",
    srcs = [
        "src/core/ext/filters/client_channel/resolver/dns/c_ares/dns_resolver_ares.cc",
        "src/core/ext/filters/client_channel/resolver/dns/c_ares/grpc_ares_ev_driver_posix.cc",
        "src/core/ext/filters/client_channel/resolver/dns/c_ares/grpc_ares_ev_driver_windows.cc",
        "src/core/ext/filters/client_channel/resolver/dns/c_ares/grpc_ares_wrapper.cc",
        "src/core/ext/filters/client_channel/resolver/dns/c_ares/grpc_ares_wrapper_posix.cc",
        "src/core/ext/filters/client_channel/resolver/dns/c_ares/grpc_ares_wrapper_windows.cc",
    ],
    hdrs = [
        "src/core/ext/filters/client_channel/resolver/dns/c_ares/grpc_ares_ev_driver.h",
        "src/core/ext/filters/client_channel/resolver/dns/c_ares/grpc_ares_wrapper.h",
    ],
    external_deps = [
        "absl/base:core_headers",
        "absl/container:flat_hash_set",
        "absl/memory",
        "absl/status",
        "absl/status:statusor",
        "absl/strings",
        "absl/strings:str_format",
        "absl/types:optional",
        "address_sorting",
        "cares",
    ],
    language = "c++",
    deps = [
        "backoff",
        "config",
        "debug_location",
        "event_engine_common",
        "gpr",
        "grpc_base",
        "grpc_codegen",
        "grpc_grpclb_balancer_addresses",
        "grpc_resolver",
        "grpc_resolver_dns_selection",
        "grpc_service_config",
        "grpc_service_config_impl",
        "grpc_sockaddr",
        "grpc_trace",
        "iomgr_fwd",
        "iomgr_port",
        "iomgr_timer",
        "json",
        "orphanable",
        "polling_resolver",
        "pollset_set",
        "ref_counted_ptr",
        "resolved_address",
        "server_address",
        "sockaddr_utils",
        "time",
        "uri_parser",
    ],
)

grpc_cc_library(
    name = "grpc_resolver_sockaddr",
    srcs = [
        "src/core/ext/filters/client_channel/resolver/sockaddr/sockaddr_resolver.cc",
    ],
    external_deps = [
        "absl/memory",
        "absl/status:statusor",
        "absl/strings",
    ],
    language = "c++",
    deps = [
        "config",
        "gpr",
        "grpc_base",
        "grpc_resolver",
        "iomgr_port",
        "orphanable",
        "resolved_address",
        "server_address",
        "uri_parser",
    ],
)

grpc_cc_library(
    name = "grpc_resolver_binder",
    srcs = [
        "src/core/ext/filters/client_channel/resolver/binder/binder_resolver.cc",
    ],
    external_deps = [
        "absl/memory",
        "absl/status:statusor",
        "absl/strings",
    ],
    language = "c++",
    deps = [
        "config",
        "gpr",
        "grpc_base",
        "grpc_resolver",
        "iomgr_port",
        "orphanable",
        "resolved_address",
        "server_address",
        "uri_parser",
    ],
)

grpc_cc_library(
    name = "grpc_resolver_fake",
    srcs = ["src/core/ext/filters/client_channel/resolver/fake/fake_resolver.cc"],
    hdrs = ["src/core/ext/filters/client_channel/resolver/fake/fake_resolver.h"],
    external_deps = [
        "absl/base:core_headers",
        "absl/memory",
        "absl/status",
        "absl/status:statusor",
        "absl/strings",
    ],
    language = "c++",
    visibility = [
        "//test:__subpackages__",
        "@grpc:grpc_resolver_fake",
    ],
    deps = [
        "channel_args",
        "config",
        "debug_location",
        "gpr",
        "grpc_codegen",
        "grpc_resolver",
        "grpc_service_config",
        "orphanable",
        "ref_counted",
        "ref_counted_ptr",
        "server_address",
        "uri_parser",
        "useful",
        "work_serializer",
    ],
)

grpc_cc_library(
    name = "grpc_resolver_xds_header",
    hdrs = [
        "src/core/ext/filters/client_channel/resolver/xds/xds_resolver.h",
    ],
    language = "c++",
    deps = [
        "gpr_platform",
        "unique_type_name",
    ],
)

grpc_cc_library(
    name = "grpc_resolver_xds",
    srcs = [
        "src/core/ext/filters/client_channel/resolver/xds/xds_resolver.cc",
    ],
    external_deps = [
        "absl/memory",
        "absl/meta:type_traits",
        "absl/random",
        "absl/status",
        "absl/status:statusor",
        "absl/strings",
        "absl/strings:str_format",
        "absl/types:optional",
        "absl/types:variant",
        "re2",
        "xxhash",
    ],
    language = "c++",
    deps = [
        "arena",
        "channel_fwd",
        "config",
        "debug_location",
        "dual_ref_counted",
        "gpr",
        "grpc_base",
        "grpc_client_channel",
        "grpc_codegen",
        "grpc_lb_policy_ring_hash",
        "grpc_public_hdrs",
        "grpc_resolver",
        "grpc_service_config",
        "grpc_service_config_impl",
        "grpc_trace",
        "grpc_xds_client",
        "iomgr_fwd",
        "match",
        "orphanable",
        "pollset_set",
        "ref_counted_ptr",
        "server_address",
        "time",
        "unique_type_name",
        "uri_parser",
        "work_serializer",
        "xds_client",
    ],
)

grpc_cc_library(
    name = "grpc_resolver_c2p",
    srcs = [
        "src/core/ext/filters/client_channel/resolver/google_c2p/google_c2p_resolver.cc",
    ],
    external_deps = [
        "absl/memory",
        "absl/status",
        "absl/status:statusor",
        "absl/strings",
        "absl/strings:str_format",
        "absl/types:optional",
    ],
    language = "c++",
    deps = [
        "alts_util",
        "config",
        "debug_location",
        "gpr",
        "grpc_base",
        "grpc_codegen",
        "grpc_resolver",
        "grpc_security_base",
        "grpc_xds_client",
        "httpcli",
        "json",
        "orphanable",
        "ref_counted_ptr",
        "resource_quota",
        "time",
        "uri_parser",
        "work_serializer",
    ],
)

grpc_cc_library(
    name = "httpcli",
    srcs = [
        "src/core/lib/http/format_request.cc",
        "src/core/lib/http/httpcli.cc",
        "src/core/lib/http/parser.cc",
    ],
    hdrs = [
        "src/core/lib/http/format_request.h",
        "src/core/lib/http/httpcli.h",
        "src/core/lib/http/parser.h",
    ],
    external_deps = [
        "absl/base:core_headers",
        "absl/functional:bind_front",
        "absl/status",
        "absl/status:statusor",
        "absl/strings",
        "absl/strings:str_format",
        "absl/types:optional",
    ],
    language = "c++",
    visibility = ["@grpc:httpcli"],
    deps = [
        "channel_args_preconditioning",
        "config",
        "debug_location",
        "gpr",
        "grpc_base",
        "grpc_codegen",
        "grpc_security_base",
        "grpc_trace",
        "handshaker",
        "handshaker_registry",
        "iomgr_fwd",
        "orphanable",
        "pollset_set",
        "ref_counted_ptr",
        "resolved_address",
        "resource_quota",
        "slice_refcount",
        "sockaddr_utils",
        "tcp_connect_handshaker",
        "time",
        "uri_parser",
    ],
)

grpc_cc_library(
    name = "grpc_authorization_base",
    srcs = [
        "src/core/lib/security/authorization/authorization_policy_provider_vtable.cc",
        "src/core/lib/security/authorization/evaluate_args.cc",
        "src/core/lib/security/authorization/grpc_server_authz_filter.cc",
    ],
    hdrs = [
        "src/core/lib/security/authorization/authorization_engine.h",
        "src/core/lib/security/authorization/authorization_policy_provider.h",
        "src/core/lib/security/authorization/evaluate_args.h",
        "src/core/lib/security/authorization/grpc_server_authz_filter.h",
    ],
    external_deps = [
        "absl/status",
        "absl/status:statusor",
        "absl/strings",
        "absl/types:optional",
    ],
    language = "c++",
    deps = [
        "arena_promise",
        "channel_args",
        "channel_fwd",
        "dual_ref_counted",
        "gpr",
        "grpc_base",
        "grpc_codegen",
        "grpc_credentials_util",
        "grpc_security_base",
        "grpc_trace",
        "promise",
        "ref_counted",
        "ref_counted_ptr",
        "resolved_address",
        "slice",
        "uri_parser",
        "useful",
    ],
)

grpc_cc_library(
    name = "tsi_fake_credentials",
    srcs = [
        "src/core/tsi/fake_transport_security.cc",
    ],
    hdrs = [
        "src/core/tsi/fake_transport_security.h",
    ],
    language = "c++",
    visibility = [
        "@grpc:public",
    ],
    deps = [
        "gpr",
        "slice",
        "tsi_base",
        "useful",
    ],
)

grpc_cc_library(
    name = "grpc_fake_credentials",
    srcs = [
        "src/core/lib/security/credentials/fake/fake_credentials.cc",
        "src/core/lib/security/security_connector/fake/fake_security_connector.cc",
    ],
    hdrs = [
        "src/core/ext/filters/client_channel/lb_policy/grpclb/grpclb.h",
        "src/core/lib/security/credentials/fake/fake_credentials.h",
        "src/core/lib/security/security_connector/fake/fake_security_connector.h",
    ],
    external_deps = [
        "absl/status",
        "absl/status:statusor",
        "absl/strings",
        "absl/types:optional",
    ],
    language = "c++",
    deps = [
        "arena_promise",
        "debug_location",
        "gpr",
        "grpc_base",
        "grpc_codegen",
        "grpc_security_base",
        "handshaker",
        "iomgr_fwd",
        "promise",
        "ref_counted_ptr",
        "slice",
        "tsi_base",
        "tsi_fake_credentials",
        "unique_type_name",
        "useful",
    ],
)

grpc_cc_library(
    name = "grpc_insecure_credentials",
    srcs = [
        "src/core/lib/security/credentials/insecure/insecure_credentials.cc",
        "src/core/lib/security/security_connector/insecure/insecure_security_connector.cc",
    ],
    hdrs = [
        "src/core/lib/security/credentials/insecure/insecure_credentials.h",
        "src/core/lib/security/security_connector/insecure/insecure_security_connector.h",
    ],
    external_deps = [
        "absl/status",
        "absl/strings",
    ],
    language = "c++",
    deps = [
        "arena_promise",
        "debug_location",
        "gpr",
        "grpc_base",
        "grpc_security_base",
        "handshaker",
        "iomgr_fwd",
        "promise",
        "ref_counted_ptr",
        "tsi_base",
        "tsi_local_credentials",
        "unique_type_name",
    ],
)

grpc_cc_library(
    name = "tsi_local_credentials",
    srcs = [
        "src/core/tsi/local_transport_security.cc",
    ],
    hdrs = [
        "src/core/tsi/local_transport_security.h",
    ],
    language = "c++",
    deps = [
        "exec_ctx",
        "gpr",
        "grpc_trace",
        "tsi_base",
    ],
)

grpc_cc_library(
    name = "grpc_local_credentials",
    srcs = [
        "src/core/lib/security/credentials/local/local_credentials.cc",
        "src/core/lib/security/security_connector/local/local_security_connector.cc",
    ],
    hdrs = [
        "src/core/lib/security/credentials/local/local_credentials.h",
        "src/core/lib/security/security_connector/local/local_security_connector.h",
    ],
    external_deps = [
        "absl/status",
        "absl/status:statusor",
        "absl/strings",
        "absl/types:optional",
    ],
    language = "c++",
    deps = [
        "arena_promise",
        "debug_location",
        "gpr",
        "grpc_base",
        "grpc_client_channel",
        "grpc_security_base",
        "grpc_sockaddr",
        "handshaker",
        "iomgr_fwd",
        "promise",
        "ref_counted_ptr",
        "resolved_address",
        "sockaddr_utils",
        "tsi_base",
        "tsi_local_credentials",
        "unique_type_name",
        "uri_parser",
        "useful",
    ],
)

grpc_cc_library(
    name = "grpc_alts_credentials",
    srcs = [
        "src/core/lib/security/credentials/alts/alts_credentials.cc",
        "src/core/lib/security/security_connector/alts/alts_security_connector.cc",
    ],
    hdrs = [
        "src/core/lib/security/credentials/alts/alts_credentials.h",
        "src/core/lib/security/security_connector/alts/alts_security_connector.h",
    ],
    external_deps = [
        "absl/status",
        "absl/strings",
        "absl/types:optional",
    ],
    language = "c++",
    visibility = ["@grpc:public"],
    deps = [
        "alts_util",
        "arena_promise",
        "debug_location",
        "gpr",
        "grpc_base",
        "grpc_codegen",
        "grpc_security_base",
        "handshaker",
        "iomgr_fwd",
        "promise",
        "ref_counted_ptr",
        "slice_refcount",
        "tsi_alts_credentials",
        "tsi_base",
        "unique_type_name",
        "useful",
    ],
)

grpc_cc_library(
    name = "grpc_ssl_credentials",
    srcs = [
        "src/core/lib/security/credentials/ssl/ssl_credentials.cc",
        "src/core/lib/security/security_connector/ssl/ssl_security_connector.cc",
    ],
    hdrs = [
        "src/core/lib/security/credentials/ssl/ssl_credentials.h",
        "src/core/lib/security/security_connector/ssl/ssl_security_connector.h",
    ],
    external_deps = [
        "absl/status",
        "absl/strings",
        "absl/strings:str_format",
        "absl/types:optional",
    ],
    language = "c++",
    deps = [
        "arena_promise",
        "debug_location",
        "gpr",
        "grpc_base",
        "grpc_codegen",
        "grpc_security_base",
        "grpc_trace",
        "handshaker",
        "iomgr_fwd",
        "promise",
        "ref_counted_ptr",
        "tsi_base",
        "tsi_ssl_credentials",
        "tsi_ssl_session_cache",
        "unique_type_name",
        "useful",
    ],
)

grpc_cc_library(
    name = "grpc_google_default_credentials",
    srcs = [
        "src/core/lib/security/credentials/google_default/credentials_generic.cc",
        "src/core/lib/security/credentials/google_default/google_default_credentials.cc",
    ],
    hdrs = [
        "src/core/ext/filters/client_channel/lb_policy/grpclb/grpclb.h",
        "src/core/lib/security/credentials/google_default/google_default_credentials.h",
    ],
    external_deps = [
        "absl/status:statusor",
        "absl/strings",
        "absl/types:optional",
    ],
    language = "c++",
    tags = ["nofixdeps"],
    deps = [
        "alts_util",
        "gpr",
        "grpc_alts_credentials",
        "grpc_base",
        "grpc_codegen",
        "grpc_external_account_credentials",
        "grpc_jwt_credentials",
        "grpc_lb_xds_channel_args",
        "grpc_oauth2_credentials",
        "grpc_security_base",
        "grpc_ssl_credentials",
        "grpc_trace",
        "httpcli",
        "iomgr_fwd",
        "json",
        "ref_counted_ptr",
        "slice_refcount",
        "time",
        "unique_type_name",
        "uri_parser",
        "useful",
    ],
)

grpc_cc_library(
    name = "grpc_tls_credentials",
    srcs = [
        "src/core/lib/security/credentials/tls/grpc_tls_certificate_distributor.cc",
        "src/core/lib/security/credentials/tls/grpc_tls_certificate_provider.cc",
        "src/core/lib/security/credentials/tls/grpc_tls_certificate_verifier.cc",
        "src/core/lib/security/credentials/tls/grpc_tls_credentials_options.cc",
        "src/core/lib/security/credentials/tls/tls_credentials.cc",
        "src/core/lib/security/security_connector/tls/tls_security_connector.cc",
    ],
    hdrs = [
        "src/core/lib/security/credentials/tls/grpc_tls_certificate_distributor.h",
        "src/core/lib/security/credentials/tls/grpc_tls_certificate_provider.h",
        "src/core/lib/security/credentials/tls/grpc_tls_certificate_verifier.h",
        "src/core/lib/security/credentials/tls/grpc_tls_credentials_options.h",
        "src/core/lib/security/credentials/tls/tls_credentials.h",
        "src/core/lib/security/security_connector/tls/tls_security_connector.h",
    ],
    external_deps = [
        "absl/base:core_headers",
        "absl/container:inlined_vector",
        "absl/functional:bind_front",
        "absl/memory",
        "absl/status",
        "absl/status:statusor",
        "absl/strings",
        "absl/types:optional",
        "libcrypto",
        "libssl",
    ],
    language = "c++",
    deps = [
        "arena_promise",
        "debug_location",
        "gpr",
        "gpr_codegen",
        "grpc_base",
        "grpc_codegen",
        "grpc_credentials_util",
        "grpc_public_hdrs",
        "grpc_security_base",
        "grpc_trace",
        "handshaker",
        "iomgr_fwd",
        "promise",
        "ref_counted",
        "ref_counted_ptr",
        "slice_refcount",
        "tsi_base",
        "tsi_ssl_credentials",
        "tsi_ssl_session_cache",
        "unique_type_name",
        "useful",
    ],
)

grpc_cc_library(
    name = "grpc_iam_credentials",
    srcs = [
        "src/core/lib/security/credentials/iam/iam_credentials.cc",
    ],
    hdrs = [
        "src/core/lib/security/credentials/iam/iam_credentials.h",
    ],
    external_deps = [
        "absl/status:statusor",
        "absl/strings",
        "absl/strings:str_format",
        "absl/types:optional",
    ],
    language = "c++",
    deps = [
        "arena_promise",
        "gpr",
        "grpc_base",
        "grpc_security_base",
        "grpc_trace",
        "promise",
        "ref_counted_ptr",
        "slice",
        "unique_type_name",
        "useful",
    ],
)

grpc_cc_library(
    name = "grpc_jwt_credentials",
    srcs = [
        "src/core/lib/security/credentials/jwt/json_token.cc",
        "src/core/lib/security/credentials/jwt/jwt_credentials.cc",
        "src/core/lib/security/credentials/jwt/jwt_verifier.cc",
    ],
    hdrs = [
        "src/core/lib/security/credentials/jwt/json_token.h",
        "src/core/lib/security/credentials/jwt/jwt_credentials.h",
        "src/core/lib/security/credentials/jwt/jwt_verifier.h",
    ],
    external_deps = [
        "absl/status",
        "absl/status:statusor",
        "absl/strings",
        "absl/strings:str_format",
        "absl/time",
        "absl/types:optional",
        "libcrypto",
        "libssl",
    ],
    language = "c++",
    visibility = ["@grpc:public"],
    deps = [
        "arena_promise",
        "gpr",
        "gpr_codegen",
        "grpc_base",
        "grpc_credentials_util",
        "grpc_security_base",
        "grpc_trace",
        "httpcli",
        "httpcli_ssl_credentials",
        "iomgr_fwd",
        "json",
        "orphanable",
        "promise",
        "ref_counted_ptr",
        "slice",
        "slice_refcount",
        "time",
        "tsi_ssl_types",
        "unique_type_name",
        "uri_parser",
        "useful",
    ],
)

grpc_cc_library(
    name = "grpc_oauth2_credentials",
    srcs = [
        "src/core/lib/security/credentials/oauth2/oauth2_credentials.cc",
    ],
    hdrs = [
        "src/core/lib/security/credentials/oauth2/oauth2_credentials.h",
    ],
    external_deps = [
        "absl/status",
        "absl/status:statusor",
        "absl/strings",
        "absl/strings:str_format",
        "absl/types:optional",
    ],
    language = "c++",
    deps = [
        "activity",
        "arena_promise",
        "context",
        "gpr",
        "gpr_codegen",
        "grpc_base",
        "grpc_credentials_util",
        "grpc_security_base",
        "grpc_trace",
        "httpcli",
        "httpcli_ssl_credentials",
        "json",
        "orphanable",
        "poll",
        "pollset_set",
        "promise",
        "ref_counted",
        "ref_counted_ptr",
        "slice",
        "slice_refcount",
        "time",
        "unique_type_name",
        "uri_parser",
        "useful",
    ],
)

grpc_cc_library(
    name = "grpc_external_account_credentials",
    srcs = [
        "src/core/lib/security/credentials/external/aws_external_account_credentials.cc",
        "src/core/lib/security/credentials/external/aws_request_signer.cc",
        "src/core/lib/security/credentials/external/external_account_credentials.cc",
        "src/core/lib/security/credentials/external/file_external_account_credentials.cc",
        "src/core/lib/security/credentials/external/url_external_account_credentials.cc",
    ],
    hdrs = [
        "src/core/lib/security/credentials/external/aws_external_account_credentials.h",
        "src/core/lib/security/credentials/external/aws_request_signer.h",
        "src/core/lib/security/credentials/external/external_account_credentials.h",
        "src/core/lib/security/credentials/external/file_external_account_credentials.h",
        "src/core/lib/security/credentials/external/url_external_account_credentials.h",
    ],
    external_deps = [
        "absl/memory",
        "absl/status",
        "absl/status:statusor",
        "absl/strings",
        "absl/strings:str_format",
        "absl/time",
        "libcrypto",
    ],
    language = "c++",
    deps = [
        "gpr",
        "grpc_base",
        "grpc_credentials_util",
        "grpc_oauth2_credentials",
        "grpc_security_base",
        "httpcli",
        "httpcli_ssl_credentials",
        "json",
        "orphanable",
        "ref_counted_ptr",
        "slice_refcount",
        "time",
        "uri_parser",
    ],
)

grpc_cc_library(
    name = "httpcli_ssl_credentials",
    srcs = [
        "src/core/lib/http/httpcli_security_connector.cc",
    ],
    hdrs = [
        "src/core/lib/http/httpcli_ssl_credentials.h",
    ],
    external_deps = [
        "absl/status",
        "absl/strings",
        "absl/types:optional",
    ],
    language = "c++",
    deps = [
        "arena_promise",
        "debug_location",
        "gpr",
        "grpc_base",
        "grpc_codegen",
        "grpc_security_base",
        "handshaker",
        "iomgr_fwd",
        "promise",
        "ref_counted_ptr",
        "tsi_base",
        "tsi_ssl_credentials",
        "unique_type_name",
    ],
)

grpc_cc_library(
    name = "tsi_ssl_types",
    hdrs = [
        "src/core/tsi/ssl_types.h",
    ],
    external_deps = ["libssl"],
    language = "c++",
    deps = ["gpr_platform"],
)

grpc_cc_library(
    name = "grpc_security_base",
    srcs = [
        "src/core/lib/security/context/security_context.cc",
        "src/core/lib/security/credentials/call_creds_util.cc",
        "src/core/lib/security/credentials/composite/composite_credentials.cc",
        "src/core/lib/security/credentials/credentials.cc",
        "src/core/lib/security/credentials/plugin/plugin_credentials.cc",
        "src/core/lib/security/security_connector/security_connector.cc",
        "src/core/lib/security/transport/client_auth_filter.cc",
        "src/core/lib/security/transport/secure_endpoint.cc",
        "src/core/lib/security/transport/security_handshaker.cc",
        "src/core/lib/security/transport/server_auth_filter.cc",
        "src/core/lib/security/transport/tsi_error.cc",
    ],
    hdrs = [
        "src/core/lib/security/context/security_context.h",
        "src/core/lib/security/credentials/call_creds_util.h",
        "src/core/lib/security/credentials/composite/composite_credentials.h",
        "src/core/lib/security/credentials/credentials.h",
        "src/core/lib/security/credentials/plugin/plugin_credentials.h",
        "src/core/lib/security/security_connector/security_connector.h",
        "src/core/lib/security/transport/auth_filters.h",
        "src/core/lib/security/transport/secure_endpoint.h",
        "src/core/lib/security/transport/security_handshaker.h",
        "src/core/lib/security/transport/tsi_error.h",
    ],
    external_deps = [
        "absl/base:core_headers",
        "absl/container:inlined_vector",
        "absl/memory",
        "absl/status",
        "absl/status:statusor",
        "absl/strings",
        "absl/types:optional",
    ],
    language = "c++",
    public_hdrs = GRPC_PUBLIC_HDRS,
    visibility = ["@grpc:public"],
    deps = [
        "activity",
        "arena",
        "arena_promise",
        "basic_seq",
        "channel_args",
        "channel_fwd",
        "closure",
        "config",
        "context",
        "debug_location",
        "event_engine_memory_allocator",
        "exec_ctx",
        "gpr",
        "gpr_codegen",
        "grpc_base",
        "grpc_codegen",
        "grpc_public_hdrs",
        "grpc_trace",
        "handshaker",
        "handshaker_factory",
        "handshaker_registry",
        "iomgr_fwd",
        "memory_quota",
        "poll",
        "promise",
        "ref_counted",
        "ref_counted_ptr",
        "resource_quota",
        "resource_quota_trace",
        "seq",
        "slice",
        "slice_refcount",
        "try_seq",
        "tsi_base",
        "unique_type_name",
        "useful",
    ],
)

grpc_cc_library(
    name = "grpc_credentials_util",
    srcs = [
        "src/core/lib/security/credentials/tls/tls_utils.cc",
        "src/core/lib/security/security_connector/load_system_roots_fallback.cc",
        "src/core/lib/security/security_connector/load_system_roots_supported.cc",
        "src/core/lib/security/util/json_util.cc",
    ],
    hdrs = [
        "src/core/lib/security/credentials/tls/tls_utils.h",
        "src/core/lib/security/security_connector/load_system_roots.h",
        "src/core/lib/security/security_connector/load_system_roots_supported.h",
        "src/core/lib/security/util/json_util.h",
    ],
    external_deps = ["absl/strings"],
    language = "c++",
    visibility = ["@grpc:public"],
    deps = [
        "gpr",
        "grpc_base",
        "grpc_security_base",
        "json",
        "useful",
    ],
)

grpc_cc_library(
    name = "tsi_alts_credentials",
    srcs = [
        "src/core/tsi/alts/crypt/aes_gcm.cc",
        "src/core/tsi/alts/crypt/gsec.cc",
        "src/core/tsi/alts/frame_protector/alts_counter.cc",
        "src/core/tsi/alts/frame_protector/alts_crypter.cc",
        "src/core/tsi/alts/frame_protector/alts_frame_protector.cc",
        "src/core/tsi/alts/frame_protector/alts_record_protocol_crypter_common.cc",
        "src/core/tsi/alts/frame_protector/alts_seal_privacy_integrity_crypter.cc",
        "src/core/tsi/alts/frame_protector/alts_unseal_privacy_integrity_crypter.cc",
        "src/core/tsi/alts/frame_protector/frame_handler.cc",
        "src/core/tsi/alts/handshaker/alts_handshaker_client.cc",
        "src/core/tsi/alts/handshaker/alts_shared_resource.cc",
        "src/core/tsi/alts/handshaker/alts_tsi_handshaker.cc",
        "src/core/tsi/alts/handshaker/alts_tsi_utils.cc",
        "src/core/tsi/alts/zero_copy_frame_protector/alts_grpc_integrity_only_record_protocol.cc",
        "src/core/tsi/alts/zero_copy_frame_protector/alts_grpc_privacy_integrity_record_protocol.cc",
        "src/core/tsi/alts/zero_copy_frame_protector/alts_grpc_record_protocol_common.cc",
        "src/core/tsi/alts/zero_copy_frame_protector/alts_iovec_record_protocol.cc",
        "src/core/tsi/alts/zero_copy_frame_protector/alts_zero_copy_grpc_protector.cc",
    ],
    hdrs = [
        "src/core/tsi/alts/crypt/gsec.h",
        "src/core/tsi/alts/frame_protector/alts_counter.h",
        "src/core/tsi/alts/frame_protector/alts_crypter.h",
        "src/core/tsi/alts/frame_protector/alts_frame_protector.h",
        "src/core/tsi/alts/frame_protector/alts_record_protocol_crypter_common.h",
        "src/core/tsi/alts/frame_protector/frame_handler.h",
        "src/core/tsi/alts/handshaker/alts_handshaker_client.h",
        "src/core/tsi/alts/handshaker/alts_shared_resource.h",
        "src/core/tsi/alts/handshaker/alts_tsi_handshaker.h",
        "src/core/tsi/alts/handshaker/alts_tsi_handshaker_private.h",
        "src/core/tsi/alts/handshaker/alts_tsi_utils.h",
        "src/core/tsi/alts/zero_copy_frame_protector/alts_grpc_integrity_only_record_protocol.h",
        "src/core/tsi/alts/zero_copy_frame_protector/alts_grpc_privacy_integrity_record_protocol.h",
        "src/core/tsi/alts/zero_copy_frame_protector/alts_grpc_record_protocol.h",
        "src/core/tsi/alts/zero_copy_frame_protector/alts_grpc_record_protocol_common.h",
        "src/core/tsi/alts/zero_copy_frame_protector/alts_iovec_record_protocol.h",
        "src/core/tsi/alts/zero_copy_frame_protector/alts_zero_copy_grpc_protector.h",
    ],
    external_deps = [
        "libssl",
        "libcrypto",
        "upb_lib",
    ],
    language = "c++",
    tags = ["nofixdeps"],
    visibility = ["@grpc:public"],
    deps = [
        "alts_util",
        "arena",
        "config",
        "error",
        "gpr",
        "grpc_base",
        "tsi_base",
        "useful",
    ],
)

grpc_cc_library(
    name = "tsi_ssl_session_cache",
    srcs = [
        "src/core/tsi/ssl/session_cache/ssl_session_boringssl.cc",
        "src/core/tsi/ssl/session_cache/ssl_session_cache.cc",
        "src/core/tsi/ssl/session_cache/ssl_session_openssl.cc",
    ],
    hdrs = [
        "src/core/tsi/ssl/session_cache/ssl_session.h",
        "src/core/tsi/ssl/session_cache/ssl_session_cache.h",
    ],
    external_deps = [
        "absl/memory",
        "libssl",
    ],
    language = "c++",
    visibility = ["@grpc:public"],
    deps = [
        "cpp_impl_of",
        "gpr",
        "grpc_codegen",
        "ref_counted",
        "slice",
    ],
)

grpc_cc_library(
    name = "tsi_ssl_credentials",
    srcs = [
        "src/core/lib/security/security_connector/ssl_utils.cc",
        "src/core/lib/security/security_connector/ssl_utils_config.cc",
        "src/core/tsi/ssl/key_logging/ssl_key_logging.cc",
        "src/core/tsi/ssl_transport_security.cc",
    ],
    hdrs = [
        "src/core/lib/security/security_connector/ssl_utils.h",
        "src/core/lib/security/security_connector/ssl_utils_config.h",
        "src/core/tsi/ssl/key_logging/ssl_key_logging.h",
        "src/core/tsi/ssl_transport_security.h",
    ],
    external_deps = [
        "absl/base:core_headers",
        "absl/status",
        "absl/strings",
        "libcrypto",
        "libssl",
    ],
    language = "c++",
    visibility = ["@grpc:public"],
    deps = [
        "gpr",
        "grpc_base",
        "grpc_codegen",
        "grpc_credentials_util",
        "grpc_security_base",
        "grpc_transport_chttp2_alpn",
        "ref_counted",
        "ref_counted_ptr",
        "tsi_base",
        "tsi_ssl_session_cache",
        "tsi_ssl_types",
        "useful",
    ],
)

grpc_cc_library(
    name = "grpc_mock_cel",
    hdrs = [
        "src/core/lib/security/authorization/mock_cel/activation.h",
        "src/core/lib/security/authorization/mock_cel/cel_expr_builder_factory.h",
        "src/core/lib/security/authorization/mock_cel/cel_expression.h",
        "src/core/lib/security/authorization/mock_cel/cel_value.h",
        "src/core/lib/security/authorization/mock_cel/evaluator_core.h",
        "src/core/lib/security/authorization/mock_cel/flat_expr_builder.h",
    ],
    external_deps = [
        "absl/memory",
        "absl/status",
        "absl/status:statusor",
        "absl/strings",
        "absl/types:span",
    ],
    language = "c++",
    deps = [
        "google_type_expr_upb",
        "gpr_platform",
    ],
)

# This target depends on RE2 and should not be linked into grpc by default for binary-size reasons.
grpc_cc_library(
    name = "grpc_matchers",
    srcs = [
        "src/core/lib/matchers/matchers.cc",
    ],
    hdrs = [
        "src/core/lib/matchers/matchers.h",
    ],
    external_deps = [
        "absl/memory",
        "absl/status",
        "absl/status:statusor",
        "absl/strings",
        "absl/strings:str_format",
        "absl/types:optional",
        "re2",
    ],
    language = "c++",
    deps = ["gpr"],
)

# This target pulls in a dependency on RE2 and should not be linked into grpc by default for binary-size reasons.
grpc_cc_library(
    name = "grpc_rbac_engine",
    srcs = [
        "src/core/lib/security/authorization/grpc_authorization_engine.cc",
        "src/core/lib/security/authorization/matchers.cc",
        "src/core/lib/security/authorization/rbac_policy.cc",
    ],
    hdrs = [
        "src/core/lib/security/authorization/grpc_authorization_engine.h",
        "src/core/lib/security/authorization/matchers.h",
        "src/core/lib/security/authorization/rbac_policy.h",
    ],
    external_deps = [
        "absl/memory",
        "absl/status",
        "absl/status:statusor",
        "absl/strings",
        "absl/strings:str_format",
        "absl/types:optional",
    ],
    language = "c++",
    deps = [
        "gpr",
        "grpc_authorization_base",
        "grpc_base",
        "grpc_matchers",
        "resolved_address",
        "sockaddr_utils",
    ],
)

# This target pulls in a dependency on RE2 and should not be linked into grpc by default for binary-size reasons.
grpc_cc_library(
    name = "grpc_authorization_provider",
    srcs = [
        "src/core/lib/security/authorization/grpc_authorization_policy_provider.cc",
        "src/core/lib/security/authorization/rbac_translator.cc",
    ],
    hdrs = [
        "src/core/lib/security/authorization/grpc_authorization_policy_provider.h",
        "src/core/lib/security/authorization/rbac_translator.h",
    ],
    external_deps = [
        "absl/base:core_headers",
        "absl/memory",
        "absl/status",
        "absl/status:statusor",
        "absl/strings",
        "absl/strings:str_format",
    ],
    language = "c++",
    public_hdrs = GRPC_PUBLIC_HDRS,
    deps = [
        "gpr",
        "gpr_codegen",
        "grpc_authorization_base",
        "grpc_base",
        "grpc_codegen",
        "grpc_matchers",
        "grpc_public_hdrs",
        "grpc_rbac_engine",
        "grpc_trace",
        "json",
        "ref_counted_ptr",
        "slice_refcount",
        "useful",
    ],
)

# This target pulls in a dependency on RE2 and should not be linked into grpc by default for binary-size reasons.
grpc_cc_library(
    name = "grpc++_authorization_provider",
    srcs = [
        "src/cpp/server/authorization_policy_provider.cc",
    ],
    hdrs = [
        "include/grpcpp/security/authorization_policy_provider.h",
    ],
    language = "c++",
    deps = [
        "gpr",
        "grpc++",
        "grpc++_codegen_base",
        "grpc_authorization_provider",
        "grpc_public_hdrs",
    ],
)

# This target pulls in a dependency on RE2 and should not be linked into grpc by default for binary-size reasons.
grpc_cc_library(
    name = "grpc_cel_engine",
    srcs = [
        "src/core/lib/security/authorization/cel_authorization_engine.cc",
    ],
    hdrs = [
        "src/core/lib/security/authorization/cel_authorization_engine.h",
    ],
    external_deps = [
        "absl/container:flat_hash_set",
        "absl/memory",
        "absl/strings",
        "absl/types:optional",
        "absl/types:span",
        "upb_lib",
    ],
    language = "c++",
    deps = [
        "envoy_config_rbac_upb",
        "google_type_expr_upb",
        "gpr",
        "grpc_authorization_base",
        "grpc_mock_cel",
    ],
)

grpc_cc_library(
    name = "hpack_constants",
    hdrs = [
        "src/core/ext/transport/chttp2/transport/hpack_constants.h",
    ],
    language = "c++",
    deps = ["gpr_platform"],
)

grpc_cc_library(
    name = "hpack_encoder_table",
    srcs = [
        "src/core/ext/transport/chttp2/transport/hpack_encoder_table.cc",
    ],
    hdrs = [
        "src/core/ext/transport/chttp2/transport/hpack_encoder_table.h",
    ],
    external_deps = ["absl/container:inlined_vector"],
    language = "c++",
    deps = [
        "gpr",
        "hpack_constants",
    ],
)

grpc_cc_library(
    name = "chttp2_flow_control",
    srcs = [
        "src/core/ext/transport/chttp2/transport/flow_control.cc",
    ],
    hdrs = [
        "src/core/ext/transport/chttp2/transport/flow_control.h",
    ],
    external_deps = [
        "absl/functional:function_ref",
        "absl/status",
        "absl/strings",
        "absl/strings:str_format",
        "absl/types:optional",
    ],
    deps = [
        "bdp_estimator",
        "exec_ctx",
        "experiments",
        "gpr",
        "grpc_trace",
        "http2_settings",
        "memory_quota",
        "pid_controller",
        "time",
        "useful",
    ],
)

grpc_cc_library(
    name = "huffsyms",
    srcs = [
        "src/core/ext/transport/chttp2/transport/huffsyms.cc",
    ],
    hdrs = [
        "src/core/ext/transport/chttp2/transport/huffsyms.h",
    ],
    deps = ["gpr_platform"],
)

grpc_cc_library(
    name = "decode_huff",
    srcs = [
        "src/core/ext/transport/chttp2/transport/decode_huff.cc",
    ],
    hdrs = [
        "src/core/ext/transport/chttp2/transport/decode_huff.h",
    ],
    deps = ["gpr_platform"],
)

grpc_cc_library(
    name = "http2_settings",
    srcs = [
        "src/core/ext/transport/chttp2/transport/http2_settings.cc",
    ],
    hdrs = [
        "src/core/ext/transport/chttp2/transport/http2_settings.h",
    ],
    deps = [
        "gpr_platform",
        "http2_errors",
        "useful",
    ],
)

grpc_cc_library(
    name = "grpc_transport_chttp2",
    srcs = [
        "src/core/ext/transport/chttp2/transport/bin_decoder.cc",
        "src/core/ext/transport/chttp2/transport/bin_encoder.cc",
        "src/core/ext/transport/chttp2/transport/chttp2_transport.cc",
        "src/core/ext/transport/chttp2/transport/context_list.cc",
        "src/core/ext/transport/chttp2/transport/frame_data.cc",
        "src/core/ext/transport/chttp2/transport/frame_goaway.cc",
        "src/core/ext/transport/chttp2/transport/frame_ping.cc",
        "src/core/ext/transport/chttp2/transport/frame_rst_stream.cc",
        "src/core/ext/transport/chttp2/transport/frame_settings.cc",
        "src/core/ext/transport/chttp2/transport/frame_window_update.cc",
        "src/core/ext/transport/chttp2/transport/hpack_encoder.cc",
        "src/core/ext/transport/chttp2/transport/hpack_parser.cc",
        "src/core/ext/transport/chttp2/transport/hpack_parser_table.cc",
        "src/core/ext/transport/chttp2/transport/parsing.cc",
        "src/core/ext/transport/chttp2/transport/stream_lists.cc",
        "src/core/ext/transport/chttp2/transport/stream_map.cc",
        "src/core/ext/transport/chttp2/transport/varint.cc",
        "src/core/ext/transport/chttp2/transport/writing.cc",
    ],
    hdrs = [
        "src/core/ext/transport/chttp2/transport/bin_decoder.h",
        "src/core/ext/transport/chttp2/transport/bin_encoder.h",
        "src/core/ext/transport/chttp2/transport/chttp2_transport.h",
        "src/core/ext/transport/chttp2/transport/context_list.h",
        "src/core/ext/transport/chttp2/transport/frame.h",
        "src/core/ext/transport/chttp2/transport/frame_data.h",
        "src/core/ext/transport/chttp2/transport/frame_goaway.h",
        "src/core/ext/transport/chttp2/transport/frame_ping.h",
        "src/core/ext/transport/chttp2/transport/frame_rst_stream.h",
        "src/core/ext/transport/chttp2/transport/frame_settings.h",
        "src/core/ext/transport/chttp2/transport/frame_window_update.h",
        "src/core/ext/transport/chttp2/transport/hpack_encoder.h",
        "src/core/ext/transport/chttp2/transport/hpack_parser.h",
        "src/core/ext/transport/chttp2/transport/hpack_parser_table.h",
        "src/core/ext/transport/chttp2/transport/internal.h",
        "src/core/ext/transport/chttp2/transport/stream_map.h",
        "src/core/ext/transport/chttp2/transport/varint.h",
    ],
    external_deps = [
        "absl/base:core_headers",
        "absl/status",
        "absl/strings",
        "absl/strings:cord",
        "absl/strings:str_format",
        "absl/types:optional",
        "absl/types:span",
        "absl/types:variant",
    ],
    language = "c++",
    visibility = ["@grpc:grpclb"],
    deps = [
        "arena",
        "bdp_estimator",
        "bitset",
        "chttp2_flow_control",
        "debug_location",
<<<<<<< HEAD
        "decode_huff",
=======
>>>>>>> d547df28
        "experiments",
        "gpr",
        "grpc_base",
        "grpc_codegen",
        "grpc_public_hdrs",
        "grpc_trace",
        "hpack_constants",
        "hpack_encoder_table",
        "http2_errors",
        "http2_settings",
        "httpcli",
        "huffsyms",
        "iomgr_fwd",
        "iomgr_timer",
        "memory_quota",
        "no_destruct",
        "poll",
        "ref_counted",
        "ref_counted_ptr",
        "resource_quota",
        "resource_quota_trace",
        "slice",
        "slice_buffer",
        "slice_refcount",
        "status_helper",
        "time",
        "transport_fwd",
        "useful",
    ],
)

grpc_cc_library(
    name = "grpc_transport_chttp2_alpn",
    srcs = [
        "src/core/ext/transport/chttp2/alpn/alpn.cc",
    ],
    hdrs = [
        "src/core/ext/transport/chttp2/alpn/alpn.h",
    ],
    language = "c++",
    deps = [
        "gpr",
        "useful",
    ],
)

grpc_cc_library(
    name = "grpc_transport_chttp2_client_connector",
    srcs = [
        "src/core/ext/transport/chttp2/client/chttp2_connector.cc",
    ],
    hdrs = [
        "src/core/ext/transport/chttp2/client/chttp2_connector.h",
    ],
    external_deps = [
        "absl/status",
        "absl/status:statusor",
        "absl/strings:str_format",
        "absl/types:optional",
    ],
    language = "c++",
    deps = [
        "channel_args_preconditioning",
        "channel_stack_type",
        "config",
        "debug_location",
        "gpr",
        "grpc_base",
        "grpc_client_channel",
        "grpc_codegen",
        "grpc_insecure_credentials",
        "grpc_public_hdrs",
        "grpc_resolver",
        "grpc_security_base",
        "grpc_trace",
        "grpc_transport_chttp2",
        "handshaker",
        "handshaker_registry",
        "iomgr_timer",
        "orphanable",
        "ref_counted_ptr",
        "resolved_address",
        "slice",
        "sockaddr_utils",
        "tcp_connect_handshaker",
        "transport_fwd",
        "unique_type_name",
    ],
)

grpc_cc_library(
    name = "grpc_transport_chttp2_server",
    srcs = [
        "src/core/ext/transport/chttp2/server/chttp2_server.cc",
    ],
    hdrs = [
        "src/core/ext/transport/chttp2/server/chttp2_server.h",
    ],
    external_deps = [
        "absl/base:core_headers",
        "absl/memory",
        "absl/status",
        "absl/status:statusor",
        "absl/strings",
        "absl/strings:str_format",
        "absl/types:optional",
    ],
    language = "c++",
    deps = [
        "config",
        "debug_location",
        "gpr",
        "grpc_base",
        "grpc_codegen",
        "grpc_insecure_credentials",
        "grpc_security_base",
        "grpc_trace",
        "grpc_transport_chttp2",
        "handshaker",
        "handshaker_registry",
        "iomgr_fwd",
        "iomgr_timer",
        "memory_quota",
        "orphanable",
        "pollset_set",
        "ref_counted_ptr",
        "resolved_address",
        "resource_quota",
        "slice",
        "sockaddr_utils",
        "time",
        "transport_fwd",
        "unique_type_name",
        "uri_parser",
    ],
)

grpc_cc_library(
    name = "grpc_transport_inproc",
    srcs = [
        "src/core/ext/transport/inproc/inproc_plugin.cc",
        "src/core/ext/transport/inproc/inproc_transport.cc",
    ],
    hdrs = [
        "src/core/ext/transport/inproc/inproc_transport.h",
    ],
    external_deps = [
        "absl/status",
        "absl/status:statusor",
        "absl/strings",
        "absl/types:optional",
    ],
    language = "c++",
    deps = [
        "arena",
        "channel_args_preconditioning",
        "channel_stack_type",
        "config",
        "debug_location",
        "gpr",
        "grpc_base",
        "grpc_codegen",
        "grpc_public_hdrs",
        "grpc_trace",
        "iomgr_fwd",
        "ref_counted_ptr",
        "slice",
        "slice_buffer",
        "time",
        "transport_fwd",
    ],
)

grpc_cc_library(
    name = "tsi_base",
    srcs = [
        "src/core/tsi/transport_security.cc",
        "src/core/tsi/transport_security_grpc.cc",
    ],
    hdrs = [
        "src/core/tsi/transport_security.h",
        "src/core/tsi/transport_security_grpc.h",
        "src/core/tsi/transport_security_interface.h",
    ],
    language = "c++",
    visibility = ["@grpc:tsi_interface"],
    deps = [
        "gpr",
        "grpc_trace",
    ],
)

grpc_cc_library(
    name = "alts_util",
    srcs = [
        "src/core/lib/security/credentials/alts/check_gcp_environment.cc",
        "src/core/lib/security/credentials/alts/check_gcp_environment_linux.cc",
        "src/core/lib/security/credentials/alts/check_gcp_environment_no_op.cc",
        "src/core/lib/security/credentials/alts/check_gcp_environment_windows.cc",
        "src/core/lib/security/credentials/alts/grpc_alts_credentials_client_options.cc",
        "src/core/lib/security/credentials/alts/grpc_alts_credentials_options.cc",
        "src/core/lib/security/credentials/alts/grpc_alts_credentials_server_options.cc",
        "src/core/tsi/alts/handshaker/transport_security_common_api.cc",
    ],
    hdrs = [
        "src/core/lib/security/credentials/alts/check_gcp_environment.h",
        "src/core/lib/security/credentials/alts/grpc_alts_credentials_options.h",
        "src/core/tsi/alts/handshaker/transport_security_common_api.h",
    ],
    external_deps = ["upb_lib"],
    language = "c++",
    visibility = ["@grpc:tsi"],
    deps = [
        "alts_upb",
        "gpr",
        "grpc_trace",
    ],
)

grpc_cc_library(
    name = "tsi",
    external_deps = [
        "libssl",
        "libcrypto",
        "absl/strings",
        "upb_lib",
    ],
    language = "c++",
    tags = ["nofixdeps"],
    visibility = ["@grpc:tsi"],
    deps = [
        "gpr",
        "grpc_base",
        "tsi_alts_credentials",
        "tsi_base",
        "tsi_fake_credentials",
        "tsi_local_credentials",
        "tsi_ssl_credentials",
        "useful",
    ],
)

grpc_cc_library(
    name = "grpc++_base",
    srcs = GRPCXX_SRCS + [
        "src/cpp/client/insecure_credentials.cc",
        "src/cpp/client/secure_credentials.cc",
        "src/cpp/common/auth_property_iterator.cc",
        "src/cpp/common/secure_auth_context.cc",
        "src/cpp/common/secure_channel_arguments.cc",
        "src/cpp/common/secure_create_auth_context.cc",
        "src/cpp/common/tls_certificate_provider.cc",
        "src/cpp/common/tls_certificate_verifier.cc",
        "src/cpp/common/tls_credentials_options.cc",
        "src/cpp/server/insecure_server_credentials.cc",
        "src/cpp/server/secure_server_credentials.cc",
    ],
    hdrs = GRPCXX_HDRS + [
        "src/cpp/client/secure_credentials.h",
        "src/cpp/common/secure_auth_context.h",
        "src/cpp/server/secure_server_credentials.h",
    ],
    external_deps = [
        "absl/base:core_headers",
        "absl/status",
        "absl/status:statusor",
        "absl/strings",
        "absl/synchronization",
        "absl/memory",
        "upb_lib",
        "protobuf_headers",
        "absl/container:inlined_vector",
    ],
    language = "c++",
    public_hdrs = GRPCXX_PUBLIC_HDRS,
    tags = ["nofixdeps"],
    visibility = ["@grpc:alt_grpc++_base_legacy"],
    deps = [
        "arena",
        "channel_init",
        "config",
        "error",
        "gpr",
        "gpr_codegen",
        "grpc",
        "grpc++_codegen_base",
        "grpc++_codegen_base_src",
        "grpc++_codegen_proto",
        "grpc_base",
        "grpc_codegen",
        "grpc_credentials_util",
        "grpc_health_upb",
        "grpc_security_base",
        "grpc_service_config",
        "grpc_service_config_impl",
        "grpc_trace",
        "grpc_transport_inproc",
        "grpcpp_call_metric_recorder",
        "iomgr_timer",
        "json",
        "ref_counted",
        "ref_counted_ptr",
        "resource_quota",
        "slice",
        "slice_refcount",
        "time",
        "useful",
    ],
)

# TODO(chengyuc): Give it another try to merge this to `grpc++_base` after
# codegen files are removed.
grpc_cc_library(
    name = "grpc++_base_unsecure",
    srcs = GRPCXX_SRCS,
    hdrs = GRPCXX_HDRS,
    external_deps = [
        "absl/base:core_headers",
        "absl/status",
        "absl/status:statusor",
        "absl/strings",
        "absl/synchronization",
        "absl/memory",
        "upb_lib",
        "protobuf_headers",
    ],
    language = "c++",
    public_hdrs = GRPCXX_PUBLIC_HDRS,
    tags = [
        "avoid_dep",
        "nofixdeps",
    ],
    visibility = ["@grpc:alt_grpc++_base_unsecure_legacy"],
    deps = [
        "arena",
        "channel_init",
        "config",
        "gpr",
        "gpr_codegen",
        "grpc++_codegen_base",
        "grpc++_codegen_base_src",
        "grpc_base",
        "grpc_codegen",
        "grpc_health_upb",
        "grpc_insecure_credentials",
        "grpc_service_config",
        "grpc_service_config_impl",
        "grpc_trace",
        "grpc_transport_inproc",
        "grpc_unsecure",
        "grpcpp_call_metric_recorder",
        "iomgr_timer",
        "ref_counted",
        "ref_counted_ptr",
        "resource_quota",
        "slice",
        "time",
        "useful",
    ],
)

grpc_cc_library(
    name = "grpc++_codegen_base",
    language = "c++",
    public_hdrs = [
        "include/grpc++/impl/codegen/async_stream.h",
        "include/grpc++/impl/codegen/async_unary_call.h",
        "include/grpc++/impl/codegen/byte_buffer.h",
        "include/grpc++/impl/codegen/call_hook.h",
        "include/grpc++/impl/codegen/call.h",
        "include/grpc++/impl/codegen/channel_interface.h",
        "include/grpc++/impl/codegen/client_context.h",
        "include/grpc++/impl/codegen/client_unary_call.h",
        "include/grpc++/impl/codegen/completion_queue_tag.h",
        "include/grpc++/impl/codegen/completion_queue.h",
        "include/grpc++/impl/codegen/config.h",
        "include/grpc++/impl/codegen/core_codegen_interface.h",
        "include/grpc++/impl/codegen/create_auth_context.h",
        "include/grpc++/impl/codegen/grpc_library.h",
        "include/grpc++/impl/codegen/metadata_map.h",
        "include/grpc++/impl/codegen/method_handler_impl.h",
        "include/grpc++/impl/codegen/rpc_method.h",
        "include/grpc++/impl/codegen/rpc_service_method.h",
        "include/grpc++/impl/codegen/security/auth_context.h",
        "include/grpc++/impl/codegen/serialization_traits.h",
        "include/grpc++/impl/codegen/server_context.h",
        "include/grpc++/impl/codegen/server_interface.h",
        "include/grpc++/impl/codegen/service_type.h",
        "include/grpc++/impl/codegen/slice.h",
        "include/grpc++/impl/codegen/status_code_enum.h",
        "include/grpc++/impl/codegen/status.h",
        "include/grpc++/impl/codegen/string_ref.h",
        "include/grpc++/impl/codegen/stub_options.h",
        "include/grpc++/impl/codegen/sync_stream.h",
        "include/grpc++/impl/codegen/time.h",
        "include/grpcpp/impl/codegen/async_generic_service.h",
        "include/grpcpp/impl/codegen/async_stream.h",
        "include/grpcpp/impl/codegen/async_unary_call.h",
        "include/grpcpp/impl/codegen/byte_buffer.h",
        "include/grpcpp/impl/codegen/call_hook.h",
        "include/grpcpp/impl/codegen/call_op_set_interface.h",
        "include/grpcpp/impl/codegen/call_op_set.h",
        "include/grpcpp/impl/codegen/call.h",
        "include/grpcpp/impl/codegen/callback_common.h",
        "include/grpcpp/impl/codegen/channel_interface.h",
        "include/grpcpp/impl/codegen/client_callback.h",
        "include/grpcpp/impl/codegen/client_context.h",
        "include/grpcpp/impl/codegen/client_interceptor.h",
        "include/grpcpp/impl/codegen/client_unary_call.h",
        "include/grpcpp/impl/codegen/completion_queue_tag.h",
        "include/grpcpp/impl/codegen/completion_queue.h",
        "include/grpcpp/impl/codegen/config.h",
        "include/grpcpp/impl/codegen/core_codegen_interface.h",
        "include/grpcpp/impl/codegen/create_auth_context.h",
        "include/grpcpp/impl/codegen/delegating_channel.h",
        "include/grpcpp/impl/codegen/grpc_library.h",
        "include/grpcpp/impl/codegen/intercepted_channel.h",
        "include/grpcpp/impl/codegen/interceptor_common.h",
        "include/grpcpp/impl/codegen/interceptor.h",
        "include/grpcpp/impl/codegen/message_allocator.h",
        "include/grpcpp/impl/codegen/metadata_map.h",
        "include/grpcpp/impl/codegen/method_handler_impl.h",
        "include/grpcpp/impl/codegen/method_handler.h",
        "include/grpcpp/impl/codegen/rpc_method.h",
        "include/grpcpp/impl/codegen/rpc_service_method.h",
        "include/grpcpp/impl/codegen/security/auth_context.h",
        "include/grpcpp/impl/codegen/serialization_traits.h",
        "include/grpcpp/impl/codegen/server_callback_handlers.h",
        "include/grpcpp/impl/codegen/server_callback.h",
        "include/grpcpp/impl/codegen/server_context.h",
        "include/grpcpp/impl/codegen/server_interceptor.h",
        "include/grpcpp/impl/codegen/server_interface.h",
        "include/grpcpp/impl/codegen/service_type.h",
        "include/grpcpp/impl/codegen/slice.h",
        "include/grpcpp/impl/codegen/status_code_enum.h",
        "include/grpcpp/impl/codegen/status.h",
        "include/grpcpp/impl/codegen/string_ref.h",
        "include/grpcpp/impl/codegen/stub_options.h",
        "include/grpcpp/impl/codegen/sync_stream.h",
        "include/grpcpp/impl/codegen/time.h",
    ],
    tags = ["nofixdeps"],
    visibility = ["@grpc:public"],
    deps = [
        "grpc++_public_hdrs",
        "grpc_codegen",
    ],
)

grpc_cc_library(
    name = "grpc++_codegen_base_src",
    srcs = [
        "src/cpp/codegen/codegen_init.cc",
    ],
    language = "c++",
    tags = ["nofixdeps"],
    deps = [
        "grpc++_codegen_base",
        "grpc++_public_hdrs",
    ],
)

grpc_cc_library(
    name = "grpc++_codegen_proto",
    external_deps = [
        "protobuf_headers",
    ],
    language = "c++",
    public_hdrs = [
        "include/grpc++/impl/codegen/proto_utils.h",
        "include/grpcpp/impl/codegen/proto_buffer_reader.h",
        "include/grpcpp/impl/codegen/proto_buffer_writer.h",
        "include/grpcpp/impl/codegen/proto_utils.h",
    ],
    tags = ["nofixdeps"],
    visibility = ["@grpc:public"],
    deps = [
        "grpc++_codegen_base",
        "grpc++_config_proto",
    ],
)

grpc_cc_library(
    name = "grpc++_config_proto",
    external_deps = [
        "protobuf_headers",
    ],
    language = "c++",
    public_hdrs = [
        "include/grpc++/impl/codegen/config_protobuf.h",
        "include/grpcpp/impl/codegen/config_protobuf.h",
    ],
    tags = ["nofixdeps"],
    visibility = ["@grpc:public"],
)

grpc_cc_library(
    name = "grpc++_reflection",
    srcs = [
        "src/cpp/ext/proto_server_reflection.cc",
        "src/cpp/ext/proto_server_reflection_plugin.cc",
    ],
    hdrs = [
        "src/cpp/ext/proto_server_reflection.h",
    ],
    external_deps = [
        "protobuf_headers",
    ],
    language = "c++",
    public_hdrs = [
        "include/grpc++/ext/proto_server_reflection_plugin.h",
        "include/grpcpp/ext/proto_server_reflection_plugin.h",
    ],
    tags = ["nofixdeps"],
    visibility = ["@grpc:public"],
    deps = [
        "grpc++",
        "//src/proto/grpc/reflection/v1alpha:reflection_proto",
    ],
    alwayslink = 1,
)

grpc_cc_library(
    name = "grpcpp_call_metric_recorder",
    srcs = [
        "src/cpp/server/orca/call_metric_recorder.cc",
    ],
    external_deps = [
        "upb_lib",
        "absl/memory",
        "absl/strings",
        "absl/types:optional",
    ],
    language = "c++",
    public_hdrs = [
        "include/grpcpp/ext/call_metric_recorder.h",
    ],
    tags = ["nofixdeps"],
    visibility = ["@grpc:public"],
    deps = [
        "arena",
        "grpc++_codegen_base",
        "grpc++_public_hdrs",
        "grpc_backend_metric_data",
        "xds_orca_upb",
    ],
)

grpc_cc_library(
    name = "grpcpp_orca_interceptor",
    srcs = [
        "src/cpp/server/orca/orca_interceptor.cc",
    ],
    hdrs = [
        "src/cpp/server/orca/orca_interceptor.h",
    ],
    external_deps = [
        "absl/memory",
        "absl/strings",
        "absl/types:optional",
    ],
    language = "c++",
    visibility = ["@grpc:public"],
    deps = [
        "grpc++",
        "grpc_base",
        "grpcpp_call_metric_recorder",
    ],
)

grpc_cc_library(
    name = "grpcpp_orca_service",
    srcs = [
        "src/cpp/server/orca/orca_service.cc",
    ],
    external_deps = [
        "absl/base:core_headers",
        "absl/time",
        "absl/types:optional",
        "upb_lib",
    ],
    language = "c++",
    public_hdrs = [
        "include/grpcpp/ext/orca_service.h",
    ],
    visibility = ["@grpc:public"],
    deps = [
        "debug_location",
        "default_event_engine",
        "gpr",
        "grpc++",
        "grpc++_codegen_base",
        "grpc_base",
        "protobuf_duration_upb",
        "ref_counted",
        "ref_counted_ptr",
        "time",
        "xds_orca_service_upb",
        "xds_orca_upb",
    ],
    alwayslink = 1,
)

grpc_cc_library(
    name = "grpcpp_channelz",
    srcs = [
        "src/cpp/server/channelz/channelz_service.cc",
        "src/cpp/server/channelz/channelz_service_plugin.cc",
    ],
    hdrs = [
        "src/cpp/server/channelz/channelz_service.h",
    ],
    external_deps = [
        "protobuf_headers",
    ],
    language = "c++",
    public_hdrs = [
        "include/grpcpp/ext/channelz_service_plugin.h",
    ],
    tags = ["nofixdeps"],
    visibility = ["@grpc:channelz"],
    deps = [
        "gpr",
        "grpc",
        "grpc++",
        "grpc++_config_proto",
        "//src/proto/grpc/channelz:channelz_proto",
    ],
    alwayslink = 1,
)

grpc_cc_library(
    name = "grpcpp_csds",
    srcs = [
        "src/cpp/server/csds/csds.cc",
    ],
    hdrs = [
        "src/cpp/server/csds/csds.h",
    ],
    external_deps = [
        "absl/status",
        "absl/status:statusor",
    ],
    language = "c++",
    tags = ["nofixdeps"],
    deps = [
        "gpr",
        "grpc",
        "grpc++_base",
        "grpc++_codegen_base",
        "//src/proto/grpc/testing/xds/v3:csds_proto",
    ],
    alwayslink = 1,
)

grpc_cc_library(
    name = "grpcpp_admin",
    srcs = [
        "src/cpp/server/admin/admin_services.cc",
    ],
    hdrs = [],
    defines = select({
        "grpc_no_xds": ["GRPC_NO_XDS"],
        "//conditions:default": [],
    }),
    external_deps = [
        "absl/memory",
    ],
    language = "c++",
    public_hdrs = [
        "include/grpcpp/ext/admin_services.h",
    ],
    select_deps = [{
        "grpc_no_xds": [],
        "//conditions:default": ["//:grpcpp_csds"],
    }],
    deps = [
        "gpr",
        "grpc++",
        "grpcpp_channelz",
    ],
    alwayslink = 1,
)

grpc_cc_library(
    name = "grpc++_test",
    testonly = True,
    srcs = [
        "src/cpp/client/channel_test_peer.cc",
    ],
    external_deps = ["gtest"],
    public_hdrs = [
        "include/grpc++/test/mock_stream.h",
        "include/grpc++/test/server_context_test_spouse.h",
        "include/grpcpp/test/channel_test_peer.h",
        "include/grpcpp/test/client_context_test_peer.h",
        "include/grpcpp/test/default_reactor_test_peer.h",
        "include/grpcpp/test/mock_stream.h",
        "include/grpcpp/test/server_context_test_spouse.h",
    ],
    visibility = ["@grpc:grpc++_test"],
    deps = [
        "grpc++",
        "grpc++_codegen_base",
        "grpc_base",
    ],
)

grpc_cc_library(
    name = "grpc++_core_stats",
    srcs = [
        "src/cpp/util/core_stats.cc",
    ],
    hdrs = [
        "src/cpp/util/core_stats.h",
    ],
    language = "c++",
    deps = [
        "gpr",
        "grpc_base",
        "//src/proto/grpc/core:stats_proto",
    ],
)

grpc_cc_library(
    name = "grpc_opencensus_plugin",
    srcs = [
        "src/cpp/ext/filters/census/channel_filter.cc",
        "src/cpp/ext/filters/census/client_filter.cc",
        "src/cpp/ext/filters/census/context.cc",
        "src/cpp/ext/filters/census/grpc_plugin.cc",
        "src/cpp/ext/filters/census/measures.cc",
        "src/cpp/ext/filters/census/rpc_encoding.cc",
        "src/cpp/ext/filters/census/server_filter.cc",
        "src/cpp/ext/filters/census/views.cc",
    ],
    hdrs = [
        "include/grpcpp/opencensus.h",
        "src/cpp/ext/filters/census/channel_filter.h",
        "src/cpp/ext/filters/census/client_filter.h",
        "src/cpp/ext/filters/census/context.h",
        "src/cpp/ext/filters/census/grpc_plugin.h",
        "src/cpp/ext/filters/census/measures.h",
        "src/cpp/ext/filters/census/open_census_call_tracer.h",
        "src/cpp/ext/filters/census/rpc_encoding.h",
        "src/cpp/ext/filters/census/server_filter.h",
    ],
    external_deps = [
        "absl/base",
        "absl/base:core_headers",
        "absl/status",
        "absl/strings",
        "absl/time",
        "absl/types:optional",
        "opencensus-trace",
        "opencensus-trace-context_util",
        "opencensus-trace-propagation",
        "opencensus-trace-span_context",
        "opencensus-tags",
        "opencensus-tags-context_util",
        "opencensus-stats",
        "opencensus-context",
    ],
    language = "c++",
    tags = ["nofixdeps"],
    visibility = ["@grpc:grpc_opencensus_plugin"],
    deps = [
        "arena",
        "census",
        "channel_stack_type",
        "debug_location",
        "gpr",
        "gpr_codegen",
        "grpc++",
        "grpc++_base",
        "grpc_base",
        "slice",
        "slice_buffer",
        "slice_refcount",
    ],
)

grpc_cc_library(
    name = "json",
    srcs = [
        "src/core/lib/json/json_reader.cc",
        "src/core/lib/json/json_writer.cc",
    ],
    hdrs = [
        "src/core/lib/json/json.h",
    ],
    external_deps = [
        "absl/base:core_headers",
        "absl/status",
        "absl/status:statusor",
        "absl/strings",
        "absl/strings:str_format",
    ],
    deps = ["gpr"],
)

grpc_cc_library(
    name = "json_util",
    srcs = ["src/core/lib/json/json_util.cc"],
    hdrs = ["src/core/lib/json/json_util.h"],
    external_deps = ["absl/strings"],
    deps = [
        "error",
        "gpr",
        "json",
        "json_args",
        "json_object_loader",
        "no_destruct",
        "time",
    ],
)

grpc_cc_library(
    name = "json_args",
    hdrs = ["src/core/lib/json/json_args.h"],
    external_deps = ["absl/strings"],
    deps = ["gpr"],
)

grpc_cc_library(
    name = "json_object_loader",
    srcs = ["src/core/lib/json/json_object_loader.cc"],
    hdrs = ["src/core/lib/json/json_object_loader.h"],
    external_deps = [
        "absl/meta:type_traits",
        "absl/status",
        "absl/status:statusor",
        "absl/strings",
        "absl/types:optional",
    ],
    deps = [
        "gpr",
        "json",
        "json_args",
        "no_destruct",
        "time",
    ],
)

grpc_cc_library(
    name = "json_channel_args",
    hdrs = ["src/core/lib/json/json_channel_args.h"],
    external_deps = [
        "absl/strings",
        "absl/types:optional",
    ],
    deps = [
        "channel_args",
        "gpr",
        "json_args",
    ],
)

### UPB Targets

grpc_upb_proto_library(
    name = "envoy_admin_upb",
    deps = ["@envoy_api//envoy/admin/v3:pkg"],
)

grpc_upb_proto_library(
    name = "envoy_config_cluster_upb",
    deps = ["@envoy_api//envoy/config/cluster/v3:pkg"],
)

grpc_upb_proto_reflection_library(
    name = "envoy_config_cluster_upbdefs",
    deps = ["@envoy_api//envoy/config/cluster/v3:pkg"],
)

grpc_upb_proto_library(
    name = "envoy_config_core_upb",
    deps = ["@envoy_api//envoy/config/core/v3:pkg"],
)

grpc_upb_proto_library(
    name = "envoy_config_endpoint_upb",
    deps = ["@envoy_api//envoy/config/endpoint/v3:pkg"],
)

grpc_upb_proto_reflection_library(
    name = "envoy_config_endpoint_upbdefs",
    deps = ["@envoy_api//envoy/config/endpoint/v3:pkg"],
)

grpc_upb_proto_library(
    name = "envoy_config_listener_upb",
    deps = ["@envoy_api//envoy/config/listener/v3:pkg"],
)

grpc_upb_proto_reflection_library(
    name = "envoy_config_listener_upbdefs",
    deps = ["@envoy_api//envoy/config/listener/v3:pkg"],
)

grpc_upb_proto_library(
    name = "envoy_config_rbac_upb",
    deps = ["@envoy_api//envoy/config/rbac/v3:pkg"],
)

grpc_upb_proto_library(
    name = "envoy_config_route_upb",
    deps = ["@envoy_api//envoy/config/route/v3:pkg"],
)

grpc_upb_proto_reflection_library(
    name = "envoy_config_route_upbdefs",
    deps = ["@envoy_api//envoy/config/route/v3:pkg"],
)

grpc_upb_proto_library(
    name = "envoy_extensions_clusters_aggregate_upb",
    deps = ["@envoy_api//envoy/extensions/clusters/aggregate/v3:pkg"],
)

grpc_upb_proto_reflection_library(
    name = "envoy_extensions_clusters_aggregate_upbdefs",
    deps = ["@envoy_api//envoy/extensions/clusters/aggregate/v3:pkg"],
)

grpc_upb_proto_library(
    name = "envoy_extensions_filters_common_fault_upb",
    deps = ["@envoy_api//envoy/extensions/filters/common/fault/v3:pkg"],
)

grpc_upb_proto_library(
    name = "envoy_extensions_filters_http_fault_upb",
    deps = ["@envoy_api//envoy/extensions/filters/http/fault/v3:pkg"],
)

grpc_upb_proto_reflection_library(
    name = "envoy_extensions_filters_http_fault_upbdefs",
    deps = ["@envoy_api//envoy/extensions/filters/http/fault/v3:pkg"],
)

grpc_upb_proto_library(
    name = "envoy_extensions_filters_http_rbac_upb",
    deps = ["@envoy_api//envoy/extensions/filters/http/rbac/v3:pkg"],
)

grpc_upb_proto_reflection_library(
    name = "envoy_extensions_filters_http_rbac_upbdefs",
    deps = ["@envoy_api//envoy/extensions/filters/http/rbac/v3:pkg"],
)

grpc_upb_proto_library(
    name = "envoy_extensions_filters_http_router_upb",
    deps = ["@envoy_api//envoy/extensions/filters/http/router/v3:pkg"],
)

grpc_upb_proto_reflection_library(
    name = "envoy_extensions_filters_http_router_upbdefs",
    deps = ["@envoy_api//envoy/extensions/filters/http/router/v3:pkg"],
)

grpc_upb_proto_library(
    name = "envoy_extensions_load_balancing_policies_ring_hash_upb",
    deps = ["@envoy_api//envoy/extensions/load_balancing_policies/ring_hash/v3:pkg"],
)

grpc_upb_proto_library(
    name = "envoy_extensions_load_balancing_policies_wrr_locality_upb",
    deps = ["@envoy_api//envoy/extensions/load_balancing_policies/wrr_locality/v3:pkg"],
)

grpc_upb_proto_library(
    name = "envoy_extensions_filters_network_http_connection_manager_upb",
    deps = ["@envoy_api//envoy/extensions/filters/network/http_connection_manager/v3:pkg"],
)

grpc_upb_proto_reflection_library(
    name = "envoy_extensions_filters_network_http_connection_manager_upbdefs",
    deps = ["@envoy_api//envoy/extensions/filters/network/http_connection_manager/v3:pkg"],
)

grpc_upb_proto_library(
    name = "envoy_extensions_transport_sockets_tls_upb",
    deps = ["@envoy_api//envoy/extensions/transport_sockets/tls/v3:pkg"],
)

grpc_upb_proto_reflection_library(
    name = "envoy_extensions_transport_sockets_tls_upbdefs",
    deps = ["@envoy_api//envoy/extensions/transport_sockets/tls/v3:pkg"],
)

grpc_upb_proto_library(
    name = "envoy_service_discovery_upb",
    deps = ["@envoy_api//envoy/service/discovery/v3:pkg"],
)

grpc_upb_proto_reflection_library(
    name = "envoy_service_discovery_upbdefs",
    deps = ["@envoy_api//envoy/service/discovery/v3:pkg"],
)

grpc_upb_proto_library(
    name = "envoy_service_load_stats_upb",
    deps = ["@envoy_api//envoy/service/load_stats/v3:pkg"],
)

grpc_upb_proto_reflection_library(
    name = "envoy_service_load_stats_upbdefs",
    deps = ["@envoy_api//envoy/service/load_stats/v3:pkg"],
)

grpc_upb_proto_library(
    name = "envoy_service_status_upb",
    deps = ["@envoy_api//envoy/service/status/v3:pkg"],
)

grpc_upb_proto_reflection_library(
    name = "envoy_service_status_upbdefs",
    deps = ["@envoy_api//envoy/service/status/v3:pkg"],
)

grpc_upb_proto_library(
    name = "envoy_type_matcher_upb",
    deps = ["@envoy_api//envoy/type/matcher/v3:pkg"],
)

grpc_upb_proto_library(
    name = "envoy_type_upb",
    deps = ["@envoy_api//envoy/type/v3:pkg"],
)

grpc_upb_proto_library(
    name = "xds_type_upb",
    deps = ["@com_github_cncf_udpa//xds/type/v3:pkg"],
)

grpc_upb_proto_reflection_library(
    name = "xds_type_upbdefs",
    deps = ["@com_github_cncf_udpa//xds/type/v3:pkg"],
)

grpc_upb_proto_library(
    name = "xds_orca_upb",
    deps = ["@com_github_cncf_udpa//xds/data/orca/v3:pkg"],
)

grpc_upb_proto_library(
    name = "xds_orca_service_upb",
    deps = ["@com_github_cncf_udpa//xds/service/orca/v3:pkg"],
)

grpc_upb_proto_library(
    name = "grpc_health_upb",
    deps = ["//src/proto/grpc/health/v1:health_proto_descriptor"],
)

grpc_upb_proto_library(
    name = "google_rpc_status_upb",
    deps = ["@com_google_googleapis//google/rpc:status_proto"],
)

grpc_upb_proto_reflection_library(
    name = "google_rpc_status_upbdefs",
    deps = ["@com_google_googleapis//google/rpc:status_proto"],
)

grpc_upb_proto_library(
    name = "google_type_expr_upb",
    deps = ["@com_google_googleapis//google/type:expr_proto"],
)

grpc_upb_proto_library(
    name = "grpc_lb_upb",
    deps = ["//src/proto/grpc/lb/v1:load_balancer_proto_descriptor"],
)

grpc_upb_proto_library(
    name = "alts_upb",
    deps = ["//src/proto/grpc/gcp:alts_handshaker_proto"],
)

grpc_upb_proto_library(
    name = "rls_upb",
    deps = ["//src/proto/grpc/lookup/v1:rls_proto_descriptor"],
)

grpc_upb_proto_library(
    name = "rls_config_upb",
    deps = ["//src/proto/grpc/lookup/v1:rls_config_proto_descriptor"],
)

grpc_upb_proto_reflection_library(
    name = "rls_config_upbdefs",
    deps = ["//src/proto/grpc/lookup/v1:rls_config_proto_descriptor"],
)

WELL_KNOWN_PROTO_TARGETS = [
    "any",
    "duration",
    "empty",
    "struct",
    "timestamp",
    "wrappers",
]

[grpc_upb_proto_library(
    name = "protobuf_" + target + "_upb",
    deps = ["@com_google_protobuf//:" + target + "_proto"],
) for target in WELL_KNOWN_PROTO_TARGETS]

[grpc_upb_proto_reflection_library(
    name = "protobuf_" + target + "_upbdefs",
    deps = ["@com_google_protobuf//:" + target + "_proto"],
) for target in WELL_KNOWN_PROTO_TARGETS]

grpc_generate_one_off_targets()

filegroup(
    name = "root_certificates",
    srcs = [
        "etc/roots.pem",
    ],
    visibility = ["//visibility:public"],
)<|MERGE_RESOLUTION|>--- conflicted
+++ resolved
@@ -6774,10 +6774,7 @@
         "bitset",
         "chttp2_flow_control",
         "debug_location",
-<<<<<<< HEAD
         "decode_huff",
-=======
->>>>>>> d547df28
         "experiments",
         "gpr",
         "grpc_base",
