--- conflicted
+++ resolved
@@ -801,7 +801,6 @@
 )
 
 grpc_cc_library(
-<<<<<<< HEAD
     name = "table",
     external_deps = ["absl/utility"],
     language = "c++",
@@ -813,8 +812,6 @@
 )
 
 grpc_cc_library(
-=======
->>>>>>> 0e6fe3f4
     name = "bitset",
     language = "c++",
     public_hdrs = ["src/core/lib/gprpp/bitset.h"],
