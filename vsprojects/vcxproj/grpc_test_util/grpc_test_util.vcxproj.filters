--- conflicted
+++ resolved
@@ -118,10 +118,12 @@
     <ClCompile Include="$(SolutionDir)\..\src\core\lib\iomgr\error.c">
       <Filter>src\core\lib\iomgr</Filter>
     </ClCompile>
-<<<<<<< HEAD
     <ClCompile Include="$(SolutionDir)\..\src\core\lib\iomgr\ev_epoll1_linux.c">
       <Filter>src\core\lib\iomgr</Filter>
     </ClCompile>
+    <ClCompile Include="$(SolutionDir)\..\src\core\lib\iomgr\ev_epoll_limited_pollers_linux.c">
+      <Filter>src\core\lib\iomgr</Filter>
+    </ClCompile>
     <ClCompile Include="$(SolutionDir)\..\src\core\lib\iomgr\ev_epoll_thread_pool_linux.c">
       <Filter>src\core\lib\iomgr</Filter>
     </ClCompile>
@@ -129,12 +131,6 @@
       <Filter>src\core\lib\iomgr</Filter>
     </ClCompile>
     <ClCompile Include="$(SolutionDir)\..\src\core\lib\iomgr\ev_epollsig_linux.c">
-=======
-    <ClCompile Include="$(SolutionDir)\..\src\core\lib\iomgr\ev_epoll_limited_pollers_linux.c">
-      <Filter>src\core\lib\iomgr</Filter>
-    </ClCompile>
-    <ClCompile Include="$(SolutionDir)\..\src\core\lib\iomgr\ev_epoll_linux.c">
->>>>>>> 5a1a3b49
       <Filter>src\core\lib\iomgr</Filter>
     </ClCompile>
     <ClCompile Include="$(SolutionDir)\..\src\core\lib\iomgr\ev_poll_posix.c">
@@ -642,10 +638,12 @@
     <ClInclude Include="$(SolutionDir)\..\src\core\lib\iomgr\error_internal.h">
       <Filter>src\core\lib\iomgr</Filter>
     </ClInclude>
-<<<<<<< HEAD
     <ClInclude Include="$(SolutionDir)\..\src\core\lib\iomgr\ev_epoll1_linux.h">
       <Filter>src\core\lib\iomgr</Filter>
     </ClInclude>
+    <ClInclude Include="$(SolutionDir)\..\src\core\lib\iomgr\ev_epoll_limited_pollers_linux.h">
+      <Filter>src\core\lib\iomgr</Filter>
+    </ClInclude>
     <ClInclude Include="$(SolutionDir)\..\src\core\lib\iomgr\ev_epoll_thread_pool_linux.h">
       <Filter>src\core\lib\iomgr</Filter>
     </ClInclude>
@@ -653,12 +651,6 @@
       <Filter>src\core\lib\iomgr</Filter>
     </ClInclude>
     <ClInclude Include="$(SolutionDir)\..\src\core\lib\iomgr\ev_epollsig_linux.h">
-=======
-    <ClInclude Include="$(SolutionDir)\..\src\core\lib\iomgr\ev_epoll_limited_pollers_linux.h">
-      <Filter>src\core\lib\iomgr</Filter>
-    </ClInclude>
-    <ClInclude Include="$(SolutionDir)\..\src\core\lib\iomgr\ev_epoll_linux.h">
->>>>>>> 5a1a3b49
       <Filter>src\core\lib\iomgr</Filter>
     </ClInclude>
     <ClInclude Include="$(SolutionDir)\..\src\core\lib\iomgr\ev_poll_posix.h">
