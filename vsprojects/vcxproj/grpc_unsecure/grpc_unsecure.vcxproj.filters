--- conflicted
+++ resolved
@@ -953,12 +953,9 @@
     <ClInclude Include="$(SolutionDir)\..\src\core\lib\surface\validate_metadata.h">
       <Filter>src\core\lib\surface</Filter>
     </ClInclude>
-<<<<<<< HEAD
     <ClInclude Include="$(SolutionDir)\..\src\core\lib\transport\bdp_estimator.h">
       <Filter>src\core\lib\transport</Filter>
     </ClInclude>
-=======
->>>>>>> b19b8b26
     <ClInclude Include="$(SolutionDir)\..\src\core\lib\transport\byte_stream.h">
       <Filter>src\core\lib\transport</Filter>
     </ClInclude>
