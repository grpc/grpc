--- conflicted
+++ resolved
@@ -816,25 +816,17 @@
     src/core/util/json/json_writer.cc \
     src/core/util/latent_see.cc \
     src/core/util/linux/cpu.cc \
-<<<<<<< HEAD
     src/core/util/linux/env.cc \
-    src/core/util/linux/log.cc \
     src/core/util/load_file.cc \
-=======
->>>>>>> a374ef37
     src/core/util/log.cc \
     src/core/util/matchers.cc \
     src/core/util/mpscq.cc \
     src/core/util/msys/tmpfile.cc \
     src/core/util/per_cpu.cc \
     src/core/util/posix/cpu.cc \
-<<<<<<< HEAD
     src/core/util/posix/directory_reader.cc \
     src/core/util/posix/env.cc \
-    src/core/util/posix/log.cc \
     src/core/util/posix/stat.cc \
-=======
->>>>>>> a374ef37
     src/core/util/posix/string.cc \
     src/core/util/posix/sync.cc \
     src/core/util/posix/thd.cc \
@@ -856,13 +848,9 @@
     src/core/util/uuid_v4.cc \
     src/core/util/validation_errors.cc \
     src/core/util/windows/cpu.cc \
-<<<<<<< HEAD
     src/core/util/windows/directory_reader.cc \
     src/core/util/windows/env.cc \
-    src/core/util/windows/log.cc \
     src/core/util/windows/stat.cc \
-=======
->>>>>>> a374ef37
     src/core/util/windows/string.cc \
     src/core/util/windows/string_util.cc \
     src/core/util/windows/sync.cc \
