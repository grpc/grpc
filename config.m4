PHP_ARG_ENABLE(grpc, whether to enable grpc support,
[  --enable-grpc           Enable grpc support])

if test "$PHP_GRPC" != "no"; then
  dnl Write more examples of tests here...

  dnl # --with-grpc -> add include path
  PHP_ADD_INCLUDE(PHP_EXT_SRCDIR()/include)
  PHP_ADD_INCLUDE(PHP_EXT_SRCDIR()/src/php/ext/grpc)
  PHP_ADD_INCLUDE(PHP_EXT_SRCDIR()/third_party/boringssl/include)

  LIBS="-lpthread $LIBS"

  CFLAGS="-Wall -Werror -Wno-parentheses-equality -Wno-unused-value -std=c11"
  CXXFLAGS="-std=c++11"
  GRPC_SHARED_LIBADD="-lpthread $GRPC_SHARED_LIBADD"
  PHP_REQUIRE_CXX()
  PHP_ADD_LIBRARY(pthread)
  PHP_ADD_LIBRARY(dl,,GRPC_SHARED_LIBADD)
  PHP_ADD_LIBRARY(dl)

  case $host in
    *darwin*)
      ;;
    *)
      PHP_ADD_LIBRARY(rt,,GRPC_SHARED_LIBADD)
      PHP_ADD_LIBRARY(rt)
      ;;
  esac

  PHP_NEW_EXTENSION(grpc,
    src/php/ext/grpc/byte_buffer.c \
    src/php/ext/grpc/call.c \
    src/php/ext/grpc/call_credentials.c \
    src/php/ext/grpc/channel.c \
    src/php/ext/grpc/channel_credentials.c \
    src/php/ext/grpc/completion_queue.c \
    src/php/ext/grpc/php_grpc.c \
    src/php/ext/grpc/server.c \
    src/php/ext/grpc/server_credentials.c \
    src/php/ext/grpc/timeval.c \
    src/core/lib/profiling/basic_timers.c \
    src/core/lib/profiling/stap_timers.c \
    src/core/lib/support/alloc.c \
    src/core/lib/support/arena.c \
    src/core/lib/support/atm.c \
    src/core/lib/support/avl.c \
    src/core/lib/support/backoff.c \
    src/core/lib/support/cmdline.c \
    src/core/lib/support/cpu_iphone.c \
    src/core/lib/support/cpu_linux.c \
    src/core/lib/support/cpu_posix.c \
    src/core/lib/support/cpu_windows.c \
    src/core/lib/support/env_linux.c \
    src/core/lib/support/env_posix.c \
    src/core/lib/support/env_windows.c \
    src/core/lib/support/histogram.c \
    src/core/lib/support/host_port.c \
    src/core/lib/support/log.c \
    src/core/lib/support/log_android.c \
    src/core/lib/support/log_linux.c \
    src/core/lib/support/log_posix.c \
    src/core/lib/support/log_windows.c \
    src/core/lib/support/mpscq.c \
    src/core/lib/support/murmur_hash.c \
    src/core/lib/support/string.c \
    src/core/lib/support/string_posix.c \
    src/core/lib/support/string_util_windows.c \
    src/core/lib/support/string_windows.c \
    src/core/lib/support/subprocess_posix.c \
    src/core/lib/support/subprocess_windows.c \
    src/core/lib/support/sync.c \
    src/core/lib/support/sync_posix.c \
    src/core/lib/support/sync_windows.c \
    src/core/lib/support/thd.c \
    src/core/lib/support/thd_posix.c \
    src/core/lib/support/thd_windows.c \
    src/core/lib/support/time.c \
    src/core/lib/support/time_posix.c \
    src/core/lib/support/time_precise.c \
    src/core/lib/support/time_windows.c \
    src/core/lib/support/tls_pthread.c \
    src/core/lib/support/tmpfile_msys.c \
    src/core/lib/support/tmpfile_posix.c \
    src/core/lib/support/tmpfile_windows.c \
    src/core/lib/support/wrap_memcpy.c \
    src/core/lib/surface/init.c \
    src/core/lib/channel/channel_args.c \
    src/core/lib/channel/channel_stack.c \
    src/core/lib/channel/channel_stack_builder.c \
    src/core/lib/channel/connected_channel.c \
    src/core/lib/channel/handshaker.c \
    src/core/lib/channel/handshaker_factory.c \
    src/core/lib/channel/handshaker_registry.c \
    src/core/lib/compression/compression.c \
    src/core/lib/compression/message_compress.c \
    src/core/lib/http/format_request.c \
    src/core/lib/http/httpcli.c \
    src/core/lib/http/parser.c \
    src/core/lib/iomgr/closure.c \
    src/core/lib/iomgr/combiner.c \
    src/core/lib/iomgr/endpoint.c \
    src/core/lib/iomgr/endpoint_pair_posix.c \
    src/core/lib/iomgr/endpoint_pair_uv.c \
    src/core/lib/iomgr/endpoint_pair_windows.c \
    src/core/lib/iomgr/error.c \
    src/core/lib/iomgr/ev_epoll1_linux.c \
    src/core/lib/iomgr/ev_epoll_limited_pollers_linux.c \
    src/core/lib/iomgr/ev_epoll_thread_pool_linux.c \
    src/core/lib/iomgr/ev_epollex_linux.c \
    src/core/lib/iomgr/ev_epollsig_linux.c \
    src/core/lib/iomgr/ev_poll_posix.c \
    src/core/lib/iomgr/ev_posix.c \
    src/core/lib/iomgr/ev_windows.c \
    src/core/lib/iomgr/exec_ctx.c \
    src/core/lib/iomgr/executor.c \
    src/core/lib/iomgr/iocp_windows.c \
    src/core/lib/iomgr/iomgr.c \
    src/core/lib/iomgr/iomgr_posix.c \
    src/core/lib/iomgr/iomgr_uv.c \
    src/core/lib/iomgr/iomgr_windows.c \
    src/core/lib/iomgr/is_epollexclusive_available.c \
    src/core/lib/iomgr/load_file.c \
    src/core/lib/iomgr/lockfree_event.c \
    src/core/lib/iomgr/network_status_tracker.c \
    src/core/lib/iomgr/polling_entity.c \
    src/core/lib/iomgr/pollset_set_uv.c \
    src/core/lib/iomgr/pollset_set_windows.c \
    src/core/lib/iomgr/pollset_uv.c \
    src/core/lib/iomgr/pollset_windows.c \
    src/core/lib/iomgr/resolve_address_posix.c \
    src/core/lib/iomgr/resolve_address_uv.c \
    src/core/lib/iomgr/resolve_address_windows.c \
    src/core/lib/iomgr/resource_quota.c \
    src/core/lib/iomgr/sockaddr_utils.c \
    src/core/lib/iomgr/socket_factory_posix.c \
    src/core/lib/iomgr/socket_mutator.c \
    src/core/lib/iomgr/socket_utils_common_posix.c \
    src/core/lib/iomgr/socket_utils_linux.c \
    src/core/lib/iomgr/socket_utils_posix.c \
    src/core/lib/iomgr/socket_utils_uv.c \
    src/core/lib/iomgr/socket_utils_windows.c \
    src/core/lib/iomgr/socket_windows.c \
    src/core/lib/iomgr/tcp_client_posix.c \
    src/core/lib/iomgr/tcp_client_uv.c \
    src/core/lib/iomgr/tcp_client_windows.c \
    src/core/lib/iomgr/tcp_posix.c \
    src/core/lib/iomgr/tcp_server_posix.c \
    src/core/lib/iomgr/tcp_server_utils_posix_common.c \
    src/core/lib/iomgr/tcp_server_utils_posix_ifaddrs.c \
    src/core/lib/iomgr/tcp_server_utils_posix_noifaddrs.c \
    src/core/lib/iomgr/tcp_server_uv.c \
    src/core/lib/iomgr/tcp_server_windows.c \
    src/core/lib/iomgr/tcp_uv.c \
    src/core/lib/iomgr/tcp_windows.c \
    src/core/lib/iomgr/time_averaged_stats.c \
    src/core/lib/iomgr/timer_generic.c \
    src/core/lib/iomgr/timer_heap.c \
    src/core/lib/iomgr/timer_manager.c \
    src/core/lib/iomgr/timer_uv.c \
    src/core/lib/iomgr/udp_server.c \
    src/core/lib/iomgr/unix_sockets_posix.c \
    src/core/lib/iomgr/unix_sockets_posix_noop.c \
    src/core/lib/iomgr/wakeup_fd_cv.c \
    src/core/lib/iomgr/wakeup_fd_eventfd.c \
    src/core/lib/iomgr/wakeup_fd_nospecial.c \
    src/core/lib/iomgr/wakeup_fd_pipe.c \
    src/core/lib/iomgr/wakeup_fd_posix.c \
    src/core/lib/json/json.c \
    src/core/lib/json/json_reader.c \
    src/core/lib/json/json_string.c \
    src/core/lib/json/json_writer.c \
    src/core/lib/slice/b64.c \
    src/core/lib/slice/percent_encoding.c \
    src/core/lib/slice/slice.c \
    src/core/lib/slice/slice_buffer.c \
    src/core/lib/slice/slice_hash_table.c \
    src/core/lib/slice/slice_intern.c \
    src/core/lib/slice/slice_string_helpers.c \
    src/core/lib/surface/alarm.c \
    src/core/lib/surface/api_trace.c \
    src/core/lib/surface/byte_buffer.c \
    src/core/lib/surface/byte_buffer_reader.c \
    src/core/lib/surface/call.c \
    src/core/lib/surface/call_details.c \
    src/core/lib/surface/call_log_batch.c \
    src/core/lib/surface/channel.c \
    src/core/lib/surface/channel_init.c \
    src/core/lib/surface/channel_ping.c \
    src/core/lib/surface/channel_stack_type.c \
    src/core/lib/surface/completion_queue.c \
    src/core/lib/surface/completion_queue_factory.c \
    src/core/lib/surface/event_string.c \
<<<<<<< HEAD
    src/core/lib/surface/lame_client.c \
=======
    src/core/lib/surface/lame_client.cc \
    src/core/lib/surface/metadata_array.c \
>>>>>>> 0c009ba2
    src/core/lib/surface/server.c \
    src/core/lib/surface/validate_metadata.c \
    src/core/lib/surface/version.c \
    src/core/lib/transport/bdp_estimator.c \
    src/core/lib/transport/byte_stream.c \
    src/core/lib/transport/connectivity_state.c \
    src/core/lib/transport/error_utils.c \
    src/core/lib/transport/metadata.c \
    src/core/lib/transport/metadata_batch.c \
    src/core/lib/transport/pid_controller.c \
    src/core/lib/transport/service_config.c \
    src/core/lib/transport/static_metadata.c \
    src/core/lib/transport/status_conversion.c \
    src/core/lib/transport/timeout_encoding.c \
    src/core/lib/transport/transport.c \
    src/core/lib/transport/transport_op_string.c \
    src/core/lib/debug/trace.c \
    src/core/ext/transport/chttp2/server/secure/server_secure_chttp2.c \
    src/core/ext/transport/chttp2/transport/bin_decoder.c \
    src/core/ext/transport/chttp2/transport/bin_encoder.c \
    src/core/ext/transport/chttp2/transport/chttp2_plugin.c \
    src/core/ext/transport/chttp2/transport/chttp2_transport.c \
    src/core/ext/transport/chttp2/transport/frame_data.c \
    src/core/ext/transport/chttp2/transport/frame_goaway.c \
    src/core/ext/transport/chttp2/transport/frame_ping.c \
    src/core/ext/transport/chttp2/transport/frame_rst_stream.c \
    src/core/ext/transport/chttp2/transport/frame_settings.c \
    src/core/ext/transport/chttp2/transport/frame_window_update.c \
    src/core/ext/transport/chttp2/transport/hpack_encoder.c \
    src/core/ext/transport/chttp2/transport/hpack_parser.c \
    src/core/ext/transport/chttp2/transport/hpack_table.c \
    src/core/ext/transport/chttp2/transport/http2_settings.c \
    src/core/ext/transport/chttp2/transport/huffsyms.c \
    src/core/ext/transport/chttp2/transport/incoming_metadata.c \
    src/core/ext/transport/chttp2/transport/parsing.c \
    src/core/ext/transport/chttp2/transport/stream_lists.c \
    src/core/ext/transport/chttp2/transport/stream_map.c \
    src/core/ext/transport/chttp2/transport/varint.c \
    src/core/ext/transport/chttp2/transport/writing.c \
    src/core/ext/transport/chttp2/alpn/alpn.c \
    src/core/ext/filters/http/client/http_client_filter.c \
    src/core/ext/filters/http/http_filters_plugin.c \
    src/core/ext/filters/http/message_compress/message_compress_filter.c \
    src/core/ext/filters/http/server/http_server_filter.c \
    src/core/lib/http/httpcli_security_connector.c \
    src/core/lib/security/context/security_context.c \
    src/core/lib/security/credentials/composite/composite_credentials.c \
    src/core/lib/security/credentials/credentials.c \
    src/core/lib/security/credentials/credentials_metadata.c \
    src/core/lib/security/credentials/fake/fake_credentials.c \
    src/core/lib/security/credentials/google_default/credentials_generic.c \
    src/core/lib/security/credentials/google_default/google_default_credentials.c \
    src/core/lib/security/credentials/iam/iam_credentials.c \
    src/core/lib/security/credentials/jwt/json_token.c \
    src/core/lib/security/credentials/jwt/jwt_credentials.c \
    src/core/lib/security/credentials/jwt/jwt_verifier.c \
    src/core/lib/security/credentials/oauth2/oauth2_credentials.c \
    src/core/lib/security/credentials/plugin/plugin_credentials.c \
    src/core/lib/security/credentials/ssl/ssl_credentials.c \
    src/core/lib/security/transport/client_auth_filter.c \
    src/core/lib/security/transport/lb_targets_info.c \
    src/core/lib/security/transport/secure_endpoint.c \
    src/core/lib/security/transport/security_connector.c \
    src/core/lib/security/transport/security_handshaker.c \
    src/core/lib/security/transport/server_auth_filter.c \
    src/core/lib/security/transport/tsi_error.c \
    src/core/lib/security/util/json_util.c \
    src/core/lib/surface/init_secure.c \
    src/core/tsi/fake_transport_security.c \
    src/core/tsi/ssl_transport_security.c \
    src/core/tsi/transport_security.c \
    src/core/tsi/transport_security_adapter.c \
    src/core/ext/transport/chttp2/server/chttp2_server.c \
    src/core/ext/transport/chttp2/client/secure/secure_channel_create.c \
    src/core/ext/filters/client_channel/channel_connectivity.c \
    src/core/ext/filters/client_channel/client_channel.c \
    src/core/ext/filters/client_channel/client_channel_factory.c \
    src/core/ext/filters/client_channel/client_channel_plugin.c \
    src/core/ext/filters/client_channel/connector.c \
    src/core/ext/filters/client_channel/http_connect_handshaker.c \
    src/core/ext/filters/client_channel/http_proxy.c \
    src/core/ext/filters/client_channel/lb_policy.c \
    src/core/ext/filters/client_channel/lb_policy_factory.c \
    src/core/ext/filters/client_channel/lb_policy_registry.c \
    src/core/ext/filters/client_channel/parse_address.c \
    src/core/ext/filters/client_channel/proxy_mapper.c \
    src/core/ext/filters/client_channel/proxy_mapper_registry.c \
    src/core/ext/filters/client_channel/resolver.c \
    src/core/ext/filters/client_channel/resolver_factory.c \
    src/core/ext/filters/client_channel/resolver_registry.c \
    src/core/ext/filters/client_channel/retry_throttle.c \
    src/core/ext/filters/client_channel/subchannel.c \
    src/core/ext/filters/client_channel/subchannel_index.c \
    src/core/ext/filters/client_channel/uri_parser.c \
    src/core/ext/filters/deadline/deadline_filter.c \
    src/core/ext/transport/chttp2/client/chttp2_connector.c \
    src/core/ext/transport/chttp2/server/insecure/server_chttp2.c \
    src/core/ext/transport/chttp2/server/insecure/server_chttp2_posix.c \
    src/core/ext/transport/chttp2/client/insecure/channel_create.c \
    src/core/ext/transport/chttp2/client/insecure/channel_create_posix.c \
    src/core/ext/filters/client_channel/lb_policy/grpclb/client_load_reporting_filter.c \
    src/core/ext/filters/client_channel/lb_policy/grpclb/grpclb.c \
    src/core/ext/filters/client_channel/lb_policy/grpclb/grpclb_channel_secure.c \
    src/core/ext/filters/client_channel/lb_policy/grpclb/grpclb_client_stats.c \
    src/core/ext/filters/client_channel/lb_policy/grpclb/load_balancer_api.c \
    src/core/ext/filters/client_channel/lb_policy/grpclb/proto/grpc/lb/v1/load_balancer.pb.c \
    third_party/nanopb/pb_common.c \
    third_party/nanopb/pb_decode.c \
    third_party/nanopb/pb_encode.c \
    src/core/ext/filters/client_channel/resolver/fake/fake_resolver.c \
    src/core/ext/filters/client_channel/lb_policy/pick_first/pick_first.c \
    src/core/ext/filters/client_channel/lb_policy/round_robin/round_robin.c \
    src/core/ext/filters/client_channel/resolver/dns/c_ares/dns_resolver_ares.c \
    src/core/ext/filters/client_channel/resolver/dns/c_ares/grpc_ares_ev_driver_posix.c \
    src/core/ext/filters/client_channel/resolver/dns/c_ares/grpc_ares_wrapper.c \
    src/core/ext/filters/client_channel/resolver/dns/c_ares/grpc_ares_wrapper_fallback.c \
    src/core/ext/filters/client_channel/resolver/dns/native/dns_resolver.c \
    src/core/ext/filters/client_channel/resolver/sockaddr/sockaddr_resolver.c \
    src/core/ext/filters/load_reporting/load_reporting.c \
    src/core/ext/filters/load_reporting/load_reporting_filter.c \
    src/core/ext/census/base_resources.c \
    src/core/ext/census/context.c \
    src/core/ext/census/gen/census.pb.c \
    src/core/ext/census/gen/trace_context.pb.c \
    src/core/ext/census/grpc_context.c \
    src/core/ext/census/grpc_filter.c \
    src/core/ext/census/grpc_plugin.c \
    src/core/ext/census/initialize.c \
    src/core/ext/census/intrusive_hash_map.c \
    src/core/ext/census/mlog.c \
    src/core/ext/census/operation.c \
    src/core/ext/census/placeholders.c \
    src/core/ext/census/resource.c \
    src/core/ext/census/trace_context.c \
    src/core/ext/census/tracing.c \
    src/core/ext/filters/max_age/max_age_filter.c \
    src/core/ext/filters/message_size/message_size_filter.c \
    src/core/ext/filters/workarounds/workaround_cronet_compression_filter.c \
    src/core/ext/filters/workarounds/workaround_utils.c \
    src/core/plugin_registry/grpc_plugin_registry.c \
    src/boringssl/err_data.c \
    third_party/boringssl/crypto/aes/aes.c \
    third_party/boringssl/crypto/aes/key_wrap.c \
    third_party/boringssl/crypto/aes/mode_wrappers.c \
    third_party/boringssl/crypto/asn1/a_bitstr.c \
    third_party/boringssl/crypto/asn1/a_bool.c \
    third_party/boringssl/crypto/asn1/a_d2i_fp.c \
    third_party/boringssl/crypto/asn1/a_dup.c \
    third_party/boringssl/crypto/asn1/a_enum.c \
    third_party/boringssl/crypto/asn1/a_gentm.c \
    third_party/boringssl/crypto/asn1/a_i2d_fp.c \
    third_party/boringssl/crypto/asn1/a_int.c \
    third_party/boringssl/crypto/asn1/a_mbstr.c \
    third_party/boringssl/crypto/asn1/a_object.c \
    third_party/boringssl/crypto/asn1/a_octet.c \
    third_party/boringssl/crypto/asn1/a_print.c \
    third_party/boringssl/crypto/asn1/a_strnid.c \
    third_party/boringssl/crypto/asn1/a_time.c \
    third_party/boringssl/crypto/asn1/a_type.c \
    third_party/boringssl/crypto/asn1/a_utctm.c \
    third_party/boringssl/crypto/asn1/a_utf8.c \
    third_party/boringssl/crypto/asn1/asn1_lib.c \
    third_party/boringssl/crypto/asn1/asn1_par.c \
    third_party/boringssl/crypto/asn1/asn_pack.c \
    third_party/boringssl/crypto/asn1/f_enum.c \
    third_party/boringssl/crypto/asn1/f_int.c \
    third_party/boringssl/crypto/asn1/f_string.c \
    third_party/boringssl/crypto/asn1/t_bitst.c \
    third_party/boringssl/crypto/asn1/tasn_dec.c \
    third_party/boringssl/crypto/asn1/tasn_enc.c \
    third_party/boringssl/crypto/asn1/tasn_fre.c \
    third_party/boringssl/crypto/asn1/tasn_new.c \
    third_party/boringssl/crypto/asn1/tasn_typ.c \
    third_party/boringssl/crypto/asn1/tasn_utl.c \
    third_party/boringssl/crypto/asn1/time_support.c \
    third_party/boringssl/crypto/asn1/x_bignum.c \
    third_party/boringssl/crypto/asn1/x_long.c \
    third_party/boringssl/crypto/base64/base64.c \
    third_party/boringssl/crypto/bio/bio.c \
    third_party/boringssl/crypto/bio/bio_mem.c \
    third_party/boringssl/crypto/bio/connect.c \
    third_party/boringssl/crypto/bio/fd.c \
    third_party/boringssl/crypto/bio/file.c \
    third_party/boringssl/crypto/bio/hexdump.c \
    third_party/boringssl/crypto/bio/pair.c \
    third_party/boringssl/crypto/bio/printf.c \
    third_party/boringssl/crypto/bio/socket.c \
    third_party/boringssl/crypto/bio/socket_helper.c \
    third_party/boringssl/crypto/bn/add.c \
    third_party/boringssl/crypto/bn/asm/x86_64-gcc.c \
    third_party/boringssl/crypto/bn/bn.c \
    third_party/boringssl/crypto/bn/bn_asn1.c \
    third_party/boringssl/crypto/bn/cmp.c \
    third_party/boringssl/crypto/bn/convert.c \
    third_party/boringssl/crypto/bn/ctx.c \
    third_party/boringssl/crypto/bn/div.c \
    third_party/boringssl/crypto/bn/exponentiation.c \
    third_party/boringssl/crypto/bn/gcd.c \
    third_party/boringssl/crypto/bn/generic.c \
    third_party/boringssl/crypto/bn/kronecker.c \
    third_party/boringssl/crypto/bn/montgomery.c \
    third_party/boringssl/crypto/bn/montgomery_inv.c \
    third_party/boringssl/crypto/bn/mul.c \
    third_party/boringssl/crypto/bn/prime.c \
    third_party/boringssl/crypto/bn/random.c \
    third_party/boringssl/crypto/bn/rsaz_exp.c \
    third_party/boringssl/crypto/bn/shift.c \
    third_party/boringssl/crypto/bn/sqrt.c \
    third_party/boringssl/crypto/buf/buf.c \
    third_party/boringssl/crypto/bytestring/asn1_compat.c \
    third_party/boringssl/crypto/bytestring/ber.c \
    third_party/boringssl/crypto/bytestring/cbb.c \
    third_party/boringssl/crypto/bytestring/cbs.c \
    third_party/boringssl/crypto/chacha/chacha.c \
    third_party/boringssl/crypto/cipher/aead.c \
    third_party/boringssl/crypto/cipher/cipher.c \
    third_party/boringssl/crypto/cipher/derive_key.c \
    third_party/boringssl/crypto/cipher/e_aes.c \
    third_party/boringssl/crypto/cipher/e_chacha20poly1305.c \
    third_party/boringssl/crypto/cipher/e_des.c \
    third_party/boringssl/crypto/cipher/e_null.c \
    third_party/boringssl/crypto/cipher/e_rc2.c \
    third_party/boringssl/crypto/cipher/e_rc4.c \
    third_party/boringssl/crypto/cipher/e_ssl3.c \
    third_party/boringssl/crypto/cipher/e_tls.c \
    third_party/boringssl/crypto/cipher/tls_cbc.c \
    third_party/boringssl/crypto/cmac/cmac.c \
    third_party/boringssl/crypto/conf/conf.c \
    third_party/boringssl/crypto/cpu-aarch64-linux.c \
    third_party/boringssl/crypto/cpu-arm-linux.c \
    third_party/boringssl/crypto/cpu-arm.c \
    third_party/boringssl/crypto/cpu-intel.c \
    third_party/boringssl/crypto/cpu-ppc64le.c \
    third_party/boringssl/crypto/crypto.c \
    third_party/boringssl/crypto/curve25519/curve25519.c \
    third_party/boringssl/crypto/curve25519/spake25519.c \
    third_party/boringssl/crypto/curve25519/x25519-x86_64.c \
    third_party/boringssl/crypto/des/des.c \
    third_party/boringssl/crypto/dh/check.c \
    third_party/boringssl/crypto/dh/dh.c \
    third_party/boringssl/crypto/dh/dh_asn1.c \
    third_party/boringssl/crypto/dh/params.c \
    third_party/boringssl/crypto/digest/digest.c \
    third_party/boringssl/crypto/digest/digests.c \
    third_party/boringssl/crypto/dsa/dsa.c \
    third_party/boringssl/crypto/dsa/dsa_asn1.c \
    third_party/boringssl/crypto/ec/ec.c \
    third_party/boringssl/crypto/ec/ec_asn1.c \
    third_party/boringssl/crypto/ec/ec_key.c \
    third_party/boringssl/crypto/ec/ec_montgomery.c \
    third_party/boringssl/crypto/ec/oct.c \
    third_party/boringssl/crypto/ec/p224-64.c \
    third_party/boringssl/crypto/ec/p256-64.c \
    third_party/boringssl/crypto/ec/p256-x86_64.c \
    third_party/boringssl/crypto/ec/simple.c \
    third_party/boringssl/crypto/ec/util-64.c \
    third_party/boringssl/crypto/ec/wnaf.c \
    third_party/boringssl/crypto/ecdh/ecdh.c \
    third_party/boringssl/crypto/ecdsa/ecdsa.c \
    third_party/boringssl/crypto/ecdsa/ecdsa_asn1.c \
    third_party/boringssl/crypto/engine/engine.c \
    third_party/boringssl/crypto/err/err.c \
    third_party/boringssl/crypto/evp/digestsign.c \
    third_party/boringssl/crypto/evp/evp.c \
    third_party/boringssl/crypto/evp/evp_asn1.c \
    third_party/boringssl/crypto/evp/evp_ctx.c \
    third_party/boringssl/crypto/evp/p_dsa_asn1.c \
    third_party/boringssl/crypto/evp/p_ec.c \
    third_party/boringssl/crypto/evp/p_ec_asn1.c \
    third_party/boringssl/crypto/evp/p_rsa.c \
    third_party/boringssl/crypto/evp/p_rsa_asn1.c \
    third_party/boringssl/crypto/evp/pbkdf.c \
    third_party/boringssl/crypto/evp/print.c \
    third_party/boringssl/crypto/evp/sign.c \
    third_party/boringssl/crypto/ex_data.c \
    third_party/boringssl/crypto/hkdf/hkdf.c \
    third_party/boringssl/crypto/hmac/hmac.c \
    third_party/boringssl/crypto/lhash/lhash.c \
    third_party/boringssl/crypto/md4/md4.c \
    third_party/boringssl/crypto/md5/md5.c \
    third_party/boringssl/crypto/mem.c \
    third_party/boringssl/crypto/modes/cbc.c \
    third_party/boringssl/crypto/modes/cfb.c \
    third_party/boringssl/crypto/modes/ctr.c \
    third_party/boringssl/crypto/modes/gcm.c \
    third_party/boringssl/crypto/modes/ofb.c \
    third_party/boringssl/crypto/modes/polyval.c \
    third_party/boringssl/crypto/obj/obj.c \
    third_party/boringssl/crypto/obj/obj_xref.c \
    third_party/boringssl/crypto/pem/pem_all.c \
    third_party/boringssl/crypto/pem/pem_info.c \
    third_party/boringssl/crypto/pem/pem_lib.c \
    third_party/boringssl/crypto/pem/pem_oth.c \
    third_party/boringssl/crypto/pem/pem_pk8.c \
    third_party/boringssl/crypto/pem/pem_pkey.c \
    third_party/boringssl/crypto/pem/pem_x509.c \
    third_party/boringssl/crypto/pem/pem_xaux.c \
    third_party/boringssl/crypto/pkcs8/p5_pbev2.c \
    third_party/boringssl/crypto/pkcs8/p8_pkey.c \
    third_party/boringssl/crypto/pkcs8/pkcs8.c \
    third_party/boringssl/crypto/poly1305/poly1305.c \
    third_party/boringssl/crypto/poly1305/poly1305_arm.c \
    third_party/boringssl/crypto/poly1305/poly1305_vec.c \
    third_party/boringssl/crypto/pool/pool.c \
    third_party/boringssl/crypto/rand/deterministic.c \
    third_party/boringssl/crypto/rand/fuchsia.c \
    third_party/boringssl/crypto/rand/rand.c \
    third_party/boringssl/crypto/rand/urandom.c \
    third_party/boringssl/crypto/rand/windows.c \
    third_party/boringssl/crypto/rc4/rc4.c \
    third_party/boringssl/crypto/refcount_c11.c \
    third_party/boringssl/crypto/refcount_lock.c \
    third_party/boringssl/crypto/rsa/blinding.c \
    third_party/boringssl/crypto/rsa/padding.c \
    third_party/boringssl/crypto/rsa/rsa.c \
    third_party/boringssl/crypto/rsa/rsa_asn1.c \
    third_party/boringssl/crypto/rsa/rsa_impl.c \
    third_party/boringssl/crypto/sha/sha1-altivec.c \
    third_party/boringssl/crypto/sha/sha1.c \
    third_party/boringssl/crypto/sha/sha256.c \
    third_party/boringssl/crypto/sha/sha512.c \
    third_party/boringssl/crypto/stack/stack.c \
    third_party/boringssl/crypto/thread.c \
    third_party/boringssl/crypto/thread_none.c \
    third_party/boringssl/crypto/thread_pthread.c \
    third_party/boringssl/crypto/thread_win.c \
    third_party/boringssl/crypto/x509/a_digest.c \
    third_party/boringssl/crypto/x509/a_sign.c \
    third_party/boringssl/crypto/x509/a_strex.c \
    third_party/boringssl/crypto/x509/a_verify.c \
    third_party/boringssl/crypto/x509/algorithm.c \
    third_party/boringssl/crypto/x509/asn1_gen.c \
    third_party/boringssl/crypto/x509/by_dir.c \
    third_party/boringssl/crypto/x509/by_file.c \
    third_party/boringssl/crypto/x509/i2d_pr.c \
    third_party/boringssl/crypto/x509/pkcs7.c \
    third_party/boringssl/crypto/x509/rsa_pss.c \
    third_party/boringssl/crypto/x509/t_crl.c \
    third_party/boringssl/crypto/x509/t_req.c \
    third_party/boringssl/crypto/x509/t_x509.c \
    third_party/boringssl/crypto/x509/t_x509a.c \
    third_party/boringssl/crypto/x509/x509.c \
    third_party/boringssl/crypto/x509/x509_att.c \
    third_party/boringssl/crypto/x509/x509_cmp.c \
    third_party/boringssl/crypto/x509/x509_d2.c \
    third_party/boringssl/crypto/x509/x509_def.c \
    third_party/boringssl/crypto/x509/x509_ext.c \
    third_party/boringssl/crypto/x509/x509_lu.c \
    third_party/boringssl/crypto/x509/x509_obj.c \
    third_party/boringssl/crypto/x509/x509_r2x.c \
    third_party/boringssl/crypto/x509/x509_req.c \
    third_party/boringssl/crypto/x509/x509_set.c \
    third_party/boringssl/crypto/x509/x509_trs.c \
    third_party/boringssl/crypto/x509/x509_txt.c \
    third_party/boringssl/crypto/x509/x509_v3.c \
    third_party/boringssl/crypto/x509/x509_vfy.c \
    third_party/boringssl/crypto/x509/x509_vpm.c \
    third_party/boringssl/crypto/x509/x509cset.c \
    third_party/boringssl/crypto/x509/x509name.c \
    third_party/boringssl/crypto/x509/x509rset.c \
    third_party/boringssl/crypto/x509/x509spki.c \
    third_party/boringssl/crypto/x509/x509type.c \
    third_party/boringssl/crypto/x509/x_algor.c \
    third_party/boringssl/crypto/x509/x_all.c \
    third_party/boringssl/crypto/x509/x_attrib.c \
    third_party/boringssl/crypto/x509/x_crl.c \
    third_party/boringssl/crypto/x509/x_exten.c \
    third_party/boringssl/crypto/x509/x_info.c \
    third_party/boringssl/crypto/x509/x_name.c \
    third_party/boringssl/crypto/x509/x_pkey.c \
    third_party/boringssl/crypto/x509/x_pubkey.c \
    third_party/boringssl/crypto/x509/x_req.c \
    third_party/boringssl/crypto/x509/x_sig.c \
    third_party/boringssl/crypto/x509/x_spki.c \
    third_party/boringssl/crypto/x509/x_val.c \
    third_party/boringssl/crypto/x509/x_x509.c \
    third_party/boringssl/crypto/x509/x_x509a.c \
    third_party/boringssl/crypto/x509v3/pcy_cache.c \
    third_party/boringssl/crypto/x509v3/pcy_data.c \
    third_party/boringssl/crypto/x509v3/pcy_lib.c \
    third_party/boringssl/crypto/x509v3/pcy_map.c \
    third_party/boringssl/crypto/x509v3/pcy_node.c \
    third_party/boringssl/crypto/x509v3/pcy_tree.c \
    third_party/boringssl/crypto/x509v3/v3_akey.c \
    third_party/boringssl/crypto/x509v3/v3_akeya.c \
    third_party/boringssl/crypto/x509v3/v3_alt.c \
    third_party/boringssl/crypto/x509v3/v3_bcons.c \
    third_party/boringssl/crypto/x509v3/v3_bitst.c \
    third_party/boringssl/crypto/x509v3/v3_conf.c \
    third_party/boringssl/crypto/x509v3/v3_cpols.c \
    third_party/boringssl/crypto/x509v3/v3_crld.c \
    third_party/boringssl/crypto/x509v3/v3_enum.c \
    third_party/boringssl/crypto/x509v3/v3_extku.c \
    third_party/boringssl/crypto/x509v3/v3_genn.c \
    third_party/boringssl/crypto/x509v3/v3_ia5.c \
    third_party/boringssl/crypto/x509v3/v3_info.c \
    third_party/boringssl/crypto/x509v3/v3_int.c \
    third_party/boringssl/crypto/x509v3/v3_lib.c \
    third_party/boringssl/crypto/x509v3/v3_ncons.c \
    third_party/boringssl/crypto/x509v3/v3_pci.c \
    third_party/boringssl/crypto/x509v3/v3_pcia.c \
    third_party/boringssl/crypto/x509v3/v3_pcons.c \
    third_party/boringssl/crypto/x509v3/v3_pku.c \
    third_party/boringssl/crypto/x509v3/v3_pmaps.c \
    third_party/boringssl/crypto/x509v3/v3_prn.c \
    third_party/boringssl/crypto/x509v3/v3_purp.c \
    third_party/boringssl/crypto/x509v3/v3_skey.c \
    third_party/boringssl/crypto/x509v3/v3_sxnet.c \
    third_party/boringssl/crypto/x509v3/v3_utl.c \
    third_party/boringssl/ssl/bio_ssl.c \
    third_party/boringssl/ssl/custom_extensions.c \
    third_party/boringssl/ssl/d1_both.c \
    third_party/boringssl/ssl/d1_lib.c \
    third_party/boringssl/ssl/d1_pkt.c \
    third_party/boringssl/ssl/d1_srtp.c \
    third_party/boringssl/ssl/dtls_method.c \
    third_party/boringssl/ssl/dtls_record.c \
    third_party/boringssl/ssl/handshake_client.c \
    third_party/boringssl/ssl/handshake_server.c \
    third_party/boringssl/ssl/s3_both.c \
    third_party/boringssl/ssl/s3_lib.c \
    third_party/boringssl/ssl/s3_pkt.c \
    third_party/boringssl/ssl/ssl_aead_ctx.c \
    third_party/boringssl/ssl/ssl_asn1.c \
    third_party/boringssl/ssl/ssl_buffer.c \
    third_party/boringssl/ssl/ssl_cert.c \
    third_party/boringssl/ssl/ssl_cipher.c \
    third_party/boringssl/ssl/ssl_ecdh.c \
    third_party/boringssl/ssl/ssl_file.c \
    third_party/boringssl/ssl/ssl_lib.c \
    third_party/boringssl/ssl/ssl_privkey.c \
    third_party/boringssl/ssl/ssl_privkey_cc.cc \
    third_party/boringssl/ssl/ssl_session.c \
    third_party/boringssl/ssl/ssl_stat.c \
    third_party/boringssl/ssl/ssl_transcript.c \
    third_party/boringssl/ssl/ssl_x509.c \
    third_party/boringssl/ssl/t1_enc.c \
    third_party/boringssl/ssl/t1_lib.c \
    third_party/boringssl/ssl/tls13_both.c \
    third_party/boringssl/ssl/tls13_client.c \
    third_party/boringssl/ssl/tls13_enc.c \
    third_party/boringssl/ssl/tls13_server.c \
    third_party/boringssl/ssl/tls_method.c \
    third_party/boringssl/ssl/tls_record.c \
    , $ext_shared, , -fvisibility=hidden \
    -DOPENSSL_NO_ASM -D_GNU_SOURCE -DWIN32_LEAN_AND_MEAN \
    -D_HAS_EXCEPTIONS=0 -DNOMINMAX -DGRPC_ARES=0)

  PHP_ADD_BUILD_DIR($ext_builddir/src/php/ext/grpc)

  PHP_ADD_BUILD_DIR($ext_builddir/src/boringssl)
  PHP_ADD_BUILD_DIR($ext_builddir/src/core/ext/census)
  PHP_ADD_BUILD_DIR($ext_builddir/src/core/ext/census/gen)
  PHP_ADD_BUILD_DIR($ext_builddir/src/core/ext/filters/client_channel)
  PHP_ADD_BUILD_DIR($ext_builddir/src/core/ext/filters/client_channel/lb_policy/grpclb)
  PHP_ADD_BUILD_DIR($ext_builddir/src/core/ext/filters/client_channel/lb_policy/grpclb/proto/grpc/lb/v1)
  PHP_ADD_BUILD_DIR($ext_builddir/src/core/ext/filters/client_channel/lb_policy/pick_first)
  PHP_ADD_BUILD_DIR($ext_builddir/src/core/ext/filters/client_channel/lb_policy/round_robin)
  PHP_ADD_BUILD_DIR($ext_builddir/src/core/ext/filters/client_channel/resolver/dns/c_ares)
  PHP_ADD_BUILD_DIR($ext_builddir/src/core/ext/filters/client_channel/resolver/dns/native)
  PHP_ADD_BUILD_DIR($ext_builddir/src/core/ext/filters/client_channel/resolver/fake)
  PHP_ADD_BUILD_DIR($ext_builddir/src/core/ext/filters/client_channel/resolver/sockaddr)
  PHP_ADD_BUILD_DIR($ext_builddir/src/core/ext/filters/deadline)
  PHP_ADD_BUILD_DIR($ext_builddir/src/core/ext/filters/http)
  PHP_ADD_BUILD_DIR($ext_builddir/src/core/ext/filters/http/client)
  PHP_ADD_BUILD_DIR($ext_builddir/src/core/ext/filters/http/message_compress)
  PHP_ADD_BUILD_DIR($ext_builddir/src/core/ext/filters/http/server)
  PHP_ADD_BUILD_DIR($ext_builddir/src/core/ext/filters/load_reporting)
  PHP_ADD_BUILD_DIR($ext_builddir/src/core/ext/filters/max_age)
  PHP_ADD_BUILD_DIR($ext_builddir/src/core/ext/filters/message_size)
  PHP_ADD_BUILD_DIR($ext_builddir/src/core/ext/filters/workarounds)
  PHP_ADD_BUILD_DIR($ext_builddir/src/core/ext/transport/chttp2/alpn)
  PHP_ADD_BUILD_DIR($ext_builddir/src/core/ext/transport/chttp2/client)
  PHP_ADD_BUILD_DIR($ext_builddir/src/core/ext/transport/chttp2/client/insecure)
  PHP_ADD_BUILD_DIR($ext_builddir/src/core/ext/transport/chttp2/client/secure)
  PHP_ADD_BUILD_DIR($ext_builddir/src/core/ext/transport/chttp2/server)
  PHP_ADD_BUILD_DIR($ext_builddir/src/core/ext/transport/chttp2/server/insecure)
  PHP_ADD_BUILD_DIR($ext_builddir/src/core/ext/transport/chttp2/server/secure)
  PHP_ADD_BUILD_DIR($ext_builddir/src/core/ext/transport/chttp2/transport)
  PHP_ADD_BUILD_DIR($ext_builddir/src/core/lib/channel)
  PHP_ADD_BUILD_DIR($ext_builddir/src/core/lib/compression)
  PHP_ADD_BUILD_DIR($ext_builddir/src/core/lib/debug)
  PHP_ADD_BUILD_DIR($ext_builddir/src/core/lib/http)
  PHP_ADD_BUILD_DIR($ext_builddir/src/core/lib/iomgr)
  PHP_ADD_BUILD_DIR($ext_builddir/src/core/lib/json)
  PHP_ADD_BUILD_DIR($ext_builddir/src/core/lib/profiling)
  PHP_ADD_BUILD_DIR($ext_builddir/src/core/lib/security/context)
  PHP_ADD_BUILD_DIR($ext_builddir/src/core/lib/security/credentials)
  PHP_ADD_BUILD_DIR($ext_builddir/src/core/lib/security/credentials/composite)
  PHP_ADD_BUILD_DIR($ext_builddir/src/core/lib/security/credentials/fake)
  PHP_ADD_BUILD_DIR($ext_builddir/src/core/lib/security/credentials/google_default)
  PHP_ADD_BUILD_DIR($ext_builddir/src/core/lib/security/credentials/iam)
  PHP_ADD_BUILD_DIR($ext_builddir/src/core/lib/security/credentials/jwt)
  PHP_ADD_BUILD_DIR($ext_builddir/src/core/lib/security/credentials/oauth2)
  PHP_ADD_BUILD_DIR($ext_builddir/src/core/lib/security/credentials/plugin)
  PHP_ADD_BUILD_DIR($ext_builddir/src/core/lib/security/credentials/ssl)
  PHP_ADD_BUILD_DIR($ext_builddir/src/core/lib/security/transport)
  PHP_ADD_BUILD_DIR($ext_builddir/src/core/lib/security/util)
  PHP_ADD_BUILD_DIR($ext_builddir/src/core/lib/slice)
  PHP_ADD_BUILD_DIR($ext_builddir/src/core/lib/support)
  PHP_ADD_BUILD_DIR($ext_builddir/src/core/lib/surface)
  PHP_ADD_BUILD_DIR($ext_builddir/src/core/lib/transport)
  PHP_ADD_BUILD_DIR($ext_builddir/src/core/plugin_registry)
  PHP_ADD_BUILD_DIR($ext_builddir/src/core/tsi)
  PHP_ADD_BUILD_DIR($ext_builddir/third_party/boringssl/crypto)
  PHP_ADD_BUILD_DIR($ext_builddir/third_party/boringssl/crypto/aes)
  PHP_ADD_BUILD_DIR($ext_builddir/third_party/boringssl/crypto/asn1)
  PHP_ADD_BUILD_DIR($ext_builddir/third_party/boringssl/crypto/base64)
  PHP_ADD_BUILD_DIR($ext_builddir/third_party/boringssl/crypto/bio)
  PHP_ADD_BUILD_DIR($ext_builddir/third_party/boringssl/crypto/bn)
  PHP_ADD_BUILD_DIR($ext_builddir/third_party/boringssl/crypto/bn/asm)
  PHP_ADD_BUILD_DIR($ext_builddir/third_party/boringssl/crypto/buf)
  PHP_ADD_BUILD_DIR($ext_builddir/third_party/boringssl/crypto/bytestring)
  PHP_ADD_BUILD_DIR($ext_builddir/third_party/boringssl/crypto/chacha)
  PHP_ADD_BUILD_DIR($ext_builddir/third_party/boringssl/crypto/cipher)
  PHP_ADD_BUILD_DIR($ext_builddir/third_party/boringssl/crypto/cmac)
  PHP_ADD_BUILD_DIR($ext_builddir/third_party/boringssl/crypto/conf)
  PHP_ADD_BUILD_DIR($ext_builddir/third_party/boringssl/crypto/curve25519)
  PHP_ADD_BUILD_DIR($ext_builddir/third_party/boringssl/crypto/des)
  PHP_ADD_BUILD_DIR($ext_builddir/third_party/boringssl/crypto/dh)
  PHP_ADD_BUILD_DIR($ext_builddir/third_party/boringssl/crypto/digest)
  PHP_ADD_BUILD_DIR($ext_builddir/third_party/boringssl/crypto/dsa)
  PHP_ADD_BUILD_DIR($ext_builddir/third_party/boringssl/crypto/ec)
  PHP_ADD_BUILD_DIR($ext_builddir/third_party/boringssl/crypto/ecdh)
  PHP_ADD_BUILD_DIR($ext_builddir/third_party/boringssl/crypto/ecdsa)
  PHP_ADD_BUILD_DIR($ext_builddir/third_party/boringssl/crypto/engine)
  PHP_ADD_BUILD_DIR($ext_builddir/third_party/boringssl/crypto/err)
  PHP_ADD_BUILD_DIR($ext_builddir/third_party/boringssl/crypto/evp)
  PHP_ADD_BUILD_DIR($ext_builddir/third_party/boringssl/crypto/hkdf)
  PHP_ADD_BUILD_DIR($ext_builddir/third_party/boringssl/crypto/hmac)
  PHP_ADD_BUILD_DIR($ext_builddir/third_party/boringssl/crypto/lhash)
  PHP_ADD_BUILD_DIR($ext_builddir/third_party/boringssl/crypto/md4)
  PHP_ADD_BUILD_DIR($ext_builddir/third_party/boringssl/crypto/md5)
  PHP_ADD_BUILD_DIR($ext_builddir/third_party/boringssl/crypto/modes)
  PHP_ADD_BUILD_DIR($ext_builddir/third_party/boringssl/crypto/obj)
  PHP_ADD_BUILD_DIR($ext_builddir/third_party/boringssl/crypto/pem)
  PHP_ADD_BUILD_DIR($ext_builddir/third_party/boringssl/crypto/pkcs8)
  PHP_ADD_BUILD_DIR($ext_builddir/third_party/boringssl/crypto/poly1305)
  PHP_ADD_BUILD_DIR($ext_builddir/third_party/boringssl/crypto/pool)
  PHP_ADD_BUILD_DIR($ext_builddir/third_party/boringssl/crypto/rand)
  PHP_ADD_BUILD_DIR($ext_builddir/third_party/boringssl/crypto/rc4)
  PHP_ADD_BUILD_DIR($ext_builddir/third_party/boringssl/crypto/rsa)
  PHP_ADD_BUILD_DIR($ext_builddir/third_party/boringssl/crypto/sha)
  PHP_ADD_BUILD_DIR($ext_builddir/third_party/boringssl/crypto/stack)
  PHP_ADD_BUILD_DIR($ext_builddir/third_party/boringssl/crypto/x509)
  PHP_ADD_BUILD_DIR($ext_builddir/third_party/boringssl/crypto/x509v3)
  PHP_ADD_BUILD_DIR($ext_builddir/third_party/boringssl/ssl)
  PHP_ADD_BUILD_DIR($ext_builddir/third_party/nanopb)
fi<|MERGE_RESOLUTION|>--- conflicted
+++ resolved
@@ -191,12 +191,7 @@
     src/core/lib/surface/completion_queue.c \
     src/core/lib/surface/completion_queue_factory.c \
     src/core/lib/surface/event_string.c \
-<<<<<<< HEAD
-    src/core/lib/surface/lame_client.c \
-=======
     src/core/lib/surface/lame_client.cc \
-    src/core/lib/surface/metadata_array.c \
->>>>>>> 0c009ba2
     src/core/lib/surface/server.c \
     src/core/lib/surface/validate_metadata.c \
     src/core/lib/surface/version.c \
