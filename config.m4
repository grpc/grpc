PHP_ARG_ENABLE(grpc, whether to enable grpc support,
[  --enable-grpc           Enable grpc support])

if test "$PHP_GRPC" != "no"; then
  dnl Write more examples of tests here...

  dnl # --with-grpc -> add include path
  PHP_ADD_INCLUDE(../../grpc/include)
  PHP_ADD_INCLUDE(../../grpc/src/php/ext/grpc)
  PHP_ADD_INCLUDE(../../grpc/third_party/boringssl/include)

  LIBS="-lpthread $LIBS"

  GRPC_SHARED_LIBADD="-lpthread $GRPC_SHARED_LIBADD"
  PHP_ADD_LIBRARY(pthread)

  PHP_ADD_LIBRARY(dl,,GRPC_SHARED_LIBADD)
  PHP_ADD_LIBRARY(dl)

  case $host in
    *darwin*) ;;
    *)
      PHP_ADD_LIBRARY(rt,,GRPC_SHARED_LIBADD)
      PHP_ADD_LIBRARY(rt)
      ;;
  esac

  PHP_NEW_EXTENSION(grpc,
    src/php/ext/grpc/byte_buffer.c \
    src/php/ext/grpc/call.c \
    src/php/ext/grpc/call_credentials.c \
    src/php/ext/grpc/channel.c \
    src/php/ext/grpc/channel_credentials.c \
    src/php/ext/grpc/completion_queue.c \
    src/php/ext/grpc/php_grpc.c \
    src/php/ext/grpc/server.c \
    src/php/ext/grpc/server_credentials.c \
    src/php/ext/grpc/timeval.c \
<<<<<<< HEAD
    src/core/profiling/basic_timers.c \
    src/core/profiling/stap_timers.c \
    src/core/support/alloc.c \
    src/core/support/avl.c \
    src/core/support/backoff.c \
    src/core/support/cmdline.c \
    src/core/support/cpu_iphone.c \
    src/core/support/cpu_linux.c \
    src/core/support/cpu_posix.c \
    src/core/support/cpu_windows.c \
    src/core/support/env_linux.c \
    src/core/support/env_posix.c \
    src/core/support/env_win32.c \
    src/core/support/histogram.c \
    src/core/support/host_port.c \
    src/core/support/load_file.c \
    src/core/support/log.c \
    src/core/support/log_android.c \
    src/core/support/log_linux.c \
    src/core/support/log_posix.c \
    src/core/support/log_win32.c \
    src/core/support/murmur_hash.c \
    src/core/support/slice.c \
    src/core/support/slice_buffer.c \
    src/core/support/stack_lockfree.c \
    src/core/support/string.c \
    src/core/support/string_posix.c \
    src/core/support/string_win32.c \
    src/core/support/subprocess_posix.c \
    src/core/support/subprocess_windows.c \
    src/core/support/sync.c \
    src/core/support/sync_posix.c \
    src/core/support/sync_win32.c \
    src/core/support/thd.c \
    src/core/support/thd_posix.c \
    src/core/support/thd_win32.c \
    src/core/support/time.c \
    src/core/support/time_posix.c \
    src/core/support/time_precise.c \
    src/core/support/time_win32.c \
    src/core/support/tls_pthread.c \
    src/core/support/tmpfile_posix.c \
    src/core/support/tmpfile_win32.c \
    src/core/support/wrap_memcpy.c \
    src/core/census/grpc_context.c \
    src/core/census/grpc_filter.c \
    src/core/census/grpc_plugin.c \
    src/core/channel/channel_args.c \
    src/core/channel/channel_stack.c \
    src/core/channel/channel_stack_builder.c \
    src/core/channel/client_channel.c \
    src/core/channel/client_uchannel.c \
    src/core/channel/compress_filter.c \
    src/core/channel/connected_channel.c \
    src/core/channel/http_client_filter.c \
    src/core/channel/http_server_filter.c \
    src/core/channel/subchannel_call_holder.c \
    src/core/client_config/client_config.c \
    src/core/client_config/connector.c \
    src/core/client_config/default_initial_connect_string.c \
    src/core/client_config/initial_connect_string.c \
    src/core/client_config/lb_policies/load_balancer_api.c \
    src/core/client_config/lb_policies/pick_first.c \
    src/core/client_config/lb_policies/round_robin.c \
    src/core/client_config/lb_policy.c \
    src/core/client_config/lb_policy_factory.c \
    src/core/client_config/lb_policy_registry.c \
    src/core/client_config/resolver.c \
    src/core/client_config/resolver_factory.c \
    src/core/client_config/resolver_registry.c \
    src/core/client_config/resolvers/dns_resolver.c \
    src/core/client_config/resolvers/sockaddr_resolver.c \
    src/core/client_config/subchannel.c \
    src/core/client_config/subchannel_factory.c \
    src/core/client_config/subchannel_index.c \
    src/core/client_config/uri_parser.c \
    src/core/compression/compression_algorithm.c \
    src/core/compression/message_compress.c \
    src/core/debug/trace.c \
    src/core/httpcli/format_request.c \
    src/core/httpcli/httpcli.c \
    src/core/httpcli/parser.c \
    src/core/iomgr/closure.c \
    src/core/iomgr/endpoint.c \
    src/core/iomgr/endpoint_pair_posix.c \
    src/core/iomgr/endpoint_pair_windows.c \
    src/core/iomgr/ev_poll_and_epoll_posix.c \
    src/core/iomgr/ev_posix.c \
    src/core/iomgr/exec_ctx.c \
    src/core/iomgr/executor.c \
    src/core/iomgr/iocp_windows.c \
    src/core/iomgr/iomgr.c \
    src/core/iomgr/iomgr_posix.c \
    src/core/iomgr/iomgr_windows.c \
    src/core/iomgr/pollset_set_windows.c \
    src/core/iomgr/pollset_windows.c \
    src/core/iomgr/resolve_address_posix.c \
    src/core/iomgr/resolve_address_windows.c \
    src/core/iomgr/sockaddr_utils.c \
    src/core/iomgr/socket_utils_common_posix.c \
    src/core/iomgr/socket_utils_linux.c \
    src/core/iomgr/socket_utils_posix.c \
    src/core/iomgr/socket_windows.c \
    src/core/iomgr/tcp_client_posix.c \
    src/core/iomgr/tcp_client_windows.c \
    src/core/iomgr/tcp_posix.c \
    src/core/iomgr/tcp_server_posix.c \
    src/core/iomgr/tcp_server_windows.c \
    src/core/iomgr/tcp_windows.c \
    src/core/iomgr/time_averaged_stats.c \
    src/core/iomgr/timer.c \
    src/core/iomgr/timer_heap.c \
    src/core/iomgr/udp_server.c \
    src/core/iomgr/wakeup_fd_eventfd.c \
    src/core/iomgr/wakeup_fd_nospecial.c \
    src/core/iomgr/wakeup_fd_pipe.c \
    src/core/iomgr/wakeup_fd_posix.c \
    src/core/iomgr/workqueue_posix.c \
    src/core/iomgr/workqueue_windows.c \
    src/core/json/json.c \
    src/core/json/json_reader.c \
    src/core/json/json_string.c \
    src/core/json/json_writer.c \
    src/core/proto/grpc/lb/v0/load_balancer.pb.c \
    src/core/surface/alarm.c \
    src/core/surface/api_trace.c \
    src/core/surface/byte_buffer.c \
    src/core/surface/byte_buffer_reader.c \
    src/core/surface/call.c \
    src/core/surface/call_details.c \
    src/core/surface/call_log_batch.c \
    src/core/surface/channel.c \
    src/core/surface/channel_connectivity.c \
    src/core/surface/channel_create.c \
    src/core/surface/channel_init.c \
    src/core/surface/channel_ping.c \
    src/core/surface/channel_stack_type.c \
    src/core/surface/completion_queue.c \
    src/core/surface/event_string.c \
    src/core/surface/init.c \
    src/core/surface/lame_client.c \
    src/core/surface/metadata_array.c \
    src/core/surface/server.c \
    src/core/surface/server_chttp2.c \
    src/core/surface/validate_metadata.c \
    src/core/surface/version.c \
    src/core/transport/byte_stream.c \
    src/core/transport/chttp2/alpn.c \
    src/core/transport/chttp2/bin_encoder.c \
    src/core/transport/chttp2/frame_data.c \
    src/core/transport/chttp2/frame_goaway.c \
    src/core/transport/chttp2/frame_ping.c \
    src/core/transport/chttp2/frame_rst_stream.c \
    src/core/transport/chttp2/frame_settings.c \
    src/core/transport/chttp2/frame_window_update.c \
    src/core/transport/chttp2/hpack_encoder.c \
    src/core/transport/chttp2/hpack_parser.c \
    src/core/transport/chttp2/hpack_table.c \
    src/core/transport/chttp2/huffsyms.c \
    src/core/transport/chttp2/incoming_metadata.c \
    src/core/transport/chttp2/parsing.c \
    src/core/transport/chttp2/status_conversion.c \
    src/core/transport/chttp2/stream_lists.c \
    src/core/transport/chttp2/stream_map.c \
    src/core/transport/chttp2/timeout_encoding.c \
    src/core/transport/chttp2/varint.c \
    src/core/transport/chttp2/writing.c \
    src/core/transport/chttp2_transport.c \
    src/core/transport/connectivity_state.c \
    src/core/transport/metadata.c \
    src/core/transport/metadata_batch.c \
    src/core/transport/static_metadata.c \
    src/core/transport/transport.c \
    src/core/transport/transport_op_string.c \
    src/core/httpcli/httpcli_security_connector.c \
    src/core/security/b64.c \
    src/core/security/client_auth_filter.c \
    src/core/security/credentials.c \
    src/core/security/credentials_metadata.c \
    src/core/security/credentials_posix.c \
    src/core/security/credentials_win32.c \
    src/core/security/google_default_credentials.c \
    src/core/security/handshake.c \
    src/core/security/json_token.c \
    src/core/security/jwt_verifier.c \
    src/core/security/secure_endpoint.c \
    src/core/security/security_connector.c \
    src/core/security/security_context.c \
    src/core/security/server_auth_filter.c \
    src/core/security/server_secure_chttp2.c \
    src/core/surface/init_secure.c \
    src/core/surface/secure_channel_create.c \
    src/core/tsi/fake_transport_security.c \
    src/core/tsi/ssl_transport_security.c \
    src/core/tsi/transport_security.c \
    src/core/census/context.c \
    src/core/census/initialize.c \
    src/core/census/mlog.c \
    src/core/census/operation.c \
    src/core/census/placeholders.c \
    src/core/census/tracing.c \
=======
    src/core/lib/profiling/basic_timers.c \
    src/core/lib/profiling/stap_timers.c \
    src/core/lib/support/alloc.c \
    src/core/lib/support/avl.c \
    src/core/lib/support/backoff.c \
    src/core/lib/support/cmdline.c \
    src/core/lib/support/cpu_iphone.c \
    src/core/lib/support/cpu_linux.c \
    src/core/lib/support/cpu_posix.c \
    src/core/lib/support/cpu_windows.c \
    src/core/lib/support/env_linux.c \
    src/core/lib/support/env_posix.c \
    src/core/lib/support/env_win32.c \
    src/core/lib/support/histogram.c \
    src/core/lib/support/host_port.c \
    src/core/lib/support/load_file.c \
    src/core/lib/support/log.c \
    src/core/lib/support/log_android.c \
    src/core/lib/support/log_linux.c \
    src/core/lib/support/log_posix.c \
    src/core/lib/support/log_win32.c \
    src/core/lib/support/murmur_hash.c \
    src/core/lib/support/slice.c \
    src/core/lib/support/slice_buffer.c \
    src/core/lib/support/stack_lockfree.c \
    src/core/lib/support/string.c \
    src/core/lib/support/string_posix.c \
    src/core/lib/support/string_win32.c \
    src/core/lib/support/subprocess_posix.c \
    src/core/lib/support/subprocess_windows.c \
    src/core/lib/support/sync.c \
    src/core/lib/support/sync_posix.c \
    src/core/lib/support/sync_win32.c \
    src/core/lib/support/thd.c \
    src/core/lib/support/thd_posix.c \
    src/core/lib/support/thd_win32.c \
    src/core/lib/support/time.c \
    src/core/lib/support/time_posix.c \
    src/core/lib/support/time_precise.c \
    src/core/lib/support/time_win32.c \
    src/core/lib/support/tls_pthread.c \
    src/core/lib/support/tmpfile_posix.c \
    src/core/lib/support/tmpfile_win32.c \
    src/core/lib/support/wrap_memcpy.c \
    src/core/lib/census/grpc_context.c \
    src/core/lib/census/grpc_filter.c \
    src/core/lib/census/grpc_plugin.c \
    src/core/lib/channel/channel_args.c \
    src/core/lib/channel/channel_stack.c \
    src/core/lib/channel/channel_stack_builder.c \
    src/core/lib/channel/client_channel.c \
    src/core/lib/channel/compress_filter.c \
    src/core/lib/channel/connected_channel.c \
    src/core/lib/channel/http_client_filter.c \
    src/core/lib/channel/http_server_filter.c \
    src/core/lib/channel/subchannel_call_holder.c \
    src/core/lib/client_config/client_config.c \
    src/core/lib/client_config/connector.c \
    src/core/lib/client_config/default_initial_connect_string.c \
    src/core/lib/client_config/initial_connect_string.c \
    src/core/lib/client_config/lb_policies/load_balancer_api.c \
    src/core/lib/client_config/lb_policies/pick_first.c \
    src/core/lib/client_config/lb_policies/round_robin.c \
    src/core/lib/client_config/lb_policy.c \
    src/core/lib/client_config/lb_policy_factory.c \
    src/core/lib/client_config/lb_policy_registry.c \
    src/core/lib/client_config/resolver.c \
    src/core/lib/client_config/resolver_factory.c \
    src/core/lib/client_config/resolver_registry.c \
    src/core/lib/client_config/resolvers/dns_resolver.c \
    src/core/lib/client_config/resolvers/sockaddr_resolver.c \
    src/core/lib/client_config/subchannel.c \
    src/core/lib/client_config/subchannel_factory.c \
    src/core/lib/client_config/subchannel_index.c \
    src/core/lib/client_config/uri_parser.c \
    src/core/lib/compression/compression_algorithm.c \
    src/core/lib/compression/message_compress.c \
    src/core/lib/debug/trace.c \
    src/core/lib/http/format_request.c \
    src/core/lib/http/httpcli.c \
    src/core/lib/http/parser.c \
    src/core/lib/iomgr/closure.c \
    src/core/lib/iomgr/endpoint.c \
    src/core/lib/iomgr/endpoint_pair_posix.c \
    src/core/lib/iomgr/endpoint_pair_windows.c \
    src/core/lib/iomgr/exec_ctx.c \
    src/core/lib/iomgr/executor.c \
    src/core/lib/iomgr/fd_posix.c \
    src/core/lib/iomgr/iocp_windows.c \
    src/core/lib/iomgr/iomgr.c \
    src/core/lib/iomgr/iomgr_posix.c \
    src/core/lib/iomgr/iomgr_windows.c \
    src/core/lib/iomgr/pollset_multipoller_with_epoll.c \
    src/core/lib/iomgr/pollset_multipoller_with_poll_posix.c \
    src/core/lib/iomgr/pollset_posix.c \
    src/core/lib/iomgr/pollset_set_posix.c \
    src/core/lib/iomgr/pollset_set_windows.c \
    src/core/lib/iomgr/pollset_windows.c \
    src/core/lib/iomgr/resolve_address_posix.c \
    src/core/lib/iomgr/resolve_address_windows.c \
    src/core/lib/iomgr/sockaddr_utils.c \
    src/core/lib/iomgr/socket_utils_common_posix.c \
    src/core/lib/iomgr/socket_utils_linux.c \
    src/core/lib/iomgr/socket_utils_posix.c \
    src/core/lib/iomgr/socket_windows.c \
    src/core/lib/iomgr/tcp_client_posix.c \
    src/core/lib/iomgr/tcp_client_windows.c \
    src/core/lib/iomgr/tcp_posix.c \
    src/core/lib/iomgr/tcp_server_posix.c \
    src/core/lib/iomgr/tcp_server_windows.c \
    src/core/lib/iomgr/tcp_windows.c \
    src/core/lib/iomgr/time_averaged_stats.c \
    src/core/lib/iomgr/timer.c \
    src/core/lib/iomgr/timer_heap.c \
    src/core/lib/iomgr/udp_server.c \
    src/core/lib/iomgr/unix_sockets_posix.c \
    src/core/lib/iomgr/unix_sockets_posix_noop.c \
    src/core/lib/iomgr/wakeup_fd_eventfd.c \
    src/core/lib/iomgr/wakeup_fd_nospecial.c \
    src/core/lib/iomgr/wakeup_fd_pipe.c \
    src/core/lib/iomgr/wakeup_fd_posix.c \
    src/core/lib/iomgr/workqueue_posix.c \
    src/core/lib/iomgr/workqueue_windows.c \
    src/core/lib/json/json.c \
    src/core/lib/json/json_reader.c \
    src/core/lib/json/json_string.c \
    src/core/lib/json/json_writer.c \
    src/core/lib/proto/grpc/lb/v0/load_balancer.pb.c \
    src/core/lib/surface/alarm.c \
    src/core/lib/surface/api_trace.c \
    src/core/lib/surface/byte_buffer.c \
    src/core/lib/surface/byte_buffer_reader.c \
    src/core/lib/surface/call.c \
    src/core/lib/surface/call_details.c \
    src/core/lib/surface/call_log_batch.c \
    src/core/lib/surface/channel.c \
    src/core/lib/surface/channel_connectivity.c \
    src/core/lib/surface/channel_create.c \
    src/core/lib/surface/channel_init.c \
    src/core/lib/surface/channel_ping.c \
    src/core/lib/surface/channel_stack_type.c \
    src/core/lib/surface/completion_queue.c \
    src/core/lib/surface/event_string.c \
    src/core/lib/surface/init.c \
    src/core/lib/surface/lame_client.c \
    src/core/lib/surface/metadata_array.c \
    src/core/lib/surface/server.c \
    src/core/lib/surface/server_chttp2.c \
    src/core/lib/surface/validate_metadata.c \
    src/core/lib/surface/version.c \
    src/core/lib/transport/byte_stream.c \
    src/core/lib/transport/chttp2/alpn.c \
    src/core/lib/transport/chttp2/bin_encoder.c \
    src/core/lib/transport/chttp2/frame_data.c \
    src/core/lib/transport/chttp2/frame_goaway.c \
    src/core/lib/transport/chttp2/frame_ping.c \
    src/core/lib/transport/chttp2/frame_rst_stream.c \
    src/core/lib/transport/chttp2/frame_settings.c \
    src/core/lib/transport/chttp2/frame_window_update.c \
    src/core/lib/transport/chttp2/hpack_encoder.c \
    src/core/lib/transport/chttp2/hpack_parser.c \
    src/core/lib/transport/chttp2/hpack_table.c \
    src/core/lib/transport/chttp2/huffsyms.c \
    src/core/lib/transport/chttp2/incoming_metadata.c \
    src/core/lib/transport/chttp2/parsing.c \
    src/core/lib/transport/chttp2/status_conversion.c \
    src/core/lib/transport/chttp2/stream_lists.c \
    src/core/lib/transport/chttp2/stream_map.c \
    src/core/lib/transport/chttp2/timeout_encoding.c \
    src/core/lib/transport/chttp2/varint.c \
    src/core/lib/transport/chttp2/writing.c \
    src/core/lib/transport/chttp2_transport.c \
    src/core/lib/transport/connectivity_state.c \
    src/core/lib/transport/metadata.c \
    src/core/lib/transport/metadata_batch.c \
    src/core/lib/transport/static_metadata.c \
    src/core/lib/transport/transport.c \
    src/core/lib/transport/transport_op_string.c \
    src/core/lib/http/httpcli_security_connector.c \
    src/core/lib/security/b64.c \
    src/core/lib/security/client_auth_filter.c \
    src/core/lib/security/credentials.c \
    src/core/lib/security/credentials_metadata.c \
    src/core/lib/security/credentials_posix.c \
    src/core/lib/security/credentials_win32.c \
    src/core/lib/security/google_default_credentials.c \
    src/core/lib/security/handshake.c \
    src/core/lib/security/json_token.c \
    src/core/lib/security/jwt_verifier.c \
    src/core/lib/security/secure_endpoint.c \
    src/core/lib/security/security_connector.c \
    src/core/lib/security/security_context.c \
    src/core/lib/security/server_auth_filter.c \
    src/core/lib/security/server_secure_chttp2.c \
    src/core/lib/surface/init_secure.c \
    src/core/lib/surface/secure_channel_create.c \
    src/core/lib/tsi/fake_transport_security.c \
    src/core/lib/tsi/ssl_transport_security.c \
    src/core/lib/tsi/transport_security.c \
    src/core/lib/census/context.c \
    src/core/lib/census/initialize.c \
    src/core/lib/census/mlog.c \
    src/core/lib/census/operation.c \
    src/core/lib/census/placeholders.c \
    src/core/lib/census/tracing.c \
>>>>>>> e5cc05b5
    third_party/nanopb/pb_common.c \
    third_party/nanopb/pb_decode.c \
    third_party/nanopb/pb_encode.c \
    src/boringssl/err_data.c \
    third_party/boringssl/crypto/aes/aes.c \
    third_party/boringssl/crypto/aes/mode_wrappers.c \
    third_party/boringssl/crypto/asn1/a_bitstr.c \
    third_party/boringssl/crypto/asn1/a_bool.c \
    third_party/boringssl/crypto/asn1/a_bytes.c \
    third_party/boringssl/crypto/asn1/a_d2i_fp.c \
    third_party/boringssl/crypto/asn1/a_dup.c \
    third_party/boringssl/crypto/asn1/a_enum.c \
    third_party/boringssl/crypto/asn1/a_gentm.c \
    third_party/boringssl/crypto/asn1/a_i2d_fp.c \
    third_party/boringssl/crypto/asn1/a_int.c \
    third_party/boringssl/crypto/asn1/a_mbstr.c \
    third_party/boringssl/crypto/asn1/a_object.c \
    third_party/boringssl/crypto/asn1/a_octet.c \
    third_party/boringssl/crypto/asn1/a_print.c \
    third_party/boringssl/crypto/asn1/a_strnid.c \
    third_party/boringssl/crypto/asn1/a_time.c \
    third_party/boringssl/crypto/asn1/a_type.c \
    third_party/boringssl/crypto/asn1/a_utctm.c \
    third_party/boringssl/crypto/asn1/a_utf8.c \
    third_party/boringssl/crypto/asn1/asn1_lib.c \
    third_party/boringssl/crypto/asn1/asn1_par.c \
    third_party/boringssl/crypto/asn1/asn_pack.c \
    third_party/boringssl/crypto/asn1/bio_asn1.c \
    third_party/boringssl/crypto/asn1/bio_ndef.c \
    third_party/boringssl/crypto/asn1/f_enum.c \
    third_party/boringssl/crypto/asn1/f_int.c \
    third_party/boringssl/crypto/asn1/f_string.c \
    third_party/boringssl/crypto/asn1/t_bitst.c \
    third_party/boringssl/crypto/asn1/t_pkey.c \
    third_party/boringssl/crypto/asn1/tasn_dec.c \
    third_party/boringssl/crypto/asn1/tasn_enc.c \
    third_party/boringssl/crypto/asn1/tasn_fre.c \
    third_party/boringssl/crypto/asn1/tasn_new.c \
    third_party/boringssl/crypto/asn1/tasn_prn.c \
    third_party/boringssl/crypto/asn1/tasn_typ.c \
    third_party/boringssl/crypto/asn1/tasn_utl.c \
    third_party/boringssl/crypto/asn1/x_bignum.c \
    third_party/boringssl/crypto/asn1/x_long.c \
    third_party/boringssl/crypto/base64/base64.c \
    third_party/boringssl/crypto/bio/bio.c \
    third_party/boringssl/crypto/bio/bio_mem.c \
    third_party/boringssl/crypto/bio/buffer.c \
    third_party/boringssl/crypto/bio/connect.c \
    third_party/boringssl/crypto/bio/fd.c \
    third_party/boringssl/crypto/bio/file.c \
    third_party/boringssl/crypto/bio/hexdump.c \
    third_party/boringssl/crypto/bio/pair.c \
    third_party/boringssl/crypto/bio/printf.c \
    third_party/boringssl/crypto/bio/socket.c \
    third_party/boringssl/crypto/bio/socket_helper.c \
    third_party/boringssl/crypto/bn/add.c \
    third_party/boringssl/crypto/bn/asm/x86_64-gcc.c \
    third_party/boringssl/crypto/bn/bn.c \
    third_party/boringssl/crypto/bn/bn_asn1.c \
    third_party/boringssl/crypto/bn/cmp.c \
    third_party/boringssl/crypto/bn/convert.c \
    third_party/boringssl/crypto/bn/ctx.c \
    third_party/boringssl/crypto/bn/div.c \
    third_party/boringssl/crypto/bn/exponentiation.c \
    third_party/boringssl/crypto/bn/gcd.c \
    third_party/boringssl/crypto/bn/generic.c \
    third_party/boringssl/crypto/bn/kronecker.c \
    third_party/boringssl/crypto/bn/montgomery.c \
    third_party/boringssl/crypto/bn/mul.c \
    third_party/boringssl/crypto/bn/prime.c \
    third_party/boringssl/crypto/bn/random.c \
    third_party/boringssl/crypto/bn/rsaz_exp.c \
    third_party/boringssl/crypto/bn/shift.c \
    third_party/boringssl/crypto/bn/sqrt.c \
    third_party/boringssl/crypto/buf/buf.c \
    third_party/boringssl/crypto/bytestring/ber.c \
    third_party/boringssl/crypto/bytestring/cbb.c \
    third_party/boringssl/crypto/bytestring/cbs.c \
    third_party/boringssl/crypto/chacha/chacha_generic.c \
    third_party/boringssl/crypto/chacha/chacha_vec.c \
    third_party/boringssl/crypto/cipher/aead.c \
    third_party/boringssl/crypto/cipher/cipher.c \
    third_party/boringssl/crypto/cipher/derive_key.c \
    third_party/boringssl/crypto/cipher/e_aes.c \
    third_party/boringssl/crypto/cipher/e_chacha20poly1305.c \
    third_party/boringssl/crypto/cipher/e_des.c \
    third_party/boringssl/crypto/cipher/e_null.c \
    third_party/boringssl/crypto/cipher/e_rc2.c \
    third_party/boringssl/crypto/cipher/e_rc4.c \
    third_party/boringssl/crypto/cipher/e_ssl3.c \
    third_party/boringssl/crypto/cipher/e_tls.c \
    third_party/boringssl/crypto/cipher/tls_cbc.c \
    third_party/boringssl/crypto/cmac/cmac.c \
    third_party/boringssl/crypto/conf/conf.c \
    third_party/boringssl/crypto/cpu-arm.c \
    third_party/boringssl/crypto/cpu-intel.c \
    third_party/boringssl/crypto/crypto.c \
    third_party/boringssl/crypto/curve25519/curve25519.c \
    third_party/boringssl/crypto/des/des.c \
    third_party/boringssl/crypto/dh/check.c \
    third_party/boringssl/crypto/dh/dh.c \
    third_party/boringssl/crypto/dh/dh_asn1.c \
    third_party/boringssl/crypto/dh/params.c \
    third_party/boringssl/crypto/digest/digest.c \
    third_party/boringssl/crypto/digest/digests.c \
    third_party/boringssl/crypto/directory_posix.c \
    third_party/boringssl/crypto/directory_win.c \
    third_party/boringssl/crypto/dsa/dsa.c \
    third_party/boringssl/crypto/dsa/dsa_asn1.c \
    third_party/boringssl/crypto/ec/ec.c \
    third_party/boringssl/crypto/ec/ec_asn1.c \
    third_party/boringssl/crypto/ec/ec_key.c \
    third_party/boringssl/crypto/ec/ec_montgomery.c \
    third_party/boringssl/crypto/ec/oct.c \
    third_party/boringssl/crypto/ec/p224-64.c \
    third_party/boringssl/crypto/ec/p256-64.c \
    third_party/boringssl/crypto/ec/p256-x86_64.c \
    third_party/boringssl/crypto/ec/simple.c \
    third_party/boringssl/crypto/ec/util-64.c \
    third_party/boringssl/crypto/ec/wnaf.c \
    third_party/boringssl/crypto/ecdh/ecdh.c \
    third_party/boringssl/crypto/ecdsa/ecdsa.c \
    third_party/boringssl/crypto/ecdsa/ecdsa_asn1.c \
    third_party/boringssl/crypto/engine/engine.c \
    third_party/boringssl/crypto/err/err.c \
    third_party/boringssl/crypto/evp/algorithm.c \
    third_party/boringssl/crypto/evp/digestsign.c \
    third_party/boringssl/crypto/evp/evp.c \
    third_party/boringssl/crypto/evp/evp_asn1.c \
    third_party/boringssl/crypto/evp/evp_ctx.c \
    third_party/boringssl/crypto/evp/p_dsa_asn1.c \
    third_party/boringssl/crypto/evp/p_ec.c \
    third_party/boringssl/crypto/evp/p_ec_asn1.c \
    third_party/boringssl/crypto/evp/p_rsa.c \
    third_party/boringssl/crypto/evp/p_rsa_asn1.c \
    third_party/boringssl/crypto/evp/pbkdf.c \
    third_party/boringssl/crypto/evp/sign.c \
    third_party/boringssl/crypto/ex_data.c \
    third_party/boringssl/crypto/hkdf/hkdf.c \
    third_party/boringssl/crypto/hmac/hmac.c \
    third_party/boringssl/crypto/lhash/lhash.c \
    third_party/boringssl/crypto/md4/md4.c \
    third_party/boringssl/crypto/md5/md5.c \
    third_party/boringssl/crypto/mem.c \
    third_party/boringssl/crypto/modes/cbc.c \
    third_party/boringssl/crypto/modes/cfb.c \
    third_party/boringssl/crypto/modes/ctr.c \
    third_party/boringssl/crypto/modes/gcm.c \
    third_party/boringssl/crypto/modes/ofb.c \
    third_party/boringssl/crypto/obj/obj.c \
    third_party/boringssl/crypto/obj/obj_xref.c \
    third_party/boringssl/crypto/pem/pem_all.c \
    third_party/boringssl/crypto/pem/pem_info.c \
    third_party/boringssl/crypto/pem/pem_lib.c \
    third_party/boringssl/crypto/pem/pem_oth.c \
    third_party/boringssl/crypto/pem/pem_pk8.c \
    third_party/boringssl/crypto/pem/pem_pkey.c \
    third_party/boringssl/crypto/pem/pem_x509.c \
    third_party/boringssl/crypto/pem/pem_xaux.c \
    third_party/boringssl/crypto/pkcs8/p5_pbe.c \
    third_party/boringssl/crypto/pkcs8/p5_pbev2.c \
    third_party/boringssl/crypto/pkcs8/p8_pkey.c \
    third_party/boringssl/crypto/pkcs8/pkcs8.c \
    third_party/boringssl/crypto/poly1305/poly1305.c \
    third_party/boringssl/crypto/poly1305/poly1305_arm.c \
    third_party/boringssl/crypto/poly1305/poly1305_vec.c \
    third_party/boringssl/crypto/rand/rand.c \
    third_party/boringssl/crypto/rand/urandom.c \
    third_party/boringssl/crypto/rand/windows.c \
    third_party/boringssl/crypto/rc4/rc4.c \
    third_party/boringssl/crypto/refcount_c11.c \
    third_party/boringssl/crypto/refcount_lock.c \
    third_party/boringssl/crypto/rsa/blinding.c \
    third_party/boringssl/crypto/rsa/padding.c \
    third_party/boringssl/crypto/rsa/rsa.c \
    third_party/boringssl/crypto/rsa/rsa_asn1.c \
    third_party/boringssl/crypto/rsa/rsa_impl.c \
    third_party/boringssl/crypto/sha/sha1.c \
    third_party/boringssl/crypto/sha/sha256.c \
    third_party/boringssl/crypto/sha/sha512.c \
    third_party/boringssl/crypto/stack/stack.c \
    third_party/boringssl/crypto/thread.c \
    third_party/boringssl/crypto/thread_none.c \
    third_party/boringssl/crypto/thread_pthread.c \
    third_party/boringssl/crypto/thread_win.c \
    third_party/boringssl/crypto/time_support.c \
    third_party/boringssl/crypto/x509/a_digest.c \
    third_party/boringssl/crypto/x509/a_sign.c \
    third_party/boringssl/crypto/x509/a_strex.c \
    third_party/boringssl/crypto/x509/a_verify.c \
    third_party/boringssl/crypto/x509/asn1_gen.c \
    third_party/boringssl/crypto/x509/by_dir.c \
    third_party/boringssl/crypto/x509/by_file.c \
    third_party/boringssl/crypto/x509/i2d_pr.c \
    third_party/boringssl/crypto/x509/pkcs7.c \
    third_party/boringssl/crypto/x509/t_crl.c \
    third_party/boringssl/crypto/x509/t_req.c \
    third_party/boringssl/crypto/x509/t_x509.c \
    third_party/boringssl/crypto/x509/t_x509a.c \
    third_party/boringssl/crypto/x509/x509.c \
    third_party/boringssl/crypto/x509/x509_att.c \
    third_party/boringssl/crypto/x509/x509_cmp.c \
    third_party/boringssl/crypto/x509/x509_d2.c \
    third_party/boringssl/crypto/x509/x509_def.c \
    third_party/boringssl/crypto/x509/x509_ext.c \
    third_party/boringssl/crypto/x509/x509_lu.c \
    third_party/boringssl/crypto/x509/x509_obj.c \
    third_party/boringssl/crypto/x509/x509_r2x.c \
    third_party/boringssl/crypto/x509/x509_req.c \
    third_party/boringssl/crypto/x509/x509_set.c \
    third_party/boringssl/crypto/x509/x509_trs.c \
    third_party/boringssl/crypto/x509/x509_txt.c \
    third_party/boringssl/crypto/x509/x509_v3.c \
    third_party/boringssl/crypto/x509/x509_vfy.c \
    third_party/boringssl/crypto/x509/x509_vpm.c \
    third_party/boringssl/crypto/x509/x509cset.c \
    third_party/boringssl/crypto/x509/x509name.c \
    third_party/boringssl/crypto/x509/x509rset.c \
    third_party/boringssl/crypto/x509/x509spki.c \
    third_party/boringssl/crypto/x509/x509type.c \
    third_party/boringssl/crypto/x509/x_algor.c \
    third_party/boringssl/crypto/x509/x_all.c \
    third_party/boringssl/crypto/x509/x_attrib.c \
    third_party/boringssl/crypto/x509/x_crl.c \
    third_party/boringssl/crypto/x509/x_exten.c \
    third_party/boringssl/crypto/x509/x_info.c \
    third_party/boringssl/crypto/x509/x_name.c \
    third_party/boringssl/crypto/x509/x_pkey.c \
    third_party/boringssl/crypto/x509/x_pubkey.c \
    third_party/boringssl/crypto/x509/x_req.c \
    third_party/boringssl/crypto/x509/x_sig.c \
    third_party/boringssl/crypto/x509/x_spki.c \
    third_party/boringssl/crypto/x509/x_val.c \
    third_party/boringssl/crypto/x509/x_x509.c \
    third_party/boringssl/crypto/x509/x_x509a.c \
    third_party/boringssl/crypto/x509v3/pcy_cache.c \
    third_party/boringssl/crypto/x509v3/pcy_data.c \
    third_party/boringssl/crypto/x509v3/pcy_lib.c \
    third_party/boringssl/crypto/x509v3/pcy_map.c \
    third_party/boringssl/crypto/x509v3/pcy_node.c \
    third_party/boringssl/crypto/x509v3/pcy_tree.c \
    third_party/boringssl/crypto/x509v3/v3_akey.c \
    third_party/boringssl/crypto/x509v3/v3_akeya.c \
    third_party/boringssl/crypto/x509v3/v3_alt.c \
    third_party/boringssl/crypto/x509v3/v3_bcons.c \
    third_party/boringssl/crypto/x509v3/v3_bitst.c \
    third_party/boringssl/crypto/x509v3/v3_conf.c \
    third_party/boringssl/crypto/x509v3/v3_cpols.c \
    third_party/boringssl/crypto/x509v3/v3_crld.c \
    third_party/boringssl/crypto/x509v3/v3_enum.c \
    third_party/boringssl/crypto/x509v3/v3_extku.c \
    third_party/boringssl/crypto/x509v3/v3_genn.c \
    third_party/boringssl/crypto/x509v3/v3_ia5.c \
    third_party/boringssl/crypto/x509v3/v3_info.c \
    third_party/boringssl/crypto/x509v3/v3_int.c \
    third_party/boringssl/crypto/x509v3/v3_lib.c \
    third_party/boringssl/crypto/x509v3/v3_ncons.c \
    third_party/boringssl/crypto/x509v3/v3_pci.c \
    third_party/boringssl/crypto/x509v3/v3_pcia.c \
    third_party/boringssl/crypto/x509v3/v3_pcons.c \
    third_party/boringssl/crypto/x509v3/v3_pku.c \
    third_party/boringssl/crypto/x509v3/v3_pmaps.c \
    third_party/boringssl/crypto/x509v3/v3_prn.c \
    third_party/boringssl/crypto/x509v3/v3_purp.c \
    third_party/boringssl/crypto/x509v3/v3_skey.c \
    third_party/boringssl/crypto/x509v3/v3_sxnet.c \
    third_party/boringssl/crypto/x509v3/v3_utl.c \
    third_party/boringssl/ssl/custom_extensions.c \
    third_party/boringssl/ssl/d1_both.c \
    third_party/boringssl/ssl/d1_clnt.c \
    third_party/boringssl/ssl/d1_lib.c \
    third_party/boringssl/ssl/d1_meth.c \
    third_party/boringssl/ssl/d1_pkt.c \
    third_party/boringssl/ssl/d1_srtp.c \
    third_party/boringssl/ssl/d1_srvr.c \
    third_party/boringssl/ssl/dtls_record.c \
    third_party/boringssl/ssl/pqueue/pqueue.c \
    third_party/boringssl/ssl/s3_both.c \
    third_party/boringssl/ssl/s3_clnt.c \
    third_party/boringssl/ssl/s3_enc.c \
    third_party/boringssl/ssl/s3_lib.c \
    third_party/boringssl/ssl/s3_meth.c \
    third_party/boringssl/ssl/s3_pkt.c \
    third_party/boringssl/ssl/s3_srvr.c \
    third_party/boringssl/ssl/ssl_aead_ctx.c \
    third_party/boringssl/ssl/ssl_asn1.c \
    third_party/boringssl/ssl/ssl_buffer.c \
    third_party/boringssl/ssl/ssl_cert.c \
    third_party/boringssl/ssl/ssl_cipher.c \
    third_party/boringssl/ssl/ssl_file.c \
    third_party/boringssl/ssl/ssl_lib.c \
    third_party/boringssl/ssl/ssl_rsa.c \
    third_party/boringssl/ssl/ssl_session.c \
    third_party/boringssl/ssl/ssl_stat.c \
    third_party/boringssl/ssl/t1_enc.c \
    third_party/boringssl/ssl/t1_lib.c \
    third_party/boringssl/ssl/tls_record.c \
    , $ext_shared, , -Wall -Werror \
    -Wno-parentheses-equality -Wno-unused-value -std=c11 \
    -fvisibility=hidden -DOPENSSL_NO_ASM -D_GNU_SOURCE -DWIN32_LEAN_AND_MEAN \
    -D_HAS_EXCEPTIONS=0 -DNOMINMAX)

  PHP_ADD_BUILD_DIR($ext_builddir/src/php/ext/grpc)

  PHP_ADD_BUILD_DIR($ext_builddir/src/boringssl)
  PHP_ADD_BUILD_DIR($ext_builddir/src/core/lib/census)
  PHP_ADD_BUILD_DIR($ext_builddir/src/core/lib/channel)
  PHP_ADD_BUILD_DIR($ext_builddir/src/core/lib/client_config)
  PHP_ADD_BUILD_DIR($ext_builddir/src/core/lib/client_config/lb_policies)
  PHP_ADD_BUILD_DIR($ext_builddir/src/core/lib/client_config/resolvers)
  PHP_ADD_BUILD_DIR($ext_builddir/src/core/lib/compression)
  PHP_ADD_BUILD_DIR($ext_builddir/src/core/lib/debug)
  PHP_ADD_BUILD_DIR($ext_builddir/src/core/lib/http)
  PHP_ADD_BUILD_DIR($ext_builddir/src/core/lib/iomgr)
  PHP_ADD_BUILD_DIR($ext_builddir/src/core/lib/json)
  PHP_ADD_BUILD_DIR($ext_builddir/src/core/lib/profiling)
  PHP_ADD_BUILD_DIR($ext_builddir/src/core/lib/proto/grpc/lb/v0)
  PHP_ADD_BUILD_DIR($ext_builddir/src/core/lib/security)
  PHP_ADD_BUILD_DIR($ext_builddir/src/core/lib/support)
  PHP_ADD_BUILD_DIR($ext_builddir/src/core/lib/surface)
  PHP_ADD_BUILD_DIR($ext_builddir/src/core/lib/transport)
  PHP_ADD_BUILD_DIR($ext_builddir/src/core/lib/transport/chttp2)
  PHP_ADD_BUILD_DIR($ext_builddir/src/core/lib/tsi)
  PHP_ADD_BUILD_DIR($ext_builddir/third_party/boringssl/crypto)
  PHP_ADD_BUILD_DIR($ext_builddir/third_party/boringssl/crypto/aes)
  PHP_ADD_BUILD_DIR($ext_builddir/third_party/boringssl/crypto/asn1)
  PHP_ADD_BUILD_DIR($ext_builddir/third_party/boringssl/crypto/base64)
  PHP_ADD_BUILD_DIR($ext_builddir/third_party/boringssl/crypto/bio)
  PHP_ADD_BUILD_DIR($ext_builddir/third_party/boringssl/crypto/bn)
  PHP_ADD_BUILD_DIR($ext_builddir/third_party/boringssl/crypto/bn/asm)
  PHP_ADD_BUILD_DIR($ext_builddir/third_party/boringssl/crypto/buf)
  PHP_ADD_BUILD_DIR($ext_builddir/third_party/boringssl/crypto/bytestring)
  PHP_ADD_BUILD_DIR($ext_builddir/third_party/boringssl/crypto/chacha)
  PHP_ADD_BUILD_DIR($ext_builddir/third_party/boringssl/crypto/cipher)
  PHP_ADD_BUILD_DIR($ext_builddir/third_party/boringssl/crypto/cmac)
  PHP_ADD_BUILD_DIR($ext_builddir/third_party/boringssl/crypto/conf)
  PHP_ADD_BUILD_DIR($ext_builddir/third_party/boringssl/crypto/curve25519)
  PHP_ADD_BUILD_DIR($ext_builddir/third_party/boringssl/crypto/des)
  PHP_ADD_BUILD_DIR($ext_builddir/third_party/boringssl/crypto/dh)
  PHP_ADD_BUILD_DIR($ext_builddir/third_party/boringssl/crypto/digest)
  PHP_ADD_BUILD_DIR($ext_builddir/third_party/boringssl/crypto/dsa)
  PHP_ADD_BUILD_DIR($ext_builddir/third_party/boringssl/crypto/ec)
  PHP_ADD_BUILD_DIR($ext_builddir/third_party/boringssl/crypto/ecdh)
  PHP_ADD_BUILD_DIR($ext_builddir/third_party/boringssl/crypto/ecdsa)
  PHP_ADD_BUILD_DIR($ext_builddir/third_party/boringssl/crypto/engine)
  PHP_ADD_BUILD_DIR($ext_builddir/third_party/boringssl/crypto/err)
  PHP_ADD_BUILD_DIR($ext_builddir/third_party/boringssl/crypto/evp)
  PHP_ADD_BUILD_DIR($ext_builddir/third_party/boringssl/crypto/hkdf)
  PHP_ADD_BUILD_DIR($ext_builddir/third_party/boringssl/crypto/hmac)
  PHP_ADD_BUILD_DIR($ext_builddir/third_party/boringssl/crypto/lhash)
  PHP_ADD_BUILD_DIR($ext_builddir/third_party/boringssl/crypto/md4)
  PHP_ADD_BUILD_DIR($ext_builddir/third_party/boringssl/crypto/md5)
  PHP_ADD_BUILD_DIR($ext_builddir/third_party/boringssl/crypto/modes)
  PHP_ADD_BUILD_DIR($ext_builddir/third_party/boringssl/crypto/obj)
  PHP_ADD_BUILD_DIR($ext_builddir/third_party/boringssl/crypto/pem)
  PHP_ADD_BUILD_DIR($ext_builddir/third_party/boringssl/crypto/pkcs8)
  PHP_ADD_BUILD_DIR($ext_builddir/third_party/boringssl/crypto/poly1305)
  PHP_ADD_BUILD_DIR($ext_builddir/third_party/boringssl/crypto/rand)
  PHP_ADD_BUILD_DIR($ext_builddir/third_party/boringssl/crypto/rc4)
  PHP_ADD_BUILD_DIR($ext_builddir/third_party/boringssl/crypto/rsa)
  PHP_ADD_BUILD_DIR($ext_builddir/third_party/boringssl/crypto/sha)
  PHP_ADD_BUILD_DIR($ext_builddir/third_party/boringssl/crypto/stack)
  PHP_ADD_BUILD_DIR($ext_builddir/third_party/boringssl/crypto/x509)
  PHP_ADD_BUILD_DIR($ext_builddir/third_party/boringssl/crypto/x509v3)
  PHP_ADD_BUILD_DIR($ext_builddir/third_party/boringssl/ssl)
  PHP_ADD_BUILD_DIR($ext_builddir/third_party/boringssl/ssl/pqueue)
  PHP_ADD_BUILD_DIR($ext_builddir/third_party/nanopb)
fi<|MERGE_RESOLUTION|>--- conflicted
+++ resolved
@@ -36,209 +36,6 @@
     src/php/ext/grpc/server.c \
     src/php/ext/grpc/server_credentials.c \
     src/php/ext/grpc/timeval.c \
-<<<<<<< HEAD
-    src/core/profiling/basic_timers.c \
-    src/core/profiling/stap_timers.c \
-    src/core/support/alloc.c \
-    src/core/support/avl.c \
-    src/core/support/backoff.c \
-    src/core/support/cmdline.c \
-    src/core/support/cpu_iphone.c \
-    src/core/support/cpu_linux.c \
-    src/core/support/cpu_posix.c \
-    src/core/support/cpu_windows.c \
-    src/core/support/env_linux.c \
-    src/core/support/env_posix.c \
-    src/core/support/env_win32.c \
-    src/core/support/histogram.c \
-    src/core/support/host_port.c \
-    src/core/support/load_file.c \
-    src/core/support/log.c \
-    src/core/support/log_android.c \
-    src/core/support/log_linux.c \
-    src/core/support/log_posix.c \
-    src/core/support/log_win32.c \
-    src/core/support/murmur_hash.c \
-    src/core/support/slice.c \
-    src/core/support/slice_buffer.c \
-    src/core/support/stack_lockfree.c \
-    src/core/support/string.c \
-    src/core/support/string_posix.c \
-    src/core/support/string_win32.c \
-    src/core/support/subprocess_posix.c \
-    src/core/support/subprocess_windows.c \
-    src/core/support/sync.c \
-    src/core/support/sync_posix.c \
-    src/core/support/sync_win32.c \
-    src/core/support/thd.c \
-    src/core/support/thd_posix.c \
-    src/core/support/thd_win32.c \
-    src/core/support/time.c \
-    src/core/support/time_posix.c \
-    src/core/support/time_precise.c \
-    src/core/support/time_win32.c \
-    src/core/support/tls_pthread.c \
-    src/core/support/tmpfile_posix.c \
-    src/core/support/tmpfile_win32.c \
-    src/core/support/wrap_memcpy.c \
-    src/core/census/grpc_context.c \
-    src/core/census/grpc_filter.c \
-    src/core/census/grpc_plugin.c \
-    src/core/channel/channel_args.c \
-    src/core/channel/channel_stack.c \
-    src/core/channel/channel_stack_builder.c \
-    src/core/channel/client_channel.c \
-    src/core/channel/client_uchannel.c \
-    src/core/channel/compress_filter.c \
-    src/core/channel/connected_channel.c \
-    src/core/channel/http_client_filter.c \
-    src/core/channel/http_server_filter.c \
-    src/core/channel/subchannel_call_holder.c \
-    src/core/client_config/client_config.c \
-    src/core/client_config/connector.c \
-    src/core/client_config/default_initial_connect_string.c \
-    src/core/client_config/initial_connect_string.c \
-    src/core/client_config/lb_policies/load_balancer_api.c \
-    src/core/client_config/lb_policies/pick_first.c \
-    src/core/client_config/lb_policies/round_robin.c \
-    src/core/client_config/lb_policy.c \
-    src/core/client_config/lb_policy_factory.c \
-    src/core/client_config/lb_policy_registry.c \
-    src/core/client_config/resolver.c \
-    src/core/client_config/resolver_factory.c \
-    src/core/client_config/resolver_registry.c \
-    src/core/client_config/resolvers/dns_resolver.c \
-    src/core/client_config/resolvers/sockaddr_resolver.c \
-    src/core/client_config/subchannel.c \
-    src/core/client_config/subchannel_factory.c \
-    src/core/client_config/subchannel_index.c \
-    src/core/client_config/uri_parser.c \
-    src/core/compression/compression_algorithm.c \
-    src/core/compression/message_compress.c \
-    src/core/debug/trace.c \
-    src/core/httpcli/format_request.c \
-    src/core/httpcli/httpcli.c \
-    src/core/httpcli/parser.c \
-    src/core/iomgr/closure.c \
-    src/core/iomgr/endpoint.c \
-    src/core/iomgr/endpoint_pair_posix.c \
-    src/core/iomgr/endpoint_pair_windows.c \
-    src/core/iomgr/ev_poll_and_epoll_posix.c \
-    src/core/iomgr/ev_posix.c \
-    src/core/iomgr/exec_ctx.c \
-    src/core/iomgr/executor.c \
-    src/core/iomgr/iocp_windows.c \
-    src/core/iomgr/iomgr.c \
-    src/core/iomgr/iomgr_posix.c \
-    src/core/iomgr/iomgr_windows.c \
-    src/core/iomgr/pollset_set_windows.c \
-    src/core/iomgr/pollset_windows.c \
-    src/core/iomgr/resolve_address_posix.c \
-    src/core/iomgr/resolve_address_windows.c \
-    src/core/iomgr/sockaddr_utils.c \
-    src/core/iomgr/socket_utils_common_posix.c \
-    src/core/iomgr/socket_utils_linux.c \
-    src/core/iomgr/socket_utils_posix.c \
-    src/core/iomgr/socket_windows.c \
-    src/core/iomgr/tcp_client_posix.c \
-    src/core/iomgr/tcp_client_windows.c \
-    src/core/iomgr/tcp_posix.c \
-    src/core/iomgr/tcp_server_posix.c \
-    src/core/iomgr/tcp_server_windows.c \
-    src/core/iomgr/tcp_windows.c \
-    src/core/iomgr/time_averaged_stats.c \
-    src/core/iomgr/timer.c \
-    src/core/iomgr/timer_heap.c \
-    src/core/iomgr/udp_server.c \
-    src/core/iomgr/wakeup_fd_eventfd.c \
-    src/core/iomgr/wakeup_fd_nospecial.c \
-    src/core/iomgr/wakeup_fd_pipe.c \
-    src/core/iomgr/wakeup_fd_posix.c \
-    src/core/iomgr/workqueue_posix.c \
-    src/core/iomgr/workqueue_windows.c \
-    src/core/json/json.c \
-    src/core/json/json_reader.c \
-    src/core/json/json_string.c \
-    src/core/json/json_writer.c \
-    src/core/proto/grpc/lb/v0/load_balancer.pb.c \
-    src/core/surface/alarm.c \
-    src/core/surface/api_trace.c \
-    src/core/surface/byte_buffer.c \
-    src/core/surface/byte_buffer_reader.c \
-    src/core/surface/call.c \
-    src/core/surface/call_details.c \
-    src/core/surface/call_log_batch.c \
-    src/core/surface/channel.c \
-    src/core/surface/channel_connectivity.c \
-    src/core/surface/channel_create.c \
-    src/core/surface/channel_init.c \
-    src/core/surface/channel_ping.c \
-    src/core/surface/channel_stack_type.c \
-    src/core/surface/completion_queue.c \
-    src/core/surface/event_string.c \
-    src/core/surface/init.c \
-    src/core/surface/lame_client.c \
-    src/core/surface/metadata_array.c \
-    src/core/surface/server.c \
-    src/core/surface/server_chttp2.c \
-    src/core/surface/validate_metadata.c \
-    src/core/surface/version.c \
-    src/core/transport/byte_stream.c \
-    src/core/transport/chttp2/alpn.c \
-    src/core/transport/chttp2/bin_encoder.c \
-    src/core/transport/chttp2/frame_data.c \
-    src/core/transport/chttp2/frame_goaway.c \
-    src/core/transport/chttp2/frame_ping.c \
-    src/core/transport/chttp2/frame_rst_stream.c \
-    src/core/transport/chttp2/frame_settings.c \
-    src/core/transport/chttp2/frame_window_update.c \
-    src/core/transport/chttp2/hpack_encoder.c \
-    src/core/transport/chttp2/hpack_parser.c \
-    src/core/transport/chttp2/hpack_table.c \
-    src/core/transport/chttp2/huffsyms.c \
-    src/core/transport/chttp2/incoming_metadata.c \
-    src/core/transport/chttp2/parsing.c \
-    src/core/transport/chttp2/status_conversion.c \
-    src/core/transport/chttp2/stream_lists.c \
-    src/core/transport/chttp2/stream_map.c \
-    src/core/transport/chttp2/timeout_encoding.c \
-    src/core/transport/chttp2/varint.c \
-    src/core/transport/chttp2/writing.c \
-    src/core/transport/chttp2_transport.c \
-    src/core/transport/connectivity_state.c \
-    src/core/transport/metadata.c \
-    src/core/transport/metadata_batch.c \
-    src/core/transport/static_metadata.c \
-    src/core/transport/transport.c \
-    src/core/transport/transport_op_string.c \
-    src/core/httpcli/httpcli_security_connector.c \
-    src/core/security/b64.c \
-    src/core/security/client_auth_filter.c \
-    src/core/security/credentials.c \
-    src/core/security/credentials_metadata.c \
-    src/core/security/credentials_posix.c \
-    src/core/security/credentials_win32.c \
-    src/core/security/google_default_credentials.c \
-    src/core/security/handshake.c \
-    src/core/security/json_token.c \
-    src/core/security/jwt_verifier.c \
-    src/core/security/secure_endpoint.c \
-    src/core/security/security_connector.c \
-    src/core/security/security_context.c \
-    src/core/security/server_auth_filter.c \
-    src/core/security/server_secure_chttp2.c \
-    src/core/surface/init_secure.c \
-    src/core/surface/secure_channel_create.c \
-    src/core/tsi/fake_transport_security.c \
-    src/core/tsi/ssl_transport_security.c \
-    src/core/tsi/transport_security.c \
-    src/core/census/context.c \
-    src/core/census/initialize.c \
-    src/core/census/mlog.c \
-    src/core/census/operation.c \
-    src/core/census/placeholders.c \
-    src/core/census/tracing.c \
-=======
     src/core/lib/profiling/basic_timers.c \
     src/core/lib/profiling/stap_timers.c \
     src/core/lib/support/alloc.c \
@@ -324,17 +121,14 @@
     src/core/lib/iomgr/endpoint.c \
     src/core/lib/iomgr/endpoint_pair_posix.c \
     src/core/lib/iomgr/endpoint_pair_windows.c \
+    src/core/lib/iomgr/ev_poll_and_epoll_posix.c \
+    src/core/lib/iomgr/ev_posix.c \
     src/core/lib/iomgr/exec_ctx.c \
     src/core/lib/iomgr/executor.c \
-    src/core/lib/iomgr/fd_posix.c \
     src/core/lib/iomgr/iocp_windows.c \
     src/core/lib/iomgr/iomgr.c \
     src/core/lib/iomgr/iomgr_posix.c \
     src/core/lib/iomgr/iomgr_windows.c \
-    src/core/lib/iomgr/pollset_multipoller_with_epoll.c \
-    src/core/lib/iomgr/pollset_multipoller_with_poll_posix.c \
-    src/core/lib/iomgr/pollset_posix.c \
-    src/core/lib/iomgr/pollset_set_posix.c \
     src/core/lib/iomgr/pollset_set_windows.c \
     src/core/lib/iomgr/pollset_windows.c \
     src/core/lib/iomgr/resolve_address_posix.c \
@@ -444,7 +238,6 @@
     src/core/lib/census/operation.c \
     src/core/lib/census/placeholders.c \
     src/core/lib/census/tracing.c \
->>>>>>> e5cc05b5
     third_party/nanopb/pb_common.c \
     third_party/nanopb/pb_decode.c \
     third_party/nanopb/pb_encode.c \
