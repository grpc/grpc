--- conflicted
+++ resolved
@@ -466,11 +466,8 @@
     src/core/lib/config/config_vars.cc \
     src/core/lib/config/config_vars_non_generated.cc \
     src/core/lib/config/core_configuration.cc \
-<<<<<<< HEAD
     src/core/lib/config/load_config.cc \
-=======
     src/core/lib/debug/event_log.cc \
->>>>>>> 93fdc997
     src/core/lib/debug/stats.cc \
     src/core/lib/debug/stats_data.cc \
     src/core/lib/debug/trace.cc \
