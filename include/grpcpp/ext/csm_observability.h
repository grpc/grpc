//
//
// Copyright 2023 gRPC authors.
//
// Licensed under the Apache License, Version 2.0 (the "License");
// you may not use this file except in compliance with the License.
// You may obtain a copy of the License at
//
//     http://www.apache.org/licenses/LICENSE-2.0
//
// Unless required by applicable law or agreed to in writing, software
// distributed under the License is distributed on an "AS IS" BASIS,
// WITHOUT WARRANTIES OR CONDITIONS OF ANY KIND, either express or implied.
// See the License for the specific language governing permissions and
// limitations under the License.
//
//

#ifndef GRPCPP_EXT_CSM_OBSERVABILITY_H
#define GRPCPP_EXT_CSM_OBSERVABILITY_H

#include <grpc/support/port_platform.h>

#include <memory>

#include "absl/functional/any_invocable.h"
#include "absl/status/statusor.h"
#include "absl/strings/string_view.h"
#include "opentelemetry/metrics/meter_provider.h"

#include <grpcpp/ext/otel_plugin.h>

namespace grpc {

namespace internal {
class OpenTelemetryPluginBuilderImpl;
}  // namespace internal

<<<<<<< HEAD
// This is a no-op at present, but in the future, this object would be useful
// for performing cleanup.
=======
namespace experimental {

// This object maintains state around the registered CsmObservability plugin.
// The application is responsible for retaining this object until it has closed
// all channels and servers that are recording metrics.
>>>>>>> 8f2245d0
class CsmObservability {
 public:
  CsmObservability() = default;
  ~CsmObservability();
  // Disable copy constructor and copy-assignment operator.
  CsmObservability(const CsmObservability&) = delete;
  CsmObservability& operator=(const CsmObservability&) = delete;
  CsmObservability(CsmObservability&&) noexcept;
  CsmObservability& operator=(CsmObservability&&) noexcept;

 private:
  bool valid_ = true;
};

// CsmObservabilityBuilder configures observability for all service mesh traffic
// for a binary running on CSM.
class CsmObservabilityBuilder {
 public:
  CsmObservabilityBuilder();
  ~CsmObservabilityBuilder();
  CsmObservabilityBuilder& SetMeterProvider(
      std::shared_ptr<opentelemetry::metrics::MeterProvider> meter_provider);
  // If set, \a target_attribute_filter is called per channel to decide whether
  // to record the target attribute on client or to replace it with "other".
  // This helps reduce the cardinality on metrics in cases where many channels
  // are created with different targets in the same binary (which might happen
  // for example, if the channel target string uses IP addresses directly).
  CsmObservabilityBuilder& SetTargetAttributeFilter(
      absl::AnyInvocable<bool(absl::string_view /*target*/) const>
          target_attribute_filter);
  // If set, \a generic_method_attribute_filter is called per call with a
  // generic method type to decide whether to record the method name or to
  // replace it with "other". Non-generic or pre-registered methods remain
  // unaffected. If not set, by default, generic method names are replaced with
  // "other" when recording metrics.
  CsmObservabilityBuilder& SetGenericMethodAttributeFilter(
      absl::AnyInvocable<bool(absl::string_view /*generic_method*/) const>
          generic_method_attribute_filter);
  // Builds the CsmObservability plugin. The return status shows whether
  // CsmObservability was successfully enabled or not.
  //
  // The most common way to use this API is -
  //
  // auto observability =
  //    CsmObservabilityBuilder().SetMeterProvider(provider).BuildAndRegister();
  //
  // The set of instruments available are -
  // grpc.client.attempt.started
  // grpc.client.attempt.duration
  // grpc.client.attempt.sent_total_compressed_message_size
  // grpc.client.attempt.rcvd_total_compressed_message_size
  // grpc.server.call.started
  // grpc.server.call.duration
  // grpc.server.call.sent_total_compressed_message_size
  // grpc.server.call.rcvd_total_compressed_message_size
  absl::StatusOr<CsmObservability> BuildAndRegister();

 private:
  std::unique_ptr<grpc::internal::OpenTelemetryPluginBuilderImpl> builder_;
};

namespace experimental {
// TODO(yashykt): Remove this once no longer needed.
using CsmObservability GRPC_DEPRECATED("Use grpc::CsmObservability instead.") =
    grpc::CsmObservability;
using CsmObservabilityBuilder GRPC_DEPRECATED(
    "Use grpc::CsmObservabilityBuilder instead.") =
    grpc::CsmObservabilityBuilder;
}  // namespace experimental

}  // namespace grpc

#endif  // GRPCPP_EXT_CSM_OBSERVABILITY_H<|MERGE_RESOLUTION|>--- conflicted
+++ resolved
@@ -36,16 +36,9 @@
 class OpenTelemetryPluginBuilderImpl;
 }  // namespace internal
 
-<<<<<<< HEAD
-// This is a no-op at present, but in the future, this object would be useful
-// for performing cleanup.
-=======
-namespace experimental {
-
 // This object maintains state around the registered CsmObservability plugin.
 // The application is responsible for retaining this object until it has closed
 // all channels and servers that are recording metrics.
->>>>>>> 8f2245d0
 class CsmObservability {
  public:
   CsmObservability() = default;
