/*
 *
 * Copyright 2018 gRPC authors.
 *
 * Licensed under the Apache License, Version 2.0 (the "License");
 * you may not use this file except in compliance with the License.
 * You may obtain a copy of the License at
 *
 *     http://www.apache.org/licenses/LICENSE-2.0
 *
 * Unless required by applicable law or agreed to in writing, software
 * distributed under the License is distributed on an "AS IS" BASIS,
 * WITHOUT WARRANTIES OR CONDITIONS OF ANY KIND, either express or implied.
 * See the License for the specific language governing permissions and
 * limitations under the License.
 *
 */

#ifndef GRPCPP_IMPL_CODEGEN_CALL_OP_SET_H
#define GRPCPP_IMPL_CODEGEN_CALL_OP_SET_H

#include <assert.h>
#include <array>
#include <cstring>
#include <functional>
#include <map>
#include <memory>
#include <vector>

#include <grpcpp/impl/codegen/byte_buffer.h>
#include <grpcpp/impl/codegen/call.h>
#include <grpcpp/impl/codegen/call_hook.h>
#include <grpcpp/impl/codegen/call_op_set_interface.h>
#include <grpcpp/impl/codegen/client_context.h>
#include <grpcpp/impl/codegen/completion_queue_tag.h>
#include <grpcpp/impl/codegen/config.h>
#include <grpcpp/impl/codegen/core_codegen_interface.h>
#include <grpcpp/impl/codegen/intercepted_channel.h>
#include <grpcpp/impl/codegen/interceptor_common.h>
#include <grpcpp/impl/codegen/serialization_traits.h>
#include <grpcpp/impl/codegen/slice.h>
#include <grpcpp/impl/codegen/string_ref.h>
#include <grpcpp/impl/codegen/codegen_init.h>

#include <grpc/impl/codegen/atm.h>
#include <grpc/impl/codegen/compression_types.h>
#include <grpc/impl/codegen/grpc_types.h>

namespace grpc {

class CompletionQueue;

namespace internal {
class Call;
class CallHook;

// TODO(yangg) if the map is changed before we send, the pointers will be a
// mess. Make sure it does not happen.
inline grpc_metadata* FillMetadataArray(
    const std::multimap<grpc::string, grpc::string>& metadata,
    size_t* metadata_count, const grpc::string& optional_error_details) {
  *metadata_count = metadata.size() + (optional_error_details.empty() ? 0 : 1);
  if (*metadata_count == 0) {
    return nullptr;
  }
  grpc_metadata* metadata_array =
      (grpc_metadata*)(get_g_core_codegen_interface()->gpr_malloc(
          (*metadata_count) * sizeof(grpc_metadata)));
  size_t i = 0;
  for (auto iter = metadata.cbegin(); iter != metadata.cend(); ++iter, ++i) {
    metadata_array[i].key = SliceReferencingString(iter->first);
    metadata_array[i].value = SliceReferencingString(iter->second);
  }
  if (!optional_error_details.empty()) {
    metadata_array[i].key =
        get_g_core_codegen_interface()->grpc_slice_from_static_buffer(
            kBinaryErrorDetailsKey, sizeof(kBinaryErrorDetailsKey) - 1);
    metadata_array[i].value = SliceReferencingString(optional_error_details);
  }
  return metadata_array;
}
}  // namespace internal

/// Per-message write options.
class WriteOptions {
 public:
  WriteOptions() : flags_(0), last_message_(false) {}
  WriteOptions(const WriteOptions& other)
      : flags_(other.flags_), last_message_(other.last_message_) {}

  /// Clear all flags.
  inline void Clear() { flags_ = 0; }

  /// Returns raw flags bitset.
  inline uint32_t flags() const { return flags_; }

  /// Sets flag for the disabling of compression for the next message write.
  ///
  /// \sa GRPC_WRITE_NO_COMPRESS
  inline WriteOptions& set_no_compression() {
    SetBit(GRPC_WRITE_NO_COMPRESS);
    return *this;
  }

  /// Clears flag for the disabling of compression for the next message write.
  ///
  /// \sa GRPC_WRITE_NO_COMPRESS
  inline WriteOptions& clear_no_compression() {
    ClearBit(GRPC_WRITE_NO_COMPRESS);
    return *this;
  }

  /// Get value for the flag indicating whether compression for the next
  /// message write is forcefully disabled.
  ///
  /// \sa GRPC_WRITE_NO_COMPRESS
  inline bool get_no_compression() const {
    return GetBit(GRPC_WRITE_NO_COMPRESS);
  }

  /// Sets flag indicating that the write may be buffered and need not go out on
  /// the wire immediately.
  ///
  /// \sa GRPC_WRITE_BUFFER_HINT
  inline WriteOptions& set_buffer_hint() {
    SetBit(GRPC_WRITE_BUFFER_HINT);
    return *this;
  }

  /// Clears flag indicating that the write may be buffered and need not go out
  /// on the wire immediately.
  ///
  /// \sa GRPC_WRITE_BUFFER_HINT
  inline WriteOptions& clear_buffer_hint() {
    ClearBit(GRPC_WRITE_BUFFER_HINT);
    return *this;
  }

  /// Get value for the flag indicating that the write may be buffered and need
  /// not go out on the wire immediately.
  ///
  /// \sa GRPC_WRITE_BUFFER_HINT
  inline bool get_buffer_hint() const { return GetBit(GRPC_WRITE_BUFFER_HINT); }

  /// corked bit: aliases set_buffer_hint currently, with the intent that
  /// set_buffer_hint will be removed in the future
  inline WriteOptions& set_corked() {
    SetBit(GRPC_WRITE_BUFFER_HINT);
    return *this;
  }

  inline WriteOptions& clear_corked() {
    ClearBit(GRPC_WRITE_BUFFER_HINT);
    return *this;
  }

  inline bool is_corked() const { return GetBit(GRPC_WRITE_BUFFER_HINT); }

  /// last-message bit: indicates this is the last message in a stream
  /// client-side:  makes Write the equivalent of performing Write, WritesDone
  /// in a single step
  /// server-side:  hold the Write until the service handler returns (sync api)
  /// or until Finish is called (async api)
  inline WriteOptions& set_last_message() {
    last_message_ = true;
    return *this;
  }

  /// Clears flag indicating that this is the last message in a stream,
  /// disabling coalescing.
  inline WriteOptions& clear_last_message() {
    last_message_ = false;
    return *this;
  }

  /// Guarantee that all bytes have been written to the socket before completing
  /// this write (usually writes are completed when they pass flow control).
  inline WriteOptions& set_write_through() {
    SetBit(GRPC_WRITE_THROUGH);
    return *this;
  }

  inline bool is_write_through() const { return GetBit(GRPC_WRITE_THROUGH); }

  /// Get value for the flag indicating that this is the last message, and
  /// should be coalesced with trailing metadata.
  ///
  /// \sa GRPC_WRITE_LAST_MESSAGE
  bool is_last_message() const { return last_message_; }

  WriteOptions& operator=(const WriteOptions& rhs) {
    flags_ = rhs.flags_;
    return *this;
  }

 private:
  void SetBit(const uint32_t mask) { flags_ |= mask; }

  void ClearBit(const uint32_t mask) { flags_ &= ~mask; }

  bool GetBit(const uint32_t mask) const { return (flags_ & mask) != 0; }

  uint32_t flags_;
  bool last_message_;
};

namespace internal {

/// Default argument for CallOpSet. I is unused by the class, but can be
/// used for generating multiple names for the same thing.
template <int I>
class CallNoOp {
 protected:
  void AddOp(grpc_op* ops, size_t* nops) {}
  void FinishOp(bool* status) {}
  void SetInterceptionHookPoint(
      InterceptorBatchMethodsImpl* interceptor_methods) {}
  void SetFinishInterceptionHookPoint(
      InterceptorBatchMethodsImpl* interceptor_methods) {}
  void SetHijackingState(InterceptorBatchMethodsImpl* interceptor_methods) {}
};

class CallOpSendInitialMetadata {
 public:
  CallOpSendInitialMetadata() : send_(false) {
    maybe_compression_level_.is_set = false;
  }

  void SendInitialMetadata(std::multimap<grpc::string, grpc::string>* metadata,
                           uint32_t flags) {
    maybe_compression_level_.is_set = false;
    send_ = true;
    flags_ = flags;
    metadata_map_ = metadata;
  }

  void set_compression_level(grpc_compression_level level) {
    maybe_compression_level_.is_set = true;
    maybe_compression_level_.level = level;
  }

 protected:
  void AddOp(grpc_op* ops, size_t* nops) {
    if (!send_ || hijacked_) return;
    grpc_op* op = &ops[(*nops)++];
    op->op = GRPC_OP_SEND_INITIAL_METADATA;
    op->flags = flags_;
    op->reserved = NULL;
    initial_metadata_ =
        FillMetadataArray(*metadata_map_, &initial_metadata_count_, "");
    op->data.send_initial_metadata.count = initial_metadata_count_;
    op->data.send_initial_metadata.metadata = initial_metadata_;
    op->data.send_initial_metadata.maybe_compression_level.is_set =
        maybe_compression_level_.is_set;
    if (maybe_compression_level_.is_set) {
      op->data.send_initial_metadata.maybe_compression_level.level =
          maybe_compression_level_.level;
    }
  }
  void FinishOp(bool* status) {
    if (!send_ || hijacked_) return;
    get_g_core_codegen_interface()->gpr_free(initial_metadata_);
    send_ = false;
  }

  void SetInterceptionHookPoint(
      InterceptorBatchMethodsImpl* interceptor_methods) {
    if (!send_) return;
    interceptor_methods->AddInterceptionHookPoint(
        experimental::InterceptionHookPoints::PRE_SEND_INITIAL_METADATA);
    interceptor_methods->SetSendInitialMetadata(metadata_map_);
  }

  void SetFinishInterceptionHookPoint(
      InterceptorBatchMethodsImpl* interceptor_methods) {}

  void SetHijackingState(InterceptorBatchMethodsImpl* interceptor_methods) {
    hijacked_ = true;
  }

  bool hijacked_ = false;
  bool send_;
  uint32_t flags_;
  size_t initial_metadata_count_;
  std::multimap<grpc::string, grpc::string>* metadata_map_;
  grpc_metadata* initial_metadata_;
  struct {
    bool is_set;
    grpc_compression_level level;
  } maybe_compression_level_;
};

class CallOpSendMessage {
 public:
  CallOpSendMessage() : send_buf_() {}

  /// Send \a message using \a options for the write. The \a options are cleared
  /// after use.
  template <class M>
  Status SendMessage(const M& message,
                     WriteOptions options) GRPC_MUST_USE_RESULT;

  template <class M>
  Status SendMessage(const M& message) GRPC_MUST_USE_RESULT;

 protected:
  void AddOp(grpc_op* ops, size_t* nops) {
    if (!send_buf_.Valid() || hijacked_) return;
    grpc_op* op = &ops[(*nops)++];
    op->op = GRPC_OP_SEND_MESSAGE;
    op->flags = write_options_.flags();
    op->reserved = NULL;
    op->data.send_message.send_message = send_buf_.c_buffer();
    // Flags are per-message: clear them after use.
    write_options_.Clear();
  }
  void FinishOp(bool* status) { send_buf_.Clear(); }

  void SetInterceptionHookPoint(
      InterceptorBatchMethodsImpl* interceptor_methods) {
    if (!send_buf_.Valid()) return;
    interceptor_methods->AddInterceptionHookPoint(
        experimental::InterceptionHookPoints::PRE_SEND_MESSAGE);
    interceptor_methods->SetSendMessage(&send_buf_);
  }

  void SetFinishInterceptionHookPoint(
      InterceptorBatchMethodsImpl* interceptor_methods) {}

  void SetHijackingState(InterceptorBatchMethodsImpl* interceptor_methods) {
    hijacked_ = true;
  }

 private:
  bool hijacked_ = false;
  ByteBuffer send_buf_;
  WriteOptions write_options_;
};

template <class M>
Status CallOpSendMessage::SendMessage(const M& message, WriteOptions options) {
  write_options_ = options;
  bool own_buf;
  // TODO(vjpai): Remove the void below when possible
  // The void in the template parameter below should not be needed
  // (since it should be implicit) but is needed due to an observed
  // difference in behavior between clang and gcc for certain internal users
  Status result = SerializationTraits<M, void>::Serialize(
      message, send_buf_.bbuf_ptr(), &own_buf);
  if (!own_buf) {
    send_buf_.Duplicate();
  }
  return result;
}

template <class M>
Status CallOpSendMessage::SendMessage(const M& message) {
  return SendMessage(message, WriteOptions());
}

template <class R>
class CallOpRecvMessage {
 public:
  CallOpRecvMessage()
      : got_message(false),
        message_(nullptr),
        allow_not_getting_message_(false) {}

  void RecvMessage(R* message) { message_ = message; }

  // Do not change status if no message is received.
  void AllowNoMessage() { allow_not_getting_message_ = true; }

  bool got_message;

 protected:
  void AddOp(grpc_op* ops, size_t* nops) {
    if (message_ == nullptr || hijacked_) return;
    grpc_op* op = &ops[(*nops)++];
    op->op = GRPC_OP_RECV_MESSAGE;
    op->flags = 0;
    op->reserved = NULL;
    op->data.recv_message.recv_message = recv_buf_.c_buffer_ptr();
  }

  void FinishOp(bool* status) {
    if (message_ == nullptr || hijacked_) return;
    if (recv_buf_.Valid()) {
      if (*status) {
        got_message = *status =
            SerializationTraits<R>::Deserialize(recv_buf_.bbuf_ptr(), message_)
                .ok();
        recv_buf_.Release();
      } else {
        got_message = false;
        recv_buf_.Clear();
      }
    } else {
      got_message = false;
      if (!allow_not_getting_message_) {
        *status = false;
      }
    }
    message_ = nullptr;
  }

  void SetInterceptionHookPoint(
      InterceptorBatchMethodsImpl* interceptor_methods) {
    interceptor_methods->SetRecvMessage(message_);
  }

  void SetFinishInterceptionHookPoint(
      InterceptorBatchMethodsImpl* interceptor_methods) {
    if (!got_message) return;
    interceptor_methods->AddInterceptionHookPoint(
        experimental::InterceptionHookPoints::POST_RECV_MESSAGE);
  }
  void SetHijackingState(InterceptorBatchMethodsImpl* interceptor_methods) {
    hijacked_ = true;
    if (message_ == nullptr) return;
    interceptor_methods->AddInterceptionHookPoint(
        experimental::InterceptionHookPoints::PRE_RECV_MESSAGE);
    got_message = true;
  }

 private:
  R* message_;
  ByteBuffer recv_buf_;
  bool allow_not_getting_message_;
  bool hijacked_ = false;
};

class DeserializeFunc {
 public:
  virtual Status Deserialize(ByteBuffer* buf) = 0;
  virtual ~DeserializeFunc() {}
};

template <class R>
class DeserializeFuncType final : public DeserializeFunc {
 public:
  DeserializeFuncType(R* message) : message_(message) {}
  Status Deserialize(ByteBuffer* buf) override {
    return SerializationTraits<R>::Deserialize(buf->bbuf_ptr(), message_);
  }

  ~DeserializeFuncType() override {}

 private:
  R* message_;  // Not a managed pointer because management is external to this
};

class CallOpGenericRecvMessage {
 public:
  CallOpGenericRecvMessage()
      : got_message(false), allow_not_getting_message_(false) {}

  template <class R>
  void RecvMessage(R* message) {
    // Use an explicit base class pointer to avoid resolution error in the
    // following unique_ptr::reset for some old implementations.
    DeserializeFunc* func = new DeserializeFuncType<R>(message);
    deserialize_.reset(func);
    message_ = message;
  }

  // Do not change status if no message is received.
  void AllowNoMessage() { allow_not_getting_message_ = true; }

  bool got_message;

 protected:
  void AddOp(grpc_op* ops, size_t* nops) {
    if (!deserialize_ || hijacked_) return;
    grpc_op* op = &ops[(*nops)++];
    op->op = GRPC_OP_RECV_MESSAGE;
    op->flags = 0;
    op->reserved = NULL;
    op->data.recv_message.recv_message = recv_buf_.c_buffer_ptr();
  }

  void FinishOp(bool* status) {
    if (!deserialize_ || hijacked_) return;
    if (recv_buf_.Valid()) {
      if (*status) {
        got_message = true;
        *status = deserialize_->Deserialize(&recv_buf_).ok();
        recv_buf_.Release();
      } else {
        got_message = false;
        recv_buf_.Clear();
      }
    } else {
      got_message = false;
      if (!allow_not_getting_message_) {
        *status = false;
      }
    }
    deserialize_.reset();
  }

  void SetInterceptionHookPoint(
      InterceptorBatchMethodsImpl* interceptor_methods) {
    interceptor_methods->SetRecvMessage(message_);
  }

  void SetFinishInterceptionHookPoint(
      InterceptorBatchMethodsImpl* interceptor_methods) {
    if (!got_message) return;
    interceptor_methods->AddInterceptionHookPoint(
        experimental::InterceptionHookPoints::POST_RECV_MESSAGE);
  }
  void SetHijackingState(InterceptorBatchMethodsImpl* interceptor_methods) {
    hijacked_ = true;
    if (!deserialize_) return;
    interceptor_methods->AddInterceptionHookPoint(
        experimental::InterceptionHookPoints::PRE_RECV_MESSAGE);
  }

 private:
  void* message_;
  bool hijacked_ = false;
  std::unique_ptr<DeserializeFunc> deserialize_;
  ByteBuffer recv_buf_;
  bool allow_not_getting_message_;
};

class CallOpClientSendClose {
 public:
  CallOpClientSendClose() : send_(false) {}

  void ClientSendClose() { send_ = true; }

 protected:
  void AddOp(grpc_op* ops, size_t* nops) {
    if (!send_ || hijacked_) return;
    grpc_op* op = &ops[(*nops)++];
    op->op = GRPC_OP_SEND_CLOSE_FROM_CLIENT;
    op->flags = 0;
    op->reserved = NULL;
  }
  void FinishOp(bool* status) { send_ = false; }

  void SetInterceptionHookPoint(
      InterceptorBatchMethodsImpl* interceptor_methods) {
    if (!send_) return;
    interceptor_methods->AddInterceptionHookPoint(
        experimental::InterceptionHookPoints::PRE_SEND_CLOSE);
  }

  void SetFinishInterceptionHookPoint(
      InterceptorBatchMethodsImpl* interceptor_methods) {}

  void SetHijackingState(InterceptorBatchMethodsImpl* interceptor_methods) {
    hijacked_ = true;
  }

 private:
  bool hijacked_ = false;
  bool send_;
};

class CallOpServerSendStatus {
 public:
  CallOpServerSendStatus() : send_status_available_(false) {}

  void ServerSendStatus(
      std::multimap<grpc::string, grpc::string>* trailing_metadata,
      const Status& status) {
    send_error_details_ = status.error_details();
    metadata_map_ = trailing_metadata;
    send_status_available_ = true;
    send_status_code_ = static_cast<grpc_status_code>(status.error_code());
    send_error_message_ = status.error_message();
  }

 protected:
  void AddOp(grpc_op* ops, size_t* nops) {
    if (!send_status_available_ || hijacked_) return;
    trailing_metadata_ = FillMetadataArray(
        *metadata_map_, &trailing_metadata_count_, send_error_details_);
    grpc_op* op = &ops[(*nops)++];
    op->op = GRPC_OP_SEND_STATUS_FROM_SERVER;
    op->data.send_status_from_server.trailing_metadata_count =
        trailing_metadata_count_;
    op->data.send_status_from_server.trailing_metadata = trailing_metadata_;
    op->data.send_status_from_server.status = send_status_code_;
    error_message_slice_ = SliceReferencingString(send_error_message_);
    op->data.send_status_from_server.status_details =
        send_error_message_.empty() ? nullptr : &error_message_slice_;
    op->flags = 0;
    op->reserved = NULL;
  }

  void FinishOp(bool* status) {
    if (!send_status_available_ || hijacked_) return;
    get_g_core_codegen_interface()->gpr_free(trailing_metadata_);
    send_status_available_ = false;
  }

  void SetInterceptionHookPoint(
      InterceptorBatchMethodsImpl* interceptor_methods) {
    if (!send_status_available_) return;
    interceptor_methods->AddInterceptionHookPoint(
        experimental::InterceptionHookPoints::PRE_SEND_STATUS);
    interceptor_methods->SetSendTrailingMetadata(metadata_map_);
    interceptor_methods->SetSendStatus(&send_status_code_, &send_error_details_,
                                       &send_error_message_);
  }

  void SetFinishInterceptionHookPoint(
      InterceptorBatchMethodsImpl* interceptor_methods) {}

  void SetHijackingState(InterceptorBatchMethodsImpl* interceptor_methods) {
    hijacked_ = true;
  }

 private:
  bool hijacked_ = false;
  bool send_status_available_;
  grpc_status_code send_status_code_;
  grpc::string send_error_details_;
  grpc::string send_error_message_;
  size_t trailing_metadata_count_;
  std::multimap<grpc::string, grpc::string>* metadata_map_;
  grpc_metadata* trailing_metadata_;
  grpc_slice error_message_slice_;
};

class CallOpRecvInitialMetadata {
 public:
  CallOpRecvInitialMetadata() : metadata_map_(nullptr) {}

  void RecvInitialMetadata(ClientContext* context) {
    context->initial_metadata_received_ = true;
    metadata_map_ = &context->recv_initial_metadata_;
  }

 protected:
  void AddOp(grpc_op* ops, size_t* nops) {
    if (metadata_map_ == nullptr || hijacked_) return;
    grpc_op* op = &ops[(*nops)++];
    op->op = GRPC_OP_RECV_INITIAL_METADATA;
    op->data.recv_initial_metadata.recv_initial_metadata = metadata_map_->arr();
    op->flags = 0;
    op->reserved = NULL;
  }

  void FinishOp(bool* status) {
    if (metadata_map_ == nullptr || hijacked_) return;
  }

  void SetInterceptionHookPoint(
      InterceptorBatchMethodsImpl* interceptor_methods) {
    interceptor_methods->SetRecvInitialMetadata(metadata_map_);
  }

  void SetFinishInterceptionHookPoint(
      InterceptorBatchMethodsImpl* interceptor_methods) {
    if (metadata_map_ == nullptr) return;
    interceptor_methods->AddInterceptionHookPoint(
        experimental::InterceptionHookPoints::POST_RECV_INITIAL_METADATA);
    metadata_map_ = nullptr;
  }

  void SetHijackingState(InterceptorBatchMethodsImpl* interceptor_methods) {
    hijacked_ = true;
    if (metadata_map_ == nullptr) return;
    interceptor_methods->AddInterceptionHookPoint(
        experimental::InterceptionHookPoints::PRE_RECV_INITIAL_METADATA);
  }

 private:
  bool hijacked_ = false;
  MetadataMap* metadata_map_;
};

class CallOpClientRecvStatus {
 public:
  CallOpClientRecvStatus()
      : recv_status_(nullptr), debug_error_string_(nullptr) {}

  void ClientRecvStatus(ClientContext* context, Status* status) {
    client_context_ = context;
    metadata_map_ = &client_context_->trailing_metadata_;
    recv_status_ = status;
    error_message_ = get_g_core_codegen_interface()->grpc_empty_slice();
  }

 protected:
  void AddOp(grpc_op* ops, size_t* nops) {
    if (recv_status_ == nullptr || hijacked_) return;
    grpc_op* op = &ops[(*nops)++];
    op->op = GRPC_OP_RECV_STATUS_ON_CLIENT;
    op->data.recv_status_on_client.trailing_metadata = metadata_map_->arr();
    op->data.recv_status_on_client.status = &status_code_;
    op->data.recv_status_on_client.status_details = &error_message_;
    op->data.recv_status_on_client.error_string = &debug_error_string_;
    op->flags = 0;
    op->reserved = NULL;
  }

  void FinishOp(bool* status) {
    if (recv_status_ == nullptr || hijacked_) return;
    grpc::string binary_error_details = metadata_map_->GetBinaryErrorDetails();
    *recv_status_ =
        Status(static_cast<StatusCode>(status_code_),
               GRPC_SLICE_IS_EMPTY(error_message_)
                   ? grpc::string()
                   : grpc::string(GRPC_SLICE_START_PTR(error_message_),
                                  GRPC_SLICE_END_PTR(error_message_)),
               binary_error_details);
    client_context_->set_debug_error_string(
        debug_error_string_ != nullptr ? debug_error_string_ : "");
    get_g_core_codegen_interface()->grpc_slice_unref(error_message_);
    if (debug_error_string_ != nullptr) {
      get_g_core_codegen_interface()->gpr_free((void*)debug_error_string_);
    }
  }

  void SetInterceptionHookPoint(
      InterceptorBatchMethodsImpl* interceptor_methods) {
    interceptor_methods->SetRecvStatus(recv_status_);
    interceptor_methods->SetRecvTrailingMetadata(metadata_map_);
  }

  void SetFinishInterceptionHookPoint(
      InterceptorBatchMethodsImpl* interceptor_methods) {
    if (recv_status_ == nullptr) return;
    interceptor_methods->AddInterceptionHookPoint(
        experimental::InterceptionHookPoints::POST_RECV_STATUS);
    recv_status_ = nullptr;
  }

  void SetHijackingState(InterceptorBatchMethodsImpl* interceptor_methods) {
    hijacked_ = true;
    if (recv_status_ == nullptr) return;
    interceptor_methods->AddInterceptionHookPoint(
        experimental::InterceptionHookPoints::PRE_RECV_STATUS);
  }

 private:
  bool hijacked_ = false;
  ClientContext* client_context_;
  MetadataMap* metadata_map_;
  Status* recv_status_;
  const char* debug_error_string_;
  grpc_status_code status_code_;
  grpc_slice error_message_;
};

template <class Op1 = CallNoOp<1>, class Op2 = CallNoOp<2>,
          class Op3 = CallNoOp<3>, class Op4 = CallNoOp<4>,
          class Op5 = CallNoOp<5>, class Op6 = CallNoOp<6>>
class CallOpSet;

/// Primary implementation of CallOpSetInterface.
/// Since we cannot use variadic templates, we declare slots up to
/// the maximum count of ops we'll need in a set. We leverage the
/// empty base class optimization to slim this class (especially
/// when there are many unused slots used). To avoid duplicate base classes,
/// the template parmeter for CallNoOp is varied by argument position.
template <class Op1, class Op2, class Op3, class Op4, class Op5, class Op6>
class CallOpSet : public CallOpSetInterface,
                  public Op1,
                  public Op2,
                  public Op3,
                  public Op4,
                  public Op5,
                  public Op6 {
 public:
  CallOpSet() : core_cq_tag_(this), return_tag_(this) {}
  // The copy constructor and assignment operator reset the value of
  // core_cq_tag_, return_tag_, done_intercepting_ and interceptor_methods_
  // since those are only meaningful on a specific object, not across objects.
  CallOpSet(const CallOpSet& other)
      : core_cq_tag_(this),
        return_tag_(this),
        call_(other.call_),
        done_intercepting_(false),
        interceptor_methods_(InterceptorBatchMethodsImpl()) {}

  CallOpSet& operator=(const CallOpSet& other) {
    core_cq_tag_ = this;
    return_tag_ = this;
    call_ = other.call_;
    done_intercepting_ = false;
    interceptor_methods_ = InterceptorBatchMethodsImpl();
    return *this;
  }

  void FillOps(Call* call) override {
    done_intercepting_ = false;
    get_g_core_codegen_interface()->grpc_call_ref(call->call());
    call_ =
        *call;  // It's fine to create a copy of call since it's just pointers

    if (RunInterceptors()) {
      ContinueFillOpsAfterInterception();
    } else {
      // After the interceptors are run, ContinueFillOpsAfterInterception will
      // be run
    }
  }

  bool FinalizeResult(void** tag, bool* status) override {
    if (done_intercepting_) {
      // We have already finished intercepting and filling in the results. This
      // round trip from the core needed to be made because interceptors were
      // run
      *tag = return_tag_;
      *status = saved_status_;
      get_g_core_codegen_interface()->grpc_call_unref(call_.call());
      return true;
    }

    this->Op1::FinishOp(status);
    this->Op2::FinishOp(status);
    this->Op3::FinishOp(status);
    this->Op4::FinishOp(status);
    this->Op5::FinishOp(status);
    this->Op6::FinishOp(status);
    saved_status_ = *status;
    if (RunInterceptorsPostRecv()) {
      *tag = return_tag_;
      get_g_core_codegen_interface()->grpc_call_unref(call_.call());
      return true;
    }
    // Interceptors are going to be run, so we can't return the tag just yet.
    // After the interceptors are run, ContinueFinalizeResultAfterInterception
    return false;
  }

  void set_output_tag(void* return_tag) { return_tag_ = return_tag; }

  void* core_cq_tag() override { return core_cq_tag_; }

  /// set_core_cq_tag is used to provide a different core CQ tag than "this".
  /// This is used for callback-based tags, where the core tag is the core
  /// callback function. It does not change the use or behavior of any other
  /// function (such as FinalizeResult)
  void set_core_cq_tag(void* core_cq_tag) { core_cq_tag_ = core_cq_tag; }

  // This will be called while interceptors are run if the RPC is a hijacked
  // RPC. This should set hijacking state for each of the ops.
  void SetHijackingState() override {
    this->Op1::SetHijackingState(&interceptor_methods_);
    this->Op2::SetHijackingState(&interceptor_methods_);
    this->Op3::SetHijackingState(&interceptor_methods_);
    this->Op4::SetHijackingState(&interceptor_methods_);
    this->Op5::SetHijackingState(&interceptor_methods_);
    this->Op6::SetHijackingState(&interceptor_methods_);
  }

  // Should be called after interceptors are done running
  void ContinueFillOpsAfterInterception() override {
    static const size_t MAX_OPS = 6;
    grpc_op ops[MAX_OPS];
    size_t nops = 0;
    this->Op1::AddOp(ops, &nops);
    this->Op2::AddOp(ops, &nops);
    this->Op3::AddOp(ops, &nops);
    this->Op4::AddOp(ops, &nops);
    this->Op5::AddOp(ops, &nops);
    this->Op6::AddOp(ops, &nops);
    GPR_CODEGEN_ASSERT(GRPC_CALL_OK ==
<<<<<<< HEAD
                       get_g_core_codegen_interface()->grpc_call_start_batch(
                           call_.call(), ops, nops, cq_tag(), nullptr));
=======
                       g_core_codegen_interface->grpc_call_start_batch(
                           call_.call(), ops, nops, core_cq_tag(), nullptr));
>>>>>>> 35e1f9fa
  }

  // Should be called after interceptors are done running on the finalize result
  // path
  void ContinueFinalizeResultAfterInterception() override {
    done_intercepting_ = true;
    GPR_CODEGEN_ASSERT(GRPC_CALL_OK ==
<<<<<<< HEAD
                       get_g_core_codegen_interface()->grpc_call_start_batch(
                           call_.call(), nullptr, 0, cq_tag(), nullptr));
=======
                       g_core_codegen_interface->grpc_call_start_batch(
                           call_.call(), nullptr, 0, core_cq_tag(), nullptr));
>>>>>>> 35e1f9fa
  }

 private:
  // Returns true if no interceptors need to be run
  bool RunInterceptors() {
    interceptor_methods_.ClearState();
    interceptor_methods_.SetCallOpSetInterface(this);
    interceptor_methods_.SetCall(&call_);
    this->Op1::SetInterceptionHookPoint(&interceptor_methods_);
    this->Op2::SetInterceptionHookPoint(&interceptor_methods_);
    this->Op3::SetInterceptionHookPoint(&interceptor_methods_);
    this->Op4::SetInterceptionHookPoint(&interceptor_methods_);
    this->Op5::SetInterceptionHookPoint(&interceptor_methods_);
    this->Op6::SetInterceptionHookPoint(&interceptor_methods_);
    return interceptor_methods_.RunInterceptors();
  }
  // Returns true if no interceptors need to be run
  bool RunInterceptorsPostRecv() {
    // Call and OpSet had already been set on the set state.
    // SetReverse also clears previously set hook points
    interceptor_methods_.SetReverse();
    this->Op1::SetFinishInterceptionHookPoint(&interceptor_methods_);
    this->Op2::SetFinishInterceptionHookPoint(&interceptor_methods_);
    this->Op3::SetFinishInterceptionHookPoint(&interceptor_methods_);
    this->Op4::SetFinishInterceptionHookPoint(&interceptor_methods_);
    this->Op5::SetFinishInterceptionHookPoint(&interceptor_methods_);
    this->Op6::SetFinishInterceptionHookPoint(&interceptor_methods_);
    return interceptor_methods_.RunInterceptors();
  }

  void* core_cq_tag_;
  void* return_tag_;
  Call call_;
  bool done_intercepting_ = false;
  InterceptorBatchMethodsImpl interceptor_methods_;
  bool saved_status_;
};

}  // namespace internal
}  // namespace grpc

#endif  // GRPCPP_IMPL_CODEGEN_CALL_OP_SET_H<|MERGE_RESOLUTION|>--- conflicted
+++ resolved
@@ -864,13 +864,8 @@
     this->Op5::AddOp(ops, &nops);
     this->Op6::AddOp(ops, &nops);
     GPR_CODEGEN_ASSERT(GRPC_CALL_OK ==
-<<<<<<< HEAD
                        get_g_core_codegen_interface()->grpc_call_start_batch(
-                           call_.call(), ops, nops, cq_tag(), nullptr));
-=======
-                       g_core_codegen_interface->grpc_call_start_batch(
                            call_.call(), ops, nops, core_cq_tag(), nullptr));
->>>>>>> 35e1f9fa
   }
 
   // Should be called after interceptors are done running on the finalize result
@@ -878,13 +873,8 @@
   void ContinueFinalizeResultAfterInterception() override {
     done_intercepting_ = true;
     GPR_CODEGEN_ASSERT(GRPC_CALL_OK ==
-<<<<<<< HEAD
                        get_g_core_codegen_interface()->grpc_call_start_batch(
-                           call_.call(), nullptr, 0, cq_tag(), nullptr));
-=======
-                       g_core_codegen_interface->grpc_call_start_batch(
                            call_.call(), nullptr, 0, core_cq_tag(), nullptr));
->>>>>>> 35e1f9fa
   }
 
  private:
