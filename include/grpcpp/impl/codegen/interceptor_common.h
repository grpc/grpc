/*
 *
 * Copyright 2018 gRPC authors.
 *
 * Licensed under the Apache License, Version 2.0 (the "License");
 * you may not use this file except in compliance with the License.
 * You may obtain a copy of the License at
 *
 *     http://www.apache.org/licenses/LICENSE-2.0
 *
 * Unless required by applicable law or agreed to in writing, software
 * distributed under the License is distributed on an "AS IS" BASIS,
 * WITHOUT WARRANTIES OR CONDITIONS OF ANY KIND, either express or implied.
 * See the License for the specific language governing permissions and
 * limitations under the License.
 *
 */

#ifndef GRPCPP_IMPL_CODEGEN_INTERCEPTOR_COMMON_H
#define GRPCPP_IMPL_CODEGEN_INTERCEPTOR_COMMON_H

#include <array>
#include <functional>

#include <grpcpp/impl/codegen/call.h>
#include <grpcpp/impl/codegen/call_op_set_interface.h>
#include <grpcpp/impl/codegen/client_interceptor.h>
#include <grpcpp/impl/codegen/intercepted_channel.h>
#include <grpcpp/impl/codegen/server_interceptor.h>

#include <grpc/impl/codegen/grpc_types.h>

namespace grpc {
namespace internal {

class InterceptorBatchMethodsImpl
    : public experimental::InterceptorBatchMethods {
 public:
  InterceptorBatchMethodsImpl() {
    for (auto i = static_cast<experimental::InterceptionHookPoints>(0);
         i < experimental::InterceptionHookPoints::NUM_INTERCEPTION_HOOKS;
         i = static_cast<experimental::InterceptionHookPoints>(
             static_cast<size_t>(i) + 1)) {
      hooks_[static_cast<size_t>(i)] = false;
    }
  }

  ~InterceptorBatchMethodsImpl() {}

  bool QueryInterceptionHookPoint(
      experimental::InterceptionHookPoints type) override {
    return hooks_[static_cast<size_t>(type)];
  }

  void Proceed() override {
    if (call_->client_rpc_info() != nullptr) {
      return ProceedClient();
    }
    GPR_CODEGEN_ASSERT(call_->server_rpc_info() != nullptr);
    ProceedServer();
  }

  void Hijack() override {
    // Only the client can hijack when sending down initial metadata
    GPR_CODEGEN_ASSERT(!reverse_ && ops_ != nullptr &&
                       call_->client_rpc_info() != nullptr);
    // It is illegal to call Hijack twice
    GPR_CODEGEN_ASSERT(!ran_hijacking_interceptor_);
    auto* rpc_info = call_->client_rpc_info();
    rpc_info->hijacked_ = true;
    rpc_info->hijacked_interceptor_ = current_interceptor_index_;
    ClearHookPoints();
    ops_->SetHijackingState();
    ran_hijacking_interceptor_ = true;
    rpc_info->RunInterceptor(this, current_interceptor_index_);
  }

  void AddInterceptionHookPoint(experimental::InterceptionHookPoints type) {
    hooks_[static_cast<size_t>(type)] = true;
  }

  ByteBuffer* GetSerializedSendMessage() override {
    GPR_CODEGEN_ASSERT(orig_send_message_ != nullptr);
    if (*orig_send_message_ != nullptr) {
      GPR_CODEGEN_ASSERT(serializer_(*orig_send_message_).ok());
      *orig_send_message_ = nullptr;
    }
    return send_message_;
  }

  const void* GetSendMessage() override {
    GPR_CODEGEN_ASSERT(orig_send_message_ != nullptr);
    return *orig_send_message_;
  }

  void ModifySendMessage(const void* message) override {
    GPR_CODEGEN_ASSERT(orig_send_message_ != nullptr);
    *orig_send_message_ = message;
  }

  bool GetSendMessageStatus() override { return !*fail_send_message_; }

  std::multimap<grpc::string, grpc::string>* GetSendInitialMetadata() override {
    return send_initial_metadata_;
  }

  Status GetSendStatus() override {
    return Status(static_cast<StatusCode>(*code_), *error_message_,
                  *error_details_);
  }

  void ModifySendStatus(const Status& status) override {
    *code_ = static_cast<grpc_status_code>(status.error_code());
    *error_details_ = status.error_details();
    *error_message_ = status.error_message();
  }

  std::multimap<grpc::string, grpc::string>* GetSendTrailingMetadata()
      override {
    return send_trailing_metadata_;
  }

  void* GetRecvMessage() override { return recv_message_; }

  std::multimap<grpc::string_ref, grpc::string_ref>* GetRecvInitialMetadata()
      override {
    return recv_initial_metadata_->map();
  }

  Status* GetRecvStatus() override { return recv_status_; }

  void FailHijackedSendMessage() override {
    GPR_CODEGEN_ASSERT(hooks_[static_cast<size_t>(
        experimental::InterceptionHookPoints::PRE_SEND_MESSAGE)]);
    *fail_send_message_ = true;
  }

  std::multimap<grpc::string_ref, grpc::string_ref>* GetRecvTrailingMetadata()
      override {
    return recv_trailing_metadata_->map();
  }

<<<<<<< HEAD
  void SetSendMessage(ByteBuffer* buf, const void** msg,
                      std::function<Status(const void*)> serializer) {
    send_message_ = buf;
    orig_send_message_ = msg;
    serializer_ = serializer;
=======
  void SetSendMessage(ByteBuffer* buf, const void* msg,
                      bool* fail_send_message) {
    send_message_ = buf;
    orig_send_message_ = msg;
    fail_send_message_ = fail_send_message;
>>>>>>> 46bd2f7a
  }

  void SetSendInitialMetadata(
      std::multimap<grpc::string, grpc::string>* metadata) {
    send_initial_metadata_ = metadata;
  }

  void SetSendStatus(grpc_status_code* code, grpc::string* error_details,
                     grpc::string* error_message) {
    code_ = code;
    error_details_ = error_details;
    error_message_ = error_message;
  }

  void SetSendTrailingMetadata(
      std::multimap<grpc::string, grpc::string>* metadata) {
    send_trailing_metadata_ = metadata;
  }

  void SetRecvMessage(void* message, bool* got_message) {
    recv_message_ = message;
    got_message_ = got_message;
  }

  void SetRecvInitialMetadata(MetadataMap* map) {
    recv_initial_metadata_ = map;
  }

  void SetRecvStatus(Status* status) { recv_status_ = status; }

  void SetRecvTrailingMetadata(MetadataMap* map) {
    recv_trailing_metadata_ = map;
  }

  std::unique_ptr<ChannelInterface> GetInterceptedChannel() override {
    auto* info = call_->client_rpc_info();
    if (info == nullptr) {
      return std::unique_ptr<ChannelInterface>(nullptr);
    }
    // The intercepted channel starts from the interceptor just after the
    // current interceptor
    return std::unique_ptr<ChannelInterface>(new InterceptedChannel(
        info->channel(), current_interceptor_index_ + 1));
  }

  void FailHijackedRecvMessage() override {
    GPR_CODEGEN_ASSERT(hooks_[static_cast<size_t>(
        experimental::InterceptionHookPoints::PRE_RECV_MESSAGE)]);
    *got_message_ = false;
  }

  // Clears all state
  void ClearState() {
    reverse_ = false;
    ran_hijacking_interceptor_ = false;
    ClearHookPoints();
  }

  // Prepares for Post_recv operations
  void SetReverse() {
    reverse_ = true;
    ran_hijacking_interceptor_ = false;
    ClearHookPoints();
  }

  // This needs to be set before interceptors are run
  void SetCall(Call* call) { call_ = call; }

  // This needs to be set before interceptors are run using RunInterceptors().
  // Alternatively, RunInterceptors(std::function<void(void)> f) can be used.
  void SetCallOpSetInterface(CallOpSetInterface* ops) { ops_ = ops; }

  // Returns true if no interceptors are run. This should be used only by
  // subclasses of CallOpSetInterface. SetCall and SetCallOpSetInterface should
  // have been called before this. After all the interceptors are done running,
  // either ContinueFillOpsAfterInterception or
  // ContinueFinalizeOpsAfterInterception will be called. Note that neither of
  // them is invoked if there were no interceptors registered.
  bool RunInterceptors() {
    GPR_CODEGEN_ASSERT(ops_);
    auto* client_rpc_info = call_->client_rpc_info();
    if (client_rpc_info != nullptr) {
      if (client_rpc_info->interceptors_.size() == 0) {
        return true;
      } else {
        RunClientInterceptors();
        return false;
      }
    }

    auto* server_rpc_info = call_->server_rpc_info();
    if (server_rpc_info == nullptr ||
        server_rpc_info->interceptors_.size() == 0) {
      return true;
    }
    RunServerInterceptors();
    return false;
  }

  // Returns true if no interceptors are run. Returns false otherwise if there
  // are interceptors registered. After the interceptors are done running \a f
  // will be invoked. This is to be used only by BaseAsyncRequest and
  // SyncRequest.
  bool RunInterceptors(std::function<void(void)> f) {
    // This is used only by the server for initial call request
    GPR_CODEGEN_ASSERT(reverse_ == true);
    GPR_CODEGEN_ASSERT(call_->client_rpc_info() == nullptr);
    auto* server_rpc_info = call_->server_rpc_info();
    if (server_rpc_info == nullptr ||
        server_rpc_info->interceptors_.size() == 0) {
      return true;
    }
    callback_ = std::move(f);
    RunServerInterceptors();
    return false;
  }

 private:
  void RunClientInterceptors() {
    auto* rpc_info = call_->client_rpc_info();
    if (!reverse_) {
      current_interceptor_index_ = 0;
    } else {
      if (rpc_info->hijacked_) {
        current_interceptor_index_ = rpc_info->hijacked_interceptor_;
      } else {
        current_interceptor_index_ = rpc_info->interceptors_.size() - 1;
      }
    }
    rpc_info->RunInterceptor(this, current_interceptor_index_);
  }

  void RunServerInterceptors() {
    auto* rpc_info = call_->server_rpc_info();
    if (!reverse_) {
      current_interceptor_index_ = 0;
    } else {
      current_interceptor_index_ = rpc_info->interceptors_.size() - 1;
    }
    rpc_info->RunInterceptor(this, current_interceptor_index_);
  }

  void ProceedClient() {
    auto* rpc_info = call_->client_rpc_info();
    if (rpc_info->hijacked_ && !reverse_ &&
        current_interceptor_index_ == rpc_info->hijacked_interceptor_ &&
        !ran_hijacking_interceptor_) {
      // We now need to provide hijacked recv ops to this interceptor
      ClearHookPoints();
      ops_->SetHijackingState();
      ran_hijacking_interceptor_ = true;
      rpc_info->RunInterceptor(this, current_interceptor_index_);
      return;
    }
    if (!reverse_) {
      current_interceptor_index_++;
      // We are going down the stack of interceptors
      if (current_interceptor_index_ < rpc_info->interceptors_.size()) {
        if (rpc_info->hijacked_ &&
            current_interceptor_index_ > rpc_info->hijacked_interceptor_) {
          // This is a hijacked RPC and we are done with hijacking
          ops_->ContinueFillOpsAfterInterception();
        } else {
          rpc_info->RunInterceptor(this, current_interceptor_index_);
        }
      } else {
        // we are done running all the interceptors without any hijacking
        ops_->ContinueFillOpsAfterInterception();
      }
    } else {
      // We are going up the stack of interceptors
      if (current_interceptor_index_ > 0) {
        // Continue running interceptors
        current_interceptor_index_--;
        rpc_info->RunInterceptor(this, current_interceptor_index_);
      } else {
        // we are done running all the interceptors without any hijacking
        ops_->ContinueFinalizeResultAfterInterception();
      }
    }
  }

  void ProceedServer() {
    auto* rpc_info = call_->server_rpc_info();
    if (!reverse_) {
      current_interceptor_index_++;
      if (current_interceptor_index_ < rpc_info->interceptors_.size()) {
        return rpc_info->RunInterceptor(this, current_interceptor_index_);
      } else if (ops_) {
        return ops_->ContinueFillOpsAfterInterception();
      }
    } else {
      // We are going up the stack of interceptors
      if (current_interceptor_index_ > 0) {
        // Continue running interceptors
        current_interceptor_index_--;
        return rpc_info->RunInterceptor(this, current_interceptor_index_);
      } else if (ops_) {
        return ops_->ContinueFinalizeResultAfterInterception();
      }
    }
    GPR_CODEGEN_ASSERT(callback_);
    callback_();
  }

  void ClearHookPoints() {
    for (auto i = static_cast<experimental::InterceptionHookPoints>(0);
         i < experimental::InterceptionHookPoints::NUM_INTERCEPTION_HOOKS;
         i = static_cast<experimental::InterceptionHookPoints>(
             static_cast<size_t>(i) + 1)) {
      hooks_[static_cast<size_t>(i)] = false;
    }
  }

  std::array<bool,
             static_cast<size_t>(
                 experimental::InterceptionHookPoints::NUM_INTERCEPTION_HOOKS)>
      hooks_;

  size_t current_interceptor_index_ = 0;  // Current iterator
  bool reverse_ = false;
  bool ran_hijacking_interceptor_ = false;
  Call* call_ = nullptr;  // The Call object is present along with CallOpSet
                          // object/callback
  CallOpSetInterface* ops_ = nullptr;
  std::function<void(void)> callback_;

  ByteBuffer* send_message_ = nullptr;
<<<<<<< HEAD
  const void** orig_send_message_ = nullptr;
  std::function<Status(const void*)> serializer_;
=======
  bool* fail_send_message_ = nullptr;
  const void* orig_send_message_ = nullptr;
>>>>>>> 46bd2f7a

  std::multimap<grpc::string, grpc::string>* send_initial_metadata_;

  grpc_status_code* code_ = nullptr;
  grpc::string* error_details_ = nullptr;
  grpc::string* error_message_ = nullptr;
  Status send_status_;

  std::multimap<grpc::string, grpc::string>* send_trailing_metadata_ = nullptr;

  void* recv_message_ = nullptr;
  bool* got_message_ = nullptr;

  MetadataMap* recv_initial_metadata_ = nullptr;

  Status* recv_status_ = nullptr;

  MetadataMap* recv_trailing_metadata_ = nullptr;
};

// A special implementation of InterceptorBatchMethods to send a Cancel
// notification down the interceptor stack
class CancelInterceptorBatchMethods
    : public experimental::InterceptorBatchMethods {
 public:
  bool QueryInterceptionHookPoint(
      experimental::InterceptionHookPoints type) override {
    if (type == experimental::InterceptionHookPoints::PRE_SEND_CANCEL) {
      return true;
    } else {
      return false;
    }
  }

  void Proceed() override {
    // This is a no-op. For actual continuation of the RPC simply needs to
    // return from the Intercept method
  }

  void Hijack() override {
    // Only the client can hijack when sending down initial metadata
    GPR_CODEGEN_ASSERT(false &&
                       "It is illegal to call Hijack on a method which has a "
                       "Cancel notification");
  }

  ByteBuffer* GetSerializedSendMessage() override {
    GPR_CODEGEN_ASSERT(false &&
                       "It is illegal to call GetSendMessage on a method which "
                       "has a Cancel notification");
    return nullptr;
  }

  bool GetSendMessageStatus() override {
    GPR_CODEGEN_ASSERT(
        false &&
        "It is illegal to call GetSendMessageStatus on a method which "
        "has a Cancel notification");
    return false;
  }

  const void* GetSendMessage() override {
    GPR_CODEGEN_ASSERT(
        false &&
        "It is illegal to call GetOriginalSendMessage on a method which "
        "has a Cancel notification");
    return nullptr;
  }

  void ModifySendMessage(const void* message) override {
    GPR_CODEGEN_ASSERT(
        false &&
        "It is illegal to call ModifySendMessage on a method which "
        "has a Cancel notification");
  }

  std::multimap<grpc::string, grpc::string>* GetSendInitialMetadata() override {
    GPR_CODEGEN_ASSERT(false &&
                       "It is illegal to call GetSendInitialMetadata on a "
                       "method which has a Cancel notification");
    return nullptr;
  }

  Status GetSendStatus() override {
    GPR_CODEGEN_ASSERT(false &&
                       "It is illegal to call GetSendStatus on a method which "
                       "has a Cancel notification");
    return Status();
  }

  void ModifySendStatus(const Status& status) override {
    GPR_CODEGEN_ASSERT(false &&
                       "It is illegal to call ModifySendStatus on a method "
                       "which has a Cancel notification");
    return;
  }

  std::multimap<grpc::string, grpc::string>* GetSendTrailingMetadata()
      override {
    GPR_CODEGEN_ASSERT(false &&
                       "It is illegal to call GetSendTrailingMetadata on a "
                       "method which has a Cancel notification");
    return nullptr;
  }

  void* GetRecvMessage() override {
    GPR_CODEGEN_ASSERT(false &&
                       "It is illegal to call GetRecvMessage on a method which "
                       "has a Cancel notification");
    return nullptr;
  }

  std::multimap<grpc::string_ref, grpc::string_ref>* GetRecvInitialMetadata()
      override {
    GPR_CODEGEN_ASSERT(false &&
                       "It is illegal to call GetRecvInitialMetadata on a "
                       "method which has a Cancel notification");
    return nullptr;
  }

  Status* GetRecvStatus() override {
    GPR_CODEGEN_ASSERT(false &&
                       "It is illegal to call GetRecvStatus on a method which "
                       "has a Cancel notification");
    return nullptr;
  }

  std::multimap<grpc::string_ref, grpc::string_ref>* GetRecvTrailingMetadata()
      override {
    GPR_CODEGEN_ASSERT(false &&
                       "It is illegal to call GetRecvTrailingMetadata on a "
                       "method which has a Cancel notification");
    return nullptr;
  }

  std::unique_ptr<ChannelInterface> GetInterceptedChannel() override {
    GPR_CODEGEN_ASSERT(false &&
                       "It is illegal to call GetInterceptedChannel on a "
                       "method which has a Cancel notification");
    return std::unique_ptr<ChannelInterface>(nullptr);
  }

  void FailHijackedRecvMessage() override {
    GPR_CODEGEN_ASSERT(false &&
                       "It is illegal to call FailHijackedRecvMessage on a "
                       "method which has a Cancel notification");
  }

  void FailHijackedSendMessage() override {
    GPR_CODEGEN_ASSERT(false &&
                       "It is illegal to call FailHijackedSendMessage on a "
                       "method which has a Cancel notification");
  }
};
}  // namespace internal
}  // namespace grpc

#endif  // GRPCPP_IMPL_CODEGEN_INTERCEPTOR_COMMON_H<|MERGE_RESOLUTION|>--- conflicted
+++ resolved
@@ -98,7 +98,9 @@
     *orig_send_message_ = message;
   }
 
-  bool GetSendMessageStatus() override { return !*fail_send_message_; }
+  bool GetSendMessageStatus() override {
+    return !*fail_send_message_;
+  }
 
   std::multimap<grpc::string, grpc::string>* GetSendInitialMetadata() override {
     return send_initial_metadata_;
@@ -140,19 +142,13 @@
     return recv_trailing_metadata_->map();
   }
 
-<<<<<<< HEAD
   void SetSendMessage(ByteBuffer* buf, const void** msg,
+                      bool* fail_send_message,
                       std::function<Status(const void*)> serializer) {
     send_message_ = buf;
     orig_send_message_ = msg;
+    fail_send_message_ = fail_send_message;
     serializer_ = serializer;
-=======
-  void SetSendMessage(ByteBuffer* buf, const void* msg,
-                      bool* fail_send_message) {
-    send_message_ = buf;
-    orig_send_message_ = msg;
-    fail_send_message_ = fail_send_message;
->>>>>>> 46bd2f7a
   }
 
   void SetSendInitialMetadata(
@@ -381,13 +377,9 @@
   std::function<void(void)> callback_;
 
   ByteBuffer* send_message_ = nullptr;
-<<<<<<< HEAD
+  bool* fail_send_message_ = nullptr;
   const void** orig_send_message_ = nullptr;
   std::function<Status(const void*)> serializer_;
-=======
-  bool* fail_send_message_ = nullptr;
-  const void* orig_send_message_ = nullptr;
->>>>>>> 46bd2f7a
 
   std::multimap<grpc::string, grpc::string>* send_initial_metadata_;
 
