/*
 *
 * Copyright 2015-2016 gRPC authors.
 *
 * Licensed under the Apache License, Version 2.0 (the "License");
 * you may not use this file except in compliance with the License.
 * You may obtain a copy of the License at
 *
 *     http://www.apache.org/licenses/LICENSE-2.0
 *
 * Unless required by applicable law or agreed to in writing, software
 * distributed under the License is distributed on an "AS IS" BASIS,
 * WITHOUT WARRANTIES OR CONDITIONS OF ANY KIND, either express or implied.
 * See the License for the specific language governing permissions and
 * limitations under the License.
 *
 */

#ifndef GRPCPP_IMPL_CODEGEN_COMPLETION_QUEUE_H
#define GRPCPP_IMPL_CODEGEN_COMPLETION_QUEUE_H

// IWYU pragma: private

<<<<<<< HEAD
#include <list>

#include <grpc/impl/codegen/atm.h>
#include <grpcpp/impl/codegen/completion_queue_tag.h>
#include <grpcpp/impl/codegen/core_codegen_interface.h>
#include <grpcpp/impl/codegen/rpc_service_method.h>
#include <grpcpp/impl/codegen/status.h>
#include <grpcpp/impl/codegen/sync.h>
#include <grpcpp/impl/codegen/time.h>
#include <grpcpp/impl/grpc_library.h>

struct grpc_completion_queue;

namespace grpc {
template <class R>
class ClientReader;
template <class W>
class ClientWriter;
template <class W, class R>
class ClientReaderWriter;
template <class R>
class ServerReader;
template <class W>
class ServerWriter;
namespace internal {
template <class W, class R>
class ServerReaderWriterBody;

template <class ResponseType>
void UnaryRunHandlerHelper(
    const grpc::internal::MethodHandler::HandlerParameter&, ResponseType*,
    grpc::Status&);
template <class ServiceType, class RequestType, class ResponseType,
          class BaseRequestType, class BaseResponseType>
class RpcMethodHandler;
template <class ServiceType, class RequestType, class ResponseType>
class ClientStreamingHandler;
template <class ServiceType, class RequestType, class ResponseType>
class ServerStreamingHandler;
template <class Streamer, bool WriteNeeded>
class TemplatedBidiStreamingHandler;
template <grpc::StatusCode code>
class ErrorMethodHandler;
}  // namespace internal

class Channel;
class ChannelInterface;
class Server;
class ServerBuilder;
class ServerContextBase;
class ServerInterface;

namespace internal {
class CompletionQueueTag;
class RpcMethod;
template <class InputMessage, class OutputMessage>
class BlockingUnaryCallImpl;
template <class Op1, class Op2, class Op3, class Op4, class Op5, class Op6>
class CallOpSet;
}  // namespace internal

extern CoreCodegenInterface* g_core_codegen_interface;

/// A thin wrapper around \ref grpc_completion_queue (see \ref
/// src/core/lib/surface/completion_queue.h).
/// See \ref doc/cpp/perf_notes.md for notes on best practices for high
/// performance servers.
class CompletionQueue : private grpc::internal::GrpcLibrary {
 public:
  /// Default constructor. Implicitly creates a \a grpc_completion_queue
  /// instance.
  CompletionQueue()
      : CompletionQueue(grpc_completion_queue_attributes{
            GRPC_CQ_CURRENT_VERSION, GRPC_CQ_NEXT, GRPC_CQ_DEFAULT_POLLING,
            nullptr}) {}

  /// Wrap \a take, taking ownership of the instance.
  ///
  /// \param take The completion queue instance to wrap. Ownership is taken.
  explicit CompletionQueue(grpc_completion_queue* take);

  /// Destructor. Destroys the owned wrapped completion queue / instance.
  ~CompletionQueue() override {
    grpc::g_core_codegen_interface->grpc_completion_queue_destroy(cq_);
  }

  /// Tri-state return for AsyncNext: SHUTDOWN, GOT_EVENT, TIMEOUT.
  enum NextStatus {
    SHUTDOWN,   ///< The completion queue has been shutdown and fully-drained
    GOT_EVENT,  ///< Got a new event; \a tag will be filled in with its
                ///< associated value; \a ok indicating its success.
    TIMEOUT     ///< deadline was reached.
  };

  /// Read from the queue, blocking until an event is available or the queue is
  /// shutting down.
  ///
  /// \param[out] tag Updated to point to the read event's tag.
  /// \param[out] ok true if read a successful event, false otherwise.
  ///
  /// Note that each tag sent to the completion queue (through RPC operations
  /// or alarms) will be delivered out of the completion queue by a call to
  /// Next (or a related method), regardless of whether the operation succeeded
  /// or not. Success here means that this operation completed in the normal
  /// valid manner.
  ///
  /// Server-side RPC request: \a ok indicates that the RPC has indeed
  /// been started. If it is false, the server has been Shutdown
  /// before this particular call got matched to an incoming RPC.
  ///
  /// Client-side StartCall/RPC invocation: \a ok indicates that the RPC is
  /// going to go to the wire. If it is false, it not going to the wire. This
  /// would happen if the channel is either permanently broken or
  /// transiently broken but with the fail-fast option. (Note that async unary
  /// RPCs don't post a CQ tag at this point, nor do client-streaming
  /// or bidi-streaming RPCs that have the initial metadata corked option set.)
  ///
  /// Client-side Write, Client-side WritesDone, Server-side Write,
  /// Server-side Finish, Server-side SendInitialMetadata (which is
  /// typically included in Write or Finish when not done explicitly):
  /// \a ok means that the data/metadata/status/etc is going to go to the
  /// wire. If it is false, it not going to the wire because the call
  /// is already dead (i.e., canceled, deadline expired, other side
  /// dropped the channel, etc).
  ///
  /// Client-side Read, Server-side Read, Client-side
  /// RecvInitialMetadata (which is typically included in Read if not
  /// done explicitly): \a ok indicates whether there is a valid message
  /// that got read. If not, you know that there are certainly no more
  /// messages that can ever be read from this stream. For the client-side
  /// operations, this only happens because the call is dead. For the
  /// server-sider operation, though, this could happen because the client
  /// has done a WritesDone already.
  ///
  /// Client-side Finish: \a ok should always be true
  ///
  /// Server-side AsyncNotifyWhenDone: \a ok should always be true
  ///
  /// Alarm: \a ok is true if it expired, false if it was canceled
  ///
  /// \return true if got an event, false if the queue is fully drained and
  ///         shut down.
  bool Next(void** tag, bool* ok) {
    // Check return type == GOT_EVENT... cases:
    // SHUTDOWN  - queue has been shutdown, return false.
    // TIMEOUT   - we passed infinity time => queue has been shutdown, return
    //             false.
    // GOT_EVENT - we actually got an event, return true.
    return (AsyncNextInternal(tag, ok,
                              grpc::g_core_codegen_interface->gpr_inf_future(
                                  GPR_CLOCK_REALTIME)) == GOT_EVENT);
  }

  /// Read from the queue, blocking up to \a deadline (or the queue's shutdown).
  /// Both \a tag and \a ok are updated upon success (if an event is available
  /// within the \a deadline).  A \a tag points to an arbitrary location usually
  /// employed to uniquely identify an event.
  ///
  /// \param[out] tag Upon success, updated to point to the event's tag.
  /// \param[out] ok Upon success, true if a successful event, false otherwise
  ///        See documentation for CompletionQueue::Next for explanation of ok
  /// \param[in] deadline How long to block in wait for an event.
  ///
  /// \return The type of event read.
  template <typename T>
  NextStatus AsyncNext(void** tag, bool* ok, const T& deadline) {
    grpc::TimePoint<T> deadline_tp(deadline);
    return AsyncNextInternal(tag, ok, deadline_tp.raw_time());
  }

  /// EXPERIMENTAL
  /// First executes \a F, then reads from the queue, blocking up to
  /// \a deadline (or the queue's shutdown).
  /// Both \a tag and \a ok are updated upon success (if an event is available
  /// within the \a deadline).  A \a tag points to an arbitrary location usually
  /// employed to uniquely identify an event.
  ///
  /// \param[in] f Function to execute before calling AsyncNext on this queue.
  /// \param[out] tag Upon success, updated to point to the event's tag.
  /// \param[out] ok Upon success, true if read a regular event, false
  /// otherwise.
  /// \param[in] deadline How long to block in wait for an event.
  ///
  /// \return The type of event read.
  template <typename T, typename F>
  NextStatus DoThenAsyncNext(F&& f, void** tag, bool* ok, const T& deadline) {
    CompletionQueueTLSCache cache = CompletionQueueTLSCache(this);
    f();
    if (cache.Flush(tag, ok)) {
      return GOT_EVENT;
    } else {
      return AsyncNext(tag, ok, deadline);
    }
  }

  /// Request the shutdown of the queue.
  ///
  /// \warning This method must be called at some point if this completion queue
  /// is accessed with Next or AsyncNext. \a Next will not return false
  /// until this method has been called and all pending tags have been drained.
  /// (Likewise for \a AsyncNext returning \a NextStatus::SHUTDOWN .)
  /// Only once either one of these methods does that (that is, once the queue
  /// has been \em drained) can an instance of this class be destroyed.
  /// Also note that applications must ensure that no work is enqueued on this
  /// completion queue after this method is called.
  void Shutdown();

  /// Returns a \em raw pointer to the underlying \a grpc_completion_queue
  /// instance.
  ///
  /// \warning Remember that the returned instance is owned. No transfer of
  /// owership is performed.
  grpc_completion_queue* cq() { return cq_; }

 protected:
  /// Private constructor of CompletionQueue only visible to friend classes
  explicit CompletionQueue(const grpc_completion_queue_attributes& attributes) {
    cq_ = grpc::g_core_codegen_interface->grpc_completion_queue_create(
        grpc::g_core_codegen_interface->grpc_completion_queue_factory_lookup(
            &attributes),
        &attributes, nullptr);
    InitialAvalanching();  // reserve this for the future shutdown
  }

 private:
  // Friends for access to server registration lists that enable checking and
  // logging on shutdown
  friend class grpc::ServerBuilder;
  friend class grpc::Server;

  // Friend synchronous wrappers so that they can access Pluck(), which is
  // a semi-private API geared towards the synchronous implementation.
  template <class R>
  friend class grpc::ClientReader;
  template <class W>
  friend class grpc::ClientWriter;
  template <class W, class R>
  friend class grpc::ClientReaderWriter;
  template <class R>
  friend class grpc::ServerReader;
  template <class W>
  friend class grpc::ServerWriter;
  template <class W, class R>
  friend class grpc::internal::ServerReaderWriterBody;
  template <class ResponseType>
  friend void grpc::internal::UnaryRunHandlerHelper(
      const grpc::internal::MethodHandler::HandlerParameter&, ResponseType*,
      grpc::Status&);
  template <class ServiceType, class RequestType, class ResponseType>
  friend class grpc::internal::ClientStreamingHandler;
  template <class ServiceType, class RequestType, class ResponseType>
  friend class grpc::internal::ServerStreamingHandler;
  template <class Streamer, bool WriteNeeded>
  friend class grpc::internal::TemplatedBidiStreamingHandler;
  template <grpc::StatusCode code>
  friend class grpc::internal::ErrorMethodHandler;
  friend class grpc::ServerContextBase;
  friend class grpc::ServerInterface;
  template <class InputMessage, class OutputMessage>
  friend class grpc::internal::BlockingUnaryCallImpl;

  // Friends that need access to constructor for callback CQ
  friend class grpc::Channel;

  // For access to Register/CompleteAvalanching
  template <class Op1, class Op2, class Op3, class Op4, class Op5, class Op6>
  friend class grpc::internal::CallOpSet;

  /// EXPERIMENTAL
  /// Creates a Thread Local cache to store the first event
  /// On this completion queue queued from this thread.  Once
  /// initialized, it must be flushed on the same thread.
  class CompletionQueueTLSCache {
   public:
    explicit CompletionQueueTLSCache(CompletionQueue* cq);
    ~CompletionQueueTLSCache();
    bool Flush(void** tag, bool* ok);

   private:
    CompletionQueue* cq_;
    bool flushed_;
  };

  NextStatus AsyncNextInternal(void** tag, bool* ok, gpr_timespec deadline);

  /// Wraps \a grpc_completion_queue_pluck.
  /// \warning Must not be mixed with calls to \a Next.
  bool Pluck(grpc::internal::CompletionQueueTag* tag) {
    auto deadline =
        grpc::g_core_codegen_interface->gpr_inf_future(GPR_CLOCK_REALTIME);
    while (true) {
      auto ev = grpc::g_core_codegen_interface->grpc_completion_queue_pluck(
          cq_, tag, deadline, nullptr);
      bool ok = ev.success != 0;
      void* ignored = tag;
      if (tag->FinalizeResult(&ignored, &ok)) {
        GPR_CODEGEN_ASSERT(ignored == tag);
        return ok;
      }
    }
  }

  /// Performs a single polling pluck on \a tag.
  /// \warning Must not be mixed with calls to \a Next.
  ///
  /// TODO: sreek - This calls tag->FinalizeResult() even if the cq_ is already
  /// shutdown. This is most likely a bug and if it is a bug, then change this
  /// implementation to simple call the other TryPluck function with a zero
  /// timeout. i.e:
  ///      TryPluck(tag, gpr_time_0(GPR_CLOCK_REALTIME))
  void TryPluck(grpc::internal::CompletionQueueTag* tag) {
    auto deadline =
        grpc::g_core_codegen_interface->gpr_time_0(GPR_CLOCK_REALTIME);
    auto ev = grpc::g_core_codegen_interface->grpc_completion_queue_pluck(
        cq_, tag, deadline, nullptr);
    if (ev.type == GRPC_QUEUE_TIMEOUT) return;
    bool ok = ev.success != 0;
    void* ignored = tag;
    // the tag must be swallowed if using TryPluck
    GPR_CODEGEN_ASSERT(!tag->FinalizeResult(&ignored, &ok));
  }

  /// Performs a single polling pluck on \a tag. Calls tag->FinalizeResult if
  /// the pluck() was successful and returned the tag.
  ///
  /// This exects tag->FinalizeResult (if called) to return 'false' i.e expects
  /// that the tag is internal not something that is returned to the user.
  void TryPluck(grpc::internal::CompletionQueueTag* tag,
                gpr_timespec deadline) {
    auto ev = grpc::g_core_codegen_interface->grpc_completion_queue_pluck(
        cq_, tag, deadline, nullptr);
    if (ev.type == GRPC_QUEUE_TIMEOUT || ev.type == GRPC_QUEUE_SHUTDOWN) {
      return;
    }

    bool ok = ev.success != 0;
    void* ignored = tag;
    GPR_CODEGEN_ASSERT(!tag->FinalizeResult(&ignored, &ok));
  }

  /// Manage state of avalanching operations : completion queue tags that
  /// trigger other completion queue operations. The underlying core completion
  /// queue should not really shutdown until all avalanching operations have
  /// been finalized. Note that we maintain the requirement that an avalanche
  /// registration must take place before CQ shutdown (which must be maintained
  /// elsehwere)
  void InitialAvalanching() {
    gpr_atm_rel_store(&avalanches_in_flight_, static_cast<gpr_atm>(1));
  }
  void RegisterAvalanching() {
    gpr_atm_no_barrier_fetch_add(&avalanches_in_flight_,
                                 static_cast<gpr_atm>(1));
  }
  void CompleteAvalanching() {
    if (gpr_atm_no_barrier_fetch_add(&avalanches_in_flight_,
                                     static_cast<gpr_atm>(-1)) == 1) {
      grpc::g_core_codegen_interface->grpc_completion_queue_shutdown(cq_);
    }
  }

  void RegisterServer(const grpc::Server* server) {
    (void)server;
#ifndef NDEBUG
    grpc::internal::MutexLock l(&server_list_mutex_);
    server_list_.push_back(server);
#endif
  }
  void UnregisterServer(const grpc::Server* server) {
    (void)server;
#ifndef NDEBUG
    grpc::internal::MutexLock l(&server_list_mutex_);
    server_list_.remove(server);
#endif
  }
  bool ServerListEmpty() const {
#ifndef NDEBUG
    grpc::internal::MutexLock l(&server_list_mutex_);
    return server_list_.empty();
#endif
    return true;
  }

  static CompletionQueue* CallbackAlternativeCQ();
  static void ReleaseCallbackAlternativeCQ(CompletionQueue* cq);

  grpc_completion_queue* cq_;  // owned

  gpr_atm avalanches_in_flight_;

  // List of servers associated with this CQ. Even though this is only used with
  // NDEBUG, instantiate it in all cases since otherwise the size will be
  // inconsistent.
  mutable grpc::internal::Mutex server_list_mutex_;
  std::list<const grpc::Server*>
      server_list_ /* GUARDED_BY(server_list_mutex_) */;
};

/// A specific type of completion queue used by the processing of notifications
/// by servers. Instantiated by \a ServerBuilder or Server (for health checker).
class ServerCompletionQueue : public CompletionQueue {
 public:
  bool IsFrequentlyPolled() { return polling_type_ != GRPC_CQ_NON_LISTENING; }

 protected:
  /// Default constructor
  ServerCompletionQueue() : polling_type_(GRPC_CQ_DEFAULT_POLLING) {}

 private:
  /// \param completion_type indicates whether this is a NEXT or CALLBACK
  /// completion queue.
  /// \param polling_type Informs the GRPC library about the type of polling
  /// allowed on this completion queue. See grpc_cq_polling_type's description
  /// in grpc_types.h for more details.
  /// \param shutdown_cb is the shutdown callback used for CALLBACK api queues
  ServerCompletionQueue(grpc_cq_completion_type completion_type,
                        grpc_cq_polling_type polling_type,
                        grpc_completion_queue_functor* shutdown_cb)
      : CompletionQueue(grpc_completion_queue_attributes{
            GRPC_CQ_CURRENT_VERSION, completion_type, polling_type,
            shutdown_cb}),
        polling_type_(polling_type) {}

  grpc_cq_polling_type polling_type_;
  friend class grpc::ServerBuilder;
  friend class grpc::Server;
};

}  // namespace grpc
=======
/// TODO(chengyuc): Remove this file after solving compatibility.
#include <grpcpp/completion_queue.h>
>>>>>>> bd4b5d70

#endif  // GRPCPP_IMPL_CODEGEN_COMPLETION_QUEUE_H<|MERGE_RESOLUTION|>--- conflicted
+++ resolved
@@ -21,438 +21,7 @@
 
 // IWYU pragma: private
 
-<<<<<<< HEAD
-#include <list>
-
-#include <grpc/impl/codegen/atm.h>
-#include <grpcpp/impl/codegen/completion_queue_tag.h>
-#include <grpcpp/impl/codegen/core_codegen_interface.h>
-#include <grpcpp/impl/codegen/rpc_service_method.h>
-#include <grpcpp/impl/codegen/status.h>
-#include <grpcpp/impl/codegen/sync.h>
-#include <grpcpp/impl/codegen/time.h>
-#include <grpcpp/impl/grpc_library.h>
-
-struct grpc_completion_queue;
-
-namespace grpc {
-template <class R>
-class ClientReader;
-template <class W>
-class ClientWriter;
-template <class W, class R>
-class ClientReaderWriter;
-template <class R>
-class ServerReader;
-template <class W>
-class ServerWriter;
-namespace internal {
-template <class W, class R>
-class ServerReaderWriterBody;
-
-template <class ResponseType>
-void UnaryRunHandlerHelper(
-    const grpc::internal::MethodHandler::HandlerParameter&, ResponseType*,
-    grpc::Status&);
-template <class ServiceType, class RequestType, class ResponseType,
-          class BaseRequestType, class BaseResponseType>
-class RpcMethodHandler;
-template <class ServiceType, class RequestType, class ResponseType>
-class ClientStreamingHandler;
-template <class ServiceType, class RequestType, class ResponseType>
-class ServerStreamingHandler;
-template <class Streamer, bool WriteNeeded>
-class TemplatedBidiStreamingHandler;
-template <grpc::StatusCode code>
-class ErrorMethodHandler;
-}  // namespace internal
-
-class Channel;
-class ChannelInterface;
-class Server;
-class ServerBuilder;
-class ServerContextBase;
-class ServerInterface;
-
-namespace internal {
-class CompletionQueueTag;
-class RpcMethod;
-template <class InputMessage, class OutputMessage>
-class BlockingUnaryCallImpl;
-template <class Op1, class Op2, class Op3, class Op4, class Op5, class Op6>
-class CallOpSet;
-}  // namespace internal
-
-extern CoreCodegenInterface* g_core_codegen_interface;
-
-/// A thin wrapper around \ref grpc_completion_queue (see \ref
-/// src/core/lib/surface/completion_queue.h).
-/// See \ref doc/cpp/perf_notes.md for notes on best practices for high
-/// performance servers.
-class CompletionQueue : private grpc::internal::GrpcLibrary {
- public:
-  /// Default constructor. Implicitly creates a \a grpc_completion_queue
-  /// instance.
-  CompletionQueue()
-      : CompletionQueue(grpc_completion_queue_attributes{
-            GRPC_CQ_CURRENT_VERSION, GRPC_CQ_NEXT, GRPC_CQ_DEFAULT_POLLING,
-            nullptr}) {}
-
-  /// Wrap \a take, taking ownership of the instance.
-  ///
-  /// \param take The completion queue instance to wrap. Ownership is taken.
-  explicit CompletionQueue(grpc_completion_queue* take);
-
-  /// Destructor. Destroys the owned wrapped completion queue / instance.
-  ~CompletionQueue() override {
-    grpc::g_core_codegen_interface->grpc_completion_queue_destroy(cq_);
-  }
-
-  /// Tri-state return for AsyncNext: SHUTDOWN, GOT_EVENT, TIMEOUT.
-  enum NextStatus {
-    SHUTDOWN,   ///< The completion queue has been shutdown and fully-drained
-    GOT_EVENT,  ///< Got a new event; \a tag will be filled in with its
-                ///< associated value; \a ok indicating its success.
-    TIMEOUT     ///< deadline was reached.
-  };
-
-  /// Read from the queue, blocking until an event is available or the queue is
-  /// shutting down.
-  ///
-  /// \param[out] tag Updated to point to the read event's tag.
-  /// \param[out] ok true if read a successful event, false otherwise.
-  ///
-  /// Note that each tag sent to the completion queue (through RPC operations
-  /// or alarms) will be delivered out of the completion queue by a call to
-  /// Next (or a related method), regardless of whether the operation succeeded
-  /// or not. Success here means that this operation completed in the normal
-  /// valid manner.
-  ///
-  /// Server-side RPC request: \a ok indicates that the RPC has indeed
-  /// been started. If it is false, the server has been Shutdown
-  /// before this particular call got matched to an incoming RPC.
-  ///
-  /// Client-side StartCall/RPC invocation: \a ok indicates that the RPC is
-  /// going to go to the wire. If it is false, it not going to the wire. This
-  /// would happen if the channel is either permanently broken or
-  /// transiently broken but with the fail-fast option. (Note that async unary
-  /// RPCs don't post a CQ tag at this point, nor do client-streaming
-  /// or bidi-streaming RPCs that have the initial metadata corked option set.)
-  ///
-  /// Client-side Write, Client-side WritesDone, Server-side Write,
-  /// Server-side Finish, Server-side SendInitialMetadata (which is
-  /// typically included in Write or Finish when not done explicitly):
-  /// \a ok means that the data/metadata/status/etc is going to go to the
-  /// wire. If it is false, it not going to the wire because the call
-  /// is already dead (i.e., canceled, deadline expired, other side
-  /// dropped the channel, etc).
-  ///
-  /// Client-side Read, Server-side Read, Client-side
-  /// RecvInitialMetadata (which is typically included in Read if not
-  /// done explicitly): \a ok indicates whether there is a valid message
-  /// that got read. If not, you know that there are certainly no more
-  /// messages that can ever be read from this stream. For the client-side
-  /// operations, this only happens because the call is dead. For the
-  /// server-sider operation, though, this could happen because the client
-  /// has done a WritesDone already.
-  ///
-  /// Client-side Finish: \a ok should always be true
-  ///
-  /// Server-side AsyncNotifyWhenDone: \a ok should always be true
-  ///
-  /// Alarm: \a ok is true if it expired, false if it was canceled
-  ///
-  /// \return true if got an event, false if the queue is fully drained and
-  ///         shut down.
-  bool Next(void** tag, bool* ok) {
-    // Check return type == GOT_EVENT... cases:
-    // SHUTDOWN  - queue has been shutdown, return false.
-    // TIMEOUT   - we passed infinity time => queue has been shutdown, return
-    //             false.
-    // GOT_EVENT - we actually got an event, return true.
-    return (AsyncNextInternal(tag, ok,
-                              grpc::g_core_codegen_interface->gpr_inf_future(
-                                  GPR_CLOCK_REALTIME)) == GOT_EVENT);
-  }
-
-  /// Read from the queue, blocking up to \a deadline (or the queue's shutdown).
-  /// Both \a tag and \a ok are updated upon success (if an event is available
-  /// within the \a deadline).  A \a tag points to an arbitrary location usually
-  /// employed to uniquely identify an event.
-  ///
-  /// \param[out] tag Upon success, updated to point to the event's tag.
-  /// \param[out] ok Upon success, true if a successful event, false otherwise
-  ///        See documentation for CompletionQueue::Next for explanation of ok
-  /// \param[in] deadline How long to block in wait for an event.
-  ///
-  /// \return The type of event read.
-  template <typename T>
-  NextStatus AsyncNext(void** tag, bool* ok, const T& deadline) {
-    grpc::TimePoint<T> deadline_tp(deadline);
-    return AsyncNextInternal(tag, ok, deadline_tp.raw_time());
-  }
-
-  /// EXPERIMENTAL
-  /// First executes \a F, then reads from the queue, blocking up to
-  /// \a deadline (or the queue's shutdown).
-  /// Both \a tag and \a ok are updated upon success (if an event is available
-  /// within the \a deadline).  A \a tag points to an arbitrary location usually
-  /// employed to uniquely identify an event.
-  ///
-  /// \param[in] f Function to execute before calling AsyncNext on this queue.
-  /// \param[out] tag Upon success, updated to point to the event's tag.
-  /// \param[out] ok Upon success, true if read a regular event, false
-  /// otherwise.
-  /// \param[in] deadline How long to block in wait for an event.
-  ///
-  /// \return The type of event read.
-  template <typename T, typename F>
-  NextStatus DoThenAsyncNext(F&& f, void** tag, bool* ok, const T& deadline) {
-    CompletionQueueTLSCache cache = CompletionQueueTLSCache(this);
-    f();
-    if (cache.Flush(tag, ok)) {
-      return GOT_EVENT;
-    } else {
-      return AsyncNext(tag, ok, deadline);
-    }
-  }
-
-  /// Request the shutdown of the queue.
-  ///
-  /// \warning This method must be called at some point if this completion queue
-  /// is accessed with Next or AsyncNext. \a Next will not return false
-  /// until this method has been called and all pending tags have been drained.
-  /// (Likewise for \a AsyncNext returning \a NextStatus::SHUTDOWN .)
-  /// Only once either one of these methods does that (that is, once the queue
-  /// has been \em drained) can an instance of this class be destroyed.
-  /// Also note that applications must ensure that no work is enqueued on this
-  /// completion queue after this method is called.
-  void Shutdown();
-
-  /// Returns a \em raw pointer to the underlying \a grpc_completion_queue
-  /// instance.
-  ///
-  /// \warning Remember that the returned instance is owned. No transfer of
-  /// owership is performed.
-  grpc_completion_queue* cq() { return cq_; }
-
- protected:
-  /// Private constructor of CompletionQueue only visible to friend classes
-  explicit CompletionQueue(const grpc_completion_queue_attributes& attributes) {
-    cq_ = grpc::g_core_codegen_interface->grpc_completion_queue_create(
-        grpc::g_core_codegen_interface->grpc_completion_queue_factory_lookup(
-            &attributes),
-        &attributes, nullptr);
-    InitialAvalanching();  // reserve this for the future shutdown
-  }
-
- private:
-  // Friends for access to server registration lists that enable checking and
-  // logging on shutdown
-  friend class grpc::ServerBuilder;
-  friend class grpc::Server;
-
-  // Friend synchronous wrappers so that they can access Pluck(), which is
-  // a semi-private API geared towards the synchronous implementation.
-  template <class R>
-  friend class grpc::ClientReader;
-  template <class W>
-  friend class grpc::ClientWriter;
-  template <class W, class R>
-  friend class grpc::ClientReaderWriter;
-  template <class R>
-  friend class grpc::ServerReader;
-  template <class W>
-  friend class grpc::ServerWriter;
-  template <class W, class R>
-  friend class grpc::internal::ServerReaderWriterBody;
-  template <class ResponseType>
-  friend void grpc::internal::UnaryRunHandlerHelper(
-      const grpc::internal::MethodHandler::HandlerParameter&, ResponseType*,
-      grpc::Status&);
-  template <class ServiceType, class RequestType, class ResponseType>
-  friend class grpc::internal::ClientStreamingHandler;
-  template <class ServiceType, class RequestType, class ResponseType>
-  friend class grpc::internal::ServerStreamingHandler;
-  template <class Streamer, bool WriteNeeded>
-  friend class grpc::internal::TemplatedBidiStreamingHandler;
-  template <grpc::StatusCode code>
-  friend class grpc::internal::ErrorMethodHandler;
-  friend class grpc::ServerContextBase;
-  friend class grpc::ServerInterface;
-  template <class InputMessage, class OutputMessage>
-  friend class grpc::internal::BlockingUnaryCallImpl;
-
-  // Friends that need access to constructor for callback CQ
-  friend class grpc::Channel;
-
-  // For access to Register/CompleteAvalanching
-  template <class Op1, class Op2, class Op3, class Op4, class Op5, class Op6>
-  friend class grpc::internal::CallOpSet;
-
-  /// EXPERIMENTAL
-  /// Creates a Thread Local cache to store the first event
-  /// On this completion queue queued from this thread.  Once
-  /// initialized, it must be flushed on the same thread.
-  class CompletionQueueTLSCache {
-   public:
-    explicit CompletionQueueTLSCache(CompletionQueue* cq);
-    ~CompletionQueueTLSCache();
-    bool Flush(void** tag, bool* ok);
-
-   private:
-    CompletionQueue* cq_;
-    bool flushed_;
-  };
-
-  NextStatus AsyncNextInternal(void** tag, bool* ok, gpr_timespec deadline);
-
-  /// Wraps \a grpc_completion_queue_pluck.
-  /// \warning Must not be mixed with calls to \a Next.
-  bool Pluck(grpc::internal::CompletionQueueTag* tag) {
-    auto deadline =
-        grpc::g_core_codegen_interface->gpr_inf_future(GPR_CLOCK_REALTIME);
-    while (true) {
-      auto ev = grpc::g_core_codegen_interface->grpc_completion_queue_pluck(
-          cq_, tag, deadline, nullptr);
-      bool ok = ev.success != 0;
-      void* ignored = tag;
-      if (tag->FinalizeResult(&ignored, &ok)) {
-        GPR_CODEGEN_ASSERT(ignored == tag);
-        return ok;
-      }
-    }
-  }
-
-  /// Performs a single polling pluck on \a tag.
-  /// \warning Must not be mixed with calls to \a Next.
-  ///
-  /// TODO: sreek - This calls tag->FinalizeResult() even if the cq_ is already
-  /// shutdown. This is most likely a bug and if it is a bug, then change this
-  /// implementation to simple call the other TryPluck function with a zero
-  /// timeout. i.e:
-  ///      TryPluck(tag, gpr_time_0(GPR_CLOCK_REALTIME))
-  void TryPluck(grpc::internal::CompletionQueueTag* tag) {
-    auto deadline =
-        grpc::g_core_codegen_interface->gpr_time_0(GPR_CLOCK_REALTIME);
-    auto ev = grpc::g_core_codegen_interface->grpc_completion_queue_pluck(
-        cq_, tag, deadline, nullptr);
-    if (ev.type == GRPC_QUEUE_TIMEOUT) return;
-    bool ok = ev.success != 0;
-    void* ignored = tag;
-    // the tag must be swallowed if using TryPluck
-    GPR_CODEGEN_ASSERT(!tag->FinalizeResult(&ignored, &ok));
-  }
-
-  /// Performs a single polling pluck on \a tag. Calls tag->FinalizeResult if
-  /// the pluck() was successful and returned the tag.
-  ///
-  /// This exects tag->FinalizeResult (if called) to return 'false' i.e expects
-  /// that the tag is internal not something that is returned to the user.
-  void TryPluck(grpc::internal::CompletionQueueTag* tag,
-                gpr_timespec deadline) {
-    auto ev = grpc::g_core_codegen_interface->grpc_completion_queue_pluck(
-        cq_, tag, deadline, nullptr);
-    if (ev.type == GRPC_QUEUE_TIMEOUT || ev.type == GRPC_QUEUE_SHUTDOWN) {
-      return;
-    }
-
-    bool ok = ev.success != 0;
-    void* ignored = tag;
-    GPR_CODEGEN_ASSERT(!tag->FinalizeResult(&ignored, &ok));
-  }
-
-  /// Manage state of avalanching operations : completion queue tags that
-  /// trigger other completion queue operations. The underlying core completion
-  /// queue should not really shutdown until all avalanching operations have
-  /// been finalized. Note that we maintain the requirement that an avalanche
-  /// registration must take place before CQ shutdown (which must be maintained
-  /// elsehwere)
-  void InitialAvalanching() {
-    gpr_atm_rel_store(&avalanches_in_flight_, static_cast<gpr_atm>(1));
-  }
-  void RegisterAvalanching() {
-    gpr_atm_no_barrier_fetch_add(&avalanches_in_flight_,
-                                 static_cast<gpr_atm>(1));
-  }
-  void CompleteAvalanching() {
-    if (gpr_atm_no_barrier_fetch_add(&avalanches_in_flight_,
-                                     static_cast<gpr_atm>(-1)) == 1) {
-      grpc::g_core_codegen_interface->grpc_completion_queue_shutdown(cq_);
-    }
-  }
-
-  void RegisterServer(const grpc::Server* server) {
-    (void)server;
-#ifndef NDEBUG
-    grpc::internal::MutexLock l(&server_list_mutex_);
-    server_list_.push_back(server);
-#endif
-  }
-  void UnregisterServer(const grpc::Server* server) {
-    (void)server;
-#ifndef NDEBUG
-    grpc::internal::MutexLock l(&server_list_mutex_);
-    server_list_.remove(server);
-#endif
-  }
-  bool ServerListEmpty() const {
-#ifndef NDEBUG
-    grpc::internal::MutexLock l(&server_list_mutex_);
-    return server_list_.empty();
-#endif
-    return true;
-  }
-
-  static CompletionQueue* CallbackAlternativeCQ();
-  static void ReleaseCallbackAlternativeCQ(CompletionQueue* cq);
-
-  grpc_completion_queue* cq_;  // owned
-
-  gpr_atm avalanches_in_flight_;
-
-  // List of servers associated with this CQ. Even though this is only used with
-  // NDEBUG, instantiate it in all cases since otherwise the size will be
-  // inconsistent.
-  mutable grpc::internal::Mutex server_list_mutex_;
-  std::list<const grpc::Server*>
-      server_list_ /* GUARDED_BY(server_list_mutex_) */;
-};
-
-/// A specific type of completion queue used by the processing of notifications
-/// by servers. Instantiated by \a ServerBuilder or Server (for health checker).
-class ServerCompletionQueue : public CompletionQueue {
- public:
-  bool IsFrequentlyPolled() { return polling_type_ != GRPC_CQ_NON_LISTENING; }
-
- protected:
-  /// Default constructor
-  ServerCompletionQueue() : polling_type_(GRPC_CQ_DEFAULT_POLLING) {}
-
- private:
-  /// \param completion_type indicates whether this is a NEXT or CALLBACK
-  /// completion queue.
-  /// \param polling_type Informs the GRPC library about the type of polling
-  /// allowed on this completion queue. See grpc_cq_polling_type's description
-  /// in grpc_types.h for more details.
-  /// \param shutdown_cb is the shutdown callback used for CALLBACK api queues
-  ServerCompletionQueue(grpc_cq_completion_type completion_type,
-                        grpc_cq_polling_type polling_type,
-                        grpc_completion_queue_functor* shutdown_cb)
-      : CompletionQueue(grpc_completion_queue_attributes{
-            GRPC_CQ_CURRENT_VERSION, completion_type, polling_type,
-            shutdown_cb}),
-        polling_type_(polling_type) {}
-
-  grpc_cq_polling_type polling_type_;
-  friend class grpc::ServerBuilder;
-  friend class grpc::Server;
-};
-
-}  // namespace grpc
-=======
 /// TODO(chengyuc): Remove this file after solving compatibility.
 #include <grpcpp/completion_queue.h>
->>>>>>> bd4b5d70
 
 #endif  // GRPCPP_IMPL_CODEGEN_COMPLETION_QUEUE_H