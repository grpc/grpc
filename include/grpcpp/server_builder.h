/*
 *
 * Copyright 2015-2016 gRPC authors.
 *
 * Licensed under the Apache License, Version 2.0 (the "License");
 * you may not use this file except in compliance with the License.
 * You may obtain a copy of the License at
 *
 *     http://www.apache.org/licenses/LICENSE-2.0
 *
 * Unless required by applicable law or agreed to in writing, software
 * distributed under the License is distributed on an "AS IS" BASIS,
 * WITHOUT WARRANTIES OR CONDITIONS OF ANY KIND, either express or implied.
 * See the License for the specific language governing permissions and
 * limitations under the License.
 *
 */

#ifndef GRPCPP_SERVER_BUILDER_H
#define GRPCPP_SERVER_BUILDER_H

#include <climits>
#include <map>
#include <memory>
#include <vector>

#include <grpc/compression.h>
#include <grpc/support/cpu.h>
#include <grpc/support/workaround_list.h>
#include <grpcpp/impl/channel_argument_option.h>
#include <grpcpp/impl/server_builder_option.h>
#include <grpcpp/impl/server_builder_plugin.h>
#include <grpcpp/support/config.h>
#include <grpcpp/export.h>

struct grpc_resource_quota;

namespace grpc {

class AsyncGenericService;
class ResourceQuota;
class CompletionQueue;
class Server;
class ServerCompletionQueue;
class ServerCredentials;
class Service;

namespace testing {
class ServerBuilderPluginTest;
}  // namespace testing

/// A builder class for the creation and startup of \a grpc::Server instances.
class ServerBuilder {
 public:
<<<<<<< HEAD
  GRPCXX_EXPORT ServerBuilder();
  GRPCXX_EXPORT ~ServerBuilder();
=======
  ServerBuilder();
  virtual ~ServerBuilder();
>>>>>>> eb8af5c7

  //////////////////////////////////////////////////////////////////////////////
  // Primary API's

  /// Return a running server which is ready for processing calls.
  /// Before calling, one typically needs to ensure that:
  ///  1. a service is registered - so that the server knows what to serve
  ///     (via RegisterService, or RegisterAsyncGenericService)
  ///  2. a listening port has been added - so the server knows where to receive
  ///     traffic (via AddListeningPort)
  ///  3. [for async api only] completion queues have been added via
  ///     AddCompletionQueue
<<<<<<< HEAD
  GRPCXX_EXPORT std::unique_ptr<Server> BuildAndStart();
=======
  virtual std::unique_ptr<Server> BuildAndStart();
>>>>>>> eb8af5c7

  /// Register a service. This call does not take ownership of the service.
  /// The service must exist for the lifetime of the \a Server instance returned
  /// by \a BuildAndStart().
  /// Matches requests with any :authority
  GRPCXX_EXPORT ServerBuilder& RegisterService(Service* service);

  /// Enlists an endpoint \a addr (port with an optional IP address) to
  /// bind the \a grpc::Server object to be created to.
  ///
  /// It can be invoked multiple times.
  ///
  /// \param addr_uri The address to try to bind to the server in URI form. If
  /// the scheme name is omitted, "dns:///" is assumed. To bind to any address,
  /// please use IPv6 any, i.e., [::]:<port>, which also accepts IPv4
  /// connections.  Valid values include dns:///localhost:1234, /
  /// 192.168.1.1:31416, dns:///[::1]:27182, etc.).
  /// \param creds The credentials associated with the server.
  /// \param selected_port[out] If not `nullptr`, gets populated with the port
  /// number bound to the \a grpc::Server for the corresponding endpoint after
  /// it is successfully bound, 0 otherwise.
  ///
  GRPCXX_EXPORT ServerBuilder& AddListeningPort(const grpc::string& addr_uri,
                                  std::shared_ptr<ServerCredentials> creds,
                                  int* selected_port = nullptr);

  /// Add a completion queue for handling asynchronous services.
  ///
  /// Best performance is typically obtained by using one thread per polling
  /// completion queue.
  ///
  /// Caller is required to shutdown the server prior to shutting down the
  /// returned completion queue. Caller is also required to drain the
  /// completion queue after shutting it down. A typical usage scenario:
  ///
  /// // While building the server:
  /// ServerBuilder builder;
  /// ...
  /// cq_ = builder.AddCompletionQueue();
  /// server_ = builder.BuildAndStart();
  ///
  /// // While shutting down the server;
  /// server_->Shutdown();
  /// cq_->Shutdown();  // Always *after* the associated server's Shutdown()!
  /// // Drain the cq_ that was created
  /// void* ignored_tag;
  /// bool ignored_ok;
  /// while (cq_->Next(&ignored_tag, &ignored_ok)) { }
  ///
  /// \param is_frequently_polled This is an optional parameter to inform gRPC
  /// library about whether this completion queue would be frequently polled
  /// (i.e. by calling \a Next() or \a AsyncNext()). The default value is
  /// 'true' and is the recommended setting. Setting this to 'false' (i.e.
  /// not polling the completion queue frequently) will have a significantly
  /// negative performance impact and hence should not be used in production
  /// use cases.
  GRPCXX_EXPORT std::unique_ptr<ServerCompletionQueue> AddCompletionQueue(
      bool is_frequently_polled = true);

  //////////////////////////////////////////////////////////////////////////////
  // Less commonly used RegisterService variants

  /// Register a service. This call does not take ownership of the service.
  /// The service must exist for the lifetime of the \a Server instance returned
  /// by \a BuildAndStart().
  /// Only matches requests with :authority \a host
  GRPCXX_EXPORT ServerBuilder& RegisterService(const grpc::string& host, Service* service);

  /// Register a generic service.
  /// Matches requests with any :authority
  /// This is mostly useful for writing generic gRPC Proxies where the exact
  /// serialization format is unknown
  GRPCXX_EXPORT ServerBuilder& RegisterAsyncGenericService(AsyncGenericService* service);

  //////////////////////////////////////////////////////////////////////////////
  // Fine control knobs

  /// Set max receive message size in bytes.
  GRPCXX_EXPORT ServerBuilder& SetMaxReceiveMessageSize(int max_receive_message_size) {
    max_receive_message_size_ = max_receive_message_size;
    return *this;
  }

  /// Set max send message size in bytes.
  GRPCXX_EXPORT ServerBuilder& SetMaxSendMessageSize(int max_send_message_size) {
    max_send_message_size_ = max_send_message_size;
    return *this;
  }

  /// \deprecated For backward compatibility.
  GRPCXX_EXPORT ServerBuilder& SetMaxMessageSize(int max_message_size) {
    return SetMaxReceiveMessageSize(max_message_size);
  }

  /// Set the support status for compression algorithms. All algorithms are
  /// enabled by default.
  ///
  /// Incoming calls compressed with an unsupported algorithm will fail with
  /// \a GRPC_STATUS_UNIMPLEMENTED.
  GRPCXX_EXPORT ServerBuilder& SetCompressionAlgorithmSupportStatus(
      grpc_compression_algorithm algorithm, bool enabled);

  /// The default compression level to use for all channel calls in the
  /// absence of a call-specific level.
  GRPCXX_EXPORT ServerBuilder& SetDefaultCompressionLevel(grpc_compression_level level);

  /// The default compression algorithm to use for all channel calls in the
  /// absence of a call-specific level. Note that it overrides any compression
  /// level set by \a SetDefaultCompressionLevel.
  GRPCXX_EXPORT ServerBuilder& SetDefaultCompressionAlgorithm(
      grpc_compression_algorithm algorithm);

  /// Set the attached buffer pool for this server
  GRPCXX_EXPORT ServerBuilder& SetResourceQuota(const ResourceQuota& resource_quota);

  GRPCXX_EXPORT ServerBuilder& SetOption(std::unique_ptr<ServerBuilderOption> option);

  /// Options for synchronous servers.
  enum SyncServerOption {
    NUM_CQS,         ///< Number of completion queues.
    MIN_POLLERS,     ///< Minimum number of polling threads.
    MAX_POLLERS,     ///< Maximum number of polling threads.
    CQ_TIMEOUT_MSEC  ///< Completion queue timeout in milliseconds.
  };

  /// Only useful if this is a Synchronous server.
  GRPCXX_EXPORT ServerBuilder& SetSyncServerOption(SyncServerOption option, int value);

  /// Add a channel argument (an escape hatch to tuning core library parameters
  /// directly)
  template <class T>
  ServerBuilder& AddChannelArgument(const grpc::string& arg, const T& value) {
    return SetOption(MakeChannelArgumentOption(arg, value));
  }

  /// For internal use only: Register a ServerBuilderPlugin factory function.
  GRPCXX_EXPORT static void InternalAddPluginFactory(
      std::unique_ptr<ServerBuilderPlugin> (*CreatePlugin)());

  /// Enable a server workaround. Do not use unless you know what the workaround
  /// does. For explanation and detailed descriptions of workarounds, see
  /// doc/workarounds.md.
  GRPCXX_EXPORT ServerBuilder& EnableWorkaround(grpc_workaround_list id);

 protected:
  /// Experimental, to be deprecated
  struct Port {
    grpc::string addr;
    std::shared_ptr<ServerCredentials> creds;
    int* selected_port;
  };

  /// Experimental, to be deprecated
  typedef std::unique_ptr<grpc::string> HostString;
  struct NamedService {
    explicit NamedService(Service* s) : service(s) {}
    NamedService(const grpc::string& h, Service* s)
        : host(new grpc::string(h)), service(s) {}
    HostString host;
    Service* service;
  };

  /// Experimental, to be deprecated
  std::vector<Port> ports() { return ports_; }

  /// Experimental, to be deprecated
  std::vector<NamedService*> services() {
    std::vector<NamedService*> service_refs;
    for (auto& ptr : services_) {
      service_refs.push_back(ptr.get());
    }
    return service_refs;
  }

  /// Experimental, to be deprecated
  std::vector<ServerBuilderOption*> options() {
    std::vector<ServerBuilderOption*> option_refs;
    for (auto& ptr : options_) {
      option_refs.push_back(ptr.get());
    }
    return option_refs;
  }

 private:
  friend class ::grpc::testing::ServerBuilderPluginTest;

  struct SyncServerSettings {
    SyncServerSettings()
        : num_cqs(1), min_pollers(1), max_pollers(2), cq_timeout_msec(10000) {}

    /// Number of server completion queues to create to listen to incoming RPCs.
    int num_cqs;

    /// Minimum number of threads per completion queue that should be listening
    /// to incoming RPCs.
    int min_pollers;

    /// Maximum number of threads per completion queue that can be listening to
    /// incoming RPCs.
    int max_pollers;

    /// The timeout for server completion queue's AsyncNext call.
    int cq_timeout_msec;
  };

  int max_receive_message_size_;
  int max_send_message_size_;
  std::vector<std::unique_ptr<ServerBuilderOption>> options_;
  std::vector<std::unique_ptr<NamedService>> services_;
  std::vector<Port> ports_;

  SyncServerSettings sync_server_settings_;

  /// List of completion queues added via \a AddCompletionQueue method.
  std::vector<ServerCompletionQueue*> cqs_;

  std::shared_ptr<ServerCredentials> creds_;
  std::vector<std::unique_ptr<ServerBuilderPlugin>> plugins_;
  grpc_resource_quota* resource_quota_;
  AsyncGenericService* generic_service_;
  struct {
    bool is_set;
    grpc_compression_level level;
  } maybe_default_compression_level_;
  struct {
    bool is_set;
    grpc_compression_algorithm algorithm;
  } maybe_default_compression_algorithm_;
  uint32_t enabled_compression_algorithms_bitset_;
};

}  // namespace grpc

#endif  // GRPCPP_SERVER_BUILDER_H<|MERGE_RESOLUTION|>--- conflicted
+++ resolved
@@ -52,13 +52,8 @@
 /// A builder class for the creation and startup of \a grpc::Server instances.
 class ServerBuilder {
  public:
-<<<<<<< HEAD
   GRPCXX_EXPORT ServerBuilder();
-  GRPCXX_EXPORT ~ServerBuilder();
-=======
-  ServerBuilder();
-  virtual ~ServerBuilder();
->>>>>>> eb8af5c7
+  GRPCXX_EXPORT virtual ~ServerBuilder();
 
   //////////////////////////////////////////////////////////////////////////////
   // Primary API's
@@ -71,11 +66,7 @@
   ///     traffic (via AddListeningPort)
   ///  3. [for async api only] completion queues have been added via
   ///     AddCompletionQueue
-<<<<<<< HEAD
-  GRPCXX_EXPORT std::unique_ptr<Server> BuildAndStart();
-=======
-  virtual std::unique_ptr<Server> BuildAndStart();
->>>>>>> eb8af5c7
+  GRPCXX_EXPORT virtual std::unique_ptr<Server> BuildAndStart();
 
   /// Register a service. This call does not take ownership of the service.
   /// The service must exist for the lifetime of the \a Server instance returned
