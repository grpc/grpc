// Copyright 2021 gRPC authors.
//
// Licensed under the Apache License, Version 2.0 (the "License");
// you may not use this file except in compliance with the License.
// You may obtain a copy of the License at
//
//     http://www.apache.org/licenses/LICENSE-2.0
//
// Unless required by applicable law or agreed to in writing, software
// distributed under the License is distributed on an "AS IS" BASIS,
// WITHOUT WARRANTIES OR CONDITIONS OF ANY KIND, either express or implied.
// See the License for the specific language governing permissions and
// limitations under the License.

#ifndef GRPCPP_SECURITY_AUTHORIZATION_POLICY_PROVIDER_H
#define GRPCPP_SECURITY_AUTHORIZATION_POLICY_PROVIDER_H

#include <memory>

#include <grpc/status.h>
#include <grpcpp/impl/codegen/grpc_library.h>

<<<<<<< HEAD
#include <memory>

// TODO(yihuazhang): remove the forward declarations here and include
=======
// TODO(yihuazhang): remove the forward declaration here and include
>>>>>>> 5765d320
// <grpc/grpc_security.h> directly once the insecure builds are cleaned up.
typedef struct grpc_authorization_policy_provider
    grpc_authorization_policy_provider;
typedef void (
    *grpc_authorization_policy_provider_file_watcher_reload_status_cb)(
    grpc_status_code code, const char* error_details);

namespace grpc {
namespace experimental {

// Wrapper around C-core grpc_authorization_policy_provider. Internally, it
// handles creating and updating authorization engine objects, using SDK
// authorization policy.
class AuthorizationPolicyProviderInterface {
 public:
  virtual ~AuthorizationPolicyProviderInterface() = default;
  virtual grpc_authorization_policy_provider* c_provider() = 0;
};

// Implementation obtains authorization policy from static string. This provider
// will always return the same authorization engines.
class StaticDataAuthorizationPolicyProvider
    : public AuthorizationPolicyProviderInterface {
 public:
  static std::shared_ptr<StaticDataAuthorizationPolicyProvider> Create(
      const std::string& authz_policy, grpc::Status* status);

  // Use factory method "Create" to create an instance of
  // StaticDataAuthorizationPolicyProvider.
  explicit StaticDataAuthorizationPolicyProvider(
      grpc_authorization_policy_provider* provider)
      : c_provider_(provider) {}

  ~StaticDataAuthorizationPolicyProvider() override;

  grpc_authorization_policy_provider* c_provider() override {
    return c_provider_;
  }

 private:
  grpc_authorization_policy_provider* c_provider_ = nullptr;
};

// Implementation obtains authorization policy by watching for changes in
// filesystem.
class FileWatcherAuthorizationPolicyProvider
    : public AuthorizationPolicyProviderInterface {
 public:
  static std::shared_ptr<FileWatcherAuthorizationPolicyProvider> Create(
      const std::string& authz_policy_path, unsigned int refresh_interval_sec,
      grpc_authorization_policy_provider_file_watcher_reload_status_cb cb,
      grpc::Status* status);

  // Use factory method "Create" to create an instance of
  // FileWatcherAuthorizationPolicyProvider.
  explicit FileWatcherAuthorizationPolicyProvider(
      grpc_authorization_policy_provider* provider)
      : c_provider_(provider) {}

  ~FileWatcherAuthorizationPolicyProvider() override;

  grpc_authorization_policy_provider* c_provider() override {
    return c_provider_;
  }

 private:
  grpc_authorization_policy_provider* c_provider_ = nullptr;
};

}  // namespace experimental
}  // namespace grpc

#endif  // GRPCPP_SECURITY_AUTHORIZATION_POLICY_PROVIDER_H<|MERGE_RESOLUTION|>--- conflicted
+++ resolved
@@ -20,13 +20,7 @@
 #include <grpc/status.h>
 #include <grpcpp/impl/codegen/grpc_library.h>
 
-<<<<<<< HEAD
-#include <memory>
-
 // TODO(yihuazhang): remove the forward declarations here and include
-=======
-// TODO(yihuazhang): remove the forward declaration here and include
->>>>>>> 5765d320
 // <grpc/grpc_security.h> directly once the insecure builds are cleaned up.
 typedef struct grpc_authorization_policy_provider
     grpc_authorization_policy_provider;
