--- conflicted
+++ resolved
@@ -117,11 +117,7 @@
   ~CallCredentials() override;
 
   /// Apply this instance's credentials to \a call.
-<<<<<<< HEAD
-  virtual bool ApplyToCall(grpc_call* call);
-=======
   bool ApplyToCall(grpc_call* call);
->>>>>>> 8d81fd46
 
   virtual grpc::string DebugString();
 
