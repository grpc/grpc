--- conflicted
+++ resolved
@@ -323,19 +323,6 @@
   /// callback will be run exactly once from either cancellation or from its
   /// activation.
   virtual void TryCancel(TaskHandle handle) = 0;
-<<<<<<< HEAD
-  /// Immediately run all callbacks with status indicating the shutdown. Every
-  /// EventEngine is expected to shut down exactly once. After shutdown has
-  /// begun, newly scheduled callbacks will be cancelled synchronously, and no
-  /// new connections should be created.
-  ///
-  /// If the \a on_shutdown_complete callback is given a non-OK status, errors
-  /// are expected to be unrecoverable. For example, an implementation could
-  /// warn callers about leaks if memory cannot be freed within a certain
-  /// timeframe.
-  virtual void Shutdown(Callback on_shutdown_complete) = 0;
-=======
->>>>>>> d0cbf169
 };
 
 // TODO(hork): finalize the API and document it. We need to firm up the story
