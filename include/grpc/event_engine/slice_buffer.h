--- conflicted
+++ resolved
@@ -68,11 +68,7 @@
     return *this;
   }
 
-<<<<<<< HEAD
-  // Swap the contents of this SliceBuffer with the contents of another.
-=======
   /// Swap the contents of this SliceBuffer with the contents of another.
->>>>>>> 8007edd0
   void Swap(SliceBuffer& other) {
     grpc_slice_buffer_swap(&slice_buffer_, &other.slice_buffer_);
   }
