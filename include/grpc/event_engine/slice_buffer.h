--- conflicted
+++ resolved
@@ -120,17 +120,8 @@
   /// associated slice.
   Slice RefSlice(size_t index);
 
-<<<<<<< HEAD
-  /// Returns pointer to the buffer contained in the slice at the specified
-  /// index. The returned buffer is mutable.
-  std::tuple<uint8_t*, size_t> MutableData(size_t index) {
-    return std::make_tuple<uint8_t*, size_t>(
-        GRPC_SLICE_START_PTR(slice_buffer_.slices[index]),
-        GRPC_SLICE_LENGTH(slice_buffer_.slices[index]));
-=======
   const Slice& operator[](size_t index) const {
     return internal::SliceCast<Slice>(slice_buffer_.slices[index]);
->>>>>>> 28e49b0f
   }
 
   /// The total number of bytes held by the SliceBuffer
