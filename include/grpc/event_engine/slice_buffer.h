--- conflicted
+++ resolved
@@ -21,7 +21,6 @@
 
 #include <cstdint>
 #include <string>
-#include <tuple>
 
 #include "absl/strings/string_view.h"
 #include "absl/utility/utility.h"
@@ -120,17 +119,8 @@
   /// associated slice.
   Slice RefSlice(size_t index);
 
-<<<<<<< HEAD
-  /// Returns pointer to the buffer contained in the slice at the specified
-  /// index. The returned buffer is mutable.
-  std::tuple<uint8_t*, size_t> MutableData(size_t index) {
-    return std::make_tuple<uint8_t*, size_t>(
-        GRPC_SLICE_START_PTR(slice_buffer_.slices[index]),
-        GRPC_SLICE_LENGTH(slice_buffer_.slices[index]));
-=======
   const Slice& operator[](size_t index) const {
     return internal::SliceCast<Slice>(slice_buffer_.slices[index]);
->>>>>>> 60e4aea7
   }
 
   /// The total number of bytes held by the SliceBuffer
