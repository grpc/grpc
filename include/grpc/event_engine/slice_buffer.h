// Copyright 2022 gRPC authors.
//
// Licensed under the Apache License, Version 2.0 (the "License");
// you may not use this file except in compliance with the License.
// You may obtain a copy of the License at
//
//     http://www.apache.org/licenses/LICENSE-2.0
//
// Unless required by applicable law or agreed to in writing, software
// distributed under the License is distributed on an "AS IS" BASIS,
// WITHOUT WARRANTIES OR CONDITIONS OF ANY KIND, either express or implied.
// See the License for the specific language governing permissions and
// limitations under the License.

#ifndef GRPC_EVENT_ENGINE_SLICE_BUFFER_H
#define GRPC_EVENT_ENGINE_SLICE_BUFFER_H

#include <grpc/support/port_platform.h>

#include <string.h>

#include <cstdint>
#include <string>

#include "absl/strings/string_view.h"
#include "absl/utility/utility.h"

#include <grpc/event_engine/slice.h>
#include <grpc/impl/codegen/slice.h>
#include <grpc/slice.h>
#include <grpc/slice_buffer.h>
#include <grpc/support/log.h>

namespace grpc_event_engine {
namespace experimental {

/// A Wrapper around \a grpc_slice_buffer pointer.
///
/// A slice buffer holds the memory for a collection of slices.
/// The SliceBuffer object itself is meant to only hide the C-style API,
/// and won't hold the data itself. In terms of lifespan, the
/// grpc_slice_buffer ought to be kept somewhere inside the caller's objects,
/// like a transport or an endpoint.
///
/// This lifespan rule is likely to change in the future, as we may
/// collapse the grpc_slice_buffer structure straight into this class.
///
/// The SliceBuffer API is basically a replica of the grpc_slice_buffer's,
/// and its documentation will move here once we remove the C structure,
/// which should happen before the Event Engine's API is no longer
/// an experimental API.
class SliceBuffer {
 public:
  explicit SliceBuffer() { grpc_slice_buffer_init(&slice_buffer_); }
  SliceBuffer(const SliceBuffer& other) = delete;
  SliceBuffer(SliceBuffer&& other) noexcept
      : slice_buffer_(other.slice_buffer_) {
    grpc_slice_buffer_init(&slice_buffer_);
    grpc_slice_buffer_swap(&slice_buffer_, &other.slice_buffer_);
  }
  /// Upon destruction, the underlying raw slice buffer is cleaned out and all
  /// slices are unreffed.
  ~SliceBuffer() { grpc_slice_buffer_destroy(&slice_buffer_); }

  SliceBuffer& operator=(const SliceBuffer&) = delete;
  SliceBuffer& operator=(SliceBuffer&& other) noexcept {
    grpc_slice_buffer_swap(&slice_buffer_, &other.slice_buffer_);
    return *this;
  }

  /// Swap the contents of this SliceBuffer with the contents of another.
  void Swap(SliceBuffer& other) {
    grpc_slice_buffer_swap(&slice_buffer_, &other.slice_buffer_);
  }

  /// Appends a new slice into the SliceBuffer and makes an attempt to merge
  /// this slice with the last slice in the SliceBuffer.
  void Append(Slice slice);

  /// Adds a new slice into the SliceBuffer at the next available index.
  /// Returns the index at which the new slice is added.
  size_t AppendIndexed(Slice slice);

  /// Returns the number of slices held by the SliceBuffer.
  size_t Count() { return slice_buffer_.count; }

  /// Removes/deletes the last n bytes in the SliceBuffer.
  void RemoveLastNBytes(size_t n) {
    grpc_slice_buffer_trim_end(&slice_buffer_, n, nullptr);
  }

  /// Move the first n bytes of the SliceBuffer into a memory pointed to by dst.
  void MoveFirstNBytesIntoBuffer(size_t n, void* dst) {
    grpc_slice_buffer_move_first_into_buffer(&slice_buffer_, n, dst);
  }

  /// Removes/deletes the last n bytes in the SliceBuffer and add it to the
  /// other SliceBuffer
<<<<<<< HEAD
  void RemoveLastNBytesIntoSliceBuffer(size_t n, SliceBuffer& other) {
=======
  void MoveLastNBytesIntoSliceBuffer(size_t n, SliceBuffer& other) {
>>>>>>> a81391d9
    grpc_slice_buffer_trim_end(&slice_buffer_, n, &other.slice_buffer_);
  }

  /// Move the first n bytes of the SliceBuffer into the other SliceBuffer
  void MoveFirstNBytesIntoSliceBuffer(size_t n, SliceBuffer& other) {
    grpc_slice_buffer_move_first(&slice_buffer_, n, &other.slice_buffer_);
  }

  /// Removes and unrefs all slices in the SliceBuffer.
  void Clear() { grpc_slice_buffer_reset_and_unref(&slice_buffer_); }

  /// Removes the first slice in the SliceBuffer and returns it.
  Slice TakeFirst();

  /// Prepends the slice to the the front of the SliceBuffer.
  void Prepend(Slice slice);

  /// Increased the ref-count of slice at the specified index and returns the
  /// associated slice.
  Slice RefSlice(size_t index);

  /// The total number of bytes held by the SliceBuffer
  size_t Length() { return slice_buffer_.length; }

  /// Return a pointer to the back raw grpc_slice_buffer
  grpc_slice_buffer* c_slice_buffer() { return &slice_buffer_; }

 private:
  /// The backing raw slice buffer.
  grpc_slice_buffer slice_buffer_;
};

}  // namespace experimental
}  // namespace grpc_event_engine

#endif  // GRPC_EVENT_ENGINE_SLICE_BUFFER_H<|MERGE_RESOLUTION|>--- conflicted
+++ resolved
@@ -96,11 +96,7 @@
 
   /// Removes/deletes the last n bytes in the SliceBuffer and add it to the
   /// other SliceBuffer
-<<<<<<< HEAD
-  void RemoveLastNBytesIntoSliceBuffer(size_t n, SliceBuffer& other) {
-=======
   void MoveLastNBytesIntoSliceBuffer(size_t n, SliceBuffer& other) {
->>>>>>> a81391d9
     grpc_slice_buffer_trim_end(&slice_buffer_, n, &other.slice_buffer_);
   }
 
