--- conflicted
+++ resolved
@@ -52,15 +52,12 @@
 class SliceBuffer {
  public:
   SliceBuffer() { grpc_slice_buffer_init(&slice_buffer_); }
-<<<<<<< HEAD
   // Transfers slices into this new SliceBuffer, leaving the parameter empty.
   // Does not take ownership of the slice_buffer argument.
   explicit SliceBuffer(grpc_slice_buffer* slice_buffer) {
     grpc_slice_buffer_init(&slice_buffer_);
     grpc_slice_buffer_swap(&slice_buffer_, slice_buffer);
   }
-=======
->>>>>>> a3f91cfb
   SliceBuffer(const SliceBuffer& other) = delete;
   SliceBuffer(SliceBuffer&& other) noexcept
       : slice_buffer_(other.slice_buffer_) {
@@ -131,13 +128,8 @@
   /// index. The returned buffer is mutable.
   std::tuple<uint8_t*, size_t> MutableData(size_t index) {
     return std::make_tuple<uint8_t*, size_t>(
-<<<<<<< HEAD
-        GPR_SLICE_START_PTR(slice_buffer_.slices[index]),
-        GPR_SLICE_LENGTH(slice_buffer_.slices[index]));
-=======
         GRPC_SLICE_START_PTR(slice_buffer_.slices[index]),
         GRPC_SLICE_LENGTH(slice_buffer_.slices[index]));
->>>>>>> a3f91cfb
   }
 
   /// The total number of bytes held by the SliceBuffer
