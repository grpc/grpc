
framework module grpc {
  umbrella header "grpc.h"

header "byte_buffer.h"
  header "byte_buffer_reader.h"
  header "census.h"
  header "compression.h"
  header "fork.h"
  header "grpc.h"
  header "grpc_posix.h"
  header "grpc_security.h"
  header "grpc_security_constants.h"
  header "impl/codegen/atm.h"
  header "impl/codegen/byte_buffer.h"
  header "impl/codegen/byte_buffer_reader.h"
  header "impl/codegen/compression_types.h"
  header "impl/codegen/connectivity_state.h"
  header "impl/codegen/fork.h"
  header "impl/codegen/gpr_types.h"
  header "impl/codegen/grpc_types.h"
  header "impl/codegen/log.h"
  header "impl/codegen/port_platform.h"
  header "impl/codegen/propagation_bits.h"
  header "impl/codegen/slice.h"
  header "impl/codegen/status.h"
  header "impl/codegen/sync.h"
  header "impl/codegen/sync_abseil.h"
  header "impl/codegen/sync_generic.h"
  header "impl/compression_types.h"
<<<<<<< HEAD
  header "impl/grpc_types.h"
=======
  header "impl/connectivity_state.h"
>>>>>>> 2e9e6439
  header "load_reporting.h"
  header "slice.h"
  header "slice_buffer.h"
  header "status.h"
  header "support/alloc.h"
  header "support/atm.h"
  header "support/cpu.h"
  header "support/log.h"
  header "support/log_windows.h"
  header "support/port_platform.h"
  header "support/string_util.h"
  header "support/sync.h"
  header "support/sync_abseil.h"
  header "support/sync_generic.h"
  header "support/thd_id.h"
  header "support/time.h"
  header "support/workaround_list.h"

textual header "impl/codegen/atm_gcc_atomic.h"
  textual header "impl/codegen/atm_gcc_sync.h"
  textual header "impl/codegen/atm_windows.h"
  textual header "impl/codegen/sync_custom.h"
  textual header "impl/codegen/sync_posix.h"
  textual header "impl/codegen/sync_windows.h"
  textual header "support/atm_gcc_atomic.h"
  textual header "support/atm_gcc_sync.h"
  textual header "support/atm_windows.h"
  textual header "support/sync_custom.h"
  textual header "support/sync_posix.h"
  textual header "support/sync_windows.h"

  export *
  module * { export * }
}<|MERGE_RESOLUTION|>--- conflicted
+++ resolved
@@ -28,11 +28,7 @@
   header "impl/codegen/sync_abseil.h"
   header "impl/codegen/sync_generic.h"
   header "impl/compression_types.h"
-<<<<<<< HEAD
-  header "impl/grpc_types.h"
-=======
   header "impl/connectivity_state.h"
->>>>>>> 2e9e6439
   header "load_reporting.h"
   header "slice.h"
   header "slice_buffer.h"
