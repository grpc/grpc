/*
 *
 * Copyright 2015, Google Inc.
 * All rights reserved.
 *
 * Redistribution and use in source and binary forms, with or without
 * modification, are permitted provided that the following conditions are
 * met:
 *
 *     * Redistributions of source code must retain the above copyright
 * notice, this list of conditions and the following disclaimer.
 *     * Redistributions in binary form must reproduce the above
 * copyright notice, this list of conditions and the following disclaimer
 * in the documentation and/or other materials provided with the
 * distribution.
 *     * Neither the name of Google Inc. nor the names of its
 * contributors may be used to endorse or promote products derived from
 * this software without specific prior written permission.
 *
 * THIS SOFTWARE IS PROVIDED BY THE COPYRIGHT HOLDERS AND CONTRIBUTORS
 * "AS IS" AND ANY EXPRESS OR IMPLIED WARRANTIES, INCLUDING, BUT NOT
 * LIMITED TO, THE IMPLIED WARRANTIES OF MERCHANTABILITY AND FITNESS FOR
 * A PARTICULAR PURPOSE ARE DISCLAIMED. IN NO EVENT SHALL THE COPYRIGHT
 * OWNER OR CONTRIBUTORS BE LIABLE FOR ANY DIRECT, INDIRECT, INCIDENTAL,
 * SPECIAL, EXEMPLARY, OR CONSEQUENTIAL DAMAGES (INCLUDING, BUT NOT
 * LIMITED TO, PROCUREMENT OF SUBSTITUTE GOODS OR SERVICES; LOSS OF USE,
 * DATA, OR PROFITS; OR BUSINESS INTERRUPTION) HOWEVER CAUSED AND ON ANY
 * THEORY OF LIABILITY, WHETHER IN CONTRACT, STRICT LIABILITY, OR TORT
 * (INCLUDING NEGLIGENCE OR OTHERWISE) ARISING IN ANY WAY OUT OF THE USE
 * OF THIS SOFTWARE, EVEN IF ADVISED OF THE POSSIBILITY OF SUCH DAMAGE.
 *
 */

#ifndef GRPC_IMPL_CODEGEN_GRPC_TYPES_H
#define GRPC_IMPL_CODEGEN_GRPC_TYPES_H

#include <grpc/impl/codegen/compression_types.h>
#include <grpc/impl/codegen/exec_ctx_fwd.h>
#include <grpc/impl/codegen/gpr_types.h>
#include <grpc/impl/codegen/slice.h>
#include <grpc/impl/codegen/status.h>

#include <stddef.h>
#include <stdint.h>

#ifdef __cplusplus
extern "C" {
#endif

typedef enum {
  GRPC_BB_RAW
  /* Future types may include GRPC_BB_PROTOBUF, etc. */
} grpc_byte_buffer_type;

typedef struct grpc_byte_buffer {
  void *reserved;
  grpc_byte_buffer_type type;
  union {
    struct {
      void *reserved[8];
    } reserved;
    struct {
      grpc_compression_algorithm compression;
      grpc_slice_buffer slice_buffer;
    } raw;
  } data;
} grpc_byte_buffer;

/** Completion Queues enable notification of the completion of asynchronous
    actions. */
typedef struct grpc_completion_queue grpc_completion_queue;

/** An alarm associated with a completion queue. */
typedef struct grpc_alarm grpc_alarm;

/** The Channel interface allows creation of Call objects. */
typedef struct grpc_channel grpc_channel;

/** A server listens to some port and responds to request calls */
typedef struct grpc_server grpc_server;

/** A Call represents an RPC. When created, it is in a configuration state
    allowing properties to be set until it is invoked. After invoke, the Call
    can have messages written to it and read from it. */
typedef struct grpc_call grpc_call;

/** The Socket Mutator interface allows changes on socket options */
typedef struct grpc_socket_mutator grpc_socket_mutator;

/** Type specifier for grpc_arg */
typedef enum {
  GRPC_ARG_STRING,
  GRPC_ARG_INTEGER,
  GRPC_ARG_POINTER
} grpc_arg_type;

typedef struct grpc_arg_pointer_vtable {
  void *(*copy)(void *p);
  void (*destroy)(grpc_exec_ctx *exec_ctx, void *p);
  int (*cmp)(void *p, void *q);
} grpc_arg_pointer_vtable;

/** A single argument... each argument has a key and a value

    A note on naming keys:
      Keys are namespaced into groups, usually grouped by library, and are
      keys for module XYZ are named XYZ.key1, XYZ.key2, etc. Module names must
      be restricted to the regex [A-Za-z][_A-Za-z0-9]{,15}.
      Key names must be restricted to the regex [A-Za-z][_A-Za-z0-9]{,47}.

    GRPC core library keys are prefixed by grpc.

    Library authors are strongly encouraged to \#define symbolic constants for
    their keys so that it's possible to change them in the future. */
typedef struct {
  grpc_arg_type type;
  char *key;
  union {
    char *string;
    int integer;
    struct {
      void *p;
      const grpc_arg_pointer_vtable *vtable;
    } pointer;
  } value;
} grpc_arg;

/** An array of arguments that can be passed around.

    Used to set optional channel-level configuration.
    These configuration options are modelled as key-value pairs as defined
    by grpc_arg; keys are strings to allow easy backwards-compatible extension
    by arbitrary parties.
    All evaluation is performed at channel creation time (i.e. the values in
    this structure need only live through the creation invocation).

    See the description of the \ref grpc_arg_keys "available args" for more
    details. */
typedef struct {
  size_t num_args;
  grpc_arg *args;
} grpc_channel_args;

/** \defgroup grpc_arg_keys
 * Channel argument keys.
 * \{
 */
/** If non-zero, enable census for tracing and stats collection. */
#define GRPC_ARG_ENABLE_CENSUS "grpc.census"
/** If non-zero, enable load reporting. */
#define GRPC_ARG_ENABLE_LOAD_REPORTING "grpc.loadreporting"
/** Maximum number of concurrent incoming streams to allow on a http2
    connection. Int valued. */
#define GRPC_ARG_MAX_CONCURRENT_STREAMS "grpc.max_concurrent_streams"
/** Maximum message length that the channel can receive. Int valued, bytes.
    -1 means unlimited. */
#define GRPC_ARG_MAX_RECEIVE_MESSAGE_LENGTH "grpc.max_receive_message_length"
/** \deprecated For backward compatibility. */
#define GRPC_ARG_MAX_MESSAGE_LENGTH GRPC_ARG_MAX_RECEIVE_MESSAGE_LENGTH
/** Maximum message length that the channel can send. Int valued, bytes.
    -1 means unlimited. */
#define GRPC_ARG_MAX_SEND_MESSAGE_LENGTH "grpc.max_send_message_length"
/** Initial sequence number for http2 transports. Int valued. */
#define GRPC_ARG_HTTP2_INITIAL_SEQUENCE_NUMBER \
  "grpc.http2.initial_sequence_number"
/** Amount to read ahead on individual streams. Defaults to 64kb, larger
    values can help throughput on high-latency connections.
    NOTE: at some point we'd like to auto-tune this, and this parameter
    will become a no-op. Int valued, bytes. */
#define GRPC_ARG_HTTP2_STREAM_LOOKAHEAD_BYTES "grpc.http2.lookahead_bytes"
/** How much memory to use for hpack decoding. Int valued, bytes. */
#define GRPC_ARG_HTTP2_HPACK_TABLE_SIZE_DECODER \
  "grpc.http2.hpack_table_size.decoder"
/** How much memory to use for hpack encoding. Int valued, bytes. */
#define GRPC_ARG_HTTP2_HPACK_TABLE_SIZE_ENCODER \
  "grpc.http2.hpack_table_size.encoder"
/** How big a frame are we willing to receive via HTTP2.
    Min 16384, max 16777215.
    Larger values give lower CPU usage for large messages, but more head of line
    blocking for small messages. */
#define GRPC_ARG_HTTP2_MAX_FRAME_SIZE "grpc.http2.max_frame_size"
/** Should BDP probing be performed? */
#define GRPC_ARG_HTTP2_BDP_PROBE "grpc.http2.bdp_probe"
/** Minimum time (in milliseconds) between successive ping frames being sent */
#define GRPC_ARG_HTTP2_MIN_TIME_BETWEEN_PINGS_MS \
  "grpc.http2.min_time_between_pings_ms"
/** How many pings can we send before needing to send a data frame or header
    frame?
    (0 indicates that an infinite number of pings can be sent without sending
     a data frame or header frame) */
#define GRPC_ARG_HTTP2_MAX_PINGS_WITHOUT_DATA \
  "grpc.http2.max_pings_without_data"
/** How much data are we willing to queue up per stream if
    GRPC_WRITE_BUFFER_HINT is set? This is an upper bound */
#define GRPC_ARG_HTTP2_WRITE_BUFFER_SIZE "grpc.http2.write_buffer_size"
/** After a duration of this time the client pings the server to see if the
    transport is still alive. Int valued, seconds. */
#define GRPC_ARG_HTTP2_KEEPALIVE_TIME "grpc.http2.keepalive_time"
/** After waiting for a duration of this time, if the client does not receive
    the ping ack, it will close the transport. Int valued, seconds. */
#define GRPC_ARG_HTTP2_KEEPALIVE_TIMEOUT "grpc.http2.keepalive_timeout"
/** Is it permissible to send keepalive pings without any outstanding streams.
    Int valued, 0(false)/1(true). */
#define GRPC_ARG_HTTP2_KEEPALIVE_PERMIT_WITHOUT_CALLS \
  "grpc.http2.keepalive_permit_without_calls"
/** Default authority to pass if none specified on call construction. A string.
 * */
#define GRPC_ARG_DEFAULT_AUTHORITY "grpc.default_authority"
/** Primary user agent: goes at the start of the user-agent metadata
    sent on each request. A string. */
#define GRPC_ARG_PRIMARY_USER_AGENT_STRING "grpc.primary_user_agent"
/** Secondary user agent: goes at the end of the user-agent metadata
    sent on each request. A string. */
#define GRPC_ARG_SECONDARY_USER_AGENT_STRING "grpc.secondary_user_agent"
/** The maximum time between subsequent connection attempts, in ms */
#define GRPC_ARG_MAX_RECONNECT_BACKOFF_MS "grpc.max_reconnect_backoff_ms"
/** The time between the first and second connection attempts, in ms */
#define GRPC_ARG_INITIAL_RECONNECT_BACKOFF_MS \
  "grpc.initial_reconnect_backoff_ms"
/* The caller of the secure_channel_create functions may override the target
   name used for SSL host name checking using this channel argument which is of
   type \a GRPC_ARG_STRING. This *should* be used for testing only.
   If this argument is not specified, the name used for SSL host name checking
   will be the target parameter (assuming that the secure channel is an SSL
   channel). If this parameter is specified and the underlying is not an SSL
   channel, it will just be ignored. */
#define GRPC_SSL_TARGET_NAME_OVERRIDE_ARG "grpc.ssl_target_name_override"
/* Maximum metadata size, in bytes. */
#define GRPC_ARG_MAX_METADATA_SIZE "grpc.max_metadata_size"
/** If non-zero, allow the use of SO_REUSEPORT if it's available (default 1) */
#define GRPC_ARG_ALLOW_REUSEPORT "grpc.so_reuseport"
/** If non-zero, a pointer to a buffer pool (use grpc_resource_quota_arg_vtable
   to fetch an appropriate pointer arg vtable) */
#define GRPC_ARG_RESOURCE_QUOTA "grpc.resource_quota"
/** If non-zero, expand wildcard addresses to a list of local addresses. */
#define GRPC_ARG_EXPAND_WILDCARD_ADDRS "grpc.expand_wildcard_addrs"
/** Service config data in JSON form. Not intended for use outside of tests. */
#define GRPC_ARG_SERVICE_CONFIG "grpc.service_config"
/** LB policy name. */
#define GRPC_ARG_LB_POLICY_NAME "grpc.lb_policy_name"
/** The grpc_socket_mutator instance that set the socket options. A pointer. */
#define GRPC_ARG_SOCKET_MUTATOR "grpc.socket_mutator"
<<<<<<< HEAD
/** Toggles channel tracing behavior */
#define GRPC_ARG_CHANNEL_TRACING "grpc.channel_tracing"
=======
/** If non-zero, Cronet transport will coalesce packets to fewer frames when
 * possible. */
#define GRPC_ARG_USE_CRONET_PACKET_COALESCING \
  "grpc.use_cronet_packet_coalescing"
>>>>>>> 40a947ef
/** \} */

/** Result of a grpc call. If the caller satisfies the prerequisites of a
    particular operation, the grpc_call_error returned will be GRPC_CALL_OK.
    Receiving any other value listed here is an indication of a bug in the
    caller. */
typedef enum grpc_call_error {
  /** everything went ok */
  GRPC_CALL_OK = 0,
  /** something failed, we don't know what */
  GRPC_CALL_ERROR,
  /** this method is not available on the server */
  GRPC_CALL_ERROR_NOT_ON_SERVER,
  /** this method is not available on the client */
  GRPC_CALL_ERROR_NOT_ON_CLIENT,
  /** this method must be called before server_accept */
  GRPC_CALL_ERROR_ALREADY_ACCEPTED,
  /** this method must be called before invoke */
  GRPC_CALL_ERROR_ALREADY_INVOKED,
  /** this method must be called after invoke */
  GRPC_CALL_ERROR_NOT_INVOKED,
  /** this call is already finished
      (writes_done or write_status has already been called) */
  GRPC_CALL_ERROR_ALREADY_FINISHED,
  /** there is already an outstanding read/write operation on the call */
  GRPC_CALL_ERROR_TOO_MANY_OPERATIONS,
  /** the flags value was illegal for this call */
  GRPC_CALL_ERROR_INVALID_FLAGS,
  /** invalid metadata was passed to this call */
  GRPC_CALL_ERROR_INVALID_METADATA,
  /** invalid message was passed to this call */
  GRPC_CALL_ERROR_INVALID_MESSAGE,
  /** completion queue for notification has not been registered with the
      server */
  GRPC_CALL_ERROR_NOT_SERVER_COMPLETION_QUEUE,
  /** this batch of operations leads to more operations than allowed */
  GRPC_CALL_ERROR_BATCH_TOO_BIG,
  /** payload type requested is not the type registered */
  GRPC_CALL_ERROR_PAYLOAD_TYPE_MISMATCH
} grpc_call_error;

/* Default send/receive message size limits in bytes. -1 for unlimited. */
/* TODO(roth) Make this match the default receive limit after next release */
#define GRPC_DEFAULT_MAX_SEND_MESSAGE_LENGTH -1
#define GRPC_DEFAULT_MAX_RECV_MESSAGE_LENGTH (4 * 1024 * 1024)

/* Write Flags: */
/** Hint that the write may be buffered and need not go out on the wire
    immediately. GRPC is free to buffer the message until the next non-buffered
    write, or until writes_done, but it need not buffer completely or at all. */
#define GRPC_WRITE_BUFFER_HINT (0x00000001u)
/** Force compression to be disabled for a particular write
    (start_write/add_metadata). Illegal on invoke/accept. */
#define GRPC_WRITE_NO_COMPRESS (0x00000002u)
/** Mask of all valid flags. */
#define GRPC_WRITE_USED_MASK (GRPC_WRITE_BUFFER_HINT | GRPC_WRITE_NO_COMPRESS)

/* Initial metadata flags */
/** Signal that the call is idempotent */
#define GRPC_INITIAL_METADATA_IDEMPOTENT_REQUEST (0x00000010u)
/** Signal that the call should not return UNAVAILABLE before it has started */
#define GRPC_INITIAL_METADATA_WAIT_FOR_READY (0x00000020u)
/** Signal that the call is cacheable. GRPC is free to use GET verb */
#define GRPC_INITIAL_METADATA_CACHEABLE_REQUEST (0x00000040u)
/** Signal that GRPC_INITIAL_METADATA_WAIT_FOR_READY was explicitly set
    by the calling application. */
#define GRPC_INITIAL_METADATA_WAIT_FOR_READY_EXPLICITLY_SET (0x00000080u)

/** Mask of all valid flags */
#define GRPC_INITIAL_METADATA_USED_MASK       \
  (GRPC_INITIAL_METADATA_IDEMPOTENT_REQUEST | \
   GRPC_INITIAL_METADATA_WAIT_FOR_READY |     \
   GRPC_INITIAL_METADATA_CACHEABLE_REQUEST |  \
   GRPC_INITIAL_METADATA_WAIT_FOR_READY_EXPLICITLY_SET)

/** A single metadata element */
typedef struct grpc_metadata {
  /* the key, value values are expected to line up with grpc_mdelem: if changing
     them, update metadata.h at the same time. */
  grpc_slice key;
  grpc_slice value;

  uint32_t flags;

  /** The following fields are reserved for grpc internal use.
      There is no need to initialize them, and they will be set to garbage
      during calls to grpc. */
  struct {
    void *obfuscated[4];
  } internal_data;
} grpc_metadata;

/** The type of completion (for grpc_event) */
typedef enum grpc_completion_type {
  /** Shutting down */
  GRPC_QUEUE_SHUTDOWN,
  /** No event before timeout */
  GRPC_QUEUE_TIMEOUT,
  /** Operation completion */
  GRPC_OP_COMPLETE
} grpc_completion_type;

/** The result of an operation.

    Returned by a completion queue when the operation started with tag. */
typedef struct grpc_event {
  /** The type of the completion. */
  grpc_completion_type type;
  /** non-zero if the operation was successful, 0 upon failure.
      Only GRPC_OP_COMPLETE can succeed or fail. */
  int success;
  /** The tag passed to grpc_call_start_batch etc to start this operation.
      Only GRPC_OP_COMPLETE has a tag. */
  void *tag;
} grpc_event;

typedef struct {
  size_t count;
  size_t capacity;
  grpc_metadata *metadata;
} grpc_metadata_array;

typedef struct {
  grpc_slice method;
  grpc_slice host;
  gpr_timespec deadline;
  uint32_t flags;
  void *reserved;
} grpc_call_details;

typedef enum {
  /** Send initial metadata: one and only one instance MUST be sent for each
      call, unless the call was cancelled - in which case this can be skipped.
      This op completes after all bytes of metadata have been accepted by
      outgoing flow control. */
  GRPC_OP_SEND_INITIAL_METADATA = 0,
  /** Send a message: 0 or more of these operations can occur for each call.
      This op completes after all bytes for the message have been accepted by
      outgoing flow control. */
  GRPC_OP_SEND_MESSAGE,
  /** Send a close from the client: one and only one instance MUST be sent from
      the client, unless the call was cancelled - in which case this can be
      skipped.
      This op completes after all bytes for the call (including the close)
      have passed outgoing flow control. */
  GRPC_OP_SEND_CLOSE_FROM_CLIENT,
  /** Send status from the server: one and only one instance MUST be sent from
      the server unless the call was cancelled - in which case this can be
      skipped.
      This op completes after all bytes for the call (including the status)
      have passed outgoing flow control. */
  GRPC_OP_SEND_STATUS_FROM_SERVER,
  /** Receive initial metadata: one and only one MUST be made on the client,
      must not be made on the server.
      This op completes after all initial metadata has been read from the
      peer. */
  GRPC_OP_RECV_INITIAL_METADATA,
  /** Receive a message: 0 or more of these operations can occur for each call.
      This op completes after all bytes of the received message have been
      read, or after a half-close has been received on this call. */
  GRPC_OP_RECV_MESSAGE,
  /** Receive status on the client: one and only one must be made on the client.
      This operation always succeeds, meaning ops paired with this operation
      will also appear to succeed, even though they may not have. In that case
      the status will indicate some failure.
      This op completes after all activity on the call has completed. */
  GRPC_OP_RECV_STATUS_ON_CLIENT,
  /** Receive close on the server: one and only one must be made on the
      server.
      This op completes after the close has been received by the server.
      This operation always succeeds, meaning ops paired with this operation
      will also appear to succeed, even though they may not have. */
  GRPC_OP_RECV_CLOSE_ON_SERVER
} grpc_op_type;

struct grpc_byte_buffer;

/** Operation data: one field for each op type (except SEND_CLOSE_FROM_CLIENT
   which has no arguments) */
typedef struct grpc_op {
  /** Operation type, as defined by grpc_op_type */
  grpc_op_type op;
  /** Write flags bitset for grpc_begin_messages */
  uint32_t flags;
  /** Reserved for future usage */
  void *reserved;
  union {
    /** Reserved for future usage */
    struct {
      void *reserved[8];
    } reserved;
    struct {
      size_t count;
      grpc_metadata *metadata;
      /** If \a is_set, \a compression_level will be used for the call.
       * Otherwise, \a compression_level won't be considered */
      struct {
        uint8_t is_set;
        grpc_compression_level level;
      } maybe_compression_level;
    } send_initial_metadata;
    struct {
      struct grpc_byte_buffer *send_message;
    } send_message;
    struct {
      size_t trailing_metadata_count;
      grpc_metadata *trailing_metadata;
      grpc_status_code status;
      /* optional: set to NULL if no details need sending, non-NULL if they do
       * pointer will not be retained past the start_batch call
       */
      grpc_slice *status_details;
    } send_status_from_server;
    /** ownership of the array is with the caller, but ownership of the elements
        stays with the call object (ie key, value members are owned by the call
        object, recv_initial_metadata->array is owned by the caller).
        After the operation completes, call grpc_metadata_array_destroy on this
        value, or reuse it in a future op. */
    struct {
      grpc_metadata_array *recv_initial_metadata;
    } recv_initial_metadata;
    /** ownership of the byte buffer is moved to the caller; the caller must
        call grpc_byte_buffer_destroy on this value, or reuse it in a future op.
       */
    struct {
      struct grpc_byte_buffer **recv_message;
    } recv_message;
    struct {
      /** ownership of the array is with the caller, but ownership of the
          elements stays with the call object (ie key, value members are owned
          by the call object, trailing_metadata->array is owned by the caller).
          After the operation completes, call grpc_metadata_array_destroy on
         this
          value, or reuse it in a future op. */
      grpc_metadata_array *trailing_metadata;
      grpc_status_code *status;
      grpc_slice *status_details;
    } recv_status_on_client;
    struct {
      /** out argument, set to 1 if the call failed in any way (seen as a
          cancellation on the server), or 0 if the call succeeded */
      int *cancelled;
    } recv_close_on_server;
  } data;
} grpc_op;

/** Information requested from the channel. */
typedef struct {
  /* If non-NULL, will be set to point to a string indicating the LB
   * policy name.  Caller takes ownership. */
  char **lb_policy_name;
  /* If non-NULL, will be set to point to a string containing the
   * service config used by the channel in JSON form. */
  char **service_config_json;
} grpc_channel_info;

typedef struct grpc_resource_quota grpc_resource_quota;

#ifdef __cplusplus
}
#endif

#endif /* GRPC_IMPL_CODEGEN_GRPC_TYPES_H */<|MERGE_RESOLUTION|>--- conflicted
+++ resolved
@@ -240,15 +240,12 @@
 #define GRPC_ARG_LB_POLICY_NAME "grpc.lb_policy_name"
 /** The grpc_socket_mutator instance that set the socket options. A pointer. */
 #define GRPC_ARG_SOCKET_MUTATOR "grpc.socket_mutator"
-<<<<<<< HEAD
 /** Toggles channel tracing behavior */
 #define GRPC_ARG_CHANNEL_TRACING "grpc.channel_tracing"
-=======
 /** If non-zero, Cronet transport will coalesce packets to fewer frames when
  * possible. */
 #define GRPC_ARG_USE_CRONET_PACKET_COALESCING \
   "grpc.use_cronet_packet_coalescing"
->>>>>>> 40a947ef
 /** \} */
 
 /** Result of a grpc call. If the caller satisfies the prerequisites of a
