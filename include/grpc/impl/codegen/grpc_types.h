--- conflicted
+++ resolved
@@ -355,16 +355,13 @@
  * is 10000. Setting this to "0" will disable c-ares query timeouts
  * entirely. */
 #define GRPC_ARG_DNS_ARES_QUERY_TIMEOUT_MS "grpc.dns_ares_query_timeout"
-<<<<<<< HEAD
 /** If set, uses a local subchannel pool within the channel. Otherwise, uses the
  * global subchannel pool. */
 #define GRPC_ARG_USE_LOCAL_SUBCHANNEL_POOL "grpc.use_local_subchannel_pool"
-=======
 /** gRPC Objective-C channel pooling domain string. */
 #define GRPC_ARG_CHANNEL_POOL_DOMAIN "grpc.channel_pooling_domain"
 /** gRPC Objective-C channel pooling id. */
 #define GRPC_ARG_CHANNEL_ID "grpc.channel_id"
->>>>>>> 8efa3347
 /** \} */
 
 /** Result of a grpc call. If the caller satisfies the prerequisites of a
