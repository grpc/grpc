--- conflicted
+++ resolved
@@ -287,10 +287,6 @@
 /** If non-zero, grpc server's cronet compression workaround will be enabled */
 #define GRPC_ARG_WORKAROUND_CRONET_COMPRESSION \
   "grpc.workaround.cronet_compression"
-<<<<<<< HEAD
-/** Per-RPC retry buffer size, in bytes. */
-#define GRPC_ARG_PER_RPC_RETRY_BUFFER_SIZE "grpc.per_rpc_retry_buffer_size"
-=======
 /** String defining the optimization target for a channel.
     Can be: "latency"    - attempt to minimize latency at the cost of throughput
             "blend"      - try to balance latency and throughput
@@ -299,7 +295,8 @@
     Defaults to "blend". In the current implementation "blend" is equivalent to
     "latency". */
 #define GRPC_ARG_OPTIMIZATION_TARGET "grpc.optimization_target"
->>>>>>> e29c5bd7
+/** Per-RPC retry buffer size, in bytes. */
+#define GRPC_ARG_PER_RPC_RETRY_BUFFER_SIZE "grpc.per_rpc_retry_buffer_size"
 /** \} */
 
 /** Result of a grpc call. If the caller satisfies the prerequisites of a
