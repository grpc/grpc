/*
 *
 * Copyright 2015 gRPC authors.
 *
 * Licensed under the Apache License, Version 2.0 (the "License");
 * you may not use this file except in compliance with the License.
 * You may obtain a copy of the License at
 *
 *     http://www.apache.org/licenses/LICENSE-2.0
 *
 * Unless required by applicable law or agreed to in writing, software
 * distributed under the License is distributed on an "AS IS" BASIS,
 * WITHOUT WARRANTIES OR CONDITIONS OF ANY KIND, either express or implied.
 * See the License for the specific language governing permissions and
 * limitations under the License.
 *
 */

#ifndef GRPC_IMPL_CODEGEN_GRPC_TYPES_H
#define GRPC_IMPL_CODEGEN_GRPC_TYPES_H

#include <grpc/impl/codegen/port_platform.h>

#include <grpc/impl/codegen/compression_types.h>
#include <grpc/impl/codegen/exec_ctx_fwd.h>
#include <grpc/impl/codegen/gpr_types.h>
#include <grpc/impl/codegen/slice.h>
#include <grpc/impl/codegen/status.h>

#include <stddef.h>

#ifdef __cplusplus
extern "C" {
#endif

typedef enum {
  GRPC_BB_RAW
  /** Future types may include GRPC_BB_PROTOBUF, etc. */
} grpc_byte_buffer_type;

typedef struct grpc_byte_buffer {
  void *reserved;
  grpc_byte_buffer_type type;
  union {
    struct {
      void *reserved[8];
    } reserved;
    struct {
      grpc_compression_algorithm compression;
      grpc_slice_buffer slice_buffer;
    } raw;
  } data;
} grpc_byte_buffer;

/** Completion Queues enable notification of the completion of
 * asynchronous actions. */
typedef struct grpc_completion_queue grpc_completion_queue;

/** An alarm associated with a completion queue. */
typedef struct grpc_alarm grpc_alarm;

/** The Channel interface allows creation of Call objects. */
typedef struct grpc_channel grpc_channel;

/** A server listens to some port and responds to request calls */
typedef struct grpc_server grpc_server;

/** A Call represents an RPC. When created, it is in a configuration state
    allowing properties to be set until it is invoked. After invoke, the Call
    can have messages written to it and read from it. */
typedef struct grpc_call grpc_call;

/** The Socket Mutator interface allows changes on socket options */
typedef struct grpc_socket_mutator grpc_socket_mutator;

/** The Socket Factory interface creates and binds sockets */
typedef struct grpc_socket_factory grpc_socket_factory;

/** Type specifier for grpc_arg */
typedef enum {
  GRPC_ARG_STRING,
  GRPC_ARG_INTEGER,
  GRPC_ARG_POINTER
} grpc_arg_type;

typedef struct grpc_arg_pointer_vtable {
  void *(*copy)(void *p);
  void (*destroy)(grpc_exec_ctx *exec_ctx, void *p);
  int (*cmp)(void *p, void *q);
} grpc_arg_pointer_vtable;

/** A single argument... each argument has a key and a value

    A note on naming keys:
      Keys are namespaced into groups, usually grouped by library, and are
      keys for module XYZ are named XYZ.key1, XYZ.key2, etc. Module names must
      be restricted to the regex [A-Za-z][_A-Za-z0-9]{,15}.
      Key names must be restricted to the regex [A-Za-z][_A-Za-z0-9]{,47}.

    GRPC core library keys are prefixed by grpc.

    Library authors are strongly encouraged to \#define symbolic constants for
    their keys so that it's possible to change them in the future. */
typedef struct {
  grpc_arg_type type;
  char *key;
  union {
    char *string;
    int integer;
    struct {
      void *p;
      const grpc_arg_pointer_vtable *vtable;
    } pointer;
  } value;
} grpc_arg;

/** An array of arguments that can be passed around.

    Used to set optional channel-level configuration.
    These configuration options are modelled as key-value pairs as defined
    by grpc_arg; keys are strings to allow easy backwards-compatible extension
    by arbitrary parties. All evaluation is performed at channel creation
    time (i.e. the values in this structure need only live through the
    creation invocation).

    See the description of the \ref grpc_arg_keys "available args" for more
    details. */
typedef struct {
  size_t num_args;
  grpc_arg *args;
} grpc_channel_args;

/** \defgroup grpc_arg_keys
 * Channel argument keys.
 * \{
 */
/** If non-zero, enable census for tracing and stats collection. */
#define GRPC_ARG_ENABLE_CENSUS "grpc.census"
/** If non-zero, enable load reporting. */
#define GRPC_ARG_ENABLE_LOAD_REPORTING "grpc.loadreporting"
/** Request that optional features default to off (regardless of what they
    usually default to) - to enable tight control over what gets enabled */
#define GRPC_ARG_MINIMAL_STACK "grpc.minimal_stack"
/** Maximum number of concurrent incoming streams to allow on a http2
    connection. Int valued. */
#define GRPC_ARG_MAX_CONCURRENT_STREAMS "grpc.max_concurrent_streams"
/** Maximum message length that the channel can receive. Int valued, bytes.
    -1 means unlimited. */
#define GRPC_ARG_MAX_RECEIVE_MESSAGE_LENGTH "grpc.max_receive_message_length"
/** \deprecated For backward compatibility.
 * Use GRPC_ARG_MAX_RECEIVE_MESSAGE_LENGTH instead. */
#define GRPC_ARG_MAX_MESSAGE_LENGTH GRPC_ARG_MAX_RECEIVE_MESSAGE_LENGTH
/** Maximum message length that the channel can send. Int valued, bytes.
    -1 means unlimited. */
#define GRPC_ARG_MAX_SEND_MESSAGE_LENGTH "grpc.max_send_message_length"
/** Maximum time that a channel may have no outstanding rpcs. Int valued,
    milliseconds. INT_MAX means unlimited. */
#define GRPC_ARG_MAX_CONNECTION_IDLE_MS "grpc.max_connection_idle_ms"
/** Maximum time that a channel may exist. Int valued, milliseconds.
 * INT_MAX means unlimited. */
#define GRPC_ARG_MAX_CONNECTION_AGE_MS "grpc.max_connection_age_ms"
/** Grace period after the chennel reaches its max age. Int valued,
   milliseconds. INT_MAX means unlimited. */
#define GRPC_ARG_MAX_CONNECTION_AGE_GRACE_MS "grpc.max_connection_age_grace_ms"
/** Enable/disable support for per-message compression. Defaults to 1, unless
    GRPC_ARG_MINIMAL_STACK is enabled, in which case it defaults to 0. */
#define GRPC_ARG_ENABLE_PER_MESSAGE_COMPRESSION "grpc.per_message_compression"
/** Enable/disable support for deadline checking. Defaults to 1, unless
    GRPC_ARG_MINIMAL_STACK is enabled, in which case it defaults to 0 */
#define GRPC_ARG_ENABLE_DEADLINE_CHECKS "grpc.enable_deadline_checking"
/** Initial stream ID for http2 transports. Int valued. */
#define GRPC_ARG_HTTP2_INITIAL_SEQUENCE_NUMBER \
  "grpc.http2.initial_sequence_number"
/** Amount to read ahead on individual streams. Defaults to 64kb, larger
    values can help throughput on high-latency connections.
    NOTE: at some point we'd like to auto-tune this, and this parameter
    will become a no-op. Int valued, bytes. */
#define GRPC_ARG_HTTP2_STREAM_LOOKAHEAD_BYTES "grpc.http2.lookahead_bytes"
/** How much memory to use for hpack decoding. Int valued, bytes. */
#define GRPC_ARG_HTTP2_HPACK_TABLE_SIZE_DECODER \
  "grpc.http2.hpack_table_size.decoder"
/** How much memory to use for hpack encoding. Int valued, bytes. */
#define GRPC_ARG_HTTP2_HPACK_TABLE_SIZE_ENCODER \
  "grpc.http2.hpack_table_size.encoder"
/** How big a frame are we willing to receive via HTTP2.
    Min 16384, max 16777215. Larger values give lower CPU usage for large
    messages, but more head of line blocking for small messages. */
#define GRPC_ARG_HTTP2_MAX_FRAME_SIZE "grpc.http2.max_frame_size"
/** Should BDP probing be performed? */
#define GRPC_ARG_HTTP2_BDP_PROBE "grpc.http2.bdp_probe"
/** Minimum time (in milliseconds) between successive ping frames being sent */
#define GRPC_ARG_HTTP2_MIN_TIME_BETWEEN_PINGS_MS \
  "grpc.http2.min_time_between_pings_ms"
/** Channel arg to override the http2 :scheme header */
#define GRPC_ARG_HTTP2_SCHEME "grpc.http2_scheme"
/** How many pings can we send before needing to send a data frame or header
    frame? (0 indicates that an infinite number of pings can be sent without
    sending a data frame or header frame) */
#define GRPC_ARG_HTTP2_MAX_PINGS_WITHOUT_DATA \
  "grpc.http2.max_pings_without_data"
/** How many misbehaving pings the server can bear before sending goaway and
    closing the transport? (0 indicates that the server can bear an infinite
    number of misbehaving pings) */
#define GRPC_ARG_HTTP2_MAX_PING_STRIKES "grpc.http2.max_ping_strikes"
/** Minimum allowed time between two pings without sending any data frame. Int
    valued, seconds */
#define GRPC_ARG_HTTP2_MIN_PING_INTERVAL_WITHOUT_DATA_MS \
  "grpc.http2.min_ping_interval_without_data_ms"
/** How much data are we willing to queue up per stream if
    GRPC_WRITE_BUFFER_HINT is set? This is an upper bound */
#define GRPC_ARG_HTTP2_WRITE_BUFFER_SIZE "grpc.http2.write_buffer_size"
/** Should we allow receipt of true-binary data on http2 connections?
    Defaults to on (1) */
#define GRPC_ARG_HTTP2_ENABLE_TRUE_BINARY "grpc.http2.true_binary"
/** After a duration of this time the client/server pings its peer to see if the
    transport is still alive. Int valued, milliseconds. */
#define GRPC_ARG_KEEPALIVE_TIME_MS "grpc.keepalive_time_ms"
/** After waiting for a duration of this time, if the keepalive ping sender does
    not receive the ping ack, it will close the transport. Int valued,
    milliseconds. */
#define GRPC_ARG_KEEPALIVE_TIMEOUT_MS "grpc.keepalive_timeout_ms"
/** Is it permissible to send keepalive pings without any outstanding streams.
    Int valued, 0(false)/1(true). */
#define GRPC_ARG_KEEPALIVE_PERMIT_WITHOUT_CALLS \
  "grpc.keepalive_permit_without_calls"
/** Default authority to pass if none specified on call construction. A string.
 * */
#define GRPC_ARG_DEFAULT_AUTHORITY "grpc.default_authority"
/** Primary user agent: goes at the start of the user-agent metadata
    sent on each request. A string. */
#define GRPC_ARG_PRIMARY_USER_AGENT_STRING "grpc.primary_user_agent"
/** Secondary user agent: goes at the end of the user-agent metadata
    sent on each request. A string. */
#define GRPC_ARG_SECONDARY_USER_AGENT_STRING "grpc.secondary_user_agent"
/** The minimum time between subsequent connection attempts, in ms */
#define GRPC_ARG_MIN_RECONNECT_BACKOFF_MS "grpc.min_reconnect_backoff_ms"
/** The maximum time between subsequent connection attempts, in ms */
#define GRPC_ARG_MAX_RECONNECT_BACKOFF_MS "grpc.max_reconnect_backoff_ms"
/** The time between the first and second connection attempts, in ms */
#define GRPC_ARG_INITIAL_RECONNECT_BACKOFF_MS \
  "grpc.initial_reconnect_backoff_ms"
/** This *should* be used for testing only.
    The caller of the secure_channel_create functions may override the target
    name used for SSL host name checking using this channel argument which is of
    type \a GRPC_ARG_STRING. If this argument is not specified, the name used
    for SSL host name checking will be the target parameter (assuming that the
    secure channel is an SSL channel). If this parameter is specified and the
    underlying is not an SSL channel, it will just be ignored. */
#define GRPC_SSL_TARGET_NAME_OVERRIDE_ARG "grpc.ssl_target_name_override"
/** Maximum metadata size, in bytes. Note this limit applies to the max sum of
    all metadata key-value entries in a batch of headers. */
#define GRPC_ARG_MAX_METADATA_SIZE "grpc.max_metadata_size"
/** If non-zero, allow the use of SO_REUSEPORT if it's available (default 1) */
#define GRPC_ARG_ALLOW_REUSEPORT "grpc.so_reuseport"
/** If non-zero, a pointer to a buffer pool (a pointer of type
 * grpc_resource_quota*). (use grpc_resource_quota_arg_vtable() to fetch an
 * appropriate pointer arg vtable) */
#define GRPC_ARG_RESOURCE_QUOTA "grpc.resource_quota"
/** If non-zero, expand wildcard addresses to a list of local addresses. */
#define GRPC_ARG_EXPAND_WILDCARD_ADDRS "grpc.expand_wildcard_addrs"
/** Service config data in JSON form. Not intended for use outside of tests. */
#define GRPC_ARG_SERVICE_CONFIG "grpc.service_config"
/** LB policy name. */
#define GRPC_ARG_LB_POLICY_NAME "grpc.lb_policy_name"
/** The grpc_socket_mutator instance that set the socket options. A pointer. */
#define GRPC_ARG_SOCKET_MUTATOR "grpc.socket_mutator"
/** The grpc_socket_factory instance to create and bind sockets. A pointer. */
#define GRPC_ARG_SOCKET_FACTORY "grpc.socket_factory"
/** If non-zero, Cronet transport will coalesce packets to fewer frames
 * when possible. */
#define GRPC_ARG_USE_CRONET_PACKET_COALESCING \
  "grpc.use_cronet_packet_coalescing"
/** Channel arg (integer) setting how large a slice to try and read from the
   wire each time recvmsg (or equivalent) is called **/
#define GRPC_ARG_TCP_READ_CHUNK_SIZE "grpc.experimental.tcp_read_chunk_size"
/** Note this is not a "channel arg" key. This is the default slice size to use
 * when trying to read from the wire if the GRPC_ARG_TCP_READ_CHUNK_SIZE
 * channel arg is unspecified. */
#define GRPC_TCP_DEFAULT_READ_SLICE_SIZE 8192
#define GRPC_ARG_TCP_MIN_READ_CHUNK_SIZE \
  "grpc.experimental.tcp_min_read_chunk_size"
#define GRPC_ARG_TCP_MAX_READ_CHUNK_SIZE \
  "grpc.experimental.tcp_max_read_chunk_size"
/* Timeout in milliseconds to use for calls to the grpclb load balancer.
   If 0 or unset, the balancer calls will have no deadline. */
#define GRPC_ARG_GRPCLB_CALL_TIMEOUT_MS "grpc.grpclb_timeout_ms"
/** If non-zero, grpc server's cronet compression workaround will be enabled */
#define GRPC_ARG_WORKAROUND_CRONET_COMPRESSION \
  "grpc.workaround.cronet_compression"
/** \} */

/** Result of a grpc call. If the caller satisfies the prerequisites of a
    particular operation, the grpc_call_error returned will be GRPC_CALL_OK.
    Receiving any other value listed here is an indication of a bug in the
    caller. */
typedef enum grpc_call_error {
  /** everything went ok */
  GRPC_CALL_OK = 0,
  /** something failed, we don't know what */
  GRPC_CALL_ERROR,
  /** this method is not available on the server */
  GRPC_CALL_ERROR_NOT_ON_SERVER,
  /** this method is not available on the client */
  GRPC_CALL_ERROR_NOT_ON_CLIENT,
  /** this method must be called before server_accept */
  GRPC_CALL_ERROR_ALREADY_ACCEPTED,
  /** this method must be called before invoke */
  GRPC_CALL_ERROR_ALREADY_INVOKED,
  /** this method must be called after invoke */
  GRPC_CALL_ERROR_NOT_INVOKED,
  /** this call is already finished
      (writes_done or write_status has already been called) */
  GRPC_CALL_ERROR_ALREADY_FINISHED,
  /** there is already an outstanding read/write operation on the call */
  GRPC_CALL_ERROR_TOO_MANY_OPERATIONS,
  /** the flags value was illegal for this call */
  GRPC_CALL_ERROR_INVALID_FLAGS,
  /** invalid metadata was passed to this call */
  GRPC_CALL_ERROR_INVALID_METADATA,
  /** invalid message was passed to this call */
  GRPC_CALL_ERROR_INVALID_MESSAGE,
  /** completion queue for notification has not been registered
   * with the server */
  GRPC_CALL_ERROR_NOT_SERVER_COMPLETION_QUEUE,
  /** this batch of operations leads to more operations than allowed */
  GRPC_CALL_ERROR_BATCH_TOO_BIG,
  /** payload type requested is not the type registered */
  GRPC_CALL_ERROR_PAYLOAD_TYPE_MISMATCH
} grpc_call_error;

/** Default send/receive message size limits in bytes. -1 for unlimited. */
/** TODO(roth) Make this match the default receive limit after next release */
#define GRPC_DEFAULT_MAX_SEND_MESSAGE_LENGTH -1
#define GRPC_DEFAULT_MAX_RECV_MESSAGE_LENGTH (4 * 1024 * 1024)

/** Write Flags: */
/** Hint that the write may be buffered and need not go out on the wire
    immediately. GRPC is free to buffer the message until the next non-buffered
    write, or until writes_done, but it need not buffer completely or at all. */
#define GRPC_WRITE_BUFFER_HINT (0x00000001u)
/** Force compression to be disabled for a particular write
    (start_write/add_metadata). Illegal on invoke/accept. */
#define GRPC_WRITE_NO_COMPRESS (0x00000002u)
/** Mask of all valid flags. */
#define GRPC_WRITE_USED_MASK (GRPC_WRITE_BUFFER_HINT | GRPC_WRITE_NO_COMPRESS)

/** Initial metadata flags */
/** Signal that the call is idempotent */
#define GRPC_INITIAL_METADATA_IDEMPOTENT_REQUEST (0x00000010u)
/** Signal that the call should not return UNAVAILABLE before it has started */
#define GRPC_INITIAL_METADATA_WAIT_FOR_READY (0x00000020u)
/** Signal that the call is cacheable. GRPC is free to use GET verb */
#define GRPC_INITIAL_METADATA_CACHEABLE_REQUEST (0x00000040u)
/** Signal that GRPC_INITIAL_METADATA_WAIT_FOR_READY was explicitly set
    by the calling application. */
#define GRPC_INITIAL_METADATA_WAIT_FOR_READY_EXPLICITLY_SET (0x00000080u)
/** Signal that the initial metadata should be corked */
#define GRPC_INITIAL_METADATA_CORKED (0x00000100u)

/** Mask of all valid flags */
#define GRPC_INITIAL_METADATA_USED_MASK                  \
  (GRPC_INITIAL_METADATA_IDEMPOTENT_REQUEST |            \
   GRPC_INITIAL_METADATA_WAIT_FOR_READY |                \
   GRPC_INITIAL_METADATA_CACHEABLE_REQUEST |             \
   GRPC_INITIAL_METADATA_WAIT_FOR_READY_EXPLICITLY_SET | \
   GRPC_INITIAL_METADATA_CORKED)

/** A single metadata element */
typedef struct grpc_metadata {
  /** the key, value values are expected to line up with grpc_mdelem: if
     changing them, update metadata.h at the same time. */
  grpc_slice key;
  grpc_slice value;

  uint32_t flags;

  /** The following fields are reserved for grpc internal use.
      There is no need to initialize them, and they will be set to garbage
      during calls to grpc. */
  struct {
    void *obfuscated[4];
  } internal_data;
} grpc_metadata;

/** The type of completion (for grpc_event) */
typedef enum grpc_completion_type {
  /** Shutting down */
  GRPC_QUEUE_SHUTDOWN,
  /** No event before timeout */
  GRPC_QUEUE_TIMEOUT,
  /** Operation completion */
  GRPC_OP_COMPLETE
} grpc_completion_type;

/** The result of an operation.

    Returned by a completion queue when the operation started with tag. */
typedef struct grpc_event {
  /** The type of the completion. */
  grpc_completion_type type;
  /** If the grpc_completion_type is GRPC_OP_COMPLETE, this field indicates
      whether the operation was successful or not; 0 in case of failure and
      non-zero in case of success.
      If grpc_completion_type is GRPC_QUEUE_SHUTDOWN or GRPC_QUEUE_TIMEOUT, this
      field is guaranteed to be 0 */
  int success;
  /** The tag passed to grpc_call_start_batch etc to start this operation.
      Only GRPC_OP_COMPLETE has a tag. */
  void *tag;
} grpc_event;

typedef struct {
  grpc_slice method;
  grpc_slice host;
  gpr_timespec deadline;
  uint32_t flags;
  void *reserved;
} grpc_call_details;

typedef enum {
  /** Send initial metadata: one and only one instance MUST be sent for each
      call, unless the call was cancelled - in which case this can be skipped.
      This op completes after all bytes of metadata have been accepted by
      outgoing flow control. */
  GRPC_OP_SEND_INITIAL_METADATA = 0,
  /** Send a message: 0 or more of these operations can occur for each call.
      This op completes after all bytes for the message have been accepted by
      outgoing flow control. */
  GRPC_OP_SEND_MESSAGE,
  /** Send a close from the client: one and only one instance MUST be sent from
      the client, unless the call was cancelled - in which case this can be
      skipped. This op completes after all bytes for the call
      (including the close) have passed outgoing flow control. */
  GRPC_OP_SEND_CLOSE_FROM_CLIENT,
  /** Send status from the server: one and only one instance MUST be sent from
      the server unless the call was cancelled - in which case this can be
      skipped. This op completes after all bytes for the call
      (including the status) have passed outgoing flow control. */
  GRPC_OP_SEND_STATUS_FROM_SERVER,
  /** Receive initial metadata: one and only one MUST be made on the client,
      must not be made on the server.
      This op completes after all initial metadata has been read from the
      peer. */
  GRPC_OP_RECV_INITIAL_METADATA,
  /** Receive a message: 0 or more of these operations can occur for each call.
      This op completes after all bytes of the received message have been
      read, or after a half-close has been received on this call. */
  GRPC_OP_RECV_MESSAGE,
  /** Receive status on the client: one and only one must be made on the client.
      This operation always succeeds, meaning ops paired with this operation
      will also appear to succeed, even though they may not have. In that case
      the status will indicate some failure.
      This op completes after all activity on the call has completed. */
  GRPC_OP_RECV_STATUS_ON_CLIENT,
  /** Receive close on the server: one and only one must be made on the
      server. This op completes after the close has been received by the
      server. This operation always succeeds, meaning ops paired with
      this operation will also appear to succeed, even though they may not
      have. */
  GRPC_OP_RECV_CLOSE_ON_SERVER
} grpc_op_type;

struct grpc_byte_buffer;

/** Operation data: one field for each op type (except SEND_CLOSE_FROM_CLIENT
   which has no arguments) */
typedef struct grpc_op {
  /** Operation type, as defined by grpc_op_type */
  grpc_op_type op;
  /** Write flags bitset for grpc_begin_messages */
  uint32_t flags;
  /** Reserved for future usage */
  void *reserved;
  union {
    /** Reserved for future usage */
    struct {
      void *reserved[8];
    } reserved;
    struct {
      size_t count;
      grpc_metadata *metadata;
      /** If \a is_set, \a compression_level will be used for the call.
       * Otherwise, \a compression_level won't be considered */
      struct {
        uint8_t is_set;
        grpc_compression_level level;
      } maybe_compression_level;
    } send_initial_metadata;
    struct {
      struct grpc_byte_buffer *send_message;
    } send_message;
    struct {
      size_t trailing_metadata_count;
      grpc_metadata *trailing_metadata;
      grpc_status_code status;
      /** optional: set to NULL if no details need sending, non-NULL if they do
       * pointer will not be retained past the start_batch call
       */
      grpc_slice *status_details;
    } send_status_from_server;
    struct {
      /** Ownership of all metadata and the array stays with the grpc_call */
      grpc_metadata **initial_metadata;
      size_t *count;
    } recv_initial_metadata;
    /** ownership of the byte buffer is moved to the caller; the caller must
        call grpc_byte_buffer_destroy on this value, or reuse it in a future op.
       */
    struct {
      struct grpc_byte_buffer **recv_message;
    } recv_message;
    struct {
<<<<<<< HEAD
      /** Ownership of all metadata and the array stays with the grpc_call */
      grpc_metadata **trailing_metadata;
      size_t *trailing_metadata_count;
=======
      /** ownership of the array is with the caller, but ownership of the
          elements stays with the call object (ie key, value members are owned
          by the call object, trailing_metadata->array is owned by the caller).
          After the operation completes, call grpc_metadata_array_destroy on
          this value, or reuse it in a future op. */
      grpc_metadata_array *trailing_metadata;
>>>>>>> 0c009ba2
      grpc_status_code *status;
      grpc_slice *status_details;
    } recv_status_on_client;
    struct {
      /** out argument, set to 1 if the call failed in any way (seen as a
          cancellation on the server), or 0 if the call succeeded */
      int *cancelled;
    } recv_close_on_server;
  } data;
} grpc_op;

/** Information requested from the channel. */
typedef struct {
  /** If non-NULL, will be set to point to a string indicating the LB
   * policy name.  Caller takes ownership. */
  char **lb_policy_name;
  /** If non-NULL, will be set to point to a string containing the
   * service config used by the channel in JSON form. */
  char **service_config_json;
} grpc_channel_info;

typedef struct grpc_resource_quota grpc_resource_quota;

/** Completion queues internally MAY maintain a set of file descriptors in a
    structure called 'pollset'. This enum specifies if a completion queue has an
    associated pollset and any restrictions on the type of file descriptors that
    can be present in the pollset.

    I/O progress can only be made when grpc_completion_queue_next() or
    grpc_completion_queue_pluck() are called on the completion queue (unless the
    grpc_cq_polling_type is GRPC_CQ_NON_POLLING) and hence it is very important
    to actively call these APIs */
typedef enum {
  /** The completion queue will have an associated pollset and there is no
      restriction on the type of file descriptors the pollset may contain */
  GRPC_CQ_DEFAULT_POLLING,

  /** Similar to GRPC_CQ_DEFAULT_POLLING except that the completion queues will
      not contain any 'listening file descriptors' (i.e file descriptors used to
      listen to incoming channels) */
  GRPC_CQ_NON_LISTENING,

  /** The completion queue will not have an associated pollset. Note that
      grpc_completion_queue_next() or grpc_completion_queue_pluck() MUST still
      be called to pop events from the completion queue; it is not required to
      call them actively to make I/O progress */
  GRPC_CQ_NON_POLLING
} grpc_cq_polling_type;

/** Specifies the type of APIs to use to pop events from the completion queue */
typedef enum {
  /** Events are popped out by calling grpc_completion_queue_next() API ONLY */
  GRPC_CQ_NEXT,

  /** Events are popped out by calling grpc_completion_queue_pluck() API ONLY*/
  GRPC_CQ_PLUCK
} grpc_cq_completion_type;

#define GRPC_CQ_CURRENT_VERSION 1
typedef struct grpc_completion_queue_attributes {
  /** The version number of this structure. More fields might be added to this
     structure in future. */
  int version; /** Set to GRPC_CQ_CURRENT_VERSION */

  grpc_cq_completion_type cq_completion_type;

  grpc_cq_polling_type cq_polling_type;
} grpc_completion_queue_attributes;

/** The completion queue factory structure is opaque to the callers of grpc */
typedef struct grpc_completion_queue_factory grpc_completion_queue_factory;

#ifdef __cplusplus
}
#endif

#endif /* GRPC_IMPL_CODEGEN_GRPC_TYPES_H */<|MERGE_RESOLUTION|>--- conflicted
+++ resolved
@@ -510,18 +510,9 @@
       struct grpc_byte_buffer **recv_message;
     } recv_message;
     struct {
-<<<<<<< HEAD
       /** Ownership of all metadata and the array stays with the grpc_call */
       grpc_metadata **trailing_metadata;
       size_t *trailing_metadata_count;
-=======
-      /** ownership of the array is with the caller, but ownership of the
-          elements stays with the call object (ie key, value members are owned
-          by the call object, trailing_metadata->array is owned by the caller).
-          After the operation completes, call grpc_metadata_array_destroy on
-          this value, or reuse it in a future op. */
-      grpc_metadata_array *trailing_metadata;
->>>>>>> 0c009ba2
       grpc_status_code *status;
       grpc_slice *status_details;
     } recv_status_on_client;
