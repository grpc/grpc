--- conflicted
+++ resolved
@@ -314,7 +314,6 @@
     Defaults to "blend". In the current implementation "blend" is equivalent to
     "latency". */
 #define GRPC_ARG_OPTIMIZATION_TARGET "grpc.optimization_target"
-<<<<<<< HEAD
 /** If set to zero, disables retry behavior. Otherwise, transparent retries
     are enabled for all RPCs, and configurable retries are enabled when they
     are configured via the service config. For details, see:
@@ -323,11 +322,9 @@
 #define GRPC_ARG_ENABLE_RETRIES "grpc.enable_retries"
 /** Per-RPC retry buffer size, in bytes. Default is 256 KiB. */
 #define GRPC_ARG_PER_RPC_RETRY_BUFFER_SIZE "grpc.per_rpc_retry_buffer_size"
-=======
 /** Channel arg that carries the bridged objective c object for custom metrics
  * logging filter. */
 #define GRPC_ARG_MOBILE_LOG_CONFIG "grpc.mobile_log_config"
->>>>>>> 0fc97adc
 /** \} */
 
 /** Result of a grpc call. If the caller satisfies the prerequisites of a
