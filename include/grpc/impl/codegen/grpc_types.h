/*
 *
 * Copyright 2015 gRPC authors.
 *
 * Licensed under the Apache License, Version 2.0 (the "License");
 * you may not use this file except in compliance with the License.
 * You may obtain a copy of the License at
 *
 *     http://www.apache.org/licenses/LICENSE-2.0
 *
 * Unless required by applicable law or agreed to in writing, software
 * distributed under the License is distributed on an "AS IS" BASIS,
 * WITHOUT WARRANTIES OR CONDITIONS OF ANY KIND, either express or implied.
 * See the License for the specific language governing permissions and
 * limitations under the License.
 *
 */

#ifndef GRPC_IMPL_CODEGEN_GRPC_TYPES_H
#define GRPC_IMPL_CODEGEN_GRPC_TYPES_H

#include <grpc/impl/codegen/port_platform.h>

#include <grpc/impl/codegen/compression_types.h>
#include <grpc/impl/codegen/exec_ctx_fwd.h>
#include <grpc/impl/codegen/gpr_types.h>
#include <grpc/impl/codegen/slice.h>
#include <grpc/impl/codegen/status.h>

#include <stddef.h>

#ifdef __cplusplus
extern "C" {
#endif

typedef enum {
  GRPC_BB_RAW
  /** Future types may include GRPC_BB_PROTOBUF, etc. */
} grpc_byte_buffer_type;

typedef struct grpc_byte_buffer {
  void* reserved;
  grpc_byte_buffer_type type;
  union grpc_byte_buffer_data {
    struct /* internal */ {
      void* reserved[8];
    } reserved;
    struct grpc_compressed_buffer {
      grpc_compression_algorithm compression;
      grpc_slice_buffer slice_buffer;
    } raw;
  } data;
} grpc_byte_buffer;

/** Completion Queues enable notification of the completion of
 * asynchronous actions. */
typedef struct grpc_completion_queue grpc_completion_queue;

/** An alarm associated with a completion queue. */
typedef struct grpc_alarm grpc_alarm;

/** The Channel interface allows creation of Call objects. */
typedef struct grpc_channel grpc_channel;

/** A server listens to some port and responds to request calls */
typedef struct grpc_server grpc_server;

/** A Call represents an RPC. When created, it is in a configuration state
    allowing properties to be set until it is invoked. After invoke, the Call
    can have messages written to it and read from it. */
typedef struct grpc_call grpc_call;

/** The Socket Mutator interface allows changes on socket options */
typedef struct grpc_socket_mutator grpc_socket_mutator;

/** The Socket Factory interface creates and binds sockets */
typedef struct grpc_socket_factory grpc_socket_factory;

/** Type specifier for grpc_arg */
typedef enum {
  GRPC_ARG_STRING,
  GRPC_ARG_INTEGER,
  GRPC_ARG_POINTER
} grpc_arg_type;

typedef struct grpc_arg_pointer_vtable {
  void* (*copy)(void* p);
  void (*destroy)(grpc_exec_ctx* exec_ctx, void* p);
  int (*cmp)(void* p, void* q);
} grpc_arg_pointer_vtable;

/** A single argument... each argument has a key and a value

    A note on naming keys:
      Keys are namespaced into groups, usually grouped by library, and are
      keys for module XYZ are named XYZ.key1, XYZ.key2, etc. Module names must
      be restricted to the regex [A-Za-z][_A-Za-z0-9]{,15}.
      Key names must be restricted to the regex [A-Za-z][_A-Za-z0-9]{,47}.

    GRPC core library keys are prefixed by grpc.

    Library authors are strongly encouraged to \#define symbolic constants for
    their keys so that it's possible to change them in the future. */
typedef struct {
  grpc_arg_type type;
  char* key;
  union grpc_arg_value {
    char* string;
    int integer;
    struct grpc_arg_pointer {
      void* p;
      const grpc_arg_pointer_vtable* vtable;
    } pointer;
  } value;
} grpc_arg;

/** An array of arguments that can be passed around.

    Used to set optional channel-level configuration.
    These configuration options are modelled as key-value pairs as defined
    by grpc_arg; keys are strings to allow easy backwards-compatible extension
    by arbitrary parties. All evaluation is performed at channel creation
    time (i.e. the values in this structure need only live through the
    creation invocation).

    See the description of the \ref grpc_arg_keys "available args" for more
    details. */
typedef struct {
  size_t num_args;
  grpc_arg* args;
} grpc_channel_args;

/** \defgroup grpc_arg_keys
 * Channel argument keys.
 * \{
 */
/** If non-zero, enable census for tracing and stats collection. */
#define GRPC_ARG_ENABLE_CENSUS "grpc.census"
/** If non-zero, enable load reporting. */
#define GRPC_ARG_ENABLE_LOAD_REPORTING "grpc.loadreporting"
/** Request that optional features default to off (regardless of what they
    usually default to) - to enable tight control over what gets enabled */
#define GRPC_ARG_MINIMAL_STACK "grpc.minimal_stack"
/** Maximum number of concurrent incoming streams to allow on a http2
    connection. Int valued. */
#define GRPC_ARG_MAX_CONCURRENT_STREAMS "grpc.max_concurrent_streams"
/** Maximum message length that the channel can receive. Int valued, bytes.
    -1 means unlimited. */
#define GRPC_ARG_MAX_RECEIVE_MESSAGE_LENGTH "grpc.max_receive_message_length"
/** \deprecated For backward compatibility.
 * Use GRPC_ARG_MAX_RECEIVE_MESSAGE_LENGTH instead. */
#define GRPC_ARG_MAX_MESSAGE_LENGTH GRPC_ARG_MAX_RECEIVE_MESSAGE_LENGTH
/** Maximum message length that the channel can send. Int valued, bytes.
    -1 means unlimited. */
#define GRPC_ARG_MAX_SEND_MESSAGE_LENGTH "grpc.max_send_message_length"
/** Maximum time that a channel may have no outstanding rpcs. Int valued,
    milliseconds. INT_MAX means unlimited. */
#define GRPC_ARG_MAX_CONNECTION_IDLE_MS "grpc.max_connection_idle_ms"
/** Maximum time that a channel may exist. Int valued, milliseconds.
 * INT_MAX means unlimited. */
#define GRPC_ARG_MAX_CONNECTION_AGE_MS "grpc.max_connection_age_ms"
/** Grace period after the chennel reaches its max age. Int valued,
   milliseconds. INT_MAX means unlimited. */
#define GRPC_ARG_MAX_CONNECTION_AGE_GRACE_MS "grpc.max_connection_age_grace_ms"
/** Enable/disable support for per-message compression. Defaults to 1, unless
    GRPC_ARG_MINIMAL_STACK is enabled, in which case it defaults to 0. */
#define GRPC_ARG_ENABLE_PER_MESSAGE_COMPRESSION "grpc.per_message_compression"
/** Enable/disable support for deadline checking. Defaults to 1, unless
    GRPC_ARG_MINIMAL_STACK is enabled, in which case it defaults to 0 */
#define GRPC_ARG_ENABLE_DEADLINE_CHECKS "grpc.enable_deadline_checking"
/** Initial stream ID for http2 transports. Int valued. */
#define GRPC_ARG_HTTP2_INITIAL_SEQUENCE_NUMBER \
  "grpc.http2.initial_sequence_number"
/** Amount to read ahead on individual streams. Defaults to 64kb, larger
    values can help throughput on high-latency connections.
    NOTE: at some point we'd like to auto-tune this, and this parameter
    will become a no-op. Int valued, bytes. */
#define GRPC_ARG_HTTP2_STREAM_LOOKAHEAD_BYTES "grpc.http2.lookahead_bytes"
/** How much memory to use for hpack decoding. Int valued, bytes. */
#define GRPC_ARG_HTTP2_HPACK_TABLE_SIZE_DECODER \
  "grpc.http2.hpack_table_size.decoder"
/** How much memory to use for hpack encoding. Int valued, bytes. */
#define GRPC_ARG_HTTP2_HPACK_TABLE_SIZE_ENCODER \
  "grpc.http2.hpack_table_size.encoder"
/** How big a frame are we willing to receive via HTTP2.
    Min 16384, max 16777215. Larger values give lower CPU usage for large
    messages, but more head of line blocking for small messages. */
#define GRPC_ARG_HTTP2_MAX_FRAME_SIZE "grpc.http2.max_frame_size"
/** Should BDP probing be performed? */
#define GRPC_ARG_HTTP2_BDP_PROBE "grpc.http2.bdp_probe"
/** Minimum time between sending successive ping frames without receiving any
    data frame, Int valued, milliseconds. */
#define GRPC_ARG_HTTP2_MIN_SENT_PING_INTERVAL_WITHOUT_DATA_MS \
  "grpc.http2.min_time_between_pings_ms"
/** Minimum allowed time between receiving successive ping frames without
    sending any data frame. Int valued, milliseconds */
#define GRPC_ARG_HTTP2_MIN_RECV_PING_INTERVAL_WITHOUT_DATA_MS \
  "grpc.http2.min_ping_interval_without_data_ms"
/** Channel arg to override the http2 :scheme header */
#define GRPC_ARG_HTTP2_SCHEME "grpc.http2_scheme"
/** How many pings can we send before needing to send a data frame or header
    frame? (0 indicates that an infinite number of pings can be sent without
    sending a data frame or header frame) */
#define GRPC_ARG_HTTP2_MAX_PINGS_WITHOUT_DATA \
  "grpc.http2.max_pings_without_data"
/** How many misbehaving pings the server can bear before sending goaway and
    closing the transport? (0 indicates that the server can bear an infinite
    number of misbehaving pings) */
#define GRPC_ARG_HTTP2_MAX_PING_STRIKES "grpc.http2.max_ping_strikes"
/** How much data are we willing to queue up per stream if
    GRPC_WRITE_BUFFER_HINT is set? This is an upper bound */
#define GRPC_ARG_HTTP2_WRITE_BUFFER_SIZE "grpc.http2.write_buffer_size"
/** Should we allow receipt of true-binary data on http2 connections?
    Defaults to on (1) */
#define GRPC_ARG_HTTP2_ENABLE_TRUE_BINARY "grpc.http2.true_binary"
/** After a duration of this time the client/server pings its peer to see if the
    transport is still alive. Int valued, milliseconds. */
#define GRPC_ARG_KEEPALIVE_TIME_MS "grpc.keepalive_time_ms"
/** After waiting for a duration of this time, if the keepalive ping sender does
    not receive the ping ack, it will close the transport. Int valued,
    milliseconds. */
#define GRPC_ARG_KEEPALIVE_TIMEOUT_MS "grpc.keepalive_timeout_ms"
/** Is it permissible to send keepalive pings without any outstanding streams.
    Int valued, 0(false)/1(true). */
#define GRPC_ARG_KEEPALIVE_PERMIT_WITHOUT_CALLS \
  "grpc.keepalive_permit_without_calls"
/** Default authority to pass if none specified on call construction. A string.
 * */
#define GRPC_ARG_DEFAULT_AUTHORITY "grpc.default_authority"
/** Primary user agent: goes at the start of the user-agent metadata
    sent on each request. A string. */
#define GRPC_ARG_PRIMARY_USER_AGENT_STRING "grpc.primary_user_agent"
/** Secondary user agent: goes at the end of the user-agent metadata
    sent on each request. A string. */
#define GRPC_ARG_SECONDARY_USER_AGENT_STRING "grpc.secondary_user_agent"
/** The minimum time between subsequent connection attempts, in ms */
#define GRPC_ARG_MIN_RECONNECT_BACKOFF_MS "grpc.min_reconnect_backoff_ms"
/** The maximum time between subsequent connection attempts, in ms */
#define GRPC_ARG_MAX_RECONNECT_BACKOFF_MS "grpc.max_reconnect_backoff_ms"
/** The time between the first and second connection attempts, in ms */
#define GRPC_ARG_INITIAL_RECONNECT_BACKOFF_MS \
  "grpc.initial_reconnect_backoff_ms"
/** This *should* be used for testing only.
    The caller of the secure_channel_create functions may override the target
    name used for SSL host name checking using this channel argument which is of
    type \a GRPC_ARG_STRING. If this argument is not specified, the name used
    for SSL host name checking will be the target parameter (assuming that the
    secure channel is an SSL channel). If this parameter is specified and the
    underlying is not an SSL channel, it will just be ignored. */
#define GRPC_SSL_TARGET_NAME_OVERRIDE_ARG "grpc.ssl_target_name_override"
/** Maximum metadata size, in bytes. Note this limit applies to the max sum of
    all metadata key-value entries in a batch of headers. */
#define GRPC_ARG_MAX_METADATA_SIZE "grpc.max_metadata_size"
/** If non-zero, allow the use of SO_REUSEPORT if it's available (default 1) */
#define GRPC_ARG_ALLOW_REUSEPORT "grpc.so_reuseport"
/** If non-zero, a pointer to a buffer pool (a pointer of type
 * grpc_resource_quota*). (use grpc_resource_quota_arg_vtable() to fetch an
 * appropriate pointer arg vtable) */
#define GRPC_ARG_RESOURCE_QUOTA "grpc.resource_quota"
/** If non-zero, expand wildcard addresses to a list of local addresses. */
#define GRPC_ARG_EXPAND_WILDCARD_ADDRS "grpc.expand_wildcard_addrs"
/** Service config data in JSON form.
    This value will be ignored if the name resolver returns a service config. */
#define GRPC_ARG_SERVICE_CONFIG "grpc.service_config"
/** Disable looking up the service config via the name resolver. */
#define GRPC_ARG_SERVICE_CONFIG_DISABLE_RESOLUTION \
  "grpc.service_config_disable_resolution"
/** LB policy name. */
#define GRPC_ARG_LB_POLICY_NAME "grpc.lb_policy_name"
/** The grpc_socket_mutator instance that set the socket options. A pointer. */
#define GRPC_ARG_SOCKET_MUTATOR "grpc.socket_mutator"
/** The grpc_socket_factory instance to create and bind sockets. A pointer. */
#define GRPC_ARG_SOCKET_FACTORY "grpc.socket_factory"
/** If non-zero, Cronet transport will coalesce packets to fewer frames
 * when possible. */
#define GRPC_ARG_USE_CRONET_PACKET_COALESCING \
  "grpc.use_cronet_packet_coalescing"
/** Channel arg (integer) setting how large a slice to try and read from the
   wire each time recvmsg (or equivalent) is called **/
#define GRPC_ARG_TCP_READ_CHUNK_SIZE "grpc.experimental.tcp_read_chunk_size"
/** Note this is not a "channel arg" key. This is the default slice size to use
 * when trying to read from the wire if the GRPC_ARG_TCP_READ_CHUNK_SIZE
 * channel arg is unspecified. */
#define GRPC_TCP_DEFAULT_READ_SLICE_SIZE 8192
#define GRPC_ARG_TCP_MIN_READ_CHUNK_SIZE \
  "grpc.experimental.tcp_min_read_chunk_size"
#define GRPC_ARG_TCP_MAX_READ_CHUNK_SIZE \
  "grpc.experimental.tcp_max_read_chunk_size"
/* Timeout in milliseconds to use for calls to the grpclb load balancer.
   If 0 or unset, the balancer calls will have no deadline. */
#define GRPC_ARG_GRPCLB_CALL_TIMEOUT_MS "grpc.grpclb_call_timeout_ms"
/* Timeout in milliseconds to wait for the serverlist from the grpclb load
   balancer before using fallback backend addresses from the resolver.
   If 0, fallback will never be used. */
#define GRPC_ARG_GRPCLB_FALLBACK_TIMEOUT_MS "grpc.grpclb_fallback_timeout_ms"
/** If non-zero, grpc server's cronet compression workaround will be enabled */
#define GRPC_ARG_WORKAROUND_CRONET_COMPRESSION \
  "grpc.workaround.cronet_compression"
/** String defining the optimization target for a channel.
    Can be: "latency"    - attempt to minimize latency at the cost of throughput
            "blend"      - try to balance latency and throughput
            "throughput" - attempt to maximize throughput at the expense of
                           latency
    Defaults to "blend". In the current implementation "blend" is equivalent to
    "latency". */
#define GRPC_ARG_OPTIMIZATION_TARGET "grpc.optimization_target"
/** If set to zero, disables retry behavior. Retries are enabled by default. */
#define GRPC_ARG_ENABLE_RETRIES "grpc.enable_retries"
/** Per-RPC retry buffer size, in bytes. Default is 256 KiB. */
#define GRPC_ARG_PER_RPC_RETRY_BUFFER_SIZE "grpc.per_rpc_retry_buffer_size"
/** \} */

/** Result of a grpc call. If the caller satisfies the prerequisites of a
    particular operation, the grpc_call_error returned will be GRPC_CALL_OK.
    Receiving any other value listed here is an indication of a bug in the
    caller. */
typedef enum grpc_call_error {
  /** everything went ok */
  GRPC_CALL_OK = 0,
  /** something failed, we don't know what */
  GRPC_CALL_ERROR,
  /** this method is not available on the server */
  GRPC_CALL_ERROR_NOT_ON_SERVER,
  /** this method is not available on the client */
  GRPC_CALL_ERROR_NOT_ON_CLIENT,
  /** this method must be called before server_accept */
  GRPC_CALL_ERROR_ALREADY_ACCEPTED,
  /** this method must be called before invoke */
  GRPC_CALL_ERROR_ALREADY_INVOKED,
  /** this method must be called after invoke */
  GRPC_CALL_ERROR_NOT_INVOKED,
  /** this call is already finished
      (writes_done or write_status has already been called) */
  GRPC_CALL_ERROR_ALREADY_FINISHED,
  /** there is already an outstanding read/write operation on the call */
  GRPC_CALL_ERROR_TOO_MANY_OPERATIONS,
  /** the flags value was illegal for this call */
  GRPC_CALL_ERROR_INVALID_FLAGS,
  /** invalid metadata was passed to this call */
  GRPC_CALL_ERROR_INVALID_METADATA,
  /** invalid message was passed to this call */
  GRPC_CALL_ERROR_INVALID_MESSAGE,
  /** completion queue for notification has not been registered
   * with the server */
  GRPC_CALL_ERROR_NOT_SERVER_COMPLETION_QUEUE,
  /** this batch of operations leads to more operations than allowed */
  GRPC_CALL_ERROR_BATCH_TOO_BIG,
  /** payload type requested is not the type registered */
  GRPC_CALL_ERROR_PAYLOAD_TYPE_MISMATCH,
  /** completion queue has been shutdown */
  GRPC_CALL_ERROR_COMPLETION_QUEUE_SHUTDOWN
} grpc_call_error;

/** Default send/receive message size limits in bytes. -1 for unlimited. */
/** TODO(roth) Make this match the default receive limit after next release */
#define GRPC_DEFAULT_MAX_SEND_MESSAGE_LENGTH -1
#define GRPC_DEFAULT_MAX_RECV_MESSAGE_LENGTH (4 * 1024 * 1024)

/** Write Flags: */
/** Hint that the write may be buffered and need not go out on the wire
    immediately. GRPC is free to buffer the message until the next non-buffered
    write, or until writes_done, but it need not buffer completely or at all. */
#define GRPC_WRITE_BUFFER_HINT (0x00000001u)
/** Force compression to be disabled for a particular write
    (start_write/add_metadata). Illegal on invoke/accept. */
#define GRPC_WRITE_NO_COMPRESS (0x00000002u)
/** Force this message to be written to the socket before completing it */
#define GRPC_WRITE_THROUGH (0x00000004u)
/** Mask of all valid flags. */
#define GRPC_WRITE_USED_MASK \
  (GRPC_WRITE_BUFFER_HINT | GRPC_WRITE_NO_COMPRESS | GRPC_WRITE_THROUGH)

/** Initial metadata flags */
/** Signal that the call is idempotent */
#define GRPC_INITIAL_METADATA_IDEMPOTENT_REQUEST (0x00000010u)
/** Signal that the call should not return UNAVAILABLE before it has started */
#define GRPC_INITIAL_METADATA_WAIT_FOR_READY (0x00000020u)
/** Signal that the call is cacheable. GRPC is free to use GET verb */
#define GRPC_INITIAL_METADATA_CACHEABLE_REQUEST (0x00000040u)
/** Signal that GRPC_INITIAL_METADATA_WAIT_FOR_READY was explicitly set
    by the calling application. */
#define GRPC_INITIAL_METADATA_WAIT_FOR_READY_EXPLICITLY_SET (0x00000080u)
/** Signal that the initial metadata should be corked */
#define GRPC_INITIAL_METADATA_CORKED (0x00000100u)

/** Mask of all valid flags */
#define GRPC_INITIAL_METADATA_USED_MASK                  \
  (GRPC_INITIAL_METADATA_IDEMPOTENT_REQUEST |            \
   GRPC_INITIAL_METADATA_WAIT_FOR_READY |                \
   GRPC_INITIAL_METADATA_CACHEABLE_REQUEST |             \
   GRPC_INITIAL_METADATA_WAIT_FOR_READY_EXPLICITLY_SET | \
   GRPC_INITIAL_METADATA_CORKED | GRPC_WRITE_THROUGH)

/** A single metadata element */
typedef struct grpc_metadata {
  /** the key, value values are expected to line up with grpc_mdelem: if
     changing them, update metadata.h at the same time. */
  grpc_slice key;
  grpc_slice value;

  uint32_t flags;

  /** The following fields are reserved for grpc internal use.
      There is no need to initialize them, and they will be set to garbage
      during calls to grpc. */
  struct /* internal */ {
    void* obfuscated[4];
  } internal_data;
} grpc_metadata;

/** The type of completion (for grpc_event) */
typedef enum grpc_completion_type {
  /** Shutting down */
  GRPC_QUEUE_SHUTDOWN,
  /** No event before timeout */
  GRPC_QUEUE_TIMEOUT,
  /** Operation completion */
  GRPC_OP_COMPLETE
} grpc_completion_type;

/** The result of an operation.

    Returned by a completion queue when the operation started with tag. */
typedef struct grpc_event {
  /** The type of the completion. */
  grpc_completion_type type;
  /** If the grpc_completion_type is GRPC_OP_COMPLETE, this field indicates
      whether the operation was successful or not; 0 in case of failure and
      non-zero in case of success.
      If grpc_completion_type is GRPC_QUEUE_SHUTDOWN or GRPC_QUEUE_TIMEOUT, this
      field is guaranteed to be 0 */
  int success;
  /** The tag passed to grpc_call_start_batch etc to start this operation.
      Only GRPC_OP_COMPLETE has a tag. */
  void* tag;
} grpc_event;

typedef struct {
  size_t count;
  size_t capacity;
  grpc_metadata* metadata;
} grpc_metadata_array;

typedef struct {
  grpc_slice method;
  grpc_slice host;
  gpr_timespec deadline;
  uint32_t flags;
  void* reserved;
} grpc_call_details;

typedef enum {
  /** Send initial metadata: one and only one instance MUST be sent for each
      call, unless the call was cancelled - in which case this can be skipped.
      This op completes after all bytes of metadata have been accepted by
      outgoing flow control. */
  GRPC_OP_SEND_INITIAL_METADATA = 0,
  /** Send a message: 0 or more of these operations can occur for each call.
      This op completes after all bytes for the message have been accepted by
      outgoing flow control. */
  GRPC_OP_SEND_MESSAGE,
  /** Send a close from the client: one and only one instance MUST be sent from
      the client, unless the call was cancelled - in which case this can be
      skipped. This op completes after all bytes for the call
      (including the close) have passed outgoing flow control. */
  GRPC_OP_SEND_CLOSE_FROM_CLIENT,
  /** Send status from the server: one and only one instance MUST be sent from
      the server unless the call was cancelled - in which case this can be
      skipped. This op completes after all bytes for the call
      (including the status) have passed outgoing flow control. */
  GRPC_OP_SEND_STATUS_FROM_SERVER,
  /** Receive initial metadata: one and only one MUST be made on the client,
      must not be made on the server.
      This op completes after all initial metadata has been read from the
      peer. */
  GRPC_OP_RECV_INITIAL_METADATA,
  /** Receive a message: 0 or more of these operations can occur for each call.
      This op completes after all bytes of the received message have been
      read, or after a half-close has been received on this call. */
  GRPC_OP_RECV_MESSAGE,
  /** Receive status on the client: one and only one must be made on the client.
      This operation always succeeds, meaning ops paired with this operation
      will also appear to succeed, even though they may not have. In that case
      the status will indicate some failure.
      This op completes after all activity on the call has completed. */
  GRPC_OP_RECV_STATUS_ON_CLIENT,
  /** Receive close on the server: one and only one must be made on the
      server. This op completes after the close has been received by the
      server. This operation always succeeds, meaning ops paired with
      this operation will also appear to succeed, even though they may not
      have. */
  GRPC_OP_RECV_CLOSE_ON_SERVER
} grpc_op_type;

struct grpc_byte_buffer;

/** Operation data: one field for each op type (except SEND_CLOSE_FROM_CLIENT
   which has no arguments) */
typedef struct grpc_op {
  /** Operation type, as defined by grpc_op_type */
  grpc_op_type op;
  /** Write flags bitset for grpc_begin_messages */
  uint32_t flags;
  /** Reserved for future usage */
  void* reserved;
  union grpc_op_data {
    /** Reserved for future usage */
    struct /* internal */ {
      void* reserved[8];
    } reserved;
    struct grpc_op_send_initial_metadata {
      size_t count;
      grpc_metadata* metadata;
      /** If \a is_set, \a compression_level will be used for the call.
       * Otherwise, \a compression_level won't be considered */
      struct grpc_op_send_initial_metadata_maybe_compression_level {
        uint8_t is_set;
        grpc_compression_level level;
      } maybe_compression_level;
      struct grpc_op_send_initial_metadata_maybe_stream_compression_level {
        uint8_t is_set;
        grpc_stream_compression_level level;
      } maybe_stream_compression_level;
    } send_initial_metadata;
    struct grpc_op_send_message {
      /** This op takes ownership of the slices in send_message.  After
       * a call completes, the contents of send_message are not guaranteed
       * and likely empty.  The original owner should still call
       * grpc_byte_buffer_destroy() on this object however.
       */
      struct grpc_byte_buffer* send_message;
    } send_message;
    struct grpc_op_send_status_from_server {
      size_t trailing_metadata_count;
      grpc_metadata* trailing_metadata;
      grpc_status_code status;
      /** optional: set to NULL if no details need sending, non-NULL if they do
       * pointer will not be retained past the start_batch call
       */
      grpc_slice* status_details;
    } send_status_from_server;
    struct grpc_op_recv_initial_metadata {
      /** ownership of the array is with the caller, but ownership of the
          elements stays with the call object (ie key, value members are owned
          by the call object, recv_initial_metadata->array is owned by the
          caller).  After the operation completes, call
          grpc_metadata_array_destroy on this value, or reuse it in a future
          op. */
      grpc_metadata_array* recv_initial_metadata;
      /** If non-NULL, will be set to 1 if trailing metadata is available.
       * This may indicate a Trailers-Only response from the server. */
      uint8_t* trailing_metadata_available;
    } recv_initial_metadata;
<<<<<<< HEAD
    /** ownership of the byte buffer is moved to the caller; the caller must
        call grpc_byte_buffer_destroy on this value, or reuse it in a future op.
        The returned byte buffer will be NULL if trailing metadata was
        received instead of a message.
       */
=======
>>>>>>> 83a66de3
    struct grpc_op_recv_message {
      /** Ownership of the byte buffer is moved to the caller; the caller must
          call grpc_byte_buffer_destroy on this value, or reuse it in a future
          op.  The value will be NULL if the call was completed without
          receiving a message. */
      struct grpc_byte_buffer** recv_message;
    } recv_message;
    struct grpc_op_recv_status_on_client {
      /** ownership of the array is with the caller, but ownership of the
          elements stays with the call object (ie key, value members are owned
          by the call object, trailing_metadata->array is owned by the caller).
          After the operation completes, call grpc_metadata_array_destroy on
          this value, or reuse it in a future op. */
      grpc_metadata_array* trailing_metadata;
      grpc_status_code* status;
      grpc_slice* status_details;
    } recv_status_on_client;
    struct grpc_op_recv_close_on_server {
      /** out argument, set to 1 if the call failed in any way (seen as a
          cancellation on the server), or 0 if the call succeeded */
      int* cancelled;
    } recv_close_on_server;
  } data;
} grpc_op;

/** Information requested from the channel. */
typedef struct {
  /** If non-NULL, will be set to point to a string indicating the LB
   * policy name.  Caller takes ownership. */
  char** lb_policy_name;
  /** If non-NULL, will be set to point to a string containing the
   * service config used by the channel in JSON form. */
  char** service_config_json;
} grpc_channel_info;

typedef struct grpc_resource_quota grpc_resource_quota;

/** Completion queues internally MAY maintain a set of file descriptors in a
    structure called 'pollset'. This enum specifies if a completion queue has an
    associated pollset and any restrictions on the type of file descriptors that
    can be present in the pollset.

    I/O progress can only be made when grpc_completion_queue_next() or
    grpc_completion_queue_pluck() are called on the completion queue (unless the
    grpc_cq_polling_type is GRPC_CQ_NON_POLLING) and hence it is very important
    to actively call these APIs */
typedef enum {
  /** The completion queue will have an associated pollset and there is no
      restriction on the type of file descriptors the pollset may contain */
  GRPC_CQ_DEFAULT_POLLING,

  /** Similar to GRPC_CQ_DEFAULT_POLLING except that the completion queues will
      not contain any 'listening file descriptors' (i.e file descriptors used to
      listen to incoming channels) */
  GRPC_CQ_NON_LISTENING,

  /** The completion queue will not have an associated pollset. Note that
      grpc_completion_queue_next() or grpc_completion_queue_pluck() MUST still
      be called to pop events from the completion queue; it is not required to
      call them actively to make I/O progress */
  GRPC_CQ_NON_POLLING
} grpc_cq_polling_type;

/** Specifies the type of APIs to use to pop events from the completion queue */
typedef enum {
  /** Events are popped out by calling grpc_completion_queue_next() API ONLY */
  GRPC_CQ_NEXT,

  /** Events are popped out by calling grpc_completion_queue_pluck() API ONLY*/
  GRPC_CQ_PLUCK
} grpc_cq_completion_type;

#define GRPC_CQ_CURRENT_VERSION 1
typedef struct grpc_completion_queue_attributes {
  /** The version number of this structure. More fields might be added to this
     structure in future. */
  int version; /** Set to GRPC_CQ_CURRENT_VERSION */

  grpc_cq_completion_type cq_completion_type;

  grpc_cq_polling_type cq_polling_type;
} grpc_completion_queue_attributes;

/** The completion queue factory structure is opaque to the callers of grpc */
typedef struct grpc_completion_queue_factory grpc_completion_queue_factory;

#ifdef __cplusplus
}
#endif

#endif /* GRPC_IMPL_CODEGEN_GRPC_TYPES_H */<|MERGE_RESOLUTION|>--- conflicted
+++ resolved
@@ -551,14 +551,6 @@
        * This may indicate a Trailers-Only response from the server. */
       uint8_t* trailing_metadata_available;
     } recv_initial_metadata;
-<<<<<<< HEAD
-    /** ownership of the byte buffer is moved to the caller; the caller must
-        call grpc_byte_buffer_destroy on this value, or reuse it in a future op.
-        The returned byte buffer will be NULL if trailing metadata was
-        received instead of a message.
-       */
-=======
->>>>>>> 83a66de3
     struct grpc_op_recv_message {
       /** Ownership of the byte buffer is moved to the caller; the caller must
           call grpc_byte_buffer_destroy on this value, or reuse it in a future
