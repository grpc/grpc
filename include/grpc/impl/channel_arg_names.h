// Copyright 2023 gRPC authors.
//
// Licensed under the Apache License, Version 2.0 (the "License");
// you may not use this file except in compliance with the License.
// You may obtain a copy of the License at
//
//     http://www.apache.org/licenses/LICENSE-2.0
//
// Unless required by applicable law or agreed to in writing, software
// distributed under the License is distributed on an "AS IS" BASIS,
// WITHOUT WARRANTIES OR CONDITIONS OF ANY KIND, either express or implied.
// See the License for the specific language governing permissions and
// limitations under the License.

#ifndef GRPC_IMPL_CHANNEL_ARG_NAMES_H
#define GRPC_IMPL_CHANNEL_ARG_NAMES_H

// IWYU pragma: private, include <grpc/grpc.h>
// IWYU pragma: friend "src/.*"
// IWYU pragma: friend "test/.*"

/** \defgroup grpc_arg_keys
 * Channel argument keys.
 * \{
 */
/** If non-zero, enable census for tracing and stats collection. */
#define GRPC_ARG_ENABLE_CENSUS "grpc.census"
/** If non-zero, enable load reporting. */
#define GRPC_ARG_ENABLE_LOAD_REPORTING "grpc.loadreporting"
/** If non-zero, call metric recording is enabled. */
#define GRPC_ARG_SERVER_CALL_METRIC_RECORDING \
  "grpc.server_call_metric_recording"
/** Request that optional features default to off (regardless of what they
    usually default to) - to enable tight control over what gets enabled
    Boolean valued. Defaults to false. */
#define GRPC_ARG_MINIMAL_STACK "grpc.minimal_stack"
/** Maximum number of concurrent incoming streams to allow on a http2
    connection. Int valued. Deafult to -1(indicating no explicit limit).*/
#define GRPC_ARG_MAX_CONCURRENT_STREAMS "grpc.max_concurrent_streams"
/** Maximum message length that the channel can receive. Int valued, bytes.
    -1 means unlimited. Defaults to 4MB(4*1024*1024 bytes). -1 means unlimited.
 */
#define GRPC_ARG_MAX_RECEIVE_MESSAGE_LENGTH "grpc.max_receive_message_length"
/** \deprecated For backward compatibility.
 * Use GRPC_ARG_MAX_RECEIVE_MESSAGE_LENGTH instead. */
#define GRPC_ARG_MAX_MESSAGE_LENGTH GRPC_ARG_MAX_RECEIVE_MESSAGE_LENGTH
/** Maximum message length that the channel can send. Int valued, bytes.
    -1 means unlimited. */
#define GRPC_ARG_MAX_SEND_MESSAGE_LENGTH "grpc.max_send_message_length"
/** Maximum time that a channel may have no outstanding rpcs, after which the
 * server will close the connection. Int valued, milliseconds. INT_MAX means
 * unlimited. Defaults to INT_MAX. */
#define GRPC_ARG_MAX_CONNECTION_IDLE_MS "grpc.max_connection_idle_ms"
<<<<<<< HEAD
/** Maximum amount of time in milliseconds that a connection may exist before it
 * will be gracefully shut down. Refer
 * https://github.com/grpc/proposal/blob/master/A9-server-side-conn-mgt.md for
 * more details. Int valued, defaults to INT_MAX (disabled). */
#define GRPC_ARG_MAX_CONNECTION_AGE_MS "grpc.max_connection_age_ms"
/** Grace period in milliseconds after connection reaches its max age for
 * outstanding RPCs to complete. Int valued, defaults to INT_MAX (disabled). */
=======
/** Maximum time that a channel may exist. Int valued, milliseconds.
 * INT_MAX means unlimited. Defaults to INT_MAX. */
#define GRPC_ARG_MAX_CONNECTION_AGE_MS "grpc.max_connection_age_ms"
/** Grace period after the channel reaches its max age. Int valued,
   milliseconds. INT_MAX means unlimited. Defaults to INT_MAX. */
>>>>>>> 87587298
#define GRPC_ARG_MAX_CONNECTION_AGE_GRACE_MS "grpc.max_connection_age_grace_ms"
/** Timeout after the last RPC finishes on the client channel at which the
 * channel goes back into IDLE state. Int valued, milliseconds. INT_MAX means
 * unlimited. The default value is 30 minutes and the min value is 1 second. */
#define GRPC_ARG_CLIENT_IDLE_TIMEOUT_MS "grpc.client_idle_timeout_ms"
/** Enable/disable support for per-message compression. Boolean valued. Defaults
   to true, unless GRPC_ARG_MINIMAL_STACK is enabled, in which case it defaults
   to false. */
#define GRPC_ARG_ENABLE_PER_MESSAGE_COMPRESSION "grpc.per_message_compression"
/** Experimental Arg. Enable/disable support for per-message decompression.
   Defaults to 1. If disabled, decompression will not be performed and the
   application will see the compressed message in the byte buffer. */
#define GRPC_ARG_ENABLE_PER_MESSAGE_DECOMPRESSION \
  "grpc.per_message_decompression"
/** Initial stream ID for http2 transports. Int valued. Defaults to -1
    indicating use of default http2 setting initial stream ID (1). */
#define GRPC_ARG_HTTP2_INITIAL_SEQUENCE_NUMBER \
  "grpc.http2.initial_sequence_number"
/** Amount to read ahead on individual streams. Defaults to 64kb, larger
    values can help throughput on high-latency connections.
    NOTE: at some point we'd like to auto-tune this, and this parameter
    will become a no-op. Int valued, bytes. */
#define GRPC_ARG_HTTP2_STREAM_LOOKAHEAD_BYTES "grpc.http2.lookahead_bytes"
/** How much memory to use for hpack decoding. Int valued, bytes. Defaults to -1
    indicating use of default http2 setting(4096 bytes). */
#define GRPC_ARG_HTTP2_HPACK_TABLE_SIZE_DECODER \
  "grpc.http2.hpack_table_size.decoder"
/** How much memory to use for hpack encoding. Int valued, bytes. Defaults to -1
    indicating use of default http2 setting(4096 bytes). */
#define GRPC_ARG_HTTP2_HPACK_TABLE_SIZE_ENCODER \
  "grpc.http2.hpack_table_size.encoder"
/** How big a frame are we willing to receive via HTTP2.
    Min 16384, max 16777215. Larger values give lower CPU usage for large
    messages, but more head of line blocking for small messages. Defaults to
   -1(indicating no explicit max frame size), so it will take standard http/2
   specified max frame size to 16 KB. */
#define GRPC_ARG_HTTP2_MAX_FRAME_SIZE "grpc.http2.max_frame_size"
/** Should BDP probing be performed?
    Boolean valued. Defaults to true(enabled). */
#define GRPC_ARG_HTTP2_BDP_PROBE "grpc.http2.bdp_probe"
/** (DEPRECATED) Does not have any effect.
    Earlier, this arg configured the minimum time between successive ping frames
    without receiving any data/header frame, Int valued, milliseconds. This put
    unnecessary constraints on the configuration of keepalive pings,
    requiring users to set this channel arg along with
    GRPC_ARG_KEEPALIVE_TIME_MS. This arg also limited the activity of the other
    source of pings in gRPC Core - BDP pings, but BDP pings are only sent when
    there is receive-side data activity, making this arg unuseful for BDP pings
    too.  */
#define GRPC_ARG_HTTP2_MIN_SENT_PING_INTERVAL_WITHOUT_DATA_MS \
  "grpc.http2.min_time_between_pings_ms"
/** Minimum allowed time between a server receiving successive ping frames
   without sending any data/header frame. Int valued, milliseconds
 */
#define GRPC_ARG_HTTP2_MIN_RECV_PING_INTERVAL_WITHOUT_DATA_MS \
  "grpc.http2.min_ping_interval_without_data_ms"
/** Maximum time to allow a request to be:
    (1) received by the server, but
    (2) not requested by a RequestCall (in the completion queue based API)
    before the request is cancelled */
#define GRPC_ARG_SERVER_MAX_UNREQUESTED_TIME_IN_SERVER_SECONDS \
  "grpc.server_max_unrequested_time_in_server"
/** Channel arg to override the http2 :scheme header. String valued. */
#define GRPC_ARG_HTTP2_SCHEME "grpc.http2_scheme"
/** How many pings can the client send before needing to send a data/header
   frame? (0 indicates that an infinite number of pings can be sent without
   sending a data frame or header frame).
   If experiment "max_pings_wo_data_throttle" is enabled, instead of pings being
   completely blocked, they are throttled.
  * Integer valued. Defaults to 2. */
#define GRPC_ARG_HTTP2_MAX_PINGS_WITHOUT_DATA \
  "grpc.http2.max_pings_without_data"
/** How many misbehaving pings the server can bear before sending goaway and
    closing the transport? (0 indicates that the server can bear an infinite
    number of misbehaving pings)
  * Integer valued. Defaults to 2. */
#define GRPC_ARG_HTTP2_MAX_PING_STRIKES "grpc.http2.max_ping_strikes"
/** How much data are we willing to queue up per stream if
    GRPC_WRITE_BUFFER_HINT is set? This is an upper bound
  * Integer valued, bytes. Defaults to 65535 bytes. */
#define GRPC_ARG_HTTP2_WRITE_BUFFER_SIZE "grpc.http2.write_buffer_size"
/** Should we allow receipt of true-binary data on http2 connections?
    Defaults to on (1) */
#define GRPC_ARG_HTTP2_ENABLE_TRUE_BINARY "grpc.http2.true_binary"
/** An experimental channel arg which determines whether the preferred crypto
 * frame size http2 setting sent to the peer at startup. If set to 0 (false
 * - default), the preferred frame size is not sent to the peer. Otherwise it
 * sends a default preferred crypto frame size value of 4GB to the peer at
 * the startup of each connection. */
#define GRPC_ARG_EXPERIMENTAL_HTTP2_PREFERRED_CRYPTO_FRAME_SIZE \
  "grpc.experimental.http2.enable_preferred_frame_size"
/** After a duration of this time the client/server pings its peer to see if the
    transport is still alive. Int valued, milliseconds. Defaults to 7200000 (2
   hours). */
#define GRPC_ARG_KEEPALIVE_TIME_MS "grpc.keepalive_time_ms"
/** After waiting for a duration of this time, if the keepalive ping sender does
    not receive the ping ack, it will close the transport. Int valued,
    milliseconds. Defaults to 20000 (20 seonds). */
#define GRPC_ARG_KEEPALIVE_TIMEOUT_MS "grpc.keepalive_timeout_ms"
/** Is it permissible to send keepalive pings from the client without any
   outstanding streams. Int valued, 0(false)/1(true). Defaults to 0. */
#define GRPC_ARG_KEEPALIVE_PERMIT_WITHOUT_CALLS \
  "grpc.keepalive_permit_without_calls"
/** Default authority to pass if none specified on call construction. A string.
 * */
#define GRPC_ARG_DEFAULT_AUTHORITY "grpc.default_authority"
/** Primary user agent: goes at the start of the user-agent metadata
    sent on each request. A string. Defaults to empty string(""). */
#define GRPC_ARG_PRIMARY_USER_AGENT_STRING "grpc.primary_user_agent"
/** Secondary user agent: goes at the end of the user-agent metadata
    sent on each request. A string. */
#define GRPC_ARG_SECONDARY_USER_AGENT_STRING "grpc.secondary_user_agent"
/** The minimum time between subsequent connection attempts, in ms. Defaults to
 * 20 seconds. */
#define GRPC_ARG_MIN_RECONNECT_BACKOFF_MS "grpc.min_reconnect_backoff_ms"
/** The maximum time between subsequent connection attempts, in ms. Defaults to
 * 120 seconds. */
#define GRPC_ARG_MAX_RECONNECT_BACKOFF_MS "grpc.max_reconnect_backoff_ms"
/** The time between the first and second connection attempts, in ms. Defaults
 * to 1 second. */
#define GRPC_ARG_INITIAL_RECONNECT_BACKOFF_MS \
  "grpc.initial_reconnect_backoff_ms"
/** Minimum amount of time between DNS resolutions, in ms. Defaults to 30
 * seconds. */
#define GRPC_ARG_DNS_MIN_TIME_BETWEEN_RESOLUTIONS_MS \
  "grpc.dns_min_time_between_resolutions_ms"
/** The timeout used on servers for finishing handshaking on an incoming
    connection.  Defaults to 120 seconds. */
#define GRPC_ARG_SERVER_HANDSHAKE_TIMEOUT_MS "grpc.server_handshake_timeout_ms"
/** This *should* be used for testing only.
    The caller of the secure_channel_create functions may override the target
    name used for SSL host name checking using this channel argument which is of
    type \a GRPC_ARG_STRING. If this argument is not specified, the name used
    for SSL host name checking will be the target parameter (assuming that the
    secure channel is an SSL channel). If this parameter is specified and the
    underlying is not an SSL channel, it will just be ignored. */
#define GRPC_SSL_TARGET_NAME_OVERRIDE_ARG "grpc.ssl_target_name_override"
/** If non-zero, a pointer to a session cache (a pointer of type
    grpc_ssl_session_cache*). (use grpc_ssl_session_cache_arg_vtable() to fetch
    an appropriate pointer arg vtable). */
#define GRPC_SSL_SESSION_CACHE_ARG "grpc.ssl_session_cache"
/** If non-zero, it will determine the maximum frame size used by TSI's frame
 *  protector. Defaults to zero.
 */
#define GRPC_ARG_TSI_MAX_FRAME_SIZE "grpc.tsi.max_frame_size"
/** Maximum metadata size (soft limit), in bytes. Note this limit applies to the
   max sum of all metadata key-value entries in a batch of headers. Some random
   sample of requests between this limit and
   `GRPC_ARG_ABSOLUTE_MAX_METADATA_SIZE` will be rejected. Defaults to maximum
   of 8 KB and `GRPC_ARG_ABSOLUTE_MAX_METADATA_SIZE` * 0.8 (if set).
 */
#define GRPC_ARG_MAX_METADATA_SIZE "grpc.max_metadata_size"
/** Maximum metadata size (hard limit), in bytes. Note this limit applies to the
   max sum of all metadata key-value entries in a batch of headers. All requests
   exceeding this limit will be rejected. Defaults to maximum of 16 KB and
   `GRPC_ARG_MAX_METADATA_SIZE` * 1.25 (if set). */
#define GRPC_ARG_ABSOLUTE_MAX_METADATA_SIZE "grpc.absolute_max_metadata_size"
/** If non-zero, allow the use of SO_REUSEPORT if it's available (default 1) */
#define GRPC_ARG_ALLOW_REUSEPORT "grpc.so_reuseport"
/** If non-zero, a pointer to a buffer pool (a pointer of type
 * grpc_resource_quota*). (use grpc_resource_quota_arg_vtable() to fetch an
 * appropriate pointer arg vtable). */
#define GRPC_ARG_RESOURCE_QUOTA "grpc.resource_quota"
/** If non-zero, expand wildcard addresses to a list of local addresses. Boolean
 * valued. */
#define GRPC_ARG_EXPAND_WILDCARD_ADDRS "grpc.expand_wildcard_addrs"
/** Service config data in JSON form.
    This value will be ignored if the name resolver returns a service config. A
   string value. */
#define GRPC_ARG_SERVICE_CONFIG "grpc.service_config"
/** Disable looking up the service config via the name resolver. Boolean valued.
 * Defaults to true. */
#define GRPC_ARG_SERVICE_CONFIG_DISABLE_RESOLUTION \
  "grpc.service_config_disable_resolution"
/** LB policy name. A string value.*/
#define GRPC_ARG_LB_POLICY_NAME "grpc.lb_policy_name"
/** Cap for ring size in the ring_hash LB policy.  The min and max ring size
    values set in the LB policy config will be capped to this value.
    Default is 4096. */
#define GRPC_ARG_RING_HASH_LB_RING_SIZE_CAP "grpc.lb.ring_hash.ring_size_cap"
/** The grpc_socket_mutator instance that set the socket options. A pointer. */
#define GRPC_ARG_SOCKET_MUTATOR "grpc.socket_mutator"
/** The grpc_socket_factory instance to create and bind sockets. A pointer. */
#define GRPC_ARG_SOCKET_FACTORY "grpc.socket_factory"
/** The maximum amount of memory used by trace events per channel trace node.
 * Once the maximum is reached, subsequent events will evict the oldest events
 * from the buffer. The unit for this knob is bytes. Setting it to zero causes
 * channel tracing to be disabled. Defaults to (1024 * 4) bytes. */
#define GRPC_ARG_MAX_CHANNEL_TRACE_EVENT_MEMORY_PER_NODE \
  "grpc.max_channel_trace_event_memory_per_node"
/** If non-zero, gRPC library will track stats and information at at per channel
 * level. Disabling channelz naturally disables channel tracing. The default
 * is for channelz to be enabled. */
#define GRPC_ARG_ENABLE_CHANNELZ "grpc.enable_channelz"
/** Channel arg (integer) setting how large a slice to try and read from the
   wire each time recvmsg (or equivalent). Range varied from 1
   to (32 * 1024 * 1024) bytes. Defaults to 8192 bytes. **/
#define GRPC_ARG_TCP_READ_CHUNK_SIZE "grpc.experimental.tcp_read_chunk_size"
/** Note this is not a "channel arg" key. This is the default slice size to use
 * when trying to read from the wire if the GRPC_ARG_TCP_READ_CHUNK_SIZE
 * channel arg is unspecified. */
#define GRPC_TCP_DEFAULT_READ_SLICE_SIZE 8192
/** Minimum read chunk size defaults to 256 bytes. Range varies from 1 to (32 *
 * 1024 * 1024) bytes. */
#define GRPC_ARG_TCP_MIN_READ_CHUNK_SIZE \
  "grpc.experimental.tcp_min_read_chunk_size"
#define GRPC_ARG_TCP_MAX_READ_CHUNK_SIZE \
  "grpc.experimental.tcp_max_read_chunk_size"
/* TCP TX Zerocopy enable state: zero is disabled, non-zero is enabled. By
   default, it is disabled. */
#define GRPC_ARG_TCP_TX_ZEROCOPY_ENABLED \
  "grpc.experimental.tcp_tx_zerocopy_enabled"
/* TCP TX Zerocopy send threshold: only zerocopy if >= this many bytes sent. By
   default, this is set to 16KB. */
#define GRPC_ARG_TCP_TX_ZEROCOPY_SEND_BYTES_THRESHOLD \
  "grpc.experimental.tcp_tx_zerocopy_send_bytes_threshold"
/* TCP TX Zerocopy max simultaneous sends: limit for maximum number of pending
   calls to tcp_write() using zerocopy. A tcp_write() is considered pending
   until the kernel performs the zerocopy-done callback for all sendmsg() calls
   issued by the tcp_write(). By default, this is set to 4. */
#define GRPC_ARG_TCP_TX_ZEROCOPY_MAX_SIMULT_SENDS \
  "grpc.experimental.tcp_tx_zerocopy_max_simultaneous_sends"
/* Overrides the TCP socket receive buffer size, SO_RCVBUF.
    Default value is -1(kReadBufferSizeUnset) indicating that the system will
    decide the buffer size. Range varies from 0 to INT_MAX. */
#define GRPC_ARG_TCP_RECEIVE_BUFFER_SIZE "grpc.tcp_receive_buffer_size"
/* Timeout in milliseconds to use for calls to the grpclb load balancer.
   If 0 or unset, the balancer calls will have no deadline. Defaults to 0 ms. */
#define GRPC_ARG_GRPCLB_CALL_TIMEOUT_MS "grpc.grpclb_call_timeout_ms"
/* Specifies the xDS bootstrap config as a JSON string.
   FOR TESTING PURPOSES ONLY -- DO NOT USE IN PRODUCTION.
   This option allows controlling the bootstrap configuration on a
   per-channel basis, which is useful in tests.  However, this results
   in having a separate xDS client instance per channel rather than
   using the global instance, which is not the intended way to use xDS.
   Currently, this will (a) add unnecessary load on the xDS server and
   (b) break use of CSDS, and there may be additional side effects in
   the future. */
#define GRPC_ARG_TEST_ONLY_DO_NOT_USE_IN_PROD_XDS_BOOTSTRAP_CONFIG \
  "grpc.TEST_ONLY_DO_NOT_USE_IN_PROD.xds_bootstrap_config"
/* Timeout in milliseconds to wait for the serverlist from the grpclb load
   balancer before using fallback backend addresses from the resolver.
   If 0, enter fallback mode immediately. Default value is 10000ms. */
#define GRPC_ARG_GRPCLB_FALLBACK_TIMEOUT_MS "grpc.grpclb_fallback_timeout_ms"
/* Experimental Arg. Channel args to be used for the control-plane channel
 * created to the grpclb load balancers. This is a pointer arg whose value is a
 * grpc_channel_args object. If unset, most channel args from the parent channel
 * will be propagated to the grpclb channel. */
#define GRPC_ARG_EXPERIMENTAL_GRPCLB_CHANNEL_ARGS \
  "grpc.experimental.grpclb_channel_args"
/* Timeout in milliseconds to wait for the child of a specific priority to
   complete its initial connection attempt before the priority LB policy fails
   over to the next priority. Default value is 10 seconds. */
#define GRPC_ARG_PRIORITY_FAILOVER_TIMEOUT_MS \
  "grpc.priority_failover_timeout_ms"
/** String defining the optimization target for a channel.
    Can be: "latency"    - attempt to minimize latency at the cost of throughput
            "blend"      - try to balance latency and throughput
            "throughput" - attempt to maximize throughput at the expense of
                           latency
    Defaults to "blend". In the current implementation "blend" is equivalent to
    "latency". */
#define GRPC_ARG_OPTIMIZATION_TARGET "grpc.optimization_target"
/** Enables retry functionality.  Defaults to true.  When enabled,
    transparent retries will be performed as appropriate, and configurable
    retries are enabled when they are configured via the service config.
    For details, see:
      https://github.com/grpc/proposal/blob/master/A6-client-retries.md
    NOTE: Hedging functionality is not yet implemented, so those
          fields in the service config will currently be ignored.  See
          also the GRPC_ARG_EXPERIMENTAL_ENABLE_HEDGING arg below.
 */
#define GRPC_ARG_ENABLE_RETRIES "grpc.enable_retries"
/** Enables hedging functionality, as described in:
      https://github.com/grpc/proposal/blob/master/A6-client-retries.md
    Default is currently false, since this functionality is not yet
    fully implemented.
    NOTE: This channel arg is experimental and will eventually be removed.
          Once hedging functionality has been implemented and proves stable,
          this arg will be removed, and the hedging functionality will
          be enabled via the GRPC_ARG_ENABLE_RETRIES arg above. */
#define GRPC_ARG_EXPERIMENTAL_ENABLE_HEDGING "grpc.experimental.enable_hedging"
/** Per-RPC retry buffer size, in bytes. Default is 256 KiB. */
#define GRPC_ARG_PER_RPC_RETRY_BUFFER_SIZE "grpc.per_rpc_retry_buffer_size"
/** Channel arg that carries the bridged objective c object for custom metrics
 * logging filter. */
#define GRPC_ARG_MOBILE_LOG_CONTEXT "grpc.mobile_log_context"
/** If non-zero, client authority filter is disabled for the channel.
 *  Boolean valued. Defaults to false. */
#define GRPC_ARG_DISABLE_CLIENT_AUTHORITY_FILTER \
  "grpc.disable_client_authority_filter"
/** If set to zero, disables use of http proxies. Enabled by default. */
#define GRPC_ARG_ENABLE_HTTP_PROXY "grpc.enable_http_proxy"
/** Channel arg to set http proxy per channel. If set, the channel arg
 *  value will be preferred over the environment variable settings. String
 * value. */
#define GRPC_ARG_HTTP_PROXY "grpc.http_proxy"
/** Specifies an HTTP proxy to use for individual addresses.
 *  The proxy must be specified as an IP address, not a DNS name.
 *  If set, the channel arg value will be preferred over the environment
 *  variable settings. */
#define GRPC_ARG_ADDRESS_HTTP_PROXY "grpc.address_http_proxy"
/** Comma separated list of addresses or address ranges that are behind the
 *  address HTTP proxy.
 */
#define GRPC_ARG_ADDRESS_HTTP_PROXY_ENABLED_ADDRESSES \
  "grpc.address_http_proxy_enabled_addresses"
/** If set to non zero, surfaces the user agent string to the server. User
    agent is surfaced by default. */
#define GRPC_ARG_SURFACE_USER_AGENT "grpc.surface_user_agent"
/** If set, inhibits health checking (which may be enabled via the
 *  service config.). Boolean valued. Defaults to false. */
#define GRPC_ARG_INHIBIT_HEALTH_CHECKING "grpc.inhibit_health_checking"
/** If enabled, the channel's DNS resolver queries for SRV records.
 *  This is useful only when using the "grpclb" load balancing policy,
 *  as described in the following documents:
 *   https://github.com/grpc/proposal/blob/master/A5-grpclb-in-dns.md
 *   https://github.com/grpc/proposal/blob/master/A24-lb-policy-config.md
 *   https://github.com/grpc/proposal/blob/master/A26-grpclb-selection.md
 *  Note that this works only with the "ares" DNS resolver; it isn't supported
 *  by the "native" DNS resolver. Boolean valued. Defaults to false. */
#define GRPC_ARG_DNS_ENABLE_SRV_QUERIES "grpc.dns_enable_srv_queries"
/** If set, determines an upper bound on the number of milliseconds that the
 * c-ares based DNS resolver will wait on queries before cancelling them.
 * The default value is 120,000ms. Setting this to "0" will disable the
 * overall timeout entirely. Note that this doesn't include internal c-ares
 * timeouts/backoff/retry logic, and so the actual DNS resolution may time out
 * sooner than the value specified here. */
#define GRPC_ARG_DNS_ARES_QUERY_TIMEOUT_MS "grpc.dns_ares_query_timeout"
/** If set, uses a local subchannel pool within the channel. Otherwise, uses the
 * global subchannel pool. Boolean valued. Defaults to false. */
#define GRPC_ARG_USE_LOCAL_SUBCHANNEL_POOL "grpc.use_local_subchannel_pool"
/** gRPC Objective-C channel pooling domain string. */
#define GRPC_ARG_CHANNEL_POOL_DOMAIN "grpc.channel_pooling_domain"
/** gRPC Objective-C channel pooling id. */
#define GRPC_ARG_CHANNEL_ID "grpc.channel_id"
/** Channel argument for grpc_authorization_policy_provider. If present, enables
    gRPC authorization check. */
#define GRPC_ARG_AUTHORIZATION_POLICY_PROVIDER \
  "grpc.authorization_policy_provider"
/** EXPERIMENTAL. Updates to a server's configuration from a config fetcher (for
 * example, listener updates from xDS) cause all older connections to be
 * gracefully shut down (i.e., "drained") with a grace period configured by this
 * channel arg. Int valued, milliseconds. Defaults to 10 minutes.*/
#define GRPC_ARG_SERVER_CONFIG_CHANGE_DRAIN_GRACE_TIME_MS \
  "grpc.experimental.server_config_change_drain_grace_time_ms"
/** Configure the Differentiated Services Code Point used on outgoing packets.
 *  Integer value ranging from 0 to 63. */
#define GRPC_ARG_DSCP "grpc.dscp"
/** Connection Attempt Delay for use in Happy Eyeballs, in milliseconds.
 *  Defaults to 250ms. */
#define GRPC_ARG_HAPPY_EYEBALLS_CONNECTION_ATTEMPT_DELAY_MS \
  "grpc.happy_eyeballs_connection_attempt_delay_ms"
/** It accepts a MemoryAllocatorFactory as input and If specified, it forces
 * the default event engine to use memory allocators created using the provided
 * factory. */
#define GRPC_ARG_EVENT_ENGINE_USE_MEMORY_ALLOCATOR_FACTORY \
  "grpc.event_engine_use_memory_allocator_factory"
/** Configure the max number of allowed incoming connections to the server.
 * If unspecified, it is unlimited */
#define GRPC_ARG_MAX_ALLOWED_INCOMING_CONNECTIONS \
  "grpc.max_allowed_incoming_connections"
/** Configure per-channel or per-server stats plugins. */
#define GRPC_ARG_EXPERIMENTAL_STATS_PLUGINS "grpc.experimental.stats_plugins"
/** If non-zero, allow security frames to be sent and received. */
#define GRPC_ARG_SECURITY_FRAME_ALLOWED "grpc.security_frame_allowed"
/** \} */

#endif /* GRPC_IMPL_CHANNEL_ARG_NAMES_H */<|MERGE_RESOLUTION|>--- conflicted
+++ resolved
@@ -51,7 +51,6 @@
  * server will close the connection. Int valued, milliseconds. INT_MAX means
  * unlimited. Defaults to INT_MAX. */
 #define GRPC_ARG_MAX_CONNECTION_IDLE_MS "grpc.max_connection_idle_ms"
-<<<<<<< HEAD
 /** Maximum amount of time in milliseconds that a connection may exist before it
  * will be gracefully shut down. Refer
  * https://github.com/grpc/proposal/blob/master/A9-server-side-conn-mgt.md for
@@ -59,13 +58,6 @@
 #define GRPC_ARG_MAX_CONNECTION_AGE_MS "grpc.max_connection_age_ms"
 /** Grace period in milliseconds after connection reaches its max age for
  * outstanding RPCs to complete. Int valued, defaults to INT_MAX (disabled). */
-=======
-/** Maximum time that a channel may exist. Int valued, milliseconds.
- * INT_MAX means unlimited. Defaults to INT_MAX. */
-#define GRPC_ARG_MAX_CONNECTION_AGE_MS "grpc.max_connection_age_ms"
-/** Grace period after the channel reaches its max age. Int valued,
-   milliseconds. INT_MAX means unlimited. Defaults to INT_MAX. */
->>>>>>> 87587298
 #define GRPC_ARG_MAX_CONNECTION_AGE_GRACE_MS "grpc.max_connection_age_grace_ms"
 /** Timeout after the last RPC finishes on the client channel at which the
  * channel goes back into IDLE state. Int valued, milliseconds. INT_MAX means
