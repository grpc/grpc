--- conflicted
+++ resolved
@@ -95,16 +95,10 @@
 
 /** Specifies the type of APIs to use to pop events from the completion queue */
 typedef enum {
-<<<<<<< HEAD
   /** Events are popped out by calling grpc_completion_queue_next() API ONLY */
   GRPC_CQ_NEXT = 1,
+
   /** Events are popped out by calling grpc_completion_queue_pluck() API ONLY*/
-=======
-  /* Events are popped out by calling grpc_completion_queue_next() API ONLY */
-  GRPC_CQ_NEXT = 1,
-
-  /* Events are popped out by calling grpc_completion_queue_pluck() API ONLY */
->>>>>>> 48ed1241
   GRPC_CQ_PLUCK
 } grpc_cq_completion_type;
 
@@ -122,26 +116,12 @@
       restriction on the type of file descriptors the pollset may contain */
   GRPC_CQ_DEFAULT_POLLING,
 
-<<<<<<< HEAD
   /** Similar to GRPC_CQ_DEFAULT_POLLING except that the completion queues will
-      not contain any 'listening file descriptors' (i.e file descriptors used to
-      listen to incoming channels */
-  GRPC_CQ_NON_LISTENING,
-
-  /** The completion queue will not have an associated pollset. Note that
-      grpc_completion_queue_next() or grpc_completion_queue_pluck() MUST still
-      be called to pop events from the completion queue; it is not required to
-      call them actively to make I/O progress */
-  GRPC_CQ_NON_POLLING
-} grpc_cq_polling_type;
-
-=======
-  /* Similar to GRPC_CQ_DEFAULT_POLLING except that the completion queues will
      not contain any 'listening file descriptors' (i.e file descriptors used to
      listen to incoming channels) */
   GRPC_CQ_NON_LISTENING,
 
-  /* The completion queue will not have an associated pollset. Note that
+  /** The completion queue will not have an associated pollset. Note that
      grpc_completion_queue_next() or grpc_completion_queue_pluck() MUST still be
      called to pop events from the completion queue; it is not required to call
      them actively to make I/O progress */
@@ -179,7 +159,6 @@
 GRPCAPI grpc_completion_queue *grpc_completion_queue_create_for_pluck(
     void *reserved);
 
->>>>>>> 48ed1241
 /** Create a completion queue */
 GRPCAPI grpc_completion_queue *grpc_completion_queue_create(
     grpc_cq_completion_type completion_type, grpc_cq_polling_type polling_type,
