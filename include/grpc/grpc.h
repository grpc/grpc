--- conflicted
+++ resolved
@@ -24,15 +24,9 @@
 #include <stddef.h>
 
 #include <grpc/byte_buffer.h>
-<<<<<<< HEAD
-#include <grpc/impl/codegen/grpc_types.h>  // IWYU pragma: export
-#include <grpc/impl/connectivity_state.h>  // IWYU pragma: export
-#include <grpc/impl/propagation_bits.h>
-=======
-#include <grpc/impl/codegen/propagation_bits.h>
 #include <grpc/impl/connectivity_state.h>  // IWYU pragma: export
 #include <grpc/impl/grpc_types.h>          // IWYU pragma: export
->>>>>>> 5bc76e61
+#include <grpc/impl/propagation_bits.h>
 #include <grpc/slice.h>
 #include <grpc/status.h>
 #include <grpc/support/time.h>
