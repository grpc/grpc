--- conflicted
+++ resolved
@@ -396,7 +396,6 @@
     drained and no threads are executing grpc_completion_queue_next */
 void grpc_completion_queue_destroy(grpc_completion_queue *cq);
 
-<<<<<<< HEAD
 /** Check the connectivity state of a channel. */
 grpc_connectivity_state grpc_channel_check_connectivity_state(
     grpc_channel *channel, int try_to_connect);
@@ -407,23 +406,16 @@
     If deadline expires BEFORE the state is changed, tag will be enqueued on cq
     with success=0.
     If optional_new_state is non-NULL, it will be set to the newly observed
-   connectivity
-    state of the channel at the same point as tag is enqueued onto the
-   completion
-    queue. */
+    connectivity state of the channel at the same point as tag is enqueued onto 
+    the completion queue. */
 void grpc_channel_watch_connectivity_state(
     grpc_channel *channel, grpc_connectivity_state last_observed_state,
     grpc_connectivity_state *optional_new_state, gpr_timespec deadline,
     grpc_completion_queue *cq, void *tag);
 
-/* Create a call given a grpc_channel, in order to call 'method'. All
-   completions are sent to 'completion_queue'. 'method' and 'host' need only
-   live through the invocation of this function. */
-=======
 /** Create a call given a grpc_channel, in order to call 'method'. All
     completions are sent to 'completion_queue'. 'method' and 'host' need only
     live through the invocation of this function. */
->>>>>>> 40d808ff
 grpc_call *grpc_channel_create_call(grpc_channel *channel,
                                     grpc_completion_queue *completion_queue,
                                     const char *method, const char *host,
