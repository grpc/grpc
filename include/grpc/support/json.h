--- conflicted
+++ resolved
@@ -50,24 +50,6 @@
   template <typename Sink>
   friend void AbslStringify(Sink& sink, Type type) {
     switch (type) {
-<<<<<<< HEAD
-      case Json::Type::kNull:
-        sink.Append("null");
-        break;
-      case Json::Type::kBoolean:
-        sink.Append("boolean");
-        break;
-      case Json::Type::kNumber:
-        sink.Append("number");
-        break;
-      case Json::Type::kString:
-        sink.Append("string");
-        break;
-      case Json::Type::kObject:
-        sink.Append("object");
-        break;
-      case Json::Type::kArray:
-=======
       case Type::kNull:
         sink.Append("null");
         break;
@@ -84,7 +66,6 @@
         sink.Append("object");
         break;
       case Type::kArray:
->>>>>>> 34922134
         sink.Append("array");
         break;
     }
@@ -171,9 +152,7 @@
   Json& operator=(const Json& other) = default;
 
   // Moveable.
-  Json(Json&& other) noexcept : value_(std::move(other.value_)) {
-    other.value_ = std::monostate();
-  }
+  Json(Json&& other) noexcept : value_(std::move(other.value_)) { other.value_ = std::monostate(); }
   Json& operator=(Json&& other) noexcept {
     value_ = std::move(other.value_);
     other.value_ = std::monostate();
@@ -220,9 +199,7 @@
   struct NumberValue {
     std::string value;
 
-    bool operator==(const NumberValue& other) const {
-      return value == other.value;
-    }
+    bool operator==(const NumberValue& other) const { return value == other.value; }
   };
   using Value = std::variant<std::monostate,  // kNull
                              bool,            // kBoolean
