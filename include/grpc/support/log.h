/*
 *
 * Copyright 2015 gRPC authors.
 *
 * Licensed under the Apache License, Version 2.0 (the "License");
 * you may not use this file except in compliance with the License.
 * You may obtain a copy of the License at
 *
 *     http://www.apache.org/licenses/LICENSE-2.0
 *
 * Unless required by applicable law or agreed to in writing, software
 * distributed under the License is distributed on an "AS IS" BASIS,
 * WITHOUT WARRANTIES OR CONDITIONS OF ANY KIND, either express or implied.
 * See the License for the specific language governing permissions and
 * limitations under the License.
 *
 */

#ifndef GRPC_SUPPORT_LOG_H
#define GRPC_SUPPORT_LOG_H

#include <stdarg.h>
#include <stdlib.h> /* for abort() */

#include <grpc/support/port_platform.h>

#ifdef __cplusplus
extern "C" {
#endif

/**
 * Logging functions in this file are deprecated.
 * Please use absl ABSL_LOG instead.
 */

/** The severity of a log message - use the #defines below when calling into
   gpr_log to additionally supply file and line data */
typedef enum gpr_log_severity {
  GPR_LOG_SEVERITY_DEBUG,
  GPR_LOG_SEVERITY_INFO,
  GPR_LOG_SEVERITY_ERROR
} gpr_log_severity;

/** Macros to build log contexts at various severity levels */
#define GPR_DEBUG __FILE__, __LINE__, GPR_LOG_SEVERITY_DEBUG
#define GPR_INFO __FILE__, __LINE__, GPR_LOG_SEVERITY_INFO
#define GPR_ERROR __FILE__, __LINE__, GPR_LOG_SEVERITY_ERROR

/** Log a message. It's advised to use GPR_xxx above to generate the context
 * for each message */
GPRAPI void gpr_log(const char* file, int line, gpr_log_severity severity,
                    const char* format, ...) GPR_PRINT_FORMAT_CHECK(4, 5);

GPRAPI int gpr_should_log(gpr_log_severity severity);

<<<<<<< HEAD
GPRAPI void gpr_log_message(const char* file, int line,
                            gpr_log_severity severity, const char* message);
=======
/** Set global log verbosity */
GPRAPI void gpr_set_log_verbosity(gpr_log_severity deprecated_setting);
>>>>>>> 25dea6e8

GPRAPI void gpr_log_verbosity_init(void);

/** Log overrides: applications can use this API to intercept logging calls
   and use their own implementations */

struct gpr_log_func_args {
  const char* file;
  int line;
  gpr_log_severity severity;
  const char* message;
};

typedef struct gpr_log_func_args gpr_log_func_args;

typedef void (*gpr_log_func)(gpr_log_func_args* args);

GPRAPI void gpr_set_log_function(gpr_log_func deprecated_setting);

#ifdef __cplusplus
}
#endif

#endif /* GRPC_SUPPORT_LOG_H */<|MERGE_RESOLUTION|>--- conflicted
+++ resolved
@@ -53,14 +53,6 @@
 
 GPRAPI int gpr_should_log(gpr_log_severity severity);
 
-<<<<<<< HEAD
-GPRAPI void gpr_log_message(const char* file, int line,
-                            gpr_log_severity severity, const char* message);
-=======
-/** Set global log verbosity */
-GPRAPI void gpr_set_log_verbosity(gpr_log_severity deprecated_setting);
->>>>>>> 25dea6e8
-
 GPRAPI void gpr_log_verbosity_init(void);
 
 /** Log overrides: applications can use this API to intercept logging calls
