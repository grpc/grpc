/*
 *
 * Copyright 2015 gRPC authors.
 *
 * Licensed under the Apache License, Version 2.0 (the "License");
 * you may not use this file except in compliance with the License.
 * You may obtain a copy of the License at
 *
 *     http://www.apache.org/licenses/LICENSE-2.0
 *
 * Unless required by applicable law or agreed to in writing, software
 * distributed under the License is distributed on an "AS IS" BASIS,
 * WITHOUT WARRANTIES OR CONDITIONS OF ANY KIND, either express or implied.
 * See the License for the specific language governing permissions and
 * limitations under the License.
 *
 */

#ifndef GRPC_SUPPORT_LOG_H
#define GRPC_SUPPORT_LOG_H

#include <stdarg.h>
#include <stdlib.h> /* for abort() */

#include <grpc/support/port_platform.h>

#ifdef __cplusplus
extern "C" {
#endif

/**
 * Logging functions in this file are deprecated.
 * Please use absl ABSL_LOG instead.
 */

/** The severity of a log message - use the #defines below when calling into
   gpr_log to additionally supply file and line data */
typedef enum gpr_log_severity {
  GPR_LOG_SEVERITY_DEBUG,
  GPR_LOG_SEVERITY_INFO,
  GPR_LOG_SEVERITY_ERROR
} gpr_log_severity;

<<<<<<< HEAD
GPRAPI int gpr_should_log(gpr_log_severity severity);
=======
/** Macros to build log contexts at various severity levels */
#define GPR_DEBUG __FILE__, __LINE__, GPR_LOG_SEVERITY_DEBUG
#define GPR_INFO __FILE__, __LINE__, GPR_LOG_SEVERITY_INFO
#define GPR_ERROR __FILE__, __LINE__, GPR_LOG_SEVERITY_ERROR

/** Log a message. It's advised to use GPR_xxx above to generate the context
 * for each message */
GPRAPI void gpr_log(const char* file, int line, gpr_log_severity severity,
                    const char* format, ...) GPR_PRINT_FORMAT_CHECK(4, 5);

/** Deprecated. **/
GPRAPI int absl_vlog2_enabled();
>>>>>>> d7861e82

GPRAPI void gpr_log_verbosity_init(void);

#define GPR_LOCATION __FILE__, __LINE__, GPR_LOG_SEVERITY_ERROR

/* Deprecated */
GPRAPI void absl_log_error(const char* file, int line, const char* message_str);

/* Deprecated */
GPRAPI void absl_log_info(const char* file, int line, const char* message_str);
GPRAPI void absl_log_info_int(const char* file, int line, const char* message_str, intptr_t num);

/* Deprecated */
GPRAPI void absl_vlog(const char* file, int line, const char* message_str);
GPRAPI void absl_vlog_int(const char* file, int line, const char* message_str, intptr_t num);

#ifdef __cplusplus
}
#endif

#endif /* GRPC_SUPPORT_LOG_H */<|MERGE_RESOLUTION|>--- conflicted
+++ resolved
@@ -41,37 +41,23 @@
   GPR_LOG_SEVERITY_ERROR
 } gpr_log_severity;
 
-<<<<<<< HEAD
-GPRAPI int gpr_should_log(gpr_log_severity severity);
-=======
-/** Macros to build log contexts at various severity levels */
-#define GPR_DEBUG __FILE__, __LINE__, GPR_LOG_SEVERITY_DEBUG
-#define GPR_INFO __FILE__, __LINE__, GPR_LOG_SEVERITY_INFO
-#define GPR_ERROR __FILE__, __LINE__, GPR_LOG_SEVERITY_ERROR
-
-/** Log a message. It's advised to use GPR_xxx above to generate the context
- * for each message */
-GPRAPI void gpr_log(const char* file, int line, gpr_log_severity severity,
-                    const char* format, ...) GPR_PRINT_FORMAT_CHECK(4, 5);
-
-/** Deprecated. **/
-GPRAPI int absl_vlog2_enabled();
->>>>>>> d7861e82
-
 GPRAPI void gpr_log_verbosity_init(void);
 
 #define GPR_LOCATION __FILE__, __LINE__, GPR_LOG_SEVERITY_ERROR
 
-/* Deprecated */
-GPRAPI void absl_log_error(const char* file, int line, const char* message_str);
+/** Deprecated. **/
+GPRAPI int grpc_absl_vlog2_enabled();
 
 /* Deprecated */
-GPRAPI void absl_log_info(const char* file, int line, const char* message_str);
-GPRAPI void absl_log_info_int(const char* file, int line, const char* message_str, intptr_t num);
+GPRAPI void grpc_absl_log_error(const char* file, int line, const char* message_str);
 
 /* Deprecated */
-GPRAPI void absl_vlog(const char* file, int line, const char* message_str);
-GPRAPI void absl_vlog_int(const char* file, int line, const char* message_str, intptr_t num);
+GPRAPI void grpc_absl_log_info(const char* file, int line, const char* message_str);
+GPRAPI void grpc_absl_log_info_int(const char* file, int line, const char* message_str, intptr_t num);
+
+/* Deprecated */
+GPRAPI void grpc_absl_vlog(const char* file, int line, const char* message_str);
+GPRAPI void grpc_absl_vlog_int(const char* file, int line, const char* message_str, intptr_t num);
 
 #ifdef __cplusplus
 }
